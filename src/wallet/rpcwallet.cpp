// Copyright (c) 2010 Satoshi Nakamoto
// Copyright (c) 2009-2020 The Bitcoin Core developers
// Distributed under the MIT software license, see the accompanying
// file COPYING or http://www.opensource.org/licenses/mit-license.php.

#include <amount.h>
#include <asset.h>
#include <assetsdir.h>
#include <blindpsbt.h>
#include <block_proof.h>
#include <consensus/validation.h>
#include <core_io.h>
#include <deploymentstatus.h>
#include <interfaces/chain.h>
#include <key_io.h>
#include <mainchainrpc.h>
#include <merkleblock.h>
#include <node/context.h>
#include <outputtype.h>
#include <pegins.h>
#include <policy/feerate.h>
#include <policy/fees.h>
#include <policy/policy.h>
#include <policy/rbf.h>
#include <pow.h>
#include <primitives/bitcoin/merkleblock.h>
#include <primitives/bitcoin/transaction.h>
#include <rpc/rawtransaction_util.h>
#include <rpc/server.h>
#include <rpc/util.h>
#include <script/descriptor.h>
#include <script/pegins.h>  // for GetPeginOutputFromWitness()
#include <script/sign.h>
#include <secp256k1.h>
#include <util/bip32.h>
#include <util/fees.h>
#include <util/message.h> // For MessageSign()
#include <util/moneystr.h>
#include <util/string.h>
#include <util/system.h>
#include <util/translation.h>
#include <util/url.h>
#include <util/vector.h>
#include <validation.h>
#include <wallet/coincontrol.h>
#include <wallet/context.h>
#include <wallet/feebumper.h>
#include <wallet/fees.h>
#include <wallet/load.h>
#include <wallet/rpcwallet.h>
#include <wallet/wallet.h>
#include <wallet/walletdb.h>
#include <wallet/walletutil.h>

#include <optional>
#include <stdint.h>

#include <univalue.h>

#include <script/generic.hpp> // signblock
#include <script/descriptor.h> // initpegoutwallet
#include <span.h> // sendtomainchain_pak
#include <blind.h>
#include <issuance.h>

using interfaces::FoundBlock;

ChainstateManager& EnsureAnyChainman(const std::any& context); // ELEMENTS: from rpc/blockchain.cpp

static const std::string WALLET_ENDPOINT_BASE = "/wallet/";
static const std::string HELP_REQUIRING_PASSPHRASE{"\nRequires wallet passphrase to be set with walletpassphrase call if wallet is encrypted.\n"};

static inline bool GetAvoidReuseFlag(const CWallet& wallet, const UniValue& param) {
    bool can_avoid_reuse = wallet.IsWalletFlagSet(WALLET_FLAG_AVOID_REUSE);
    bool avoid_reuse = param.isNull() ? can_avoid_reuse : param.get_bool();

    if (avoid_reuse && !can_avoid_reuse) {
        throw JSONRPCError(RPC_WALLET_ERROR, "wallet does not have the \"avoid reuse\" feature enabled");
    }

    return avoid_reuse;
}


/** Used by RPC commands that have an include_watchonly parameter.
 *  We default to true for watchonly wallets if include_watchonly isn't
 *  explicitly set.
 */
static bool ParseIncludeWatchonly(const UniValue& include_watchonly, const CWallet& wallet)
{
    if (include_watchonly.isNull()) {
        // if include_watchonly isn't explicitly set, then check if we have a watchonly wallet
        return wallet.IsWalletFlagSet(WALLET_FLAG_DISABLE_PRIVATE_KEYS);
    }

    // otherwise return whatever include_watchonly was set to
    return include_watchonly.get_bool();
}


/** Checks if a CKey is in the given CWallet compressed or otherwise*/
bool HaveKey(const SigningProvider& wallet, const CKey& key)
{
    CKey key2;
    key2.Set(key.begin(), key.end(), !key.IsCompressed());
    return wallet.HaveKey(key.GetPubKey().GetID()) || wallet.HaveKey(key2.GetPubKey().GetID());
}

bool GetWalletNameFromJSONRPCRequest(const JSONRPCRequest& request, std::string& wallet_name)
{
    if (URL_DECODE && request.URI.substr(0, WALLET_ENDPOINT_BASE.size()) == WALLET_ENDPOINT_BASE) {
        // wallet endpoint was used
        wallet_name = URL_DECODE(request.URI.substr(WALLET_ENDPOINT_BASE.size()));
        return true;
    }
    return false;
}

std::shared_ptr<CWallet> GetWalletForJSONRPCRequest(const JSONRPCRequest& request)
{
    CHECK_NONFATAL(request.mode == JSONRPCRequest::EXECUTE);
    std::string wallet_name;
    if (GetWalletNameFromJSONRPCRequest(request, wallet_name)) {
        std::shared_ptr<CWallet> pwallet = GetWallet(wallet_name);
        if (!pwallet) throw JSONRPCError(RPC_WALLET_NOT_FOUND, "Requested wallet does not exist or is not loaded");
        return pwallet;
    }

    std::vector<std::shared_ptr<CWallet>> wallets = GetWallets();
    if (wallets.size() == 1) {
        return wallets[0];
    }

    if (wallets.empty()) {
        throw JSONRPCError(
            RPC_WALLET_NOT_FOUND, "No wallet is loaded. Load a wallet using loadwallet or create a new one with createwallet. (Note: A default wallet is no longer automatically created)");
    }
    throw JSONRPCError(RPC_WALLET_NOT_SPECIFIED,
        "Wallet file not specified (must request wallet RPC through /wallet/<filename> uri-path).");
}

void EnsureWalletIsUnlocked(const CWallet& wallet)
{
    if (wallet.IsLocked()) {
        throw JSONRPCError(RPC_WALLET_UNLOCK_NEEDED, "Error: Please enter the wallet passphrase with walletpassphrase first.");
    }
}

WalletContext& EnsureWalletContext(const std::any& context)
{
    auto wallet_context = util::AnyPtr<WalletContext>(context);
    if (!wallet_context) {
        throw JSONRPCError(RPC_INTERNAL_ERROR, "Wallet context not found");
    }
    return *wallet_context;
}

// also_create should only be set to true only when the RPC is expected to add things to a blank wallet and make it no longer blank
LegacyScriptPubKeyMan& EnsureLegacyScriptPubKeyMan(CWallet& wallet, bool also_create)
{
    LegacyScriptPubKeyMan* spk_man = wallet.GetLegacyScriptPubKeyMan();
    if (!spk_man && also_create) {
        spk_man = wallet.GetOrCreateLegacyScriptPubKeyMan();
    }
    if (!spk_man) {
        throw JSONRPCError(RPC_WALLET_ERROR, "This type of wallet does not support this command");
    }
    return *spk_man;
}

static void WalletTxToJSON(interfaces::Chain& chain, const CWalletTx& wtx, UniValue& entry)
{
    int confirms = wtx.GetDepthInMainChain();
    entry.pushKV("confirmations", confirms);
    if (wtx.IsCoinBase())
        entry.pushKV("generated", true);
    if (confirms > 0)
    {
        entry.pushKV("blockhash", wtx.m_confirm.hashBlock.GetHex());
        entry.pushKV("blockheight", wtx.m_confirm.block_height);
        entry.pushKV("blockindex", wtx.m_confirm.nIndex);
        int64_t block_time;
        CHECK_NONFATAL(chain.findBlock(wtx.m_confirm.hashBlock, FoundBlock().time(block_time)));
        entry.pushKV("blocktime", block_time);
    } else {
        entry.pushKV("trusted", wtx.IsTrusted());
    }
    uint256 hash = wtx.GetHash();
    entry.pushKV("txid", hash.GetHex());
    UniValue conflicts(UniValue::VARR);
    for (const uint256& conflict : wtx.GetConflicts())
        conflicts.push_back(conflict.GetHex());
    entry.pushKV("walletconflicts", conflicts);
    entry.pushKV("time", wtx.GetTxTime());
    entry.pushKV("timereceived", (int64_t)wtx.nTimeReceived);

    // Add opt-in RBF status
    std::string rbfStatus = "no";
    if (confirms <= 0) {
        RBFTransactionState rbfState = chain.isRBFOptIn(*wtx.tx);
        if (rbfState == RBFTransactionState::UNKNOWN)
            rbfStatus = "unknown";
        else if (rbfState == RBFTransactionState::REPLACEABLE_BIP125)
            rbfStatus = "yes";
    }
    entry.pushKV("bip125-replaceable", rbfStatus);

    for (const std::pair<const std::string, std::string>& item : wtx.mapValue) {
        // Skip blinding data which isn't parseable
        if (item.first != "blindingdata") {
            entry.pushKV(item.first, item.second);
        }
    }
}

static std::string LabelFromValue(const UniValue& value)
{
    std::string label = value.get_str();
    if (label == "*")
        throw JSONRPCError(RPC_WALLET_INVALID_LABEL_NAME, "Invalid label name");
    return label;
}

/**
 * Update coin control with fee estimation based on the given parameters
 *
 * @param[in]     wallet            Wallet reference
 * @param[in,out] cc                Coin control to be updated
 * @param[in]     conf_target       UniValue integer; confirmation target in blocks, values between 1 and 1008 are valid per policy/fees.h;
 * @param[in]     estimate_mode     UniValue string; fee estimation mode, valid values are "unset", "economical" or "conservative";
 * @param[in]     fee_rate          UniValue real; fee rate in sat/vB;
 *                                      if present, both conf_target and estimate_mode must either be null, or "unset"
 * @param[in]     override_min_fee  bool; whether to set fOverrideFeeRate to true to disable minimum fee rate checks and instead
 *                                      verify only that fee_rate is greater than 0
 * @throws a JSONRPCError if conf_target, estimate_mode, or fee_rate contain invalid values or are in conflict
 */
static void SetFeeEstimateMode(const CWallet& wallet, CCoinControl& cc, const UniValue& conf_target, const UniValue& estimate_mode, const UniValue& fee_rate, bool override_min_fee)
{
    if (!fee_rate.isNull()) {
        if (!conf_target.isNull()) {
            throw JSONRPCError(RPC_INVALID_PARAMETER, "Cannot specify both conf_target and fee_rate. Please provide either a confirmation target in blocks for automatic fee estimation, or an explicit fee rate.");
        }
        if (!estimate_mode.isNull() && estimate_mode.get_str() != "unset") {
            throw JSONRPCError(RPC_INVALID_PARAMETER, "Cannot specify both estimate_mode and fee_rate");
        }
        // Fee rates in sat/vB cannot represent more than 3 significant digits.
        cc.m_feerate = CFeeRate{AmountFromValue(fee_rate, /* decimals */ 3)};
        if (override_min_fee) cc.fOverrideFeeRate = true;
        // Default RBF to true for explicit fee_rate, if unset.
        if (!cc.m_signal_bip125_rbf) cc.m_signal_bip125_rbf = true;
        return;
    }
    if (!estimate_mode.isNull() && !FeeModeFromString(estimate_mode.get_str(), cc.m_fee_mode)) {
        throw JSONRPCError(RPC_INVALID_PARAMETER, InvalidEstimateModeErrorMessage());
    }
    if (!conf_target.isNull()) {
        cc.m_confirm_target = ParseConfirmTarget(conf_target, wallet.chain().estimateMaxBlocks());
    }
}

static RPCHelpMan getnewaddress()
{
    return RPCHelpMan{"getnewaddress",
                "\nReturns a new address for receiving payments.\n"
                "If 'label' is specified, it is added to the address book \n"
                "so payments received with the address will be associated with 'label'.\n"
                "When the wallet doesn't give blinded addresses by default (-blindedaddresses=0), \n"
                "the address type \"blech32\" can still be used to get a blinded address.\n",
                {
                    {"label", RPCArg::Type::STR, RPCArg::Default{""}, "The label name for the address to be linked to. It can also be set to the empty string \"\" to represent the default label. The label does not need to exist, it will be created if there is no label by the given name."},
                    {"address_type", RPCArg::Type::STR, RPCArg::DefaultHint{"set by -addresstype"}, "The address type to use. Options are \"legacy\", \"p2sh-segwit\", and \"bech32\". Default is set by -addresstype."},
                },
                RPCResult{
                    RPCResult::Type::STR, "address", "The new address"
                },
                RPCExamples{
                    HelpExampleCli("getnewaddress", "")
            + HelpExampleRpc("getnewaddress", "")
                },
        [&](const RPCHelpMan& self, const JSONRPCRequest& request) -> UniValue
{
    std::shared_ptr<CWallet> const pwallet = GetWalletForJSONRPCRequest(request);
    if (!pwallet) return NullUniValue;

    LOCK(pwallet->cs_wallet);

    if (!pwallet->CanGetAddresses()) {
        throw JSONRPCError(RPC_WALLET_ERROR, "Error: This wallet has no available keys");
    }

    // Parse the label first so we don't generate a key if there's an error
    std::string label;
    if (!request.params[0].isNull())
        label = LabelFromValue(request.params[0]);

    OutputType output_type = pwallet->m_default_address_type;
    bool force_blind = false;
    if (!request.params[1].isNull()) {
        if (!ParseOutputType(request.params[1].get_str(), output_type)) {
            throw JSONRPCError(RPC_INVALID_ADDRESS_OR_KEY, strprintf("Unknown address type '%s'", request.params[1].get_str()));
        }
        if (output_type == OutputType::BECH32M && pwallet->GetLegacyScriptPubKeyMan()) {
            throw JSONRPCError(RPC_INVALID_PARAMETER, "Legacy wallets cannot provide bech32m addresses");
        }
        // Special case for "blech32" when `-blindedaddresses=0` in the config.
        if (request.params[1].get_str() == "blech32") {
            force_blind = true;
        }
    }

    CTxDestination dest;
    std::string error;
    bool add_blinding_key = force_blind || gArgs.GetBoolArg("-blindedaddresses", g_con_elementsmode);
    if (!pwallet->GetNewDestination(output_type, label, dest, error, add_blinding_key)) {
        throw JSONRPCError(RPC_WALLET_KEYPOOL_RAN_OUT, error);
    }

    return EncodeDestination(dest);
},
    };
}

static RPCHelpMan getrawchangeaddress()
{
    return RPCHelpMan{"getrawchangeaddress",
                "\nReturns a new Bitcoin address, for receiving change.\n"
                "This is for use with raw transactions, NOT normal use.\n",
                {
                    {"address_type", RPCArg::Type::STR, RPCArg::DefaultHint{"set by -changetype"}, "The address type to use. Options are \"legacy\", \"p2sh-segwit\", and \"bech32\". Default is set by -changetype."},
                },
                RPCResult{
                    RPCResult::Type::STR, "address", "The address"
                },
                RPCExamples{
                    HelpExampleCli("getrawchangeaddress", "")
            + HelpExampleRpc("getrawchangeaddress", "")
                },
        [&](const RPCHelpMan& self, const JSONRPCRequest& request) -> UniValue
{
    std::shared_ptr<CWallet> const pwallet = GetWalletForJSONRPCRequest(request);
    if (!pwallet) return NullUniValue;

    LOCK(pwallet->cs_wallet);

    if (!pwallet->CanGetAddresses(true)) {
        throw JSONRPCError(RPC_WALLET_ERROR, "Error: This wallet has no available keys");
    }

    OutputType output_type = pwallet->m_default_change_type.value_or(pwallet->m_default_address_type);
    bool force_blind = false;
    if (!request.params[0].isNull()) {
        if (!ParseOutputType(request.params[0].get_str(), output_type)) {
            throw JSONRPCError(RPC_INVALID_ADDRESS_OR_KEY, strprintf("Unknown address type '%s'", request.params[0].get_str()));
        }
        if (output_type == OutputType::BECH32M && pwallet->GetLegacyScriptPubKeyMan()) {
            throw JSONRPCError(RPC_INVALID_PARAMETER, "Legacy wallets cannot provide bech32m addresses");
        }
        // Special case for "blech32" when `-blindedaddresses=0` in the config.
        if (request.params[0].get_str() == "blech32") {
            force_blind = true;
        }
    }

    CTxDestination dest;
    std::string error;
    bool add_blinding_key = force_blind || gArgs.GetBoolArg("-blindedaddresses", g_con_elementsmode);
    if (!pwallet->GetNewChangeDestination(output_type, dest, error, add_blinding_key)) {
        throw JSONRPCError(RPC_WALLET_KEYPOOL_RAN_OUT, error);
    }
    return EncodeDestination(dest);
},
    };
}


static RPCHelpMan setlabel()
{
    return RPCHelpMan{"setlabel",
                "\nSets the label associated with the given address.\n",
                {
                    {"address", RPCArg::Type::STR, RPCArg::Optional::NO, "The address to be associated with a label."},
                    {"label", RPCArg::Type::STR, RPCArg::Optional::NO, "The label to assign to the address."},
                },
                RPCResult{RPCResult::Type::NONE, "", ""},
                RPCExamples{
                    HelpExampleCli("setlabel", "\"" + EXAMPLE_ADDRESS[0] + "\" \"tabby\"")
            + HelpExampleRpc("setlabel", "\"" + EXAMPLE_ADDRESS[0] + "\", \"tabby\"")
                },
        [&](const RPCHelpMan& self, const JSONRPCRequest& request) -> UniValue
{
    std::shared_ptr<CWallet> const pwallet = GetWalletForJSONRPCRequest(request);
    if (!pwallet) return NullUniValue;

    LOCK(pwallet->cs_wallet);

    CTxDestination dest = DecodeDestination(request.params[0].get_str());
    if (!IsValidDestination(dest)) {
        throw JSONRPCError(RPC_INVALID_ADDRESS_OR_KEY, "Invalid Bitcoin address");
    }

    std::string label = LabelFromValue(request.params[1]);

    if (pwallet->IsMine(dest)) {
        pwallet->SetAddressBook(dest, label, "receive");
    } else {
        pwallet->SetAddressBook(dest, label, "send");
    }

    return NullUniValue;
},
    };
}

void ParseRecipients(const UniValue& address_amounts, const UniValue& address_assets, const UniValue& subtract_fee_outputs, std::vector<CRecipient> &recipients) {
    std::set<CTxDestination> destinations;
    int i = 0;
    for (const std::string& address: address_amounts.getKeys()) {
        CAsset asset = Params().GetConsensus().pegged_asset;
        if (!address_assets.isNull() && address_assets[address].isStr()) {
            std::string strasset = address_assets[address].get_str();
            asset = GetAssetFromString(strasset);
        }
        if (asset.IsNull() && g_con_elementsmode) {
            throw JSONRPCError(RPC_WALLET_ERROR, strprintf("Unknown label and invalid asset hex: %s", asset.GetHex()));
        }

        CTxDestination dest = DecodeDestination(address);
        if (!IsValidDestination(dest)) {
            throw JSONRPCError(RPC_INVALID_ADDRESS_OR_KEY, std::string("Invalid Bitcoin address: ") + address);
        }

        if (destinations.count(dest)) {
            throw JSONRPCError(RPC_INVALID_PARAMETER, std::string("Invalid parameter, duplicated address: ") + address);
        }
        destinations.insert(dest);

        CScript script_pub_key = GetScriptForDestination(dest);
        CAmount amount = AmountFromValue(address_amounts[i++]);

        bool subtract_fee = false;
        for (unsigned int idx = 0; idx < subtract_fee_outputs.size(); idx++) {
            const UniValue& addr = subtract_fee_outputs[idx];
            if (addr.get_str() == address) {
                subtract_fee = true;
            }
        }

        CRecipient recipient = {script_pub_key, amount, asset, GetDestinationBlindingKey(dest), subtract_fee};
        recipients.push_back(recipient);
    }
}

UniValue SendMoney(CWallet& wallet, const CCoinControl &coin_control, std::vector<CRecipient> &recipients, mapValue_t map_value, bool verbose, bool ignore_blind_fail)
{
    EnsureWalletIsUnlocked(wallet);

    // This function is only used by sendtoaddress and sendmany.
    // This should always try to sign, if we don't have private keys, don't try to do anything here.
    if (wallet.IsWalletFlagSet(WALLET_FLAG_DISABLE_PRIVATE_KEYS)) {
        throw JSONRPCError(RPC_WALLET_ERROR, "Error: Private keys are disabled for this wallet");
    }

    // Shuffle recipient list
    std::shuffle(recipients.begin(), recipients.end(), FastRandomContext());

    // Send
    CAmount nFeeRequired = 0;
    int nChangePosRet = -1;
    bilingual_str error;
    CTransactionRef tx;
    FeeCalculation fee_calc_out;
    auto blind_details = g_con_elementsmode ? std::make_unique<BlindDetails>() : nullptr;
    if (blind_details) blind_details->ignore_blind_failure = ignore_blind_fail;
    const bool fCreated = wallet.CreateTransaction(recipients, tx, nFeeRequired, nChangePosRet, error, coin_control, fee_calc_out, true, blind_details.get());
    if (!fCreated) {
        throw JSONRPCError(RPC_WALLET_INSUFFICIENT_FUNDS, error.original);
    }
    wallet.CommitTransaction(tx, std::move(map_value), {} /* orderForm */, blind_details.get());
    if (verbose) {
        UniValue entry(UniValue::VOBJ);
        entry.pushKV("txid", tx->GetHash().GetHex());
        entry.pushKV("fee_reason", StringForFeeReason(fee_calc_out.reason));
        return entry;
    }
    return tx->GetHash().GetHex();
}

static RPCHelpMan sendtoaddress()
{
    return RPCHelpMan{"sendtoaddress",
                "\nSend an amount to a given address." +
        HELP_REQUIRING_PASSPHRASE,
                {
                    {"address", RPCArg::Type::STR, RPCArg::Optional::NO, "The address to send to."},
                    {"amount", RPCArg::Type::AMOUNT, RPCArg::Optional::NO, "The amount in " + CURRENCY_UNIT + " to send. eg 0.1"},
                    {"comment", RPCArg::Type::STR, RPCArg::Optional::OMITTED_NAMED_ARG, "A comment used to store what the transaction is for.\n"
                                         "This is not part of the transaction, just kept in your wallet."},
                    {"comment_to", RPCArg::Type::STR, RPCArg::Optional::OMITTED_NAMED_ARG, "A comment to store the name of the person or organization\n"
                                         "to which you're sending the transaction. This is not part of the \n"
                                         "transaction, just kept in your wallet."},
                    {"subtractfeefromamount", RPCArg::Type::BOOL, RPCArg::Default{false}, "The fee will be deducted from the amount being sent.\n"
                                         "The recipient will receive less bitcoins than you enter in the amount field."},
                    {"replaceable", RPCArg::Type::BOOL, RPCArg::DefaultHint{"wallet default"}, "Allow this transaction to be replaced by a transaction with higher fees via BIP 125"},
                    {"conf_target", RPCArg::Type::NUM, RPCArg::DefaultHint{"wallet -txconfirmtarget"}, "Confirmation target in blocks"},
                    {"estimate_mode", RPCArg::Type::STR, RPCArg::Default{"unset"}, std::string() + "The fee estimate mode, must be one of (case insensitive):\n"
            "       \"" + FeeModes("\"\n\"") + "\""},
                    {"avoid_reuse", RPCArg::Type::BOOL, RPCArg::Default{true}, "(only available if avoid_reuse wallet flag is set) Avoid spending from dirty addresses; addresses are considered\n"
                                         "dirty if they have previously been used in a transaction. If true, this also activates avoidpartialspends, grouping outputs by their addresses."},
                    {"assetlabel", RPCArg::Type::STR, RPCArg::Optional::OMITTED_NAMED_ARG, "Hex asset id or asset label for balance."},
                    {"ignoreblindfail", RPCArg::Type::BOOL, RPCArg::Default{true}, "Return a transaction even when a blinding attempt fails due to number of blinded inputs/outputs."},
                    {"fee_rate", RPCArg::Type::AMOUNT, RPCArg::DefaultHint{"not set, fall back to wallet fee estimation"}, "Specify a fee rate in " + CURRENCY_ATOM + "/vB."},
                    {"verbose", RPCArg::Type::BOOL, RPCArg::Default{false}, "If true, return extra information about the transaction."},
                },
                {
                    RPCResult{"if verbose is not set or set to false",
                        RPCResult::Type::STR_HEX, "txid", "The transaction id."
                    },
                    RPCResult{"if verbose is set to true",
                        RPCResult::Type::OBJ, "", "",
                        {
                            {RPCResult::Type::STR_HEX, "txid", "The transaction id."},
                            {RPCResult::Type::STR, "fee reason", "The transaction fee reason."}
                        },
                    },
                },
                RPCExamples{
                    "\nSend 0.1 BTC\n"
                    + HelpExampleCli("sendtoaddress", "\"" + EXAMPLE_ADDRESS[0] + "\" 0.1") +
                    "\nSend 0.1 BTC with a confirmation target of 6 blocks in economical fee estimate mode using positional arguments\n"
                    + HelpExampleCli("sendtoaddress", "\"" + EXAMPLE_ADDRESS[0] + "\" 0.1 \"donation\" \"sean's outpost\" false true 6 economical") +
                    "\nSend 0.1 BTC with a fee rate of 1.1 " + CURRENCY_ATOM + "/vB, subtract fee from amount, BIP125-replaceable, using positional arguments\n"
                    + HelpExampleCli("sendtoaddress", "\"" + EXAMPLE_ADDRESS[0] + "\" 0.1 \"drinks\" \"room77\" true true null \"unset\" null 1.1") +
                    "\nSend 0.2 BTC with a confirmation target of 6 blocks in economical fee estimate mode using named arguments\n"
                    + HelpExampleCli("-named sendtoaddress", "address=\"" + EXAMPLE_ADDRESS[0] + "\" amount=0.2 conf_target=6 estimate_mode=\"economical\"") +
                    "\nSend 0.5 BTC with a fee rate of 25 " + CURRENCY_ATOM + "/vB using named arguments\n"
                    + HelpExampleCli("-named sendtoaddress", "address=\"" + EXAMPLE_ADDRESS[0] + "\" amount=0.5 fee_rate=25")
                    + HelpExampleCli("-named sendtoaddress", "address=\"" + EXAMPLE_ADDRESS[0] + "\" amount=0.5 fee_rate=25 subtractfeefromamount=false replaceable=true avoid_reuse=true comment=\"2 pizzas\" comment_to=\"jeremy\" verbose=true")
                },
        [&](const RPCHelpMan& self, const JSONRPCRequest& request) -> UniValue
{
    std::shared_ptr<CWallet> const pwallet = GetWalletForJSONRPCRequest(request);
    if (!pwallet) return NullUniValue;

    // Make sure the results are valid at least up to the most recent block
    // the user could have gotten from another RPC command prior to now
    pwallet->BlockUntilSyncedToCurrentChain();

    LOCK(pwallet->cs_wallet);

    // Wallet comments
    mapValue_t mapValue;
    if (!request.params[2].isNull() && !request.params[2].get_str().empty())
        mapValue["comment"] = request.params[2].get_str();
    if (!request.params[3].isNull() && !request.params[3].get_str().empty())
        mapValue["to"] = request.params[3].get_str();

    bool fSubtractFeeFromAmount = false;
    if (!request.params[4].isNull()) {
        fSubtractFeeFromAmount = request.params[4].get_bool();
    }

    CCoinControl coin_control;
    if (!request.params[5].isNull()) {
        coin_control.m_signal_bip125_rbf = request.params[5].get_bool();
    }

    coin_control.m_avoid_address_reuse = GetAvoidReuseFlag(*pwallet, request.params[8]);
    // We also enable partial spend avoidance if reuse avoidance is set.
    coin_control.m_avoid_partial_spends |= coin_control.m_avoid_address_reuse;

    std::string strasset = Params().GetConsensus().pegged_asset.GetHex();
    if (request.params.size() > 9 && request.params[9].isStr() && !request.params[9].get_str().empty()) {
        strasset = request.params[9].get_str();
    }
    CAsset asset = GetAssetFromString(strasset);
    if (asset.IsNull() && g_con_elementsmode) {
        throw JSONRPCError(RPC_WALLET_ERROR, strprintf("Unknown label and invalid asset hex: %s", asset.GetHex()));
    }

    bool ignore_blind_fail = true;
    if (!request.params[10].isNull()) {
        ignore_blind_fail = request.params[10].get_bool();
    }

    SetFeeEstimateMode(*pwallet, coin_control, /* conf_target */ request.params[6], /* estimate_mode */ request.params[7], /* fee_rate */ request.params[11], /* override_min_fee */ false);

    EnsureWalletIsUnlocked(*pwallet);

    UniValue address_amounts(UniValue::VOBJ);
    UniValue address_assets(UniValue::VOBJ);
    const std::string address = request.params[0].get_str();
    address_amounts.pushKV(address, request.params[1]);
    address_assets.pushKV(address, asset.GetHex());
    UniValue subtractFeeFromAmount(UniValue::VARR);
    if (fSubtractFeeFromAmount) {
        subtractFeeFromAmount.push_back(address);
    }

    std::vector<CRecipient> recipients;
    ParseRecipients(address_amounts, address_assets, subtractFeeFromAmount, recipients);
    bool verbose = request.params[12].isNull() ? false: request.params[12].get_bool();

    return SendMoney(*pwallet, coin_control, recipients, mapValue, verbose, ignore_blind_fail);
},
    };
}

static RPCHelpMan listaddressgroupings()
{
    return RPCHelpMan{"listaddressgroupings",
                "\nLists groups of addresses which have had their common ownership\n"
                "made public by common use as inputs or as the resulting change\n"
                "in past transactions\n",
                {},
                RPCResult{
                    RPCResult::Type::ARR, "", "",
                    {
                        {RPCResult::Type::ARR, "", "",
                        {
                            {RPCResult::Type::ARR_FIXED, "", "",
                            {
                                {RPCResult::Type::STR, "address", "The address"},
                                {RPCResult::Type::STR_AMOUNT, "amount", "The amount in " + CURRENCY_UNIT},
                                {RPCResult::Type::STR, "label", /* optional */ true, "The label"},
                            }},
                        }},
                    }
                },
                RPCExamples{
                    HelpExampleCli("listaddressgroupings", "")
            + HelpExampleRpc("listaddressgroupings", "")
                },
        [&](const RPCHelpMan& self, const JSONRPCRequest& request) -> UniValue
{
    std::shared_ptr<CWallet> const pwallet = GetWalletForJSONRPCRequest(request);
    if (!pwallet) return NullUniValue;

    // Make sure the results are valid at least up to the most recent block
    // the user could have gotten from another RPC command prior to now
    pwallet->BlockUntilSyncedToCurrentChain();

    LOCK(pwallet->cs_wallet);

    UniValue jsonGroupings(UniValue::VARR);
    std::map<CTxDestination, CAmount> balances = pwallet->GetAddressBalances();
    for (const std::set<CTxDestination>& grouping : pwallet->GetAddressGroupings()) {
        UniValue jsonGrouping(UniValue::VARR);
        for (const CTxDestination& address : grouping)
        {
            UniValue addressInfo(UniValue::VARR);
            addressInfo.push_back(EncodeDestination(address));
            addressInfo.push_back(ValueFromAmount(balances[address]));
            {
                const auto* address_book_entry = pwallet->FindAddressBookEntry(address);
                if (address_book_entry) {
                    addressInfo.push_back(address_book_entry->GetLabel());
                }
            }
            jsonGrouping.push_back(addressInfo);
        }
        jsonGroupings.push_back(jsonGrouping);
    }
    return jsonGroupings;
},
    };
}

static RPCHelpMan signmessage()
{
    return RPCHelpMan{"signmessage",
                "\nSign a message with the private key of an address" +
        HELP_REQUIRING_PASSPHRASE,
                {
                    {"address", RPCArg::Type::STR, RPCArg::Optional::NO, "The address to use for the private key."},
                    {"message", RPCArg::Type::STR, RPCArg::Optional::NO, "The message to create a signature of."},
                },
                RPCResult{
                    RPCResult::Type::STR, "signature", "The signature of the message encoded in base 64"
                },
                RPCExamples{
            "\nUnlock the wallet for 30 seconds\n"
            + HelpExampleCli("walletpassphrase", "\"mypassphrase\" 30") +
            "\nCreate the signature\n"
            + HelpExampleCli("signmessage", "\"1D1ZrZNe3JUo7ZycKEYQQiQAWd9y54F4XX\" \"my message\"") +
            "\nVerify the signature\n"
            + HelpExampleCli("verifymessage", "\"1D1ZrZNe3JUo7ZycKEYQQiQAWd9y54F4XX\" \"signature\" \"my message\"") +
            "\nAs a JSON-RPC call\n"
            + HelpExampleRpc("signmessage", "\"1D1ZrZNe3JUo7ZycKEYQQiQAWd9y54F4XX\", \"my message\"")
                },
        [&](const RPCHelpMan& self, const JSONRPCRequest& request) -> UniValue
{
    std::shared_ptr<CWallet> const pwallet = GetWalletForJSONRPCRequest(request);
    if (!pwallet) return NullUniValue;

    LOCK(pwallet->cs_wallet);

    EnsureWalletIsUnlocked(*pwallet);

    std::string strAddress = request.params[0].get_str();
    std::string strMessage = request.params[1].get_str();

    CTxDestination dest = DecodeDestination(strAddress);
    if (!IsValidDestination(dest)) {
        throw JSONRPCError(RPC_INVALID_ADDRESS_OR_KEY, "Invalid address");
    }

    const PKHash* pkhash = std::get_if<PKHash>(&dest);
    if (!pkhash) {
        throw JSONRPCError(RPC_TYPE_ERROR, "Address does not refer to key");
    }

    std::string signature;
    SigningResult err = pwallet->SignMessage(strMessage, *pkhash, signature);
    if (err == SigningResult::SIGNING_FAILED) {
        throw JSONRPCError(RPC_INVALID_ADDRESS_OR_KEY, SigningResultString(err));
    } else if (err != SigningResult::OK){
        throw JSONRPCError(RPC_WALLET_ERROR, SigningResultString(err));
    }

    return signature;
},
    };
}

static CAmountMap GetReceived(const CWallet& wallet, const UniValue& params, bool by_label) EXCLUSIVE_LOCKS_REQUIRED(wallet.cs_wallet)
{
    std::set<CTxDestination> address_set;

    if (by_label) {
        // Get the set of addresses assigned to label
        std::string label = LabelFromValue(params[0]);
        address_set = wallet.GetLabelAddresses(label);
    } else {
        // Get the address
        CTxDestination dest = DecodeDestination(params[0].get_str());
        if (!IsValidDestination(dest)) {
            throw JSONRPCError(RPC_INVALID_ADDRESS_OR_KEY, "Invalid Bitcoin address");
        }
        CScript script_pub_key = GetScriptForDestination(dest);
        if (!wallet.IsMine(script_pub_key)) {
            throw JSONRPCError(RPC_WALLET_ERROR, "Address not found in wallet");
        }
        address_set.insert(dest);
    }

    // Minimum confirmations
    int min_depth = 1;
    if (!params[1].isNull())
        min_depth = params[1].get_int();

    // Tally
    CAmountMap amounts;
    for (auto& pairWtx : wallet.mapWallet) {
        const CWalletTx& wtx = pairWtx.second;
        if (wtx.IsCoinBase() || !wallet.chain().checkFinalTx(*wtx.tx)) {
            continue;
        }

        for (unsigned int i = 0; i < wtx.tx->vout.size(); i++) {
            const CTxOut& txout = wtx.tx->vout[i];
            CTxDestination address;
            if (ExtractDestination(txout.scriptPubKey, address) && wallet.IsMine(address) && address_set.count(address)) {
                if (wtx.GetDepthInMainChain() >= min_depth) {
                    CAmountMap wtxValue;
                    CAmount amt = wtx.GetOutputValueOut(i);
                    if (amt < 0) {
                        continue;
                    }
                    wtxValue[wtx.GetOutputAsset(i)] = amt;
                    amounts += wtxValue;
                }
            }
        }
    }

    return amounts;
}


static RPCHelpMan getreceivedbyaddress()
{
    return RPCHelpMan{"getreceivedbyaddress",
                "\nReturns the total amount received by the given address in transactions with at least minconf confirmations.\n",
                {
                    {"address", RPCArg::Type::STR, RPCArg::Optional::NO, "The address for transactions."},
                    {"minconf", RPCArg::Type::NUM, RPCArg::Default{1}, "Only include transactions confirmed at least this many times."},
                    {"assetlabel", RPCArg::Type::STR, RPCArg::Optional::OMITTED_NAMED_ARG, "Hex asset id or asset label for balance."},
                },
                {
                    RPCResult{RPCResult::Type::OBJ, "amount_map", "The total amount, per asset if none is specified, in " + CURRENCY_UNIT + " received for this wallet.",
                    {
                        {RPCResult::Type::ELISION, "", "the amount for each asset"},
                    }},
		    RPCResult{RPCResult::Type::NUM, "amount", "the total amount for the asset, if one is specified"},
                    RPCResult{RPCResult::Type::NONE, "", ""}, // in case the wallet is disabled
                },
                RPCExamples{
            "\nThe amount from transactions with at least 1 confirmation\n"
            + HelpExampleCli("getreceivedbyaddress", "\"" + EXAMPLE_ADDRESS[0] + "\"") +
            "\nThe amount including unconfirmed transactions, zero confirmations\n"
            + HelpExampleCli("getreceivedbyaddress", "\"" + EXAMPLE_ADDRESS[0] + "\" 0") +
            "\nThe amount with at least 6 confirmations\n"
            + HelpExampleCli("getreceivedbyaddress", "\"" + EXAMPLE_ADDRESS[0] + "\" 6") +
            "\nAs a JSON-RPC call\n"
            + HelpExampleRpc("getreceivedbyaddress", "\"" + EXAMPLE_ADDRESS[0] + "\", 6")
                },
        [&](const RPCHelpMan& self, const JSONRPCRequest& request) -> UniValue
{
    std::shared_ptr<CWallet> const pwallet = GetWalletForJSONRPCRequest(request);
    if (!pwallet) return NullUniValue;

    // Make sure the results are valid at least up to the most recent block
    // the user could have gotten from another RPC command prior to now
    pwallet->BlockUntilSyncedToCurrentChain();

    LOCK(pwallet->cs_wallet);

    std::string asset = "";
    if (request.params.size() > 2 && request.params[2].isStr()) {
        asset = request.params[2].get_str();
    }

    return AmountMapToUniv(GetReceived(*pwallet, request.params, /* by_label */ false), asset);
},
    };
}


static RPCHelpMan getreceivedbylabel()
{
    return RPCHelpMan{"getreceivedbylabel",
                "\nReturns the total amount received by addresses with <label> in transactions with at least [minconf] confirmations.\n",
                {
                    {"label", RPCArg::Type::STR, RPCArg::Optional::NO, "The selected label, may be the default label using \"\"."},
                    {"minconf", RPCArg::Type::NUM, RPCArg::Default{1}, "Only include transactions confirmed at least this many times."},
                    {"assetlabel", RPCArg::Type::STR, RPCArg::Optional::OMITTED_NAMED_ARG, "Hex asset id or asset label for balance."},
                },
                {
                    RPCResult{RPCResult::Type::OBJ, "amount_map", "The total amount, per asset if none is specified, in " + CURRENCY_UNIT + " received for this wallet.",
                    {
                        {RPCResult::Type::ELISION, "", "the amount for each asset"},
                    }},
		    RPCResult{RPCResult::Type::NUM, "amount", "the total amount for the asset, if one is specified"},
                    RPCResult{RPCResult::Type::NONE, "", ""}, // in case the wallet is disabled
                },
                RPCExamples{
            "\nAmount received by the default label with at least 1 confirmation\n"
            + HelpExampleCli("getreceivedbylabel", "\"\"") +
            "\nAmount received at the tabby label including unconfirmed amounts with zero confirmations\n"
            + HelpExampleCli("getreceivedbylabel", "\"tabby\" 0") +
            "\nThe amount with at least 6 confirmations\n"
            + HelpExampleCli("getreceivedbylabel", "\"tabby\" 6") +
            "\nAs a JSON-RPC call\n"
            + HelpExampleRpc("getreceivedbylabel", "\"tabby\", 6")
                },
        [&](const RPCHelpMan& self, const JSONRPCRequest& request) -> UniValue
{
    std::shared_ptr<CWallet> const pwallet = GetWalletForJSONRPCRequest(request);
    if (!pwallet) return NullUniValue;

    // Make sure the results are valid at least up to the most recent block
    // the user could have gotten from another RPC command prior to now
    pwallet->BlockUntilSyncedToCurrentChain();

    LOCK(pwallet->cs_wallet);

    std::string asset = "";
    if (request.params.size() > 2 && request.params[2].isStr()) {
        asset = request.params[2].get_str();
    }

    return AmountMapToUniv(GetReceived(*pwallet, request.params, /* by_label */ true), asset);
},
    };
}


static RPCHelpMan getbalance()
{
    return RPCHelpMan{"getbalance",
                "\nReturns the total available balance.\n"
                "The available balance is what the wallet considers currently spendable, and is\n"
                "thus affected by options which limit spendability such as -spendzeroconfchange.\n",
                {
                    {"dummy", RPCArg::Type::STR, RPCArg::Optional::OMITTED_NAMED_ARG, "Remains for backward compatibility. Must be excluded or set to \"*\"."},
                    {"minconf", RPCArg::Type::NUM, RPCArg::Default{0}, "Only include transactions confirmed at least this many times."},
                    {"include_watchonly", RPCArg::Type::BOOL, RPCArg::DefaultHint{"true for watch-only wallets, otherwise false"}, "Also include balance in watch-only addresses (see 'importaddress')"},
                    {"avoid_reuse", RPCArg::Type::BOOL, RPCArg::Default{true}, "(only available if avoid_reuse wallet flag is set) Do not include balance in dirty outputs; addresses are considered dirty if they have previously been used in a transaction."},
                    {"assetlabel", RPCArg::Type::STR, RPCArg::Optional::OMITTED_NAMED_ARG, "Hex asset id or asset label for balance."},
                },
                {
                    RPCResult{RPCResult::Type::OBJ, "amount_map", "The total amount, per asset if none is specified, in " + CURRENCY_UNIT + " received for this wallet.",
                    {
                        {RPCResult::Type::ELISION, "", "the amount for each asset"},
                    }},
		    RPCResult{RPCResult::Type::NUM, "amount", "the total amount for the asset, if one is specified"},
                    RPCResult{RPCResult::Type::NONE, "", ""}, // in case the wallet is disabled
                },
                RPCExamples{
            "\nThe total amount in the wallet with 0 or more confirmations\n"
            + HelpExampleCli("getbalance", "") +
            "\nThe total amount in the wallet with at least 6 confirmations\n"
            + HelpExampleCli("getbalance", "\"*\" 6") +
            "\nAs a JSON-RPC call\n"
            + HelpExampleRpc("getbalance", "\"*\", 6")
                },
        [&](const RPCHelpMan& self, const JSONRPCRequest& request) -> UniValue
{
    std::shared_ptr<CWallet> const pwallet = GetWalletForJSONRPCRequest(request);
    if (!pwallet) return NullUniValue;

    // Make sure the results are valid at least up to the most recent block
    // the user could have gotten from another RPC command prior to now
    pwallet->BlockUntilSyncedToCurrentChain();

    LOCK(pwallet->cs_wallet);

    const UniValue& dummy_value = request.params[0];
    if (!dummy_value.isNull() && dummy_value.get_str() != "*") {
        throw JSONRPCError(RPC_METHOD_DEPRECATED, "dummy first argument must be excluded or set to \"*\".");
    }

    int min_depth = 0;
    if (!request.params[1].isNull()) {
        min_depth = request.params[1].get_int();
    }

    bool include_watchonly = ParseIncludeWatchonly(request.params[2], *pwallet);

    bool avoid_reuse = GetAvoidReuseFlag(*pwallet, request.params[3]);

    std::string asset = "";
    if (!request.params[4].isNull() && request.params[4].isStr()) {
        asset = request.params[4].get_str();
    }

    const auto bal = pwallet->GetBalance(min_depth, avoid_reuse);

    if (include_watchonly) {
        return AmountMapToUniv(bal.m_mine_trusted + bal.m_watchonly_trusted, asset);
    } else {
        return AmountMapToUniv(bal.m_mine_trusted, asset);
    }
},
    };
}

static RPCHelpMan getunconfirmedbalance()
{
    return RPCHelpMan{"getunconfirmedbalance",
                "DEPRECATED\nIdentical to getbalances().mine.untrusted_pending\n",
                {},
                {
                    RPCResult{RPCResult::Type::OBJ, "amount_map", "The total amount, per asset if none is specified, in " + CURRENCY_UNIT + " received for this wallet.",
                    {
                        {RPCResult::Type::ELISION, "", "the amount for each asset"},
                    }},
		    RPCResult{RPCResult::Type::NUM, "amount", "the total amount for the asset, if one is specified"},
                    RPCResult{RPCResult::Type::NONE, "", ""}, // in case the wallet is disabled
                },
                RPCExamples{""},
        [&](const RPCHelpMan& self, const JSONRPCRequest& request) -> UniValue
{
    std::shared_ptr<CWallet> const pwallet = GetWalletForJSONRPCRequest(request);
    if (!pwallet) return NullUniValue;

    // Make sure the results are valid at least up to the most recent block
    // the user could have gotten from another RPC command prior to now
    pwallet->BlockUntilSyncedToCurrentChain();

    LOCK(pwallet->cs_wallet);

    return AmountMapToUniv(pwallet->GetBalance().m_mine_untrusted_pending, "");
},
    };
}


static RPCHelpMan sendmany()
{
    return RPCHelpMan{"sendmany",
                "\nSend multiple times. Amounts are double-precision floating point numbers." +
        HELP_REQUIRING_PASSPHRASE,
                {
                    {"dummy", RPCArg::Type::STR, RPCArg::Optional::NO, "Must be set to \"\" for backwards compatibility.", "\"\""},
                    {"amounts", RPCArg::Type::OBJ_USER_KEYS, RPCArg::Optional::NO, "The addresses and amounts",
                        {
                            {"address", RPCArg::Type::AMOUNT, RPCArg::Optional::NO, "The address is the key, the numeric amount (can be string) in " + CURRENCY_UNIT + " is the value"},
                        },
                    },
                    {"minconf", RPCArg::Type::NUM, RPCArg::Optional::OMITTED_NAMED_ARG, "Ignored dummy value"},
                    {"comment", RPCArg::Type::STR, RPCArg::Optional::OMITTED_NAMED_ARG, "A comment"},
                    {"subtractfeefrom", RPCArg::Type::ARR, RPCArg::Optional::OMITTED_NAMED_ARG, "The addresses.\n"
                                       "The fee will be equally deducted from the amount of each selected address.\n"
                                       "Those recipients will receive less bitcoins than you enter in their corresponding amount field.\n"
                                       "If no addresses are specified here, the sender pays the fee.",
                        {
                            {"address", RPCArg::Type::STR, RPCArg::Optional::OMITTED, "Subtract fee from this address"},
                        },
                    },
                    {"replaceable", RPCArg::Type::BOOL, RPCArg::DefaultHint{"wallet default"}, "Allow this transaction to be replaced by a transaction with higher fees via BIP 125"},
                    {"conf_target", RPCArg::Type::NUM, RPCArg::DefaultHint{"wallet -txconfirmtarget"}, "Confirmation target in blocks"},
                    {"estimate_mode", RPCArg::Type::STR, RPCArg::Default{"unset"}, std::string() + "The fee estimate mode, must be one of (case insensitive):\n"
            "       \"" + FeeModes("\"\n\"") + "\""},
                    {"output_assets", RPCArg::Type::OBJ, RPCArg::Optional::OMITTED, "A json object of addresses to assets.",
                        {
                            {"address", RPCArg::Type::STR, RPCArg::Optional::NO, "A key-value pair where the key is the address used and the value is an asset label or hex asset ID."},
                        },
                    },
                    {"ignoreblindfail", RPCArg::Type::BOOL, RPCArg::Default{true}, "Return a transaction even when a blinding attempt fails due to number of blinded inputs/outputs."},
                    {"fee_rate", RPCArg::Type::AMOUNT, RPCArg::DefaultHint{"not set, fall back to wallet fee estimation"}, "Specify a fee rate in " + CURRENCY_ATOM + "/vB."},
                    {"verbose", RPCArg::Type::BOOL, RPCArg::Default{false}, "If true, return extra infomration about the transaction."},
                },
                {
                    RPCResult{"if verbose is not set or set to false",
                        RPCResult::Type::STR_HEX, "txid", "The transaction id for the send. Only 1 transaction is created regardless of\n"
                "the number of addresses."
                    },
                    RPCResult{"if verbose is set to true",
                        RPCResult::Type::OBJ, "", "",
			{
				{RPCResult::Type::STR_HEX, "txid", "The transaction id for the send. Only 1 transaction is created regardless of\n"
                "the number of addresses."},
                            {RPCResult::Type::STR, "fee reason", "The transaction fee reason."}
                        },
                    },
                },
                RPCExamples{
            "\nSend two amounts to two different addresses:\n"
            + HelpExampleCli("sendmany", "\"\" \"{\\\"" + EXAMPLE_ADDRESS[0] + "\\\":0.01,\\\"" + EXAMPLE_ADDRESS[1] + "\\\":0.02}\"") +
            "\nSend two amounts to two different addresses setting the confirmation and comment:\n"
            + HelpExampleCli("sendmany", "\"\" \"{\\\"" + EXAMPLE_ADDRESS[0] + "\\\":0.01,\\\"" + EXAMPLE_ADDRESS[1] + "\\\":0.02}\" 6 \"testing\"") +
            "\nSend two amounts to two different addresses, subtract fee from amount:\n"
            + HelpExampleCli("sendmany", "\"\" \"{\\\"" + EXAMPLE_ADDRESS[0] + "\\\":0.01,\\\"" + EXAMPLE_ADDRESS[1] + "\\\":0.02}\" 1 \"\" \"[\\\"" + EXAMPLE_ADDRESS[0] + "\\\",\\\"" + EXAMPLE_ADDRESS[1] + "\\\"]\"") +
            "\nAs a JSON-RPC call\n"
            + HelpExampleRpc("sendmany", "\"\", {\"" + EXAMPLE_ADDRESS[0] + "\":0.01,\"" + EXAMPLE_ADDRESS[1] + "\":0.02}, 6, \"testing\"")
                },
        [&](const RPCHelpMan& self, const JSONRPCRequest& request) -> UniValue
{
    std::shared_ptr<CWallet> const pwallet = GetWalletForJSONRPCRequest(request);
    if (!pwallet) return NullUniValue;

    // Make sure the results are valid at least up to the most recent block
    // the user could have gotten from another RPC command prior to now
    pwallet->BlockUntilSyncedToCurrentChain();

    LOCK(pwallet->cs_wallet);

    if (!request.params[0].isNull() && !request.params[0].get_str().empty()) {
        throw JSONRPCError(RPC_INVALID_PARAMETER, "Dummy value must be set to \"\"");
    }
    UniValue sendTo = request.params[1].get_obj();

    mapValue_t mapValue;
    if (!request.params[3].isNull() && !request.params[3].get_str().empty())
        mapValue["comment"] = request.params[3].get_str();

    UniValue subtractFeeFromAmount(UniValue::VARR);
    if (!request.params[4].isNull())
        subtractFeeFromAmount = request.params[4].get_array();

    CCoinControl coin_control;
    if (!request.params[5].isNull()) {
        coin_control.m_signal_bip125_rbf = request.params[5].get_bool();
    }

    SetFeeEstimateMode(*pwallet, coin_control, /* conf_target */ request.params[6], /* estimate_mode */ request.params[7], /* fee_rate */ request.params[10], /* override_min_fee */ false);

    UniValue assets;
    if (!request.params[8].isNull()) {
        if (!g_con_elementsmode) {
            throw JSONRPCError(RPC_TYPE_ERROR, "Asset argument cannot be given for Bitcoin serialization.");
        }
        assets = request.params[8].get_obj();
    }

    bool ignore_blind_fail = true;
    if (!request.params[9].isNull()) {
        ignore_blind_fail = request.params[9].get_bool();
    }

    std::vector<CRecipient> recipients;
    ParseRecipients(sendTo, assets, subtractFeeFromAmount, recipients);
    bool verbose = request.params[11].isNull() ? false : request.params[11].get_bool();

    return SendMoney(*pwallet, coin_control, recipients, std::move(mapValue), verbose, ignore_blind_fail);
},
    };
}


static RPCHelpMan addmultisigaddress()
{
    return RPCHelpMan{"addmultisigaddress",
                "\nAdd an nrequired-to-sign multisignature address to the wallet. Requires a new wallet backup.\n"
                "Each key is a Bitcoin address or hex-encoded public key.\n"
                "This functionality is only intended for use with non-watchonly addresses.\n"
                "See `importaddress` for watchonly p2sh address support.\n"
                "If 'label' is specified, assign address to that label.\n",
                {
                    {"nrequired", RPCArg::Type::NUM, RPCArg::Optional::NO, "The number of required signatures out of the n keys or addresses."},
                    {"keys", RPCArg::Type::ARR, RPCArg::Optional::NO, "The addresses or hex-encoded public keys",
                        {
                            {"key", RPCArg::Type::STR, RPCArg::Optional::OMITTED, "address or hex-encoded public key"},
                        },
                        },
                    {"label", RPCArg::Type::STR, RPCArg::Optional::OMITTED_NAMED_ARG, "A label to assign the addresses to."},
                    {"address_type", RPCArg::Type::STR, RPCArg::DefaultHint{"set by -addresstype"}, "The address type to use. Options are \"legacy\", \"p2sh-segwit\", and \"bech32\"."},
                },
                RPCResult{
                    RPCResult::Type::OBJ, "", "",
                    {
                        {RPCResult::Type::STR, "address", "The value of the new multisig address"},
                        {RPCResult::Type::STR_HEX, "redeemScript", "The string value of the hex-encoded redemption script"},
                        {RPCResult::Type::STR, "descriptor", "The descriptor for this multisig"},
                    },
                },
                RPCExamples{
            "\nAdd a multisig address from 2 addresses\n"
            + HelpExampleCli("addmultisigaddress", "2 \"[\\\"" + EXAMPLE_ADDRESS[0] + "\\\",\\\"" + EXAMPLE_ADDRESS[1] + "\\\"]\"") +
            "\nAs a JSON-RPC call\n"
            + HelpExampleRpc("addmultisigaddress", "2, \"[\\\"" + EXAMPLE_ADDRESS[0] + "\\\",\\\"" + EXAMPLE_ADDRESS[1] + "\\\"]\"")
                },
        [&](const RPCHelpMan& self, const JSONRPCRequest& request) -> UniValue
{
    std::shared_ptr<CWallet> const pwallet = GetWalletForJSONRPCRequest(request);
    if (!pwallet) return NullUniValue;

    LegacyScriptPubKeyMan& spk_man = EnsureLegacyScriptPubKeyMan(*pwallet);

    LOCK2(pwallet->cs_wallet, spk_man.cs_KeyStore);

    std::string label;
    if (!request.params[2].isNull())
        label = LabelFromValue(request.params[2]);

    int required = request.params[0].get_int();

    // Get the public keys
    const UniValue& keys_or_addrs = request.params[1].get_array();
    std::vector<CPubKey> pubkeys;
    for (unsigned int i = 0; i < keys_or_addrs.size(); ++i) {
        if (IsHex(keys_or_addrs[i].get_str()) && (keys_or_addrs[i].get_str().length() == 66 || keys_or_addrs[i].get_str().length() == 130)) {
            pubkeys.push_back(HexToPubKey(keys_or_addrs[i].get_str()));
        } else {
            pubkeys.push_back(AddrToPubKey(spk_man, keys_or_addrs[i].get_str()));
        }
    }

    OutputType output_type = pwallet->m_default_address_type;
    if (!request.params[3].isNull()) {
        if (!ParseOutputType(request.params[3].get_str(), output_type)) {
            throw JSONRPCError(RPC_INVALID_ADDRESS_OR_KEY, strprintf("Unknown address type '%s'", request.params[3].get_str()));
        }
        if (output_type == OutputType::BECH32M) {
            throw JSONRPCError(RPC_INVALID_ADDRESS_OR_KEY, "Bech32m multisig addresses cannot be created with legacy wallets");
        }
    }

    // Construct using pay-to-script-hash:
    CScript inner;
    CTxDestination dest = AddAndGetMultisigDestination(required, pubkeys, output_type, spk_man, inner);
    pwallet->SetAddressBook(dest, label, "send");

    // Make the descriptor
    std::unique_ptr<Descriptor> descriptor = InferDescriptor(GetScriptForDestination(dest), spk_man);

    UniValue result(UniValue::VOBJ);
    result.pushKV("address", EncodeDestination(dest));
    result.pushKV("redeemScript", HexStr(inner));
    result.pushKV("descriptor", descriptor->ToString());
    return result;
},
    };
}

struct tallyitem
{
    CAmountMap mapAmount;
    int nConf{std::numeric_limits<int>::max()};
    std::vector<uint256> txids;
    bool fIsWatchonly{false};
    tallyitem()
    {
    }
};

static UniValue ListReceived(const CWallet& wallet, const UniValue& params, bool by_label) EXCLUSIVE_LOCKS_REQUIRED(wallet.cs_wallet)
{
    // Minimum confirmations
    int nMinDepth = 1;
    if (!params[0].isNull())
        nMinDepth = params[0].get_int();

    // Whether to include empty labels
    bool fIncludeEmpty = false;
    if (!params[1].isNull())
        fIncludeEmpty = params[1].get_bool();

    isminefilter filter = ISMINE_SPENDABLE;

    if (ParseIncludeWatchonly(params[2], wallet)) {
        filter |= ISMINE_WATCH_ONLY;
    }

    bool has_filtered_address = false;
    CTxDestination filtered_address = CNoDestination();
    if (!by_label && params[3].isStr() && params[3].get_str() != "") {
        if (!IsValidDestinationString(params[3].get_str())) {
            throw JSONRPCError(RPC_WALLET_ERROR, "address_filter parameter was invalid");
        }
        filtered_address = DecodeDestination(params[3].get_str());
        has_filtered_address = true;
    }

    std::string strasset = "";
    if (params.size() > 4 && params[4].isStr()) {
        strasset = params[4].get_str();
    }
    CAsset asset;
    if (!strasset.empty()) {
        asset = GetAssetFromString(strasset);
    }

    // Tally
    std::map<CTxDestination, tallyitem> mapTally;
    for (const std::pair<const uint256, CWalletTx>& pairWtx : wallet.mapWallet) {
        const CWalletTx& wtx = pairWtx.second;

        if (wtx.IsCoinBase() || !wallet.chain().checkFinalTx(*wtx.tx)) {
            continue;
        }

        int nDepth = wtx.GetDepthInMainChain();
        if (nDepth < nMinDepth)
            continue;

        for (size_t index = 0; index < wtx.tx->vout.size(); ++index)
        {
            const CTxOut& txout = wtx.tx->vout[index];

            CTxDestination address;
            if (!ExtractDestination(txout.scriptPubKey, address))
                continue;

            if (has_filtered_address && !(filtered_address == address)) {
                continue;
            }

            isminefilter mine = wallet.IsMine(address);
            if(!(mine & filter))
                continue;

            CAmount amt = wtx.GetOutputValueOut(index);
            if (amt < 0) {
                continue;
            }

            if (strasset != "" && wtx.GetOutputAsset(index) != asset) {
                continue;
            }

            tallyitem& item = mapTally[address];
            item.mapAmount[wtx.GetOutputAsset(index)] += amt;
            item.nConf = std::min(item.nConf, nDepth);
            item.txids.push_back(wtx.GetHash());
            if (mine & ISMINE_WATCH_ONLY)
                item.fIsWatchonly = true;
        }
    }

    // Reply
    UniValue ret(UniValue::VARR);
    std::map<std::string, tallyitem> label_tally;

    // Create m_address_book iterator
    // If we aren't filtering, go from begin() to end()
    auto start = wallet.m_address_book.begin();
    auto end = wallet.m_address_book.end();
    // If we are filtering, find() the applicable entry
    if (has_filtered_address) {
        start = wallet.m_address_book.find(filtered_address);
        if (start != end) {
            end = std::next(start);
        }
    }

    for (auto item_it = start; item_it != end; ++item_it)
    {
        if (item_it->second.IsChange()) continue;
        const CTxDestination& address = item_it->first;
        const std::string& label = item_it->second.GetLabel();
        auto it = mapTally.find(address);
        if (it == mapTally.end() && !fIncludeEmpty)
            continue;

        CAmountMap mapAmount;
        int nConf = std::numeric_limits<int>::max();
        bool fIsWatchonly = false;
        if (it != mapTally.end())
        {
            mapAmount = (*it).second.mapAmount;
            nConf = (*it).second.nConf;
            fIsWatchonly = (*it).second.fIsWatchonly;
        }

        if (by_label)
        {
            tallyitem& _item = label_tally[label];
            _item.mapAmount += mapAmount;
            _item.nConf = std::min(_item.nConf, nConf);
            _item.fIsWatchonly = fIsWatchonly;
        }
        else
        {
            UniValue obj(UniValue::VOBJ);
            if(fIsWatchonly)
                obj.pushKV("involvesWatchonly", true);
            obj.pushKV("address",       EncodeDestination(address));
            obj.pushKV("amount",        AmountMapToUniv(mapAmount, strasset));
            obj.pushKV("confirmations", (nConf == std::numeric_limits<int>::max() ? 0 : nConf));
            obj.pushKV("label", label);
            UniValue transactions(UniValue::VARR);
            if (it != mapTally.end())
            {
                for (const uint256& _item : (*it).second.txids)
                {
                    transactions.push_back(_item.GetHex());
                }
            }
            obj.pushKV("txids", transactions);
            ret.push_back(obj);
        }
    }

    if (by_label)
    {
        for (const auto& entry : label_tally)
        {
            CAmountMap mapAmount = entry.second.mapAmount;
            int nConf = entry.second.nConf;
            UniValue obj(UniValue::VOBJ);
            if (entry.second.fIsWatchonly)
                obj.pushKV("involvesWatchonly", true);
            obj.pushKV("amount",        AmountMapToUniv(mapAmount, ""));
            obj.pushKV("confirmations", (nConf == std::numeric_limits<int>::max() ? 0 : nConf));
            obj.pushKV("label",         entry.first);
            ret.push_back(obj);
        }
    }

    return ret;
}

static RPCHelpMan listreceivedbyaddress()
{
    return RPCHelpMan{"listreceivedbyaddress",
                "\nList balances by receiving address.\n",
                {
                    {"minconf", RPCArg::Type::NUM, RPCArg::Default{1}, "The minimum number of confirmations before payments are included."},
                    {"include_empty", RPCArg::Type::BOOL, RPCArg::Default{false}, "Whether to include addresses that haven't received any payments."},
                    {"include_watchonly", RPCArg::Type::BOOL, RPCArg::DefaultHint{"true for watch-only wallets, otherwise false"}, "Whether to include watch-only addresses (see 'importaddress')"},
                    {"address_filter", RPCArg::Type::STR, RPCArg::Optional::OMITTED_NAMED_ARG, "If present, only return information on this address."},
                    {"assetlabel", RPCArg::Type::STR, RPCArg::Optional::OMITTED_NAMED_ARG, "Hex asset id or asset label for balance."},
                },
                RPCResult{
                    RPCResult::Type::ARR, "", "",
                    {
                        {RPCResult::Type::OBJ, "", "",
                        {
                            {RPCResult::Type::BOOL, "involvesWatchonly", "Only returns true if imported addresses were involved in transaction"},
                            {RPCResult::Type::STR, "address", "The receiving address"},
                            {RPCResult::Type::STR_AMOUNT, "amount", "The total amount in " + CURRENCY_UNIT + " received by the address"},
                            {RPCResult::Type::NUM, "confirmations", "The number of confirmations of the most recent transaction included"},
                            {RPCResult::Type::STR, "label", "The label of the receiving address. The default label is \"\""},
                            {RPCResult::Type::ARR, "txids", "",
                            {
                                {RPCResult::Type::STR_HEX, "txid", "The ids of transactions received with the address"},
                            }},
                        }},
                    }
                },
                RPCExamples{
                    HelpExampleCli("listreceivedbyaddress", "")
            + HelpExampleCli("listreceivedbyaddress", "6 true")
            + HelpExampleRpc("listreceivedbyaddress", "6, true, true")
            + HelpExampleRpc("listreceivedbyaddress", "6, true, true, \"" + EXAMPLE_ADDRESS[0] + "\"")
                },
        [&](const RPCHelpMan& self, const JSONRPCRequest& request) -> UniValue
{
    std::shared_ptr<CWallet> const pwallet = GetWalletForJSONRPCRequest(request);
    if (!pwallet) return NullUniValue;

    // Make sure the results are valid at least up to the most recent block
    // the user could have gotten from another RPC command prior to now
    pwallet->BlockUntilSyncedToCurrentChain();

    LOCK(pwallet->cs_wallet);

    return ListReceived(*pwallet, request.params, false);
},
    };
}

static RPCHelpMan listreceivedbylabel()
{
    return RPCHelpMan{"listreceivedbylabel",
                "\nList received transactions by label.\n",
                {
                    {"minconf", RPCArg::Type::NUM, RPCArg::Default{1}, "The minimum number of confirmations before payments are included."},
                    {"include_empty", RPCArg::Type::BOOL, RPCArg::Default{false}, "Whether to include labels that haven't received any payments."},
                    {"include_watchonly", RPCArg::Type::BOOL, RPCArg::DefaultHint{"true for watch-only wallets, otherwise false"}, "Whether to include watch-only addresses (see 'importaddress')"},
                },
                RPCResult{
                    RPCResult::Type::ARR, "", "",
                    {
                        {RPCResult::Type::OBJ, "", "",
                        {
                            {RPCResult::Type::BOOL, "involvesWatchonly", "Only returns true if imported addresses were involved in transaction"},
                            {RPCResult::Type::STR_AMOUNT, "amount", "The total amount received by addresses with this label"},
                            {RPCResult::Type::NUM, "confirmations", "The number of confirmations of the most recent transaction included"},
                            {RPCResult::Type::STR, "label", "The label of the receiving address. The default label is \"\""},
                        }},
                    }
                },
                RPCExamples{
                    HelpExampleCli("listreceivedbylabel", "")
            + HelpExampleCli("listreceivedbylabel", "6 true")
            + HelpExampleRpc("listreceivedbylabel", "6, true, true")
                },
        [&](const RPCHelpMan& self, const JSONRPCRequest& request) -> UniValue
{
    std::shared_ptr<CWallet> const pwallet = GetWalletForJSONRPCRequest(request);
    if (!pwallet) return NullUniValue;

    // Make sure the results are valid at least up to the most recent block
    // the user could have gotten from another RPC command prior to now
    pwallet->BlockUntilSyncedToCurrentChain();

    LOCK(pwallet->cs_wallet);

    return ListReceived(*pwallet, request.params, true);
},
    };
}

static void MaybePushAddress(UniValue & entry, const CTxDestination &dest)
{
    if (IsValidDestination(dest)) {
        entry.pushKV("address", EncodeDestination(dest));
    }
}

/**
 * List transactions based on the given criteria.
 *
 * @param  wallet         The wallet.
 * @param  wtx            The wallet transaction.
 * @param  nMinDepth      The minimum confirmation depth.
 * @param  fLong          Whether to include the JSON version of the transaction.
 * @param  ret            The UniValue into which the result is stored.
 * @param  filter_ismine  The "is mine" filter flags.
 * @param  filter_label   Optional label string to filter incoming transactions.
 */
static void ListTransactions(const CWallet& wallet, const CWalletTx& wtx, int nMinDepth, bool fLong, UniValue& ret, const isminefilter& filter_ismine, const std::string* filter_label) EXCLUSIVE_LOCKS_REQUIRED(wallet.cs_wallet)
{
    CAmount nFee;
    std::list<COutputEntry> listReceived;
    std::list<COutputEntry> listSent;

    wtx.GetAmounts(listReceived, listSent, nFee, filter_ismine);

    bool involvesWatchonly = wtx.IsFromMe(ISMINE_WATCH_ONLY);

    // Sent
    if (!filter_label)
    {
        for (const COutputEntry& s : listSent)
        {
            UniValue entry(UniValue::VOBJ);
            if (involvesWatchonly || (wallet.IsMine(s.destination) & ISMINE_WATCH_ONLY)) {
                entry.pushKV("involvesWatchonly", true);
            }
            MaybePushAddress(entry, s.destination);
            entry.pushKV("category", "send");
            entry.pushKV("amount", ValueFromAmount(-s.amount));
            if (g_con_elementsmode) {
                entry.pushKV("amountblinder", s.amount_blinding_factor.GetHex());
                entry.pushKV("asset", s.asset.GetHex());
                entry.pushKV("assetblinder", s.asset_blinding_factor.GetHex());
            }
            const auto* address_book_entry = wallet.FindAddressBookEntry(s.destination);
            if (address_book_entry) {
                entry.pushKV("label", address_book_entry->GetLabel());
            }
            entry.pushKV("vout", s.vout);
            entry.pushKV("fee", ValueFromAmount(-nFee));
            if (fLong)
                WalletTxToJSON(wallet.chain(), wtx, entry);
            entry.pushKV("abandoned", wtx.isAbandoned());
            ret.push_back(entry);
        }
    }

    // Received
    if (listReceived.size() > 0 && wtx.GetDepthInMainChain() >= nMinDepth) {
        for (const COutputEntry& r : listReceived)
        {
            std::string label;
            const auto* address_book_entry = wallet.FindAddressBookEntry(r.destination);
            if (address_book_entry) {
                label = address_book_entry->GetLabel();
            }
            if (filter_label && label != *filter_label) {
                continue;
            }
            UniValue entry(UniValue::VOBJ);
            if (involvesWatchonly || (wallet.IsMine(r.destination) & ISMINE_WATCH_ONLY)) {
                entry.pushKV("involvesWatchonly", true);
            }
            MaybePushAddress(entry, r.destination);
            if (wtx.IsCoinBase())
            {
                if (wtx.GetDepthInMainChain() < 1)
                    entry.pushKV("category", "orphan");
                else if (wtx.IsImmatureCoinBase())
                    entry.pushKV("category", "immature");
                else
                    entry.pushKV("category", "generate");
            }
            else
            {
                entry.pushKV("category", "receive");
            }
            entry.pushKV("amount", ValueFromAmount(r.amount));
            if (g_con_elementsmode) {
                entry.pushKV("amountblinder", r.amount_blinding_factor.GetHex());
                entry.pushKV("asset", r.asset.GetHex());
                entry.pushKV("assetblinder", r.asset_blinding_factor.GetHex());
            }
            if (address_book_entry) {
                entry.pushKV("label", label);
            }
            entry.pushKV("vout", r.vout);
            if (fLong)
                WalletTxToJSON(wallet.chain(), wtx, entry);
            ret.push_back(entry);
        }
    }
}

static const std::vector<RPCResult> TransactionDescriptionString()
{
    return{{RPCResult::Type::NUM, "confirmations", "The number of confirmations for the transaction. Negative confirmations means the\n"
               "transaction conflicted that many blocks ago."},
           {RPCResult::Type::BOOL, "generated", "Only present if transaction only input is a coinbase one."},
           {RPCResult::Type::BOOL, "trusted", "Only present if we consider transaction to be trusted and so safe to spend from."},
           {RPCResult::Type::STR_HEX, "blockhash", "The block hash containing the transaction."},
           {RPCResult::Type::NUM, "blockheight", "The block height containing the transaction."},
           {RPCResult::Type::NUM, "blockindex", "The index of the transaction in the block that includes it."},
           {RPCResult::Type::NUM_TIME, "blocktime", "The block time expressed in " + UNIX_EPOCH_TIME + "."},
           {RPCResult::Type::STR_HEX, "txid", "The transaction id."},
           {RPCResult::Type::ARR, "walletconflicts", "Conflicting transaction ids.",
           {
               {RPCResult::Type::STR_HEX, "txid", "The transaction id."},
           }},
           {RPCResult::Type::NUM_TIME, "time", "The transaction time expressed in " + UNIX_EPOCH_TIME + "."},
           {RPCResult::Type::NUM_TIME, "timereceived", "The time received expressed in " + UNIX_EPOCH_TIME + "."},
           {RPCResult::Type::STR, "comment", "If a comment is associated with the transaction, only present if not empty."},
           {RPCResult::Type::STR, "bip125-replaceable", "(\"yes|no|unknown\") Whether this transaction could be replaced due to BIP125 (replace-by-fee);\n"
               "may be unknown for unconfirmed transactions not in the mempool"}};
}

static RPCHelpMan listtransactions()
{
    return RPCHelpMan{"listtransactions",
                "\nIf a label name is provided, this will return only incoming transactions paying to addresses with the specified label.\n"
                "\nReturns up to 'count' most recent transactions skipping the first 'from' transactions.\n",
                {
                    {"label|dummy", RPCArg::Type::STR, RPCArg::Optional::OMITTED_NAMED_ARG, "If set, should be a valid label name to return only incoming transactions\n"
                          "with the specified label, or \"*\" to disable filtering and return all transactions."},
                    {"count", RPCArg::Type::NUM, RPCArg::Default{10}, "The number of transactions to return"},
                    {"skip", RPCArg::Type::NUM, RPCArg::Default{0}, "The number of transactions to skip"},
                    {"include_watchonly", RPCArg::Type::BOOL, RPCArg::DefaultHint{"true for watch-only wallets, otherwise false"}, "Include transactions to watch-only addresses (see 'importaddress')"},
                },
                RPCResult{
                    RPCResult::Type::ARR, "", "",
                    {
                        {RPCResult::Type::OBJ, "", "", Cat(Cat<std::vector<RPCResult>>(
                        {
                            {RPCResult::Type::BOOL, "involvesWatchonly", "Only returns true if imported addresses were involved in transaction."},
                            {RPCResult::Type::STR, "address", "The address of the transaction."},
                            {RPCResult::Type::STR, "category", "The transaction category.\n"
                                "\"send\"                  Transactions sent.\n"
                                "\"receive\"               Non-coinbase transactions received.\n"
                                "\"generate\"              Coinbase transactions received with more than 100 confirmations.\n"
                                "\"immature\"              Coinbase transactions received with 100 or fewer confirmations.\n"
                                "\"orphan\"                Orphaned coinbase transactions received."},
                            {RPCResult::Type::STR_AMOUNT, "amount", "The amount in " + CURRENCY_UNIT + ". This is negative for the 'send' category, and is positive\n"
                                "for all other categories"},
                            {RPCResult::Type::STR, "label", "A comment for the address/transaction, if any"},
                            {RPCResult::Type::NUM, "vout", "the vout value"},
                            {RPCResult::Type::STR_AMOUNT, "fee", "The amount of the fee in " + CURRENCY_UNIT + ". This is negative and only available for the\n"
                                 "'send' category of transactions."},
                        },
                        TransactionDescriptionString()),
                        {
                            {RPCResult::Type::BOOL, "abandoned", "'true' if the transaction has been abandoned (inputs are respendable). Only available for the \n"
                                 "'send' category of transactions."},
                        })},
                    }
                },
                RPCExamples{
            "\nList the most recent 10 transactions in the systems\n"
            + HelpExampleCli("listtransactions", "") +
            "\nList transactions 100 to 120\n"
            + HelpExampleCli("listtransactions", "\"*\" 20 100") +
            "\nAs a JSON-RPC call\n"
            + HelpExampleRpc("listtransactions", "\"*\", 20, 100")
                },
        [&](const RPCHelpMan& self, const JSONRPCRequest& request) -> UniValue
{
    std::shared_ptr<CWallet> const pwallet = GetWalletForJSONRPCRequest(request);
    if (!pwallet) return NullUniValue;

    // Make sure the results are valid at least up to the most recent block
    // the user could have gotten from another RPC command prior to now
    pwallet->BlockUntilSyncedToCurrentChain();

    const std::string* filter_label = nullptr;
    if (!request.params[0].isNull() && request.params[0].get_str() != "*") {
        filter_label = &request.params[0].get_str();
        if (filter_label->empty()) {
            throw JSONRPCError(RPC_INVALID_PARAMETER, "Label argument must be a valid label name or \"*\".");
        }
    }
    int nCount = 10;
    if (!request.params[1].isNull())
        nCount = request.params[1].get_int();
    int nFrom = 0;
    if (!request.params[2].isNull())
        nFrom = request.params[2].get_int();
    isminefilter filter = ISMINE_SPENDABLE;

    if (ParseIncludeWatchonly(request.params[3], *pwallet)) {
        filter |= ISMINE_WATCH_ONLY;
    }

    if (nCount < 0)
        throw JSONRPCError(RPC_INVALID_PARAMETER, "Negative count");
    if (nFrom < 0)
        throw JSONRPCError(RPC_INVALID_PARAMETER, "Negative from");

    UniValue ret(UniValue::VARR);

    {
        LOCK(pwallet->cs_wallet);

        const CWallet::TxItems & txOrdered = pwallet->wtxOrdered;

        // iterate backwards until we have nCount items to return:
        for (CWallet::TxItems::const_reverse_iterator it = txOrdered.rbegin(); it != txOrdered.rend(); ++it)
        {
            CWalletTx *const pwtx = (*it).second;
            ListTransactions(*pwallet, *pwtx, 0, true, ret, filter, filter_label);
            if ((int)ret.size() >= (nCount+nFrom)) break;
        }
    }

    // ret is newest to oldest

    if (nFrom > (int)ret.size())
        nFrom = ret.size();
    if ((nFrom + nCount) > (int)ret.size())
        nCount = ret.size() - nFrom;

    const std::vector<UniValue>& txs = ret.getValues();
    UniValue result{UniValue::VARR};
    result.push_backV({ txs.rend() - nFrom - nCount, txs.rend() - nFrom }); // Return oldest to newest
    return result;
},
    };
}

static RPCHelpMan listsinceblock()
{
    return RPCHelpMan{"listsinceblock",
                "\nGet all transactions in blocks since block [blockhash], or all transactions if omitted.\n"
                "If \"blockhash\" is no longer a part of the main chain, transactions from the fork point onward are included.\n"
                "Additionally, if include_removed is set, transactions affecting the wallet which were removed are returned in the \"removed\" array.\n",
                {
                    {"blockhash", RPCArg::Type::STR, RPCArg::Optional::OMITTED_NAMED_ARG, "If set, the block hash to list transactions since, otherwise list all transactions."},
                    {"target_confirmations", RPCArg::Type::NUM, RPCArg::Default{1}, "Return the nth block hash from the main chain. e.g. 1 would mean the best block hash. Note: this is not used as a filter, but only affects [lastblock] in the return value"},
                    {"include_watchonly", RPCArg::Type::BOOL, RPCArg::DefaultHint{"true for watch-only wallets, otherwise false"}, "Include transactions to watch-only addresses (see 'importaddress')"},
                    {"include_removed", RPCArg::Type::BOOL, RPCArg::Default{true}, "Show transactions that were removed due to a reorg in the \"removed\" array\n"
                                                                       "(not guaranteed to work on pruned nodes)"},
                },
                RPCResult{
                    RPCResult::Type::OBJ, "", "",
                    {
                        {RPCResult::Type::ARR, "transactions", "",
                        {
                            {RPCResult::Type::OBJ, "", "", Cat(Cat<std::vector<RPCResult>>(
                            {
                                {RPCResult::Type::BOOL, "involvesWatchonly", "Only returns true if imported addresses were involved in transaction."},
                                {RPCResult::Type::STR, "address", "The address of the transaction."},
                                {RPCResult::Type::STR, "category", "The transaction category.\n"
                                    "\"send\"                  Transactions sent.\n"
                                    "\"receive\"               Non-coinbase transactions received.\n"
                                    "\"generate\"              Coinbase transactions received with more than 100 confirmations.\n"
                                    "\"immature\"              Coinbase transactions received with 100 or fewer confirmations.\n"
                                    "\"orphan\"                Orphaned coinbase transactions received."},
                                {RPCResult::Type::STR_AMOUNT, "amount", "The amount in " + CURRENCY_UNIT + ". This is negative for the 'send' category, and is positive\n"
                                    "for all other categories"},
                                {RPCResult::Type::NUM, "vout", "the vout value"},
                                {RPCResult::Type::STR_AMOUNT, "fee", "The amount of the fee in " + CURRENCY_UNIT + ". This is negative and only available for the\n"
                                     "'send' category of transactions."},
                            },
                            TransactionDescriptionString()),
                            {
                                {RPCResult::Type::BOOL, "abandoned", "'true' if the transaction has been abandoned (inputs are respendable). Only available for the \n"
                                     "'send' category of transactions."},
                                {RPCResult::Type::STR, "label", "A comment for the address/transaction, if any"},
                                {RPCResult::Type::STR, "to", "If a comment to is associated with the transaction."},
                            })},
                        }},
                        {RPCResult::Type::ARR, "removed", "<structure is the same as \"transactions\" above, only present if include_removed=true>\n"
                            "Note: transactions that were re-added in the active chain will appear as-is in this array, and may thus have a positive confirmation count."
                        , {{RPCResult::Type::ELISION, "", ""},}},
                        {RPCResult::Type::STR_HEX, "lastblock", "The hash of the block (target_confirmations-1) from the best block on the main chain, or the genesis hash if the referenced block does not exist yet. This is typically used to feed back into listsinceblock the next time you call it. So you would generally use a target_confirmations of say 6, so you will be continually re-notified of transactions until they've reached 6 confirmations plus any new ones"},
                    }
                },
                RPCExamples{
                    HelpExampleCli("listsinceblock", "")
            + HelpExampleCli("listsinceblock", "\"000000000000000bacf66f7497b7dc45ef753ee9a7d38571037cdb1a57f663ad\" 6")
            + HelpExampleRpc("listsinceblock", "\"000000000000000bacf66f7497b7dc45ef753ee9a7d38571037cdb1a57f663ad\", 6")
                },
        [&](const RPCHelpMan& self, const JSONRPCRequest& request) -> UniValue
{
    std::shared_ptr<CWallet> const pwallet = GetWalletForJSONRPCRequest(request);
    if (!pwallet) return NullUniValue;

    const CWallet& wallet = *pwallet;
    // Make sure the results are valid at least up to the most recent block
    // the user could have gotten from another RPC command prior to now
    wallet.BlockUntilSyncedToCurrentChain();

    LOCK(wallet.cs_wallet);

    std::optional<int> height;    // Height of the specified block or the common ancestor, if the block provided was in a deactivated chain.
    std::optional<int> altheight; // Height of the specified block, even if it's in a deactivated chain.
    int target_confirms = 1;
    isminefilter filter = ISMINE_SPENDABLE;

    uint256 blockId;
    if (!request.params[0].isNull() && !request.params[0].get_str().empty()) {
        blockId = ParseHashV(request.params[0], "blockhash");
        height = int{};
        altheight = int{};
        if (!wallet.chain().findCommonAncestor(blockId, wallet.GetLastBlockHash(), /* ancestor out */ FoundBlock().height(*height), /* blockId out */ FoundBlock().height(*altheight))) {
            throw JSONRPCError(RPC_INVALID_ADDRESS_OR_KEY, "Block not found");
        }
    }

    if (!request.params[1].isNull()) {
        target_confirms = request.params[1].get_int();

        if (target_confirms < 1) {
            throw JSONRPCError(RPC_INVALID_PARAMETER, "Invalid parameter");
        }
    }

    if (ParseIncludeWatchonly(request.params[2], wallet)) {
        filter |= ISMINE_WATCH_ONLY;
    }

    bool include_removed = (request.params[3].isNull() || request.params[3].get_bool());

    int depth = height ? wallet.GetLastBlockHeight() + 1 - *height : -1;

    UniValue transactions(UniValue::VARR);

    for (const std::pair<const uint256, CWalletTx>& pairWtx : wallet.mapWallet) {
        const CWalletTx& tx = pairWtx.second;

        if (depth == -1 || abs(tx.GetDepthInMainChain()) < depth) {
            ListTransactions(wallet, tx, 0, true, transactions, filter, nullptr /* filter_label */);
        }
    }

    // when a reorg'd block is requested, we also list any relevant transactions
    // in the blocks of the chain that was detached
    UniValue removed(UniValue::VARR);
    while (include_removed && altheight && *altheight > *height) {
        CBlock block;
        if (!wallet.chain().findBlock(blockId, FoundBlock().data(block)) || block.IsNull()) {
            throw JSONRPCError(RPC_INTERNAL_ERROR, "Can't read block from disk");
        }
        for (const CTransactionRef& tx : block.vtx) {
            auto it = wallet.mapWallet.find(tx->GetHash());
            if (it != wallet.mapWallet.end()) {
                // We want all transactions regardless of confirmation count to appear here,
                // even negative confirmation ones, hence the big negative.
                ListTransactions(wallet, it->second, -100000000, true, removed, filter, nullptr /* filter_label */);
            }
        }
        blockId = block.hashPrevBlock;
        --*altheight;
    }

    uint256 lastblock;
    target_confirms = std::min(target_confirms, wallet.GetLastBlockHeight() + 1);
    CHECK_NONFATAL(wallet.chain().findAncestorByHeight(wallet.GetLastBlockHash(), wallet.GetLastBlockHeight() + 1 - target_confirms, FoundBlock().hash(lastblock)));

    UniValue ret(UniValue::VOBJ);
    ret.pushKV("transactions", transactions);
    if (include_removed) ret.pushKV("removed", removed);
    ret.pushKV("lastblock", lastblock.GetHex());

    return ret;
},
    };
}

static RPCHelpMan gettransaction()
{
    return RPCHelpMan{"gettransaction",
                "\nGet detailed information about in-wallet transaction <txid>\n",
                {
                    {"txid", RPCArg::Type::STR, RPCArg::Optional::NO, "The transaction id"},
                    {"include_watchonly", RPCArg::Type::BOOL, RPCArg::DefaultHint{"true for watch-only wallets, otherwise false"},
                            "Whether to include watch-only addresses in balance calculation and details[]"},
                    {"verbose", RPCArg::Type::BOOL, RPCArg::Default{false},
                            "Whether to include a `decoded` field containing the decoded transaction (equivalent to RPC decoderawtransaction)"},
                    {"assetlabel", RPCArg::Type::STR, RPCArg::Optional::OMITTED_NAMED_ARG, "Hex asset id or asset label for balance."},
                },
                RPCResult{
                    RPCResult::Type::OBJ, "", "", Cat(Cat<std::vector<RPCResult>>(
                    {
                        {RPCResult::Type::STR_AMOUNT, "amount", "The amount in " + CURRENCY_UNIT},
                        {RPCResult::Type::STR_AMOUNT, "fee", "The amount of the fee in " + CURRENCY_UNIT + ". This is negative and only available for the\n"
                                     "'send' category of transactions."},
                    },
                    TransactionDescriptionString()),
                    {
                        {RPCResult::Type::ARR, "details", "",
                        {
                            {RPCResult::Type::OBJ, "", "",
                            {
                                {RPCResult::Type::BOOL, "involvesWatchonly", "Only returns true if imported addresses were involved in transaction."},
                                {RPCResult::Type::STR, "address", "The address involved in the transaction."},
                                {RPCResult::Type::STR, "category", "The transaction category.\n"
                                    "\"send\"                  Transactions sent.\n"
                                    "\"receive\"               Non-coinbase transactions received.\n"
                                    "\"generate\"              Coinbase transactions received with more than 100 confirmations.\n"
                                    "\"immature\"              Coinbase transactions received with 100 or fewer confirmations.\n"
                                    "\"orphan\"                Orphaned coinbase transactions received."},
                                {RPCResult::Type::STR_AMOUNT, "amount", "The amount in " + CURRENCY_UNIT},
                                {RPCResult::Type::STR, "label", "A comment for the address/transaction, if any"},
                                {RPCResult::Type::NUM, "vout", "the vout value"},
                                {RPCResult::Type::STR_AMOUNT, "fee", "The amount of the fee in " + CURRENCY_UNIT + ". This is negative and only available for the \n"
                                    "'send' category of transactions."},
                                {RPCResult::Type::BOOL, "abandoned", "'true' if the transaction has been abandoned (inputs are respendable). Only available for the \n"
                                     "'send' category of transactions."},
                            }},
                        }},
                        {RPCResult::Type::STR_HEX, "hex", "Raw data for transaction"},
                        {RPCResult::Type::OBJ, "decoded", "Optional, the decoded transaction (only present when `verbose` is passed)",
                        {
                            {RPCResult::Type::ELISION, "", "Equivalent to the RPC decoderawtransaction method, or the RPC getrawtransaction method when `verbose` is passed."},
                        }},
                    })
                },
                RPCExamples{
                    HelpExampleCli("gettransaction", "\"1075db55d416d3ca199f55b6084e2115b9345e16c5cf302fc80e9d5fbf5d48d\"")
            + HelpExampleCli("gettransaction", "\"1075db55d416d3ca199f55b6084e2115b9345e16c5cf302fc80e9d5fbf5d48d\" true")
            + HelpExampleCli("gettransaction", "\"1075db55d416d3ca199f55b6084e2115b9345e16c5cf302fc80e9d5fbf5d48d\" false true")
            + HelpExampleRpc("gettransaction", "\"1075db55d416d3ca199f55b6084e2115b9345e16c5cf302fc80e9d5fbf5d48d\"")
                },
        [&](const RPCHelpMan& self, const JSONRPCRequest& request) -> UniValue
{
    std::shared_ptr<CWallet> const pwallet = GetWalletForJSONRPCRequest(request);
    if (!pwallet) return NullUniValue;

    // Make sure the results are valid at least up to the most recent block
    // the user could have gotten from another RPC command prior to now
    pwallet->BlockUntilSyncedToCurrentChain();

    LOCK(pwallet->cs_wallet);

    uint256 hash(ParseHashV(request.params[0], "txid"));

    isminefilter filter = ISMINE_SPENDABLE;

    if (ParseIncludeWatchonly(request.params[1], *pwallet)) {
        filter |= ISMINE_WATCH_ONLY;
    }

    bool verbose = request.params[2].isNull() ? false : request.params[2].get_bool();

    std::string asset = "";
    if (request.params[3].isStr() && !request.params[3].get_str().empty()) {
        asset = request.params[3].get_str();
    }

    UniValue entry(UniValue::VOBJ);
    auto it = pwallet->mapWallet.find(hash);
    if (it == pwallet->mapWallet.end()) {
        throw JSONRPCError(RPC_INVALID_ADDRESS_OR_KEY, "Invalid or non-wallet transaction id");
    }
    const CWalletTx& wtx = it->second;

    CAmountMap nCredit = wtx.GetCredit(filter);
    CAmountMap nDebit = wtx.GetDebit(filter);
    CAmountMap nNet = nCredit - nDebit;
    CHECK_NONFATAL(HasValidFee(*wtx.tx));
    CAmountMap nFee = wtx.IsFromMe(filter) ? CAmountMap() - GetFeeMap(*wtx.tx) : CAmountMap();
    if (!g_con_elementsmode) {
        CAmount total_out = 0;
        for (const auto& output : wtx.tx->vout) {
            total_out += output.nValue.GetAmount();
        }
        nFee = CAmountMap();
        nFee[::policyAsset] = wtx.IsFromMe(filter) ? total_out - nDebit[::policyAsset] : 0;
    }

    entry.pushKV("amount", AmountMapToUniv(nNet - nFee, asset));
    if (wtx.IsFromMe(filter))
        entry.pushKV("fee", AmountMapToUniv(nFee, ""));

    WalletTxToJSON(pwallet->chain(), wtx, entry);

    UniValue details(UniValue::VARR);
    ListTransactions(*pwallet, wtx, 0, false, details, filter, nullptr /* filter_label */);
    entry.pushKV("details", details);

    std::string strHex = EncodeHexTx(*wtx.tx, pwallet->chain().rpcSerializationFlags());
    entry.pushKV("hex", strHex);

    if (verbose) {
        UniValue decoded(UniValue::VOBJ);
        TxToUniv(*wtx.tx, uint256(), pwallet->chain().rpcEnableDeprecated("addresses"), decoded, false);
        entry.pushKV("decoded", decoded);
    }

    return entry;
},
    };
}

static RPCHelpMan abandontransaction()
{
    return RPCHelpMan{"abandontransaction",
                "\nMark in-wallet transaction <txid> as abandoned\n"
                "This will mark this transaction and all its in-wallet descendants as abandoned which will allow\n"
                "for their inputs to be respent.  It can be used to replace \"stuck\" or evicted transactions.\n"
                "It only works on transactions which are not included in a block and are not currently in the mempool.\n"
                "It has no effect on transactions which are already abandoned.\n",
                {
                    {"txid", RPCArg::Type::STR_HEX, RPCArg::Optional::NO, "The transaction id"},
                },
                RPCResult{RPCResult::Type::NONE, "", ""},
                RPCExamples{
                    HelpExampleCli("abandontransaction", "\"1075db55d416d3ca199f55b6084e2115b9345e16c5cf302fc80e9d5fbf5d48d\"")
            + HelpExampleRpc("abandontransaction", "\"1075db55d416d3ca199f55b6084e2115b9345e16c5cf302fc80e9d5fbf5d48d\"")
                },
        [&](const RPCHelpMan& self, const JSONRPCRequest& request) -> UniValue
{
    std::shared_ptr<CWallet> const pwallet = GetWalletForJSONRPCRequest(request);
    if (!pwallet) return NullUniValue;

    // Make sure the results are valid at least up to the most recent block
    // the user could have gotten from another RPC command prior to now
    pwallet->BlockUntilSyncedToCurrentChain();

    LOCK(pwallet->cs_wallet);

    uint256 hash(ParseHashV(request.params[0], "txid"));

    if (!pwallet->mapWallet.count(hash)) {
        throw JSONRPCError(RPC_INVALID_ADDRESS_OR_KEY, "Invalid or non-wallet transaction id");
    }
    if (!pwallet->AbandonTransaction(hash)) {
        throw JSONRPCError(RPC_INVALID_ADDRESS_OR_KEY, "Transaction not eligible for abandonment");
    }

    return NullUniValue;
},
    };
}


static RPCHelpMan backupwallet()
{
    return RPCHelpMan{"backupwallet",
                "\nSafely copies current wallet file to destination, which can be a directory or a path with filename.\n",
                {
                    {"destination", RPCArg::Type::STR, RPCArg::Optional::NO, "The destination directory or file"},
                },
                RPCResult{RPCResult::Type::NONE, "", ""},
                RPCExamples{
                    HelpExampleCli("backupwallet", "\"backup.dat\"")
            + HelpExampleRpc("backupwallet", "\"backup.dat\"")
                },
        [&](const RPCHelpMan& self, const JSONRPCRequest& request) -> UniValue
{
    std::shared_ptr<CWallet> const pwallet = GetWalletForJSONRPCRequest(request);
    if (!pwallet) return NullUniValue;

    // Make sure the results are valid at least up to the most recent block
    // the user could have gotten from another RPC command prior to now
    pwallet->BlockUntilSyncedToCurrentChain();

    LOCK(pwallet->cs_wallet);

    std::string strDest = request.params[0].get_str();
    if (!pwallet->BackupWallet(strDest)) {
        throw JSONRPCError(RPC_WALLET_ERROR, "Error: Wallet backup failed!");
    }

    return NullUniValue;
},
    };
}


static RPCHelpMan keypoolrefill()
{
    return RPCHelpMan{"keypoolrefill",
                "\nFills the keypool."+
        HELP_REQUIRING_PASSPHRASE,
                {
                    {"newsize", RPCArg::Type::NUM, RPCArg::Default{100}, "The new keypool size"},
                },
                RPCResult{RPCResult::Type::NONE, "", ""},
                RPCExamples{
                    HelpExampleCli("keypoolrefill", "")
            + HelpExampleRpc("keypoolrefill", "")
                },
        [&](const RPCHelpMan& self, const JSONRPCRequest& request) -> UniValue
{
    std::shared_ptr<CWallet> const pwallet = GetWalletForJSONRPCRequest(request);
    if (!pwallet) return NullUniValue;

    if (pwallet->IsLegacy() && pwallet->IsWalletFlagSet(WALLET_FLAG_DISABLE_PRIVATE_KEYS)) {
        throw JSONRPCError(RPC_WALLET_ERROR, "Error: Private keys are disabled for this wallet");
    }

    LOCK(pwallet->cs_wallet);

    // 0 is interpreted by TopUpKeyPool() as the default keypool size given by -keypool
    unsigned int kpSize = 0;
    if (!request.params[0].isNull()) {
        if (request.params[0].get_int() < 0)
            throw JSONRPCError(RPC_INVALID_PARAMETER, "Invalid parameter, expected valid size.");
        kpSize = (unsigned int)request.params[0].get_int();
    }

    EnsureWalletIsUnlocked(*pwallet);
    pwallet->TopUpKeyPool(kpSize);

    if (pwallet->GetKeyPoolSize() < kpSize) {
        throw JSONRPCError(RPC_WALLET_ERROR, "Error refreshing keypool.");
    }

    return NullUniValue;
},
    };
}


static RPCHelpMan walletpassphrase()
{
    return RPCHelpMan{"walletpassphrase",
                "\nStores the wallet decryption key in memory for 'timeout' seconds.\n"
                "This is needed prior to performing transactions related to private keys such as sending bitcoins\n"
            "\nNote:\n"
            "Issuing the walletpassphrase command while the wallet is already unlocked will set a new unlock\n"
            "time that overrides the old one.\n",
                {
                    {"passphrase", RPCArg::Type::STR, RPCArg::Optional::NO, "The wallet passphrase"},
                    {"timeout", RPCArg::Type::NUM, RPCArg::Optional::NO, "The time to keep the decryption key in seconds; capped at 100000000 (~3 years)."},
                },
                RPCResult{RPCResult::Type::NONE, "", ""},
                RPCExamples{
            "\nUnlock the wallet for 60 seconds\n"
            + HelpExampleCli("walletpassphrase", "\"my pass phrase\" 60") +
            "\nLock the wallet again (before 60 seconds)\n"
            + HelpExampleCli("walletlock", "") +
            "\nAs a JSON-RPC call\n"
            + HelpExampleRpc("walletpassphrase", "\"my pass phrase\", 60")
                },
        [&](const RPCHelpMan& self, const JSONRPCRequest& request) -> UniValue
{
    std::shared_ptr<CWallet> const wallet = GetWalletForJSONRPCRequest(request);
    if (!wallet) return NullUniValue;
    CWallet* const pwallet = wallet.get();

    int64_t nSleepTime;
    int64_t relock_time;
    // Prevent concurrent calls to walletpassphrase with the same wallet.
    LOCK(pwallet->m_unlock_mutex);
    {
        LOCK(pwallet->cs_wallet);

        if (!pwallet->IsCrypted()) {
            throw JSONRPCError(RPC_WALLET_WRONG_ENC_STATE, "Error: running with an unencrypted wallet, but walletpassphrase was called.");
        }

        // Note that the walletpassphrase is stored in request.params[0] which is not mlock()ed
        SecureString strWalletPass;
        strWalletPass.reserve(100);
        // TODO: get rid of this .c_str() by implementing SecureString::operator=(std::string)
        // Alternately, find a way to make request.params[0] mlock()'d to begin with.
        strWalletPass = request.params[0].get_str().c_str();

        // Get the timeout
        nSleepTime = request.params[1].get_int64();
        // Timeout cannot be negative, otherwise it will relock immediately
        if (nSleepTime < 0) {
            throw JSONRPCError(RPC_INVALID_PARAMETER, "Timeout cannot be negative.");
        }
        // Clamp timeout
        constexpr int64_t MAX_SLEEP_TIME = 100000000; // larger values trigger a macos/libevent bug?
        if (nSleepTime > MAX_SLEEP_TIME) {
            nSleepTime = MAX_SLEEP_TIME;
        }

        if (strWalletPass.empty()) {
            throw JSONRPCError(RPC_INVALID_PARAMETER, "passphrase can not be empty");
        }

        if (!pwallet->Unlock(strWalletPass)) {
            throw JSONRPCError(RPC_WALLET_PASSPHRASE_INCORRECT, "Error: The wallet passphrase entered was incorrect.");
        }

        pwallet->TopUpKeyPool();

        pwallet->nRelockTime = GetTime() + nSleepTime;
        relock_time = pwallet->nRelockTime;
    }

    // rpcRunLater must be called without cs_wallet held otherwise a deadlock
    // can occur. The deadlock would happen when RPCRunLater removes the
    // previous timer (and waits for the callback to finish if already running)
    // and the callback locks cs_wallet.
    AssertLockNotHeld(wallet->cs_wallet);
    // Keep a weak pointer to the wallet so that it is possible to unload the
    // wallet before the following callback is called. If a valid shared pointer
    // is acquired in the callback then the wallet is still loaded.
    std::weak_ptr<CWallet> weak_wallet = wallet;
    pwallet->chain().rpcRunLater(strprintf("lockwallet(%s)", pwallet->GetName()), [weak_wallet, relock_time] {
        if (auto shared_wallet = weak_wallet.lock()) {
            LOCK(shared_wallet->cs_wallet);
            // Skip if this is not the most recent rpcRunLater callback.
            if (shared_wallet->nRelockTime != relock_time) return;
            shared_wallet->Lock();
            shared_wallet->nRelockTime = 0;
        }
    }, nSleepTime);

    return NullUniValue;
},
    };
}


static RPCHelpMan walletpassphrasechange()
{
    return RPCHelpMan{"walletpassphrasechange",
                "\nChanges the wallet passphrase from 'oldpassphrase' to 'newpassphrase'.\n",
                {
                    {"oldpassphrase", RPCArg::Type::STR, RPCArg::Optional::NO, "The current passphrase"},
                    {"newpassphrase", RPCArg::Type::STR, RPCArg::Optional::NO, "The new passphrase"},
                },
                RPCResult{RPCResult::Type::NONE, "", ""},
                RPCExamples{
                    HelpExampleCli("walletpassphrasechange", "\"old one\" \"new one\"")
            + HelpExampleRpc("walletpassphrasechange", "\"old one\", \"new one\"")
                },
        [&](const RPCHelpMan& self, const JSONRPCRequest& request) -> UniValue
{
    std::shared_ptr<CWallet> const pwallet = GetWalletForJSONRPCRequest(request);
    if (!pwallet) return NullUniValue;

    LOCK(pwallet->cs_wallet);

    if (!pwallet->IsCrypted()) {
        throw JSONRPCError(RPC_WALLET_WRONG_ENC_STATE, "Error: running with an unencrypted wallet, but walletpassphrasechange was called.");
    }

    // TODO: get rid of these .c_str() calls by implementing SecureString::operator=(std::string)
    // Alternately, find a way to make request.params[0] mlock()'d to begin with.
    SecureString strOldWalletPass;
    strOldWalletPass.reserve(100);
    strOldWalletPass = request.params[0].get_str().c_str();

    SecureString strNewWalletPass;
    strNewWalletPass.reserve(100);
    strNewWalletPass = request.params[1].get_str().c_str();

    if (strOldWalletPass.empty() || strNewWalletPass.empty()) {
        throw JSONRPCError(RPC_INVALID_PARAMETER, "passphrase can not be empty");
    }

    if (!pwallet->ChangeWalletPassphrase(strOldWalletPass, strNewWalletPass)) {
        throw JSONRPCError(RPC_WALLET_PASSPHRASE_INCORRECT, "Error: The wallet passphrase entered was incorrect.");
    }

    return NullUniValue;
},
    };
}


static RPCHelpMan walletlock()
{
    return RPCHelpMan{"walletlock",
                "\nRemoves the wallet encryption key from memory, locking the wallet.\n"
                "After calling this method, you will need to call walletpassphrase again\n"
                "before being able to call any methods which require the wallet to be unlocked.\n",
                {},
                RPCResult{RPCResult::Type::NONE, "", ""},
                RPCExamples{
            "\nSet the passphrase for 2 minutes to perform a transaction\n"
            + HelpExampleCli("walletpassphrase", "\"my pass phrase\" 120") +
            "\nPerform a send (requires passphrase set)\n"
            + HelpExampleCli("sendtoaddress", "\"" + EXAMPLE_ADDRESS[0] + "\" 1.0") +
            "\nClear the passphrase since we are done before 2 minutes is up\n"
            + HelpExampleCli("walletlock", "") +
            "\nAs a JSON-RPC call\n"
            + HelpExampleRpc("walletlock", "")
                },
        [&](const RPCHelpMan& self, const JSONRPCRequest& request) -> UniValue
{
    std::shared_ptr<CWallet> const pwallet = GetWalletForJSONRPCRequest(request);
    if (!pwallet) return NullUniValue;

    LOCK(pwallet->cs_wallet);

    if (!pwallet->IsCrypted()) {
        throw JSONRPCError(RPC_WALLET_WRONG_ENC_STATE, "Error: running with an unencrypted wallet, but walletlock was called.");
    }

    pwallet->Lock();
    pwallet->nRelockTime = 0;

    return NullUniValue;
},
    };
}


static RPCHelpMan encryptwallet()
{
    return RPCHelpMan{"encryptwallet",
                "\nEncrypts the wallet with 'passphrase'. This is for first time encryption.\n"
                "After this, any calls that interact with private keys such as sending or signing \n"
                "will require the passphrase to be set prior the making these calls.\n"
                "Use the walletpassphrase call for this, and then walletlock call.\n"
                "If the wallet is already encrypted, use the walletpassphrasechange call.\n",
                {
                    {"passphrase", RPCArg::Type::STR, RPCArg::Optional::NO, "The pass phrase to encrypt the wallet with. It must be at least 1 character, but should be long."},
                },
                RPCResult{RPCResult::Type::STR, "", "A string with further instructions"},
                RPCExamples{
            "\nEncrypt your wallet\n"
            + HelpExampleCli("encryptwallet", "\"my pass phrase\"") +
            "\nNow set the passphrase to use the wallet, such as for signing or sending bitcoin\n"
            + HelpExampleCli("walletpassphrase", "\"my pass phrase\"") +
            "\nNow we can do something like sign\n"
            + HelpExampleCli("signmessage", "\"address\" \"test message\"") +
            "\nNow lock the wallet again by removing the passphrase\n"
            + HelpExampleCli("walletlock", "") +
            "\nAs a JSON-RPC call\n"
            + HelpExampleRpc("encryptwallet", "\"my pass phrase\"")
                },
        [&](const RPCHelpMan& self, const JSONRPCRequest& request) -> UniValue
{
    std::shared_ptr<CWallet> const pwallet = GetWalletForJSONRPCRequest(request);
    if (!pwallet) return NullUniValue;

    LOCK(pwallet->cs_wallet);

    if (pwallet->IsWalletFlagSet(WALLET_FLAG_DISABLE_PRIVATE_KEYS)) {
        throw JSONRPCError(RPC_WALLET_ENCRYPTION_FAILED, "Error: wallet does not contain private keys, nothing to encrypt.");
    }

    if (pwallet->IsCrypted()) {
        throw JSONRPCError(RPC_WALLET_WRONG_ENC_STATE, "Error: running with an encrypted wallet, but encryptwallet was called.");
    }

    // TODO: get rid of this .c_str() by implementing SecureString::operator=(std::string)
    // Alternately, find a way to make request.params[0] mlock()'d to begin with.
    SecureString strWalletPass;
    strWalletPass.reserve(100);
    strWalletPass = request.params[0].get_str().c_str();

    if (strWalletPass.empty()) {
        throw JSONRPCError(RPC_INVALID_PARAMETER, "passphrase can not be empty");
    }

    if (!pwallet->EncryptWallet(strWalletPass)) {
        throw JSONRPCError(RPC_WALLET_ENCRYPTION_FAILED, "Error: Failed to encrypt the wallet.");
    }

    return "wallet encrypted; The keypool has been flushed and a new HD seed was generated (if you are using HD). You need to make a new backup.";
},
    };
}

static RPCHelpMan lockunspent()
{
    return RPCHelpMan{"lockunspent",
                "\nUpdates list of temporarily unspendable outputs.\n"
                "Temporarily lock (unlock=false) or unlock (unlock=true) specified transaction outputs.\n"
                "If no transaction outputs are specified when unlocking then all current locked transaction outputs are unlocked.\n"
                "A locked transaction output will not be chosen by automatic coin selection, when spending bitcoins.\n"
                "Manually selected coins are automatically unlocked.\n"
                "Locks are stored in memory only. Nodes start with zero locked outputs, and the locked output list\n"
                "is always cleared (by virtue of process exit) when a node stops or fails.\n"
                "Also see the listunspent call\n",
                {
                    {"unlock", RPCArg::Type::BOOL, RPCArg::Optional::NO, "Whether to unlock (true) or lock (false) the specified transactions"},
                    {"transactions", RPCArg::Type::ARR, RPCArg::Default{UniValue::VARR}, "The transaction outputs and within each, the txid (string) vout (numeric).",
                        {
                            {"", RPCArg::Type::OBJ, RPCArg::Optional::OMITTED, "",
                                {
                                    {"txid", RPCArg::Type::STR_HEX, RPCArg::Optional::NO, "The transaction id"},
                                    {"vout", RPCArg::Type::NUM, RPCArg::Optional::NO, "The output number"},
                                },
                            },
                        },
                    },
                },
                RPCResult{
                    RPCResult::Type::BOOL, "", "Whether the command was successful or not"
                },
                RPCExamples{
            "\nList the unspent transactions\n"
            + HelpExampleCli("listunspent", "") +
            "\nLock an unspent transaction\n"
            + HelpExampleCli("lockunspent", "false \"[{\\\"txid\\\":\\\"a08e6907dbbd3d809776dbfc5d82e371b764ed838b5655e72f463568df1aadf0\\\",\\\"vout\\\":1}]\"") +
            "\nList the locked transactions\n"
            + HelpExampleCli("listlockunspent", "") +
            "\nUnlock the transaction again\n"
            + HelpExampleCli("lockunspent", "true \"[{\\\"txid\\\":\\\"a08e6907dbbd3d809776dbfc5d82e371b764ed838b5655e72f463568df1aadf0\\\",\\\"vout\\\":1}]\"") +
            "\nAs a JSON-RPC call\n"
            + HelpExampleRpc("lockunspent", "false, \"[{\\\"txid\\\":\\\"a08e6907dbbd3d809776dbfc5d82e371b764ed838b5655e72f463568df1aadf0\\\",\\\"vout\\\":1}]\"")
                },
        [&](const RPCHelpMan& self, const JSONRPCRequest& request) -> UniValue
{
    std::shared_ptr<CWallet> const pwallet = GetWalletForJSONRPCRequest(request);
    if (!pwallet) return NullUniValue;

    // Make sure the results are valid at least up to the most recent block
    // the user could have gotten from another RPC command prior to now
    pwallet->BlockUntilSyncedToCurrentChain();

    LOCK(pwallet->cs_wallet);

    RPCTypeCheckArgument(request.params[0], UniValue::VBOOL);

    bool fUnlock = request.params[0].get_bool();

    if (request.params[1].isNull()) {
        if (fUnlock)
            pwallet->UnlockAllCoins();
        return true;
    }

    RPCTypeCheckArgument(request.params[1], UniValue::VARR);

    const UniValue& output_params = request.params[1];

    // Create and validate the COutPoints first.

    std::vector<COutPoint> outputs;
    outputs.reserve(output_params.size());

    for (unsigned int idx = 0; idx < output_params.size(); idx++) {
        const UniValue& o = output_params[idx].get_obj();

        RPCTypeCheckObj(o,
            {
                {"txid", UniValueType(UniValue::VSTR)},
                {"vout", UniValueType(UniValue::VNUM)},
            });

        const uint256 txid(ParseHashO(o, "txid"));
        const int nOutput = find_value(o, "vout").get_int();
        if (nOutput < 0) {
            throw JSONRPCError(RPC_INVALID_PARAMETER, "Invalid parameter, vout cannot be negative");
        }

        const COutPoint outpt(txid, nOutput);

        const auto it = pwallet->mapWallet.find(outpt.hash);
        if (it == pwallet->mapWallet.end()) {
            throw JSONRPCError(RPC_INVALID_PARAMETER, "Invalid parameter, unknown transaction");
        }

        const CWalletTx& trans = it->second;

        if (outpt.n >= trans.tx->vout.size()) {
            throw JSONRPCError(RPC_INVALID_PARAMETER, "Invalid parameter, vout index out of bounds");
        }

        if (pwallet->IsSpent(outpt.hash, outpt.n)) {
            throw JSONRPCError(RPC_INVALID_PARAMETER, "Invalid parameter, expected unspent output");
        }

        const bool is_locked = pwallet->IsLockedCoin(outpt.hash, outpt.n);

        if (fUnlock && !is_locked) {
            throw JSONRPCError(RPC_INVALID_PARAMETER, "Invalid parameter, expected locked output");
        }

        if (!fUnlock && is_locked) {
            throw JSONRPCError(RPC_INVALID_PARAMETER, "Invalid parameter, output already locked");
        }

        outputs.push_back(outpt);
    }

    // Atomically set (un)locked status for the outputs.
    for (const COutPoint& outpt : outputs) {
        if (fUnlock) pwallet->UnlockCoin(outpt);
        else pwallet->LockCoin(outpt);
    }

    return true;
},
    };
}

static RPCHelpMan listlockunspent()
{
    return RPCHelpMan{"listlockunspent",
                "\nReturns list of temporarily unspendable outputs.\n"
                "See the lockunspent call to lock and unlock transactions for spending.\n",
                {},
                RPCResult{
                    RPCResult::Type::ARR, "", "",
                    {
                        {RPCResult::Type::OBJ, "", "",
                        {
                            {RPCResult::Type::STR_HEX, "txid", "The transaction id locked"},
                            {RPCResult::Type::NUM, "vout", "The vout value"},
                        }},
                    }
                },
                RPCExamples{
            "\nList the unspent transactions\n"
            + HelpExampleCli("listunspent", "") +
            "\nLock an unspent transaction\n"
            + HelpExampleCli("lockunspent", "false \"[{\\\"txid\\\":\\\"a08e6907dbbd3d809776dbfc5d82e371b764ed838b5655e72f463568df1aadf0\\\",\\\"vout\\\":1}]\"") +
            "\nList the locked transactions\n"
            + HelpExampleCli("listlockunspent", "") +
            "\nUnlock the transaction again\n"
            + HelpExampleCli("lockunspent", "true \"[{\\\"txid\\\":\\\"a08e6907dbbd3d809776dbfc5d82e371b764ed838b5655e72f463568df1aadf0\\\",\\\"vout\\\":1}]\"") +
            "\nAs a JSON-RPC call\n"
            + HelpExampleRpc("listlockunspent", "")
                },
        [&](const RPCHelpMan& self, const JSONRPCRequest& request) -> UniValue
{
    std::shared_ptr<CWallet> const pwallet = GetWalletForJSONRPCRequest(request);
    if (!pwallet) return NullUniValue;

    LOCK(pwallet->cs_wallet);

    std::vector<COutPoint> vOutpts;
    pwallet->ListLockedCoins(vOutpts);

    UniValue ret(UniValue::VARR);

    for (const COutPoint& outpt : vOutpts) {
        UniValue o(UniValue::VOBJ);

        o.pushKV("txid", outpt.hash.GetHex());
        o.pushKV("vout", (int)outpt.n);
        ret.push_back(o);
    }

    return ret;
},
    };
}

static RPCHelpMan settxfee()
{
    return RPCHelpMan{"settxfee",
                "\nSet the transaction fee rate in " + CURRENCY_UNIT + "/kvB for this wallet. Overrides the global -paytxfee command line parameter.\n"
                "Can be deactivated by passing 0 as the fee. In that case automatic fee selection will be used by default.\n",
                {
                    {"amount", RPCArg::Type::AMOUNT, RPCArg::Optional::NO, "The transaction fee rate in " + CURRENCY_UNIT + "/kvB"},
                },
                RPCResult{
                    RPCResult::Type::BOOL, "", "Returns true if successful"
                },
                RPCExamples{
                    HelpExampleCli("settxfee", "0.00001")
            + HelpExampleRpc("settxfee", "0.00001")
                },
        [&](const RPCHelpMan& self, const JSONRPCRequest& request) -> UniValue
{
    std::shared_ptr<CWallet> const pwallet = GetWalletForJSONRPCRequest(request);
    if (!pwallet) return NullUniValue;

    LOCK(pwallet->cs_wallet);

    CAmount nAmount = AmountFromValue(request.params[0]);
    CFeeRate tx_fee_rate(nAmount, 1000);
    CFeeRate max_tx_fee_rate(pwallet->m_default_max_tx_fee, 1000);
    if (tx_fee_rate == CFeeRate(0)) {
        // automatic selection
    } else if (tx_fee_rate < pwallet->chain().relayMinFee()) {
        throw JSONRPCError(RPC_INVALID_PARAMETER, strprintf("txfee cannot be less than min relay tx fee (%s)", pwallet->chain().relayMinFee().ToString()));
    } else if (tx_fee_rate < pwallet->m_min_fee) {
        throw JSONRPCError(RPC_INVALID_PARAMETER, strprintf("txfee cannot be less than wallet min fee (%s)", pwallet->m_min_fee.ToString()));
    } else if (tx_fee_rate > max_tx_fee_rate) {
        throw JSONRPCError(RPC_INVALID_PARAMETER, strprintf("txfee cannot be more than wallet max tx fee (%s)", max_tx_fee_rate.ToString()));
    }

    pwallet->m_pay_tx_fee = tx_fee_rate;
    return true;
},
    };
}

static RPCHelpMan getbalances()
{
    return RPCHelpMan{
        "getbalances",
        "Returns an object with all balances in " + CURRENCY_UNIT + ".\n",
        {},
        RPCResult{
            RPCResult::Type::OBJ, "", "",
            {
                {RPCResult::Type::OBJ, "mine", "balances from outputs that the wallet can sign",
                {
                    {RPCResult::Type::STR_AMOUNT, "trusted", "trusted balance (outputs created by the wallet or confirmed outputs)"},
                    {RPCResult::Type::STR_AMOUNT, "untrusted_pending", "untrusted pending balance (outputs created by others that are in the mempool)"},
                    {RPCResult::Type::STR_AMOUNT, "immature", "balance from immature coinbase outputs"},
                    {RPCResult::Type::STR_AMOUNT, "used", "(only present if avoid_reuse is set) balance from coins sent to addresses that were previously spent from (potentially privacy violating)"},
                }},
                {RPCResult::Type::OBJ, "watchonly", "watchonly balances (not present if wallet does not watch anything)",
                {
                    {RPCResult::Type::STR_AMOUNT, "trusted", "trusted balance (outputs created by the wallet or confirmed outputs)"},
                    {RPCResult::Type::STR_AMOUNT, "untrusted_pending", "untrusted pending balance (outputs created by others that are in the mempool)"},
                    {RPCResult::Type::STR_AMOUNT, "immature", "balance from immature coinbase outputs"},
                }},
            }
            },
        RPCExamples{
            HelpExampleCli("getbalances", "") +
            HelpExampleRpc("getbalances", "")},
        [&](const RPCHelpMan& self, const JSONRPCRequest& request) -> UniValue
{
    std::shared_ptr<CWallet> const rpc_wallet = GetWalletForJSONRPCRequest(request);
    if (!rpc_wallet) return NullUniValue;
    CWallet& wallet = *rpc_wallet;

    // Make sure the results are valid at least up to the most recent block
    // the user could have gotten from another RPC command prior to now
    wallet.BlockUntilSyncedToCurrentChain();

    LOCK(wallet.cs_wallet);

    const auto bal = wallet.GetBalance();
    UniValue balances{UniValue::VOBJ};
    {
        UniValue balances_mine{UniValue::VOBJ};
        balances_mine.pushKV("trusted", AmountMapToUniv(bal.m_mine_trusted, ""));
        balances_mine.pushKV("untrusted_pending", AmountMapToUniv(bal.m_mine_untrusted_pending, ""));
        balances_mine.pushKV("immature", AmountMapToUniv(bal.m_mine_immature, ""));
        if (wallet.IsWalletFlagSet(WALLET_FLAG_AVOID_REUSE)) {
            // If the AVOID_REUSE flag is set, bal has been set to just the un-reused address balance. Get
            // the total balance, and then subtract bal to get the reused address balance.
            const auto full_bal = wallet.GetBalance(0, false);
            balances_mine.pushKV("used", AmountMapToUniv(full_bal.m_mine_trusted + full_bal.m_mine_untrusted_pending - bal.m_mine_trusted - bal.m_mine_untrusted_pending, ""));
        }
        balances.pushKV("mine", balances_mine);
    }
    auto spk_man = wallet.GetLegacyScriptPubKeyMan();
    if (spk_man && spk_man->HaveWatchOnly()) {
        UniValue balances_watchonly{UniValue::VOBJ};
        balances_watchonly.pushKV("trusted", AmountMapToUniv(bal.m_watchonly_trusted, ""));
        balances_watchonly.pushKV("untrusted_pending", AmountMapToUniv(bal.m_watchonly_untrusted_pending, ""));
        balances_watchonly.pushKV("immature", AmountMapToUniv(bal.m_watchonly_immature, ""));
        balances.pushKV("watchonly", balances_watchonly);
    }
    return balances;
},
    };
}

static RPCHelpMan getwalletinfo()
{
    return RPCHelpMan{"getwalletinfo",
                "Returns an object containing various wallet state info.\n",
                {},
                RPCResult{
                    RPCResult::Type::OBJ, "", "",
                    {
                        {
                        {RPCResult::Type::STR, "walletname", "the wallet name"},
                        {RPCResult::Type::NUM, "walletversion", "the wallet version"},
                        {RPCResult::Type::STR, "format", "the database format (bdb or sqlite)"},
                        {RPCResult::Type::STR_AMOUNT, "balance", "DEPRECATED. Identical to getbalances().mine.trusted"},
                        {RPCResult::Type::STR_AMOUNT, "unconfirmed_balance", "DEPRECATED. Identical to getbalances().mine.untrusted_pending"},
                        {RPCResult::Type::STR_AMOUNT, "immature_balance", "DEPRECATED. Identical to getbalances().mine.immature"},
                        {RPCResult::Type::NUM, "txcount", "the total number of transactions in the wallet"},
                        {RPCResult::Type::NUM_TIME, "keypoololdest", "the " + UNIX_EPOCH_TIME + " of the oldest pre-generated key in the key pool. Legacy wallets only."},
                        {RPCResult::Type::NUM, "keypoolsize", "how many new keys are pre-generated (only counts external keys)"},
                        {RPCResult::Type::NUM, "keypoolsize_hd_internal", "how many new keys are pre-generated for internal use (used for change outputs, only appears if the wallet is using this feature, otherwise external keys are used)"},
                        {RPCResult::Type::NUM_TIME, "unlocked_until", /* optional */ true, "the " + UNIX_EPOCH_TIME + " until which the wallet is unlocked for transfers, or 0 if the wallet is locked (only present for passphrase-encrypted wallets)"},
                        {RPCResult::Type::STR_AMOUNT, "paytxfee", "the transaction fee configuration, set in " + CURRENCY_UNIT + "/kvB"},
                        {RPCResult::Type::STR_HEX, "hdseedid", /* optional */ true, "the Hash160 of the HD seed (only present when HD is enabled)"},
                        {RPCResult::Type::BOOL, "private_keys_enabled", "false if privatekeys are disabled for this wallet (enforced watch-only wallet)"},
                        {RPCResult::Type::BOOL, "avoid_reuse", "whether this wallet tracks clean/dirty coins in terms of reuse"},
                        {RPCResult::Type::OBJ, "scanning", "current scanning details, or false if no scan is in progress",
                        {
                            {RPCResult::Type::NUM, "duration", "elapsed seconds since scan start"},
                            {RPCResult::Type::NUM, "progress", "scanning progress percentage [0.0, 1.0]"},
                        }},
                        {RPCResult::Type::BOOL, "descriptors", "whether this wallet uses descriptors for scriptPubKey management"},
                    }},
                },
                RPCExamples{
                    HelpExampleCli("getwalletinfo", "")
            + HelpExampleRpc("getwalletinfo", "")
                },
        [&](const RPCHelpMan& self, const JSONRPCRequest& request) -> UniValue
{
    std::shared_ptr<CWallet> const pwallet = GetWalletForJSONRPCRequest(request);
    if (!pwallet) return NullUniValue;

    // Make sure the results are valid at least up to the most recent block
    // the user could have gotten from another RPC command prior to now
    pwallet->BlockUntilSyncedToCurrentChain();

    LOCK(pwallet->cs_wallet);

    UniValue obj(UniValue::VOBJ);

    size_t kpExternalSize = pwallet->KeypoolCountExternalKeys();
    const auto bal = pwallet->GetBalance();
    int64_t kp_oldest = pwallet->GetOldestKeyPoolTime();
    obj.pushKV("walletname", pwallet->GetName());
    obj.pushKV("walletversion", pwallet->GetVersion());
    obj.pushKV("format", pwallet->GetDatabase().Format());
    obj.pushKV("balance", AmountMapToUniv(bal.m_mine_trusted, ""));
    obj.pushKV("unconfirmed_balance", AmountMapToUniv(bal.m_mine_untrusted_pending, ""));
    obj.pushKV("immature_balance", AmountMapToUniv(bal.m_mine_immature,  ""));
    obj.pushKV("txcount",       (int)pwallet->mapWallet.size());
    if (kp_oldest > 0) {
        obj.pushKV("keypoololdest", kp_oldest);
    }
    obj.pushKV("keypoolsize", (int64_t)kpExternalSize);

    LegacyScriptPubKeyMan* spk_man = pwallet->GetLegacyScriptPubKeyMan();
    if (spk_man) {
        CKeyID seed_id = spk_man->GetHDChain().seed_id;
        if (!seed_id.IsNull()) {
            obj.pushKV("hdseedid", seed_id.GetHex());
        }
    }

    if (pwallet->CanSupportFeature(FEATURE_HD_SPLIT)) {
        obj.pushKV("keypoolsize_hd_internal",   (int64_t)(pwallet->GetKeyPoolSize() - kpExternalSize));
    }
    if (pwallet->IsCrypted()) {
        obj.pushKV("unlocked_until", pwallet->nRelockTime);
    }
    obj.pushKV("paytxfee", ValueFromAmount(pwallet->m_pay_tx_fee.GetFeePerK()));
    obj.pushKV("private_keys_enabled", !pwallet->IsWalletFlagSet(WALLET_FLAG_DISABLE_PRIVATE_KEYS));
    obj.pushKV("avoid_reuse", pwallet->IsWalletFlagSet(WALLET_FLAG_AVOID_REUSE));
    if (pwallet->IsScanning()) {
        UniValue scanning(UniValue::VOBJ);
        scanning.pushKV("duration", pwallet->ScanningDuration() / 1000);
        scanning.pushKV("progress", pwallet->ScanningProgress());
        obj.pushKV("scanning", scanning);
    } else {
        obj.pushKV("scanning", false);
    }
    obj.pushKV("descriptors", pwallet->IsWalletFlagSet(WALLET_FLAG_DESCRIPTORS));
    return obj;
},
    };
}

static RPCHelpMan listwalletdir()
{
    return RPCHelpMan{"listwalletdir",
                "Returns a list of wallets in the wallet directory.\n",
                {},
                RPCResult{
                    RPCResult::Type::OBJ, "", "",
                    {
                        {RPCResult::Type::ARR, "wallets", "",
                        {
                            {RPCResult::Type::OBJ, "", "",
                            {
                                {RPCResult::Type::STR, "name", "The wallet name"},
                            }},
                        }},
                    }
                },
                RPCExamples{
                    HelpExampleCli("listwalletdir", "")
            + HelpExampleRpc("listwalletdir", "")
                },
        [&](const RPCHelpMan& self, const JSONRPCRequest& request) -> UniValue
{
    UniValue wallets(UniValue::VARR);
    for (const auto& path : ListDatabases(GetWalletDir())) {
        UniValue wallet(UniValue::VOBJ);
        wallet.pushKV("name", path.string());
        wallets.push_back(wallet);
    }

    UniValue result(UniValue::VOBJ);
    result.pushKV("wallets", wallets);
    return result;
},
    };
}

static RPCHelpMan listwallets()
{
    return RPCHelpMan{"listwallets",
                "Returns a list of currently loaded wallets.\n"
                "For full information on the wallet, use \"getwalletinfo\"\n",
                {},
                RPCResult{
                    RPCResult::Type::ARR, "", "",
                    {
                        {RPCResult::Type::STR, "walletname", "the wallet name"},
                    }
                },
                RPCExamples{
                    HelpExampleCli("listwallets", "")
            + HelpExampleRpc("listwallets", "")
                },
        [&](const RPCHelpMan& self, const JSONRPCRequest& request) -> UniValue
{
    UniValue obj(UniValue::VARR);

    for (const std::shared_ptr<CWallet>& wallet : GetWallets()) {
        LOCK(wallet->cs_wallet);
        obj.push_back(wallet->GetName());
    }

    return obj;
},
    };
}

static RPCHelpMan loadwallet()
{
    return RPCHelpMan{"loadwallet",
                "\nLoads a wallet from a wallet file or directory."
                "\nNote that all wallet command-line options used when starting elementsd will be"
                "\napplied to the new wallet (eg -rescan, etc).\n",
                {
                    {"filename", RPCArg::Type::STR, RPCArg::Optional::NO, "The wallet directory or .dat file."},
                    {"load_on_startup", RPCArg::Type::BOOL, RPCArg::Optional::OMITTED_NAMED_ARG, "Save wallet name to persistent settings and load on startup. True to add wallet to startup list, false to remove, null to leave unchanged."},
                },
                RPCResult{
                    RPCResult::Type::OBJ, "", "",
                    {
                        {RPCResult::Type::STR, "name", "The wallet name if loaded successfully."},
                        {RPCResult::Type::STR, "warning", "Warning message if wallet was not loaded cleanly."},
                    }
                },
                RPCExamples{
                    HelpExampleCli("loadwallet", "\"test.dat\"")
            + HelpExampleRpc("loadwallet", "\"test.dat\"")
                },
        [&](const RPCHelpMan& self, const JSONRPCRequest& request) -> UniValue
{
    WalletContext& context = EnsureWalletContext(request.context);
    const std::string name(request.params[0].get_str());

    DatabaseOptions options;
    DatabaseStatus status;
    options.require_existing = true;
    bilingual_str error;
    std::vector<bilingual_str> warnings;
    std::optional<bool> load_on_start = request.params[1].isNull() ? std::nullopt : std::optional<bool>(request.params[1].get_bool());
    std::shared_ptr<CWallet> const wallet = LoadWallet(*context.chain, name, load_on_start, options, status, error, warnings);
    if (!wallet) {
        // Map bad format to not found, since bad format is returned when the
        // wallet directory exists, but doesn't contain a data file.
        RPCErrorCode code = RPC_WALLET_ERROR;
        switch (status) {
            case DatabaseStatus::FAILED_NOT_FOUND:
            case DatabaseStatus::FAILED_BAD_FORMAT:
                code = RPC_WALLET_NOT_FOUND;
                break;
            case DatabaseStatus::FAILED_ALREADY_LOADED:
                code = RPC_WALLET_ALREADY_LOADED;
                break;
            default: // RPC_WALLET_ERROR is returned for all other cases.
                break;
        }
        throw JSONRPCError(code, error.original);
    }

    UniValue obj(UniValue::VOBJ);
    obj.pushKV("name", wallet->GetName());
    obj.pushKV("warning", Join(warnings, Untranslated("\n")).original);

    return obj;
},
    };
}

static RPCHelpMan setwalletflag()
{
            std::string flags = "";
            for (auto& it : WALLET_FLAG_MAP)
                if (it.second & MUTABLE_WALLET_FLAGS)
                    flags += (flags == "" ? "" : ", ") + it.first;

    return RPCHelpMan{"setwalletflag",
                "\nChange the state of the given wallet flag for a wallet.\n",
                {
                    {"flag", RPCArg::Type::STR, RPCArg::Optional::NO, "The name of the flag to change. Current available flags: " + flags},
                    {"value", RPCArg::Type::BOOL, RPCArg::Default{true}, "The new state."},
                },
                RPCResult{
                    RPCResult::Type::OBJ, "", "",
                    {
                        {RPCResult::Type::STR, "flag_name", "The name of the flag that was modified"},
                        {RPCResult::Type::BOOL, "flag_state", "The new state of the flag"},
                        {RPCResult::Type::STR, "warnings", "Any warnings associated with the change"},
                    }
                },
                RPCExamples{
                    HelpExampleCli("setwalletflag", "avoid_reuse")
                  + HelpExampleRpc("setwalletflag", "\"avoid_reuse\"")
                },
        [&](const RPCHelpMan& self, const JSONRPCRequest& request) -> UniValue
{
    std::shared_ptr<CWallet> const pwallet = GetWalletForJSONRPCRequest(request);
    if (!pwallet) return NullUniValue;

    std::string flag_str = request.params[0].get_str();
    bool value = request.params[1].isNull() || request.params[1].get_bool();

    if (!WALLET_FLAG_MAP.count(flag_str)) {
        throw JSONRPCError(RPC_INVALID_PARAMETER, strprintf("Unknown wallet flag: %s", flag_str));
    }

    auto flag = WALLET_FLAG_MAP.at(flag_str);

    if (!(flag & MUTABLE_WALLET_FLAGS)) {
        throw JSONRPCError(RPC_INVALID_PARAMETER, strprintf("Wallet flag is immutable: %s", flag_str));
    }

    UniValue res(UniValue::VOBJ);

    if (pwallet->IsWalletFlagSet(flag) == value) {
        throw JSONRPCError(RPC_INVALID_PARAMETER, strprintf("Wallet flag is already set to %s: %s", value ? "true" : "false", flag_str));
    }

    res.pushKV("flag_name", flag_str);
    res.pushKV("flag_state", value);

    if (value) {
        pwallet->SetWalletFlag(flag);
    } else {
        pwallet->UnsetWalletFlag(flag);
    }

    if (flag && value && WALLET_FLAG_CAVEATS.count(flag)) {
        res.pushKV("warnings", WALLET_FLAG_CAVEATS.at(flag));
    }

    return res;
},
    };
}

static RPCHelpMan createwallet()
{
    return RPCHelpMan{
        "createwallet",
        "\nCreates and loads a new wallet.\n",
        {
            {"wallet_name", RPCArg::Type::STR, RPCArg::Optional::NO, "The name for the new wallet. If this is a path, the wallet will be created at the path location."},
            {"disable_private_keys", RPCArg::Type::BOOL, RPCArg::Default{false}, "Disable the possibility of private keys (only watchonlys are possible in this mode)."},
            {"blank", RPCArg::Type::BOOL, RPCArg::Default{false}, "Create a blank wallet. A blank wallet has no keys or HD seed. One can be set using sethdseed."},
            {"passphrase", RPCArg::Type::STR, RPCArg::Optional::OMITTED_NAMED_ARG, "Encrypt the wallet with this passphrase."},
            {"avoid_reuse", RPCArg::Type::BOOL, RPCArg::Default{false}, "Keep track of coin reuse, and treat dirty and clean coins differently with privacy considerations in mind."},
            {"descriptors", RPCArg::Type::BOOL, RPCArg::Default{false}, "Create a native descriptor wallet. The wallet will use descriptors internally to handle address creation"},
            {"load_on_startup", RPCArg::Type::BOOL, RPCArg::Optional::OMITTED_NAMED_ARG, "Save wallet name to persistent settings and load on startup. True to add wallet to startup list, false to remove, null to leave unchanged."},
            {"external_signer", RPCArg::Type::BOOL, RPCArg::Default{false}, "Use an external signer such as a hardware wallet. Requires -signer to be configured. Wallet creation will fail if keys cannot be fetched. Requires disable_private_keys and descriptors set to true."},
        },
        RPCResult{
            RPCResult::Type::OBJ, "", "",
            {
                {RPCResult::Type::STR, "name", "The wallet name if created successfully. If the wallet was created using a full path, the wallet_name will be the full path."},
                {RPCResult::Type::STR, "warning", "Warning message if wallet was not loaded cleanly."},
            }
        },
        RPCExamples{
            HelpExampleCli("createwallet", "\"testwallet\"")
            + HelpExampleRpc("createwallet", "\"testwallet\"")
            + HelpExampleCliNamed("createwallet", {{"wallet_name", "descriptors"}, {"avoid_reuse", true}, {"descriptors", true}, {"load_on_startup", true}})
            + HelpExampleRpcNamed("createwallet", {{"wallet_name", "descriptors"}, {"avoid_reuse", true}, {"descriptors", true}, {"load_on_startup", true}})
        },
        [&](const RPCHelpMan& self, const JSONRPCRequest& request) -> UniValue
{
    WalletContext& context = EnsureWalletContext(request.context);
    uint64_t flags = 0;
    if (!request.params[1].isNull() && request.params[1].get_bool()) {
        flags |= WALLET_FLAG_DISABLE_PRIVATE_KEYS;
    }

    if (!request.params[2].isNull() && request.params[2].get_bool()) {
        flags |= WALLET_FLAG_BLANK_WALLET;
    }
    SecureString passphrase;
    passphrase.reserve(100);
    std::vector<bilingual_str> warnings;
    if (!request.params[3].isNull()) {
        passphrase = request.params[3].get_str().c_str();
        if (passphrase.empty()) {
            // Empty string means unencrypted
            warnings.emplace_back(Untranslated("Empty string given as passphrase, wallet will not be encrypted."));
        }
    }

    if (!request.params[4].isNull() && request.params[4].get_bool()) {
        flags |= WALLET_FLAG_AVOID_REUSE;
    }
    if (!request.params[5].isNull() && request.params[5].get_bool()) {
#ifndef USE_SQLITE
        throw JSONRPCError(RPC_WALLET_ERROR, "Compiled without sqlite support (required for descriptor wallets)");
#endif
        flags |= WALLET_FLAG_DESCRIPTORS;
        warnings.emplace_back(Untranslated("Wallet is an experimental descriptor wallet"));
    }
    if (!request.params[7].isNull() && request.params[7].get_bool()) {
#ifdef ENABLE_EXTERNAL_SIGNER
        flags |= WALLET_FLAG_EXTERNAL_SIGNER;
#else
        throw JSONRPCError(RPC_WALLET_ERROR, "Compiled without external signing support (required for external signing)");
#endif
    }

#ifndef USE_BDB
    if (!(flags & WALLET_FLAG_DESCRIPTORS)) {
        throw JSONRPCError(RPC_WALLET_ERROR, "Compiled without bdb support (required for legacy wallets)");
    }
#endif

    DatabaseOptions options;
    DatabaseStatus status;
    options.require_create = true;
    options.create_flags = flags;
    options.create_passphrase = passphrase;
    bilingual_str error;
    std::optional<bool> load_on_start = request.params[6].isNull() ? std::nullopt : std::optional<bool>(request.params[6].get_bool());
    std::shared_ptr<CWallet> wallet = CreateWallet(*context.chain, request.params[0].get_str(), load_on_start, options, status, error, warnings);
    if (!wallet) {
        RPCErrorCode code = status == DatabaseStatus::FAILED_ENCRYPT ? RPC_WALLET_ENCRYPTION_FAILED : RPC_WALLET_ERROR;
        throw JSONRPCError(code, error.original);
    }

    UniValue obj(UniValue::VOBJ);
    obj.pushKV("name", wallet->GetName());
    obj.pushKV("warning", Join(warnings, Untranslated("\n")).original);

    return obj;
},
    };
}

static RPCHelpMan unloadwallet()
{
    return RPCHelpMan{"unloadwallet",
                "Unloads the wallet referenced by the request endpoint otherwise unloads the wallet specified in the argument.\n"
                "Specifying the wallet name on a wallet endpoint is invalid.",
                {
                    {"wallet_name", RPCArg::Type::STR, RPCArg::DefaultHint{"the wallet name from the RPC endpoint"}, "The name of the wallet to unload. If provided both here and in the RPC endpoint, the two must be identical."},
                    {"load_on_startup", RPCArg::Type::BOOL, RPCArg::Optional::OMITTED_NAMED_ARG, "Save wallet name to persistent settings and load on startup. True to add wallet to startup list, false to remove, null to leave unchanged."},
                },
                RPCResult{RPCResult::Type::OBJ, "", "", {
                    {RPCResult::Type::STR, "warning", "Warning message if wallet was not unloaded cleanly."},
                }},
                RPCExamples{
                    HelpExampleCli("unloadwallet", "wallet_name")
            + HelpExampleRpc("unloadwallet", "wallet_name")
                },
        [&](const RPCHelpMan& self, const JSONRPCRequest& request) -> UniValue
{
    std::string wallet_name;
    if (GetWalletNameFromJSONRPCRequest(request, wallet_name)) {
        if (!(request.params[0].isNull() || request.params[0].get_str() == wallet_name)) {
            throw JSONRPCError(RPC_INVALID_PARAMETER, "RPC endpoint wallet and wallet_name parameter specify different wallets");
        }
    } else {
        wallet_name = request.params[0].get_str();
    }

    std::shared_ptr<CWallet> wallet = GetWallet(wallet_name);
    if (!wallet) {
        throw JSONRPCError(RPC_WALLET_NOT_FOUND, "Requested wallet does not exist or is not loaded");
    }

    // Release the "main" shared pointer and prevent further notifications.
    // Note that any attempt to load the same wallet would fail until the wallet
    // is destroyed (see CheckUniqueFileid).
    std::vector<bilingual_str> warnings;
    std::optional<bool> load_on_start = request.params[1].isNull() ? std::nullopt : std::optional<bool>(request.params[1].get_bool());
    if (!RemoveWallet(wallet, load_on_start, warnings)) {
        throw JSONRPCError(RPC_MISC_ERROR, "Requested wallet already unloaded");
    }

    UnloadWallet(std::move(wallet));

    UniValue result(UniValue::VOBJ);
    result.pushKV("warning", Join(warnings, Untranslated("\n")).original);
    return result;
},
    };
}

static RPCHelpMan listunspent()
{
    return RPCHelpMan{
                "listunspent",
                "\nReturns array of unspent transaction outputs\n"
                "with between minconf and maxconf (inclusive) confirmations.\n"
                "Optionally filter to only include txouts paid to specified addresses.\n",
                {
                    {"minconf", RPCArg::Type::NUM, RPCArg::Default{1}, "The minimum confirmations to filter"},
                    {"maxconf", RPCArg::Type::NUM, RPCArg::Default{9999999}, "The maximum confirmations to filter"},
                    {"addresses", RPCArg::Type::ARR, RPCArg::Default{UniValue::VARR}, "The addresses to filter",
                        {
                            {"address", RPCArg::Type::STR, RPCArg::Optional::OMITTED, "address"},
                        },
                    },
                    {"include_unsafe", RPCArg::Type::BOOL, RPCArg::Default{true}, "Include outputs that are not safe to spend\n"
                              "See description of \"safe\" attribute below."},
                    {"query_options", RPCArg::Type::OBJ, RPCArg::Optional::OMITTED_NAMED_ARG, "JSON with query options",
                        {
                            {"minimumAmount", RPCArg::Type::AMOUNT, RPCArg::Default{FormatMoney(0)}, "Minimum value of each UTXO in " + CURRENCY_UNIT + ""},
                            {"maximumAmount", RPCArg::Type::AMOUNT, RPCArg::DefaultHint{"unlimited"}, "Maximum value of each UTXO in " + CURRENCY_UNIT + ""},
                            {"maximumCount", RPCArg::Type::NUM, RPCArg::DefaultHint{"unlimited"}, "Maximum number of UTXOs"},
                            {"minimumSumAmount", RPCArg::Type::AMOUNT, RPCArg::DefaultHint{"unlimited"}, "Minimum sum value of all UTXOs in " + CURRENCY_UNIT + ""},
                            {"asset", RPCArg::Type::STR, RPCArg::Default{""}, "Asset to filter outputs for."},
                        },
                        "query_options"},
                },
                RPCResult{
                    RPCResult::Type::ARR, "", "",
                    {
                        {RPCResult::Type::OBJ, "", "",
                        {
                            {RPCResult::Type::STR_HEX, "txid", "the transaction id"},
                            {RPCResult::Type::NUM, "vout", "the vout value"},
                            {RPCResult::Type::STR, "address", "the address"},
                            {RPCResult::Type::STR, "label", "The associated label, or \"\" for the default label"},
                            {RPCResult::Type::STR, "scriptPubKey", "the script key"},
                            {RPCResult::Type::STR_AMOUNT, "amount", "the transaction output amount in " + CURRENCY_UNIT},
                            {RPCResult::Type::STR_HEX, "amountcommitment", "the transaction output commitment in hex"},
                            {RPCResult::Type::STR_HEX, "asset", "the transaction output asset in hex"},
                            {RPCResult::Type::STR_HEX, "assetcommitment", "the transaction output asset commitment in hex"},
                            {RPCResult::Type::STR_HEX, "amountblinder", "the transaction output amount blinding factor in hex"},
                            {RPCResult::Type::STR_HEX, "assetblinder", "the transaction output asset blinding factor in hex"},
                            {RPCResult::Type::NUM, "confirmations", "The number of confirmations"},
                            {RPCResult::Type::STR_HEX, "redeemScript", "The redeemScript if scriptPubKey is P2SH"},
                            {RPCResult::Type::STR, "witnessScript", "witnessScript if the scriptPubKey is P2WSH or P2SH-P2WSH"},
                            {RPCResult::Type::BOOL, "spendable", "Whether we have the private keys to spend this output"},
                            {RPCResult::Type::BOOL, "solvable", "Whether we know how to spend this output, ignoring the lack of keys"},
                            {RPCResult::Type::BOOL, "reused", "(only present if avoid_reuse is set) Whether this output is reused/dirty (sent to an address that was previously spent from)"},
                            {RPCResult::Type::STR, "desc", "(only when solvable) A descriptor for spending this output"},
                            {RPCResult::Type::BOOL, "safe", "Whether this output is considered safe to spend. Unconfirmed transactions\n"
                                                            "from outside keys and unconfirmed replacement transactions are considered unsafe\n"
                                                            "and are not eligible for spending by fundrawtransaction and sendtoaddress."},
                        }},
                    }
                },
                RPCExamples{
                    HelpExampleCli("listunspent", "")
            + HelpExampleCli("listunspent", "6 9999999 \"[\\\"" + EXAMPLE_ADDRESS[0] + "\\\",\\\"" + EXAMPLE_ADDRESS[1] + "\\\"]\"")
            + HelpExampleRpc("listunspent", "6, 9999999 \"[\\\"" + EXAMPLE_ADDRESS[0] + "\\\",\\\"" + EXAMPLE_ADDRESS[1] + "\\\"]\"")
            + HelpExampleCli("listunspent", "6 9999999 '[]' true '{ \"minimumAmount\": 0.005 }'")
            + HelpExampleRpc("listunspent", "6, 9999999, [] , true, { \"minimumAmount\": 0.005 } ")
                },
        [&](const RPCHelpMan& self, const JSONRPCRequest& request) -> UniValue
{
    std::shared_ptr<CWallet> const pwallet = GetWalletForJSONRPCRequest(request);
    if (!pwallet) return NullUniValue;

    int nMinDepth = 1;
    if (!request.params[0].isNull()) {
        RPCTypeCheckArgument(request.params[0], UniValue::VNUM);
        nMinDepth = request.params[0].get_int();
    }

    int nMaxDepth = 9999999;
    if (!request.params[1].isNull()) {
        RPCTypeCheckArgument(request.params[1], UniValue::VNUM);
        nMaxDepth = request.params[1].get_int();
    }

    std::set<CTxDestination> destinations;
    if (!request.params[2].isNull()) {
        RPCTypeCheckArgument(request.params[2], UniValue::VARR);
        UniValue inputs = request.params[2].get_array();
        for (unsigned int idx = 0; idx < inputs.size(); idx++) {
            const UniValue& input = inputs[idx];
            CTxDestination dest = DecodeDestination(input.get_str());
            if (!IsValidDestination(dest)) {
                throw JSONRPCError(RPC_INVALID_ADDRESS_OR_KEY, std::string("Invalid Bitcoin address: ") + input.get_str());
            }
            if (!destinations.insert(dest).second) {
                throw JSONRPCError(RPC_INVALID_PARAMETER, std::string("Invalid parameter, duplicated address: ") + input.get_str());
            }
        }
    }

    bool include_unsafe = true;
    if (!request.params[3].isNull()) {
        RPCTypeCheckArgument(request.params[3], UniValue::VBOOL);
        include_unsafe = request.params[3].get_bool();
    }

    CAmount nMinimumAmount = 0;
    CAmount nMaximumAmount = MAX_MONEY;
    CAmount nMinimumSumAmount = MAX_MONEY;
    uint64_t nMaximumCount = 0;
    std::string asset_str;

    if (!request.params[4].isNull()) {
        const UniValue& options = request.params[4].get_obj();

        RPCTypeCheckObj(options,
            {
                {"minimumAmount", UniValueType()},
                {"maximumAmount", UniValueType()},
                {"minimumSumAmount", UniValueType()},
                {"maximumCount", UniValueType(UniValue::VNUM)},
                {"asset", UniValueType()},
            },
            true, true);

        if (options.exists("minimumAmount"))
            nMinimumAmount = AmountFromValue(options["minimumAmount"]);

        if (options.exists("maximumAmount"))
            nMaximumAmount = AmountFromValue(options["maximumAmount"]);

        if (options.exists("minimumSumAmount"))
            nMinimumSumAmount = AmountFromValue(options["minimumSumAmount"]);

        if (options.exists("maximumCount"))
            nMaximumCount = options["maximumCount"].get_int64();

        if (options.exists("asset"))
            asset_str = options["asset"].get_str();
    }

    CAsset asset_filter;
    if (!asset_str.empty()) {
        asset_filter = GetAssetFromString(asset_str);
    }

    // Make sure the results are valid at least up to the most recent block
    // the user could have gotten from another RPC command prior to now
    pwallet->BlockUntilSyncedToCurrentChain();

    UniValue results(UniValue::VARR);
    std::vector<COutput> vecOutputs;
    {
        CCoinControl cctl;
        cctl.m_avoid_address_reuse = false;
        cctl.m_min_depth = nMinDepth;
        cctl.m_max_depth = nMaxDepth;
        cctl.m_include_unsafe_inputs = include_unsafe;
        LOCK(pwallet->cs_wallet);
        pwallet->AvailableCoins(vecOutputs, &cctl, nMinimumAmount, nMaximumAmount, nMinimumSumAmount, nMaximumCount, asset_filter.IsNull() ? nullptr : &asset_filter);
    }

    LOCK(pwallet->cs_wallet);

    const bool avoid_reuse = pwallet->IsWalletFlagSet(WALLET_FLAG_AVOID_REUSE);

    for (const COutput& out : vecOutputs) {
        CTxDestination address;
        const CTxOut& tx_out = out.tx->tx->vout[out.i];
        const CScript& scriptPubKey = out.tx->tx->vout[out.i].scriptPubKey;
        bool fValidAddress = ExtractDestination(scriptPubKey, address);
        bool reused = avoid_reuse && pwallet->IsSpentKey(out.tx->GetHash(), out.i);

        if (destinations.size() && (!fValidAddress || !destinations.count(address)))
            continue;

        // Elements
        CAmount amount = out.tx->GetOutputValueOut(out.i);
        CAsset assetid = out.tx->GetOutputAsset(out.i);
        // Only list known outputs that match optional filter
        if (g_con_elementsmode && (amount < 0 || assetid.IsNull())) {
            pwallet->WalletLogPrintf("Unable to unblind output: %s:%d\n", out.tx->tx->GetHash().GetHex(), out.i);
            continue;
        }
        if (!asset_str.empty() && asset_filter != assetid) {
            continue;
        }
        //////////

        UniValue entry(UniValue::VOBJ);
        entry.pushKV("txid", out.tx->GetHash().GetHex());
        entry.pushKV("vout", out.i);

        if (fValidAddress) {
            entry.pushKV("address", EncodeDestination(address));

            const auto* address_book_entry = pwallet->FindAddressBookEntry(address);
            if (address_book_entry) {
                entry.pushKV("label", address_book_entry->GetLabel());
            }

            std::unique_ptr<SigningProvider> provider = pwallet->GetSolvingProvider(scriptPubKey);
            if (provider) {
                if (scriptPubKey.IsPayToScriptHash()) {
                    const CScriptID& hash = CScriptID(std::get<ScriptHash>(address));
                    CScript redeemScript;
                    if (provider->GetCScript(hash, redeemScript)) {
                        entry.pushKV("redeemScript", HexStr(redeemScript));
                        // Now check if the redeemScript is actually a P2WSH script
                        CTxDestination witness_destination;
                        if (redeemScript.IsPayToWitnessScriptHash()) {
                            bool extracted = ExtractDestination(redeemScript, witness_destination);
                            CHECK_NONFATAL(extracted);
                            // Also return the witness script
                            const WitnessV0ScriptHash& whash = std::get<WitnessV0ScriptHash>(witness_destination);
                            CScriptID id;
                            CRIPEMD160().Write(whash.begin(), whash.size()).Finalize(id.begin());
                            CScript witnessScript;
                            if (provider->GetCScript(id, witnessScript)) {
                                entry.pushKV("witnessScript", HexStr(witnessScript));
                            }
                        }
                    }
                } else if (scriptPubKey.IsPayToWitnessScriptHash()) {
                    const WitnessV0ScriptHash& whash = std::get<WitnessV0ScriptHash>(address);
                    CScriptID id;
                    CRIPEMD160().Write(whash.begin(), whash.size()).Finalize(id.begin());
                    CScript witnessScript;
                    if (provider->GetCScript(id, witnessScript)) {
                        entry.pushKV("witnessScript", HexStr(witnessScript));
                    }
                }
            }
        }

        entry.pushKV("scriptPubKey", HexStr(scriptPubKey));
        entry.pushKV("amount", ValueFromAmount(amount));
        if (g_con_elementsmode) {
            if (tx_out.nAsset.IsCommitment()) {
                entry.pushKV("assetcommitment", HexStr(tx_out.nAsset.vchCommitment));
            }
            entry.pushKV("asset", assetid.GetHex());
            if (tx_out.nValue.IsCommitment()) {
                entry.pushKV("amountcommitment", HexStr(tx_out.nValue.vchCommitment));
            }
            entry.pushKV("amountblinder", out.tx->GetOutputAmountBlindingFactor(out.i).ToString());
            entry.pushKV("assetblinder", out.tx->GetOutputAssetBlindingFactor(out.i).ToString());
        }
        entry.pushKV("confirmations", out.nDepth);
        entry.pushKV("spendable", out.fSpendable);
        entry.pushKV("solvable", out.fSolvable);
        if (out.fSolvable) {
            std::unique_ptr<SigningProvider> provider = pwallet->GetSolvingProvider(scriptPubKey);
            if (provider) {
                auto descriptor = InferDescriptor(scriptPubKey, *provider);
                entry.pushKV("desc", descriptor->ToString());
            }
        }
        if (avoid_reuse) entry.pushKV("reused", reused);
        entry.pushKV("safe", out.fSafe);
        results.push_back(entry);
    }

    return results;
},
    };
}

void FundTransaction(CWallet& wallet, CMutableTransaction& tx, CAmount& fee_out, int& change_position, const UniValue& options, CCoinControl& coinControl, const UniValue& solving_data, bool override_min_fee)
{
    // Make sure the results are valid at least up to the most recent block
    // the user could have gotten from another RPC command prior to now
    wallet.BlockUntilSyncedToCurrentChain();

    change_position = -1;
    bool lockUnspents = false;
    UniValue subtractFeeFromOutputs;
    std::set<int> setSubtractFeeFromOutputs;

    if (!options.isNull()) {
      if (options.type() == UniValue::VBOOL) {
        // backward compatibility bool only fallback
        coinControl.fAllowWatchOnly = options.get_bool();
      }
      else {
        RPCTypeCheckArgument(options, UniValue::VOBJ);

        RPCTypeCheckObj(options,
            {
                {"add_inputs", UniValueType(UniValue::VBOOL)},
                {"include_unsafe", UniValueType(UniValue::VBOOL)},
                {"add_to_wallet", UniValueType(UniValue::VBOOL)},
                {"changeAddress", UniValueType()}, // will be checked below
                {"change_address", UniValueType()}, // will be checked below
                {"changePosition", UniValueType(UniValue::VNUM)},
                {"change_position", UniValueType(UniValue::VNUM)},
                {"change_type", UniValueType(UniValue::VSTR)},
                {"includeWatching", UniValueType(UniValue::VBOOL)},
                {"include_watching", UniValueType(UniValue::VBOOL)},
                {"inputs", UniValueType(UniValue::VARR)},
                {"lockUnspents", UniValueType(UniValue::VBOOL)},
                {"lock_unspents", UniValueType(UniValue::VBOOL)},
                {"locktime", UniValueType(UniValue::VNUM)},
                {"fee_rate", UniValueType()}, // will be checked by AmountFromValue() in SetFeeEstimateMode()
                {"feeRate", UniValueType()}, // will be checked by AmountFromValue() below
                {"psbt", UniValueType(UniValue::VBOOL)},
                {"subtractFeeFromOutputs", UniValueType(UniValue::VARR)},
                {"subtract_fee_from_outputs", UniValueType(UniValue::VARR)},
                {"replaceable", UniValueType(UniValue::VBOOL)},
                {"conf_target", UniValueType(UniValue::VNUM)},
                {"estimate_mode", UniValueType(UniValue::VSTR)},
            },
            true, true);

        if (options.exists("add_inputs") ) {
            coinControl.m_add_inputs = options["add_inputs"].get_bool();
        }

        if (options.exists("changeAddress") || options.exists("change_address")) {
            const UniValue& change_address  = options.exists("change_address") ? options["change_address"] : options["changeAddress"];
            std::map<CAsset, CTxDestination> destinations;

            if (change_address.isStr()) {
                // Single destination for default asset (policyAsset).
                CTxDestination dest = DecodeDestination(change_address.get_str());
                if (!IsValidDestination(dest)) {
                    throw JSONRPCError(RPC_INVALID_ADDRESS_OR_KEY, "Change address must be a valid address");
                }
                destinations[::policyAsset] = dest;
            } else if (change_address.isObject()) {
                // Map of assets to destinations.
                std::map<std::string, UniValue> kvMap;
                change_address.getObjMap(kvMap);

                for (const auto& kv : kvMap) {
                    CAsset asset = GetAssetFromString(kv.first);
                    if (asset.IsNull()) {
                        throw JSONRPCError(RPC_INVALID_PARAMETER, "Change address key must be a valid asset label or hex");
                    }

                    CTxDestination dest = DecodeDestination(kv.second.get_str());
                    if (!IsValidDestination(dest)) {
                        throw JSONRPCError(RPC_INVALID_ADDRESS_OR_KEY, "Change address must be a valid address");
                    }

                    destinations[asset] = dest;
                }
            } else {
                throw JSONRPCError(RPC_INVALID_ADDRESS_OR_KEY, "Change address must be either a map or a string");
            }

            coinControl.destChange = destinations;
        }

        if (options.exists("changePosition") || options.exists("change_position")) {
            change_position = (options.exists("change_position") ? options["change_position"] : options["changePosition"]).get_int();
        }

        if (options.exists("change_type")) {
            if (options.exists("changeAddress") || options.exists("change_address")) {
                throw JSONRPCError(RPC_INVALID_PARAMETER, "Cannot specify both change address and address type options");
            }
            OutputType out_type;
            if (!ParseOutputType(options["change_type"].get_str(), out_type)) {
                throw JSONRPCError(RPC_INVALID_ADDRESS_OR_KEY, strprintf("Unknown change type '%s'", options["change_type"].get_str()));
            }
            coinControl.m_change_type.emplace(out_type);
        }

        const UniValue include_watching_option = options.exists("include_watching") ? options["include_watching"] : options["includeWatching"];
        coinControl.fAllowWatchOnly = ParseIncludeWatchonly(include_watching_option, wallet);

        if (options.exists("lockUnspents") || options.exists("lock_unspents")) {
            lockUnspents = (options.exists("lock_unspents") ? options["lock_unspents"] : options["lockUnspents"]).get_bool();
        }

        if (options.exists("include_unsafe")) {
            coinControl.m_include_unsafe_inputs = options["include_unsafe"].get_bool();
        }

        if (options.exists("feeRate")) {
            if (options.exists("fee_rate")) {
                throw JSONRPCError(RPC_INVALID_PARAMETER, "Cannot specify both fee_rate (" + CURRENCY_ATOM + "/vB) and feeRate (" + CURRENCY_UNIT + "/kvB)");
            }
            if (options.exists("conf_target")) {
                throw JSONRPCError(RPC_INVALID_PARAMETER, "Cannot specify both conf_target and feeRate. Please provide either a confirmation target in blocks for automatic fee estimation, or an explicit fee rate.");
            }
            if (options.exists("estimate_mode")) {
                throw JSONRPCError(RPC_INVALID_PARAMETER, "Cannot specify both estimate_mode and feeRate");
            }
            coinControl.m_feerate = CFeeRate(AmountFromValue(options["feeRate"]));
            coinControl.fOverrideFeeRate = true;
        }

        if (options.exists("subtractFeeFromOutputs") || options.exists("subtract_fee_from_outputs") )
            subtractFeeFromOutputs = (options.exists("subtract_fee_from_outputs") ? options["subtract_fee_from_outputs"] : options["subtractFeeFromOutputs"]).get_array();

        if (options.exists("replaceable")) {
            coinControl.m_signal_bip125_rbf = options["replaceable"].get_bool();
        }
        SetFeeEstimateMode(wallet, coinControl, options["conf_target"], options["estimate_mode"], options["fee_rate"], override_min_fee);
      }
    } else {
        // if options is null and not a bool
        coinControl.fAllowWatchOnly = ParseIncludeWatchonly(NullUniValue, wallet);
    }

    if (!solving_data.isNull()) {
        if (solving_data.exists("pubkeys")) {
            UniValue pubkey_strs = solving_data["pubkeys"].get_array();
            for (unsigned int i = 0; i < pubkey_strs.size(); ++i) {
                std::vector<unsigned char> data(ParseHex(pubkey_strs[i].get_str()));
                CPubKey pubkey(data.begin(), data.end());
                if (!pubkey.IsFullyValid()) {
                    throw JSONRPCError(RPC_INVALID_ADDRESS_OR_KEY, strprintf("%s is not a valid public key", pubkey_strs[i].get_str()));
                }
                coinControl.m_external_provider.pubkeys.emplace(pubkey.GetID(), pubkey);
                // Add witnes script for pubkeys
                CScript wit_script = GetScriptForDestination(WitnessV0KeyHash(pubkey.GetID()));
                coinControl.m_external_provider.scripts.emplace(CScriptID(wit_script), wit_script);
            }
        }

        if (solving_data.exists("scripts")) {
            UniValue script_strs = solving_data["scripts"].get_array();
            for (unsigned int i = 0; i < script_strs.size(); ++i) {
                CScript script = ParseScript(script_strs[i].get_str());
                coinControl.m_external_provider.scripts.emplace(CScriptID(script), script);
            }
        }

        if (solving_data.exists("descriptors")) {
            UniValue desc_strs = solving_data["descriptors"].get_array();
            for (unsigned int i = 0; i < desc_strs.size(); ++i) {
                FlatSigningProvider desc_out;
                std::string error;
                std::unique_ptr<Descriptor> desc = Parse(desc_strs[i].get_str(), desc_out, error, true);
                coinControl.m_external_provider = Merge(coinControl.m_external_provider, desc_out);
            }
        }
    }

    if (tx.vout.size() == 0)
        throw JSONRPCError(RPC_INVALID_PARAMETER, "TX must have at least one output");

    if (change_position != -1 && (change_position < 0 || (unsigned int)change_position > tx.vout.size()))
        throw JSONRPCError(RPC_INVALID_PARAMETER, "changePosition out of bounds");

    for (unsigned int idx = 0; idx < subtractFeeFromOutputs.size(); idx++) {
        int pos = subtractFeeFromOutputs[idx].get_int();
        if (setSubtractFeeFromOutputs.count(pos))
            throw JSONRPCError(RPC_INVALID_PARAMETER, strprintf("Invalid parameter, duplicated position: %d", pos));
        if (pos < 0)
            throw JSONRPCError(RPC_INVALID_PARAMETER, strprintf("Invalid parameter, negative position: %d", pos));
        if (pos >= int(tx.vout.size()))
            throw JSONRPCError(RPC_INVALID_PARAMETER, strprintf("Invalid parameter, position too large: %d", pos));
        setSubtractFeeFromOutputs.insert(pos);
    }

    // Check any existing inputs for peg-in data and add to external txouts if so
    // Fetch specified UTXOs from the UTXO set
    const auto& fedpegscripts = GetValidFedpegScripts(wallet.chain().getTip(), Params().GetConsensus(), true /* nextblock_validation */);
    std::map<COutPoint, Coin> coins;
    for (unsigned int i = 0; i < tx.vin.size(); ++i ) {
        const CTxIn& txin = tx.vin[i];
        coins[txin.prevout]; // Create empty map entry keyed by prevout.
        if (txin.m_is_pegin) {
            std::string err;
            if (tx.witness.vtxinwit.size() != tx.vin.size() || !IsValidPeginWitness(tx.witness.vtxinwit[i].m_pegin_witness, fedpegscripts, txin.prevout, err, false)) {
                throw JSONRPCError(RPC_INVALID_PARAMETER, strprintf("Transaction contains invalid peg-in input: %s", err));
            }
            CScriptWitness& pegin_witness = tx.witness.vtxinwit[i].m_pegin_witness;
            CTxOut txout = GetPeginOutputFromWitness(pegin_witness);
            coinControl.SelectExternal(txin.prevout, txout);
        }
    }
    wallet.chain().findCoins(coins);
    for (const auto& coin : coins) {
        if (!coin.second.out.IsNull()) {
            coinControl.SelectExternal(coin.first, coin.second.out);
        }
    }

    bilingual_str error;

    if (!wallet.FundTransaction(tx, fee_out, change_position, error, lockUnspents, setSubtractFeeFromOutputs, coinControl)) {
        throw JSONRPCError(RPC_WALLET_ERROR, error.original);
    }
}

static RPCHelpMan fundrawtransaction()
{
    return RPCHelpMan{"fundrawtransaction",
                "\nIf the transaction has no inputs, they will be automatically selected to meet its out value.\n"
                "It will add at most one change output to the outputs.\n"
                "No existing outputs will be modified unless \"subtractFeeFromOutputs\" is specified.\n"
                "Note that inputs which were signed may need to be resigned after completion since in/outputs have been added.\n"
                "The inputs added will not be signed, use signrawtransactionwithkey\n"
                " or signrawtransactionwithwallet for that.\n"
                "Note that all existing inputs must have their previous output transaction be in the wallet.\n"
                "Note that all inputs selected must be of standard form and P2SH scripts must be\n"
                "in the wallet using importaddress or addmultisigaddress (to calculate fees).\n"
                "You can see whether this is the case by checking the \"solvable\" field in the listunspent output.\n"
                "Only pay-to-pubkey, multisig, and P2SH versions thereof are currently supported for watch-only\n",
                {
                    {"hexstring", RPCArg::Type::STR_HEX, RPCArg::Optional::NO, "The hex string of the raw transaction"},
                    {"options", RPCArg::Type::OBJ, RPCArg::Optional::OMITTED_NAMED_ARG, "for backward compatibility: passing in a true instead of an object will result in {\"includeWatching\":true}",
                        {
                            {"add_inputs", RPCArg::Type::BOOL, RPCArg::Default{true}, "For a transaction with existing inputs, automatically include more if they are not enough."},
                            {"include_unsafe", RPCArg::Type::BOOL, RPCArg::Default{false}, "Include inputs that are not safe to spend (unconfirmed transactions from outside keys and unconfirmed replacement transactions).\n"
                                                          "Warning: the resulting transaction may become invalid if one of the unsafe inputs disappears.\n"
                                                          "If that happens, you will need to fund the transaction with different inputs and republish it."},
                            {"changeAddress", RPCArg::Type::STR, RPCArg::DefaultHint{"pool address"}, "The address to receive the change"},
                            {"changePosition", RPCArg::Type::NUM, RPCArg::DefaultHint{"random"}, "The index of the change output"},
                            {"change_type", RPCArg::Type::STR, RPCArg::DefaultHint{"set by -changetype"}, "The output type to use. Only valid if changeAddress is not specified. Options are \"legacy\", \"p2sh-segwit\", and \"bech32\"."},
                            {"includeWatching", RPCArg::Type::BOOL, RPCArg::DefaultHint{"true for watch-only wallets, otherwise false"}, "Also select inputs which are watch only.\n"
                                                          "Only solvable inputs can be used. Watch-only destinations are solvable if the public key and/or output script was imported,\n"
                                                          "e.g. with 'importpubkey' or 'importmulti' with the 'pubkeys' or 'desc' field."},
                            {"lockUnspents", RPCArg::Type::BOOL, RPCArg::Default{false}, "Lock selected unspent outputs"},
                            {"fee_rate", RPCArg::Type::AMOUNT, RPCArg::DefaultHint{"not set, fall back to wallet fee estimation"}, "Specify a fee rate in " + CURRENCY_ATOM + "/vB."},
                            {"feeRate", RPCArg::Type::AMOUNT, RPCArg::DefaultHint{"not set, fall back to wallet fee estimation"}, "Specify a fee rate in " + CURRENCY_UNIT + "/kvB."},
                            {"subtractFeeFromOutputs", RPCArg::Type::ARR, RPCArg::Default{UniValue::VARR}, "The integers.\n"
                                                          "The fee will be equally deducted from the amount of each specified output.\n"
                                                          "Those recipients will receive less coins than you enter in their corresponding amount field.\n"
                                                          "If no outputs are specified here, the sender pays the fee.",
                                {
                                    {"vout_index", RPCArg::Type::NUM, RPCArg::Optional::OMITTED, "The zero-based output index, before a change output is added."},
                                },
                            },
                            {"replaceable", RPCArg::Type::BOOL, RPCArg::DefaultHint{"wallet default"}, "Marks this transaction as BIP125 replaceable.\n"
                                                          "Allows this transaction to be replaced by a transaction with higher fees"},
                            {"conf_target", RPCArg::Type::NUM, RPCArg::DefaultHint{"wallet -txconfirmtarget"}, "Confirmation target in blocks"},
                            {"estimate_mode", RPCArg::Type::STR, RPCArg::Default{"unset"}, std::string() + "The fee estimate mode, must be one of (case insensitive):\n"
                            "       \"" + FeeModes("\"\n\"") + "\""},
                        },
                        "options"},
                    {"iswitness", RPCArg::Type::BOOL, RPCArg::DefaultHint{"depends on heuristic tests"}, "Whether the transaction hex is a serialized witness transaction.\n"
                        "If iswitness is not present, heuristic tests will be used in decoding.\n"
                        "If true, only witness deserialization will be tried.\n"
                        "If false, only non-witness deserialization will be tried.\n"
                        "This boolean should reflect whether the transaction has inputs\n"
                        "(e.g. fully valid, or on-chain transactions), if known by the caller."
                    },
                    {"solving_data", RPCArg::Type::OBJ, RPCArg::Optional::OMITTED_NAMED_ARG, "Keys and scripts needed for producing a final transaction with a dummy signature. Used for fee estimation during coin selection.\n",
                        {
                            {"pubkeys", RPCArg::Type::ARR, RPCArg::DefaultHint{"empty array"}, "A json array of public keys.\n",
                                {
                                    {"pubkey", RPCArg::Type::STR_HEX, RPCArg::Optional::OMITTED, "A public key"},
                                },
                            },
                            {"scripts", RPCArg::Type::ARR, RPCArg::DefaultHint{"empty array"}, "A json array of scripts.\n",
                                {
                                    {"script", RPCArg::Type::STR_HEX, RPCArg::Optional::OMITTED, "A script"},
                                },
                            },
                            {"descriptors", RPCArg::Type::ARR, RPCArg::DefaultHint{"empty array"}, "A json array of descriptors.\n",
                                {
                                    {"descriptor", RPCArg::Type::STR_HEX, RPCArg::Optional::OMITTED, "A descriptor"},
                                },
                            }
                        }
                    },
                },
                RPCResult{
                    RPCResult::Type::OBJ, "", "",
                    {
                        {RPCResult::Type::STR_HEX, "hex", "The resulting raw transaction (hex-encoded string)"},
                        {RPCResult::Type::STR_AMOUNT, "fee", "Fee in " + CURRENCY_UNIT + " the resulting transaction pays"},
                        {RPCResult::Type::NUM, "changepos", "The position of the added change output, or -1"},
                    }
                                },
                                RPCExamples{
                            "\nCreate a transaction with no inputs\n"
                            + HelpExampleCli("createrawtransaction", "\"[]\" \"{\\\"myaddress\\\":0.01}\"") +
                            "\nAdd sufficient unsigned inputs to meet the output value\n"
                            + HelpExampleCli("fundrawtransaction", "\"rawtransactionhex\"") +
                            "\nSign the transaction\n"
                            + HelpExampleCli("signrawtransactionwithwallet", "\"fundedtransactionhex\"") +
                            "\nSend the transaction\n"
                            + HelpExampleCli("sendrawtransaction", "\"signedtransactionhex\"")
                                },
        [&](const RPCHelpMan& self, const JSONRPCRequest& request) -> UniValue
{
    std::shared_ptr<CWallet> const pwallet = GetWalletForJSONRPCRequest(request);
    if (!pwallet) return NullUniValue;

    RPCTypeCheck(request.params, {UniValue::VSTR, UniValueType(), UniValue::VBOOL});

    // parse hex string from parameter
    CMutableTransaction tx;
    bool try_witness = request.params[2].isNull() ? true : request.params[2].get_bool();
    bool try_no_witness = request.params[2].isNull() ? true : !request.params[2].get_bool();
    if (!DecodeHexTx(tx, request.params[0].get_str(), try_no_witness, try_witness)) {
        throw JSONRPCError(RPC_DESERIALIZATION_ERROR, "TX decode failed");
    }

    CAmount fee;
    int change_position;
    CCoinControl coin_control;
    // Automatically select (additional) coins. Can be overridden by options.add_inputs.
    coin_control.m_add_inputs = true;
    FundTransaction(*pwallet, tx, fee, change_position, request.params[1], coin_control, request.params[3], /* override_min_fee */ true);

    UniValue result(UniValue::VOBJ);
    result.pushKV("hex", EncodeHexTx(CTransaction(tx)));
    result.pushKV("fee", ValueFromAmount(fee));
    result.pushKV("changepos", change_position);

    return result;
},
    };
}

RPCHelpMan signrawtransactionwithwallet()
{
    return RPCHelpMan{"signrawtransactionwithwallet",
                "\nSign inputs for raw transaction (serialized, hex-encoded).\n"
                "The second optional argument (may be null) is an array of previous transaction outputs that\n"
                "this transaction depends on but may not yet be in the block chain." +
        HELP_REQUIRING_PASSPHRASE,
                {
                    {"hexstring", RPCArg::Type::STR, RPCArg::Optional::NO, "The transaction hex string"},
                    {"prevtxs", RPCArg::Type::ARR, RPCArg::Optional::OMITTED_NAMED_ARG, "The previous dependent transaction outputs",
                        {
                            {"", RPCArg::Type::OBJ, RPCArg::Optional::OMITTED, "",
                                {
                                    {"txid", RPCArg::Type::STR_HEX, RPCArg::Optional::NO, "The transaction id"},
                                    {"vout", RPCArg::Type::NUM, RPCArg::Optional::NO, "The output number"},
                                    {"scriptPubKey", RPCArg::Type::STR_HEX, RPCArg::Optional::NO, "script key"},
                                    {"redeemScript", RPCArg::Type::STR_HEX, RPCArg::Optional::OMITTED, "(required for P2SH) redeem script"},
                                    {"witnessScript", RPCArg::Type::STR_HEX, RPCArg::Optional::OMITTED, "(required for P2WSH or P2SH-P2WSH) witness script"},
                                    {"amount", RPCArg::Type::AMOUNT, RPCArg::Optional::OMITTED, "The amount spent (required if non-confidential segwit output)"},
                                    {"amountcommitment", RPCArg::Type::STR, RPCArg::Optional::OMITTED, "The amount commitment spent (required if confidential segwit output)"},
                                },
                            },
                        },
                    },
                    {"sighashtype", RPCArg::Type::STR, RPCArg::Default{"DEFAULT"}, "The signature hash type. Must be one of\n"
            "       \"DEFAULT\"\n"
            "       \"ALL\"\n"
            "       \"NONE\"\n"
            "       \"SINGLE\"\n"
            "       \"ALL|ANYONECANPAY\"\n"
            "       \"NONE|ANYONECANPAY\"\n"
            "       \"SINGLE|ANYONECANPAY\""},
                },
                RPCResult{
                    RPCResult::Type::OBJ, "", "",
                    {
                        {RPCResult::Type::STR_HEX, "hex", "The hex-encoded raw transaction with signature(s)"},
                        {RPCResult::Type::BOOL, "complete", "If the transaction has a complete set of signatures"},
                        {RPCResult::Type::ARR, "errors", /* optional */ true, "Script verification errors (if there are any)",
                        {
                            {RPCResult::Type::OBJ, "", "",
                            {
                                {RPCResult::Type::STR_HEX, "txid", "The hash of the referenced, previous transaction"},
                                {RPCResult::Type::NUM, "vout", "The index of the output to spent and used as input"},
                                {RPCResult::Type::STR_HEX, "scriptSig", "The hex-encoded signature script"},
                                {RPCResult::Type::NUM, "sequence", "Script sequence number"},
                                {RPCResult::Type::STR, "error", "Verification or signing error related to the input"},
                            }},
                        }},
                        {RPCResult::Type::STR, "warning", "Warning that a peg-in input signed may be immature. This could mean lack of connectivity to or misconfiguration of the daemon."},
                    }
                },
                RPCExamples{
                    HelpExampleCli("signrawtransactionwithwallet", "\"myhex\"")
            + HelpExampleRpc("signrawtransactionwithwallet", "\"myhex\"")
                },
        [&](const RPCHelpMan& self, const JSONRPCRequest& request) -> UniValue
{
    std::shared_ptr<CWallet> const pwallet = GetWalletForJSONRPCRequest(request);
    if (!pwallet) return NullUniValue;

    RPCTypeCheck(request.params, {UniValue::VSTR, UniValue::VARR, UniValue::VSTR}, true);

    CMutableTransaction mtx;
    if (!DecodeHexTx(mtx, request.params[0].get_str())) {
        throw JSONRPCError(RPC_DESERIALIZATION_ERROR, "TX decode failed. Make sure the tx has at least one input.");
    }

    // Sign the transaction
    LOCK(pwallet->cs_wallet);
    EnsureWalletIsUnlocked(*pwallet);

    // Fetch previous transactions (inputs):
    std::map<COutPoint, Coin> coins;
    for (const CTxIn& txin : mtx.vin) {
        coins[txin.prevout]; // Create empty map entry keyed by prevout.
    }
    pwallet->chain().findCoins(coins);

    // Parse the prevtxs array
    ParsePrevouts(request.params[1], nullptr, coins);

    int nHashType = ParseSighashString(request.params[2]);

    // Script verification errors
    std::map<int, std::string> input_errors;

    bool immature_pegin = ValidateTransactionPeginInputs(mtx, pwallet->chain().getTip(), input_errors);
    bool complete = pwallet->SignTransaction(mtx, coins, nHashType, input_errors);
    UniValue result(UniValue::VOBJ);
    SignTransactionResultToJSON(mtx, complete, coins, input_errors, immature_pegin, result);
    return result;
},
    };
}

static RPCHelpMan bumpfee_helper(std::string method_name)
{
    const bool want_psbt = method_name == "psbtbumpfee";
    const std::string incremental_fee{CFeeRate(DEFAULT_INCREMENTAL_RELAY_FEE).ToString(FeeEstimateMode::SAT_VB)};

    return RPCHelpMan{method_name,
        "\nBumps the fee of an opt-in-RBF transaction T, replacing it with a new transaction B.\n"
        + std::string(want_psbt ? "Returns a PSBT instead of creating and signing a new transaction.\n" : "") +
        "An opt-in RBF transaction with the given txid must be in the wallet.\n"
        "The command will pay the additional fee by reducing change outputs or adding inputs when necessary.\n"
        "It may add a new change output if one does not already exist.\n"
        "All inputs in the original transaction will be included in the replacement transaction.\n"
        "The command will fail if the wallet or mempool contains a transaction that spends one of T's outputs.\n"
        "By default, the new fee will be calculated automatically using the estimatesmartfee RPC.\n"
        "The user can specify a confirmation target for estimatesmartfee.\n"
        "Alternatively, the user can specify a fee rate in " + CURRENCY_ATOM + "/vB for the new transaction.\n"
        "At a minimum, the new fee rate must be high enough to pay an additional new relay fee (incrementalfee\n"
        "returned by getnetworkinfo) to enter the node's mempool.\n"
        "* WARNING: before version 0.21, fee_rate was in " + CURRENCY_UNIT + "/kvB. As of 0.21, fee_rate is in " + CURRENCY_ATOM + "/vB. *\n",
        {
            {"txid", RPCArg::Type::STR_HEX, RPCArg::Optional::NO, "The txid to be bumped"},
            {"options", RPCArg::Type::OBJ, RPCArg::Optional::OMITTED_NAMED_ARG, "",
                {
                    {"conf_target", RPCArg::Type::NUM, RPCArg::DefaultHint{"wallet -txconfirmtarget"}, "Confirmation target in blocks\n"},
                    {"fee_rate", RPCArg::Type::AMOUNT, RPCArg::DefaultHint{"not set, fall back to wallet fee estimation"},
                             "\nSpecify a fee rate in " + CURRENCY_ATOM + "/vB instead of relying on the built-in fee estimator.\n"
                             "Must be at least " + incremental_fee + " higher than the current transaction fee rate.\n"
                             "WARNING: before version 0.21, fee_rate was in " + CURRENCY_UNIT + "/kvB. As of 0.21, fee_rate is in " + CURRENCY_ATOM + "/vB.\n"},
                    {"replaceable", RPCArg::Type::BOOL, RPCArg::Default{true}, "Whether the new transaction should still be\n"
                             "marked bip-125 replaceable. If true, the sequence numbers in the transaction will\n"
                             "be left unchanged from the original. If false, any input sequence numbers in the\n"
                             "original transaction that were less than 0xfffffffe will be increased to 0xfffffffe\n"
                             "so the new transaction will not be explicitly bip-125 replaceable (though it may\n"
                             "still be replaceable in practice, for example if it has unconfirmed ancestors which\n"
                             "are replaceable).\n"},
                    {"estimate_mode", RPCArg::Type::STR, RPCArg::Default{"unset"}, "The fee estimate mode, must be one of (case insensitive):\n"
                             "\"" + FeeModes("\"\n\"") + "\""},
                },
                "options"},
        },
        RPCResult{
            RPCResult::Type::OBJ, "", "", Cat(
                want_psbt ?
                std::vector<RPCResult>{{RPCResult::Type::STR, "psbt", "The base64-encoded unsigned PSBT of the new transaction."}} :
                std::vector<RPCResult>{{RPCResult::Type::STR_HEX, "txid", "The id of the new transaction."}},
            {
                {RPCResult::Type::STR_AMOUNT, "origfee", "The fee of the replaced transaction."},
                {RPCResult::Type::STR_AMOUNT, "fee", "The fee of the new transaction."},
                {RPCResult::Type::ARR, "errors", "Errors encountered during processing (may be empty).",
                {
                    {RPCResult::Type::STR, "", ""},
                }},
            })
        },
        RPCExamples{
    "\nBump the fee, get the new transaction\'s " + std::string(want_psbt ? "psbt" : "txid") + "\n" +
            HelpExampleCli(method_name, "<txid>")
        },
        [want_psbt](const RPCHelpMan& self, const JSONRPCRequest& request) -> UniValue
{
    std::shared_ptr<CWallet> const pwallet = GetWalletForJSONRPCRequest(request);
    if (!pwallet) return NullUniValue;

    if (pwallet->IsWalletFlagSet(WALLET_FLAG_DISABLE_PRIVATE_KEYS) && !want_psbt) {
        throw JSONRPCError(RPC_WALLET_ERROR, "bumpfee is not available with wallets that have private keys disabled. Use psbtbumpfee instead.");
    }

    RPCTypeCheck(request.params, {UniValue::VSTR, UniValue::VOBJ});
    uint256 hash(ParseHashV(request.params[0], "txid"));

    CCoinControl coin_control;
    coin_control.fAllowWatchOnly = pwallet->IsWalletFlagSet(WALLET_FLAG_DISABLE_PRIVATE_KEYS);
    // optional parameters
    coin_control.m_signal_bip125_rbf = true;

    if (!request.params[1].isNull()) {
        UniValue options = request.params[1];
        RPCTypeCheckObj(options,
            {
                {"confTarget", UniValueType(UniValue::VNUM)},
                {"conf_target", UniValueType(UniValue::VNUM)},
                {"fee_rate", UniValueType()}, // will be checked by AmountFromValue() in SetFeeEstimateMode()
                {"replaceable", UniValueType(UniValue::VBOOL)},
                {"estimate_mode", UniValueType(UniValue::VSTR)},
            },
            true, true);

        if (options.exists("confTarget") && options.exists("conf_target")) {
            throw JSONRPCError(RPC_INVALID_PARAMETER, "confTarget and conf_target options should not both be set. Use conf_target (confTarget is deprecated).");
        }

        auto conf_target = options.exists("confTarget") ? options["confTarget"] : options["conf_target"];

        if (options.exists("replaceable")) {
            coin_control.m_signal_bip125_rbf = options["replaceable"].get_bool();
        }
        SetFeeEstimateMode(*pwallet, coin_control, conf_target, options["estimate_mode"], options["fee_rate"], /* override_min_fee */ false);
    }

    // Make sure the results are valid at least up to the most recent block
    // the user could have gotten from another RPC command prior to now
    pwallet->BlockUntilSyncedToCurrentChain();

    LOCK(pwallet->cs_wallet);

    EnsureWalletIsUnlocked(*pwallet);


    std::vector<bilingual_str> errors;
    CAmount old_fee;
    CAmount new_fee;
    CMutableTransaction mtx;
    feebumper::Result res;
    // Targeting feerate bump.
    res = feebumper::CreateRateBumpTransaction(*pwallet, hash, coin_control, errors, old_fee, new_fee, mtx);
    if (res != feebumper::Result::OK) {
        switch(res) {
            case feebumper::Result::INVALID_ADDRESS_OR_KEY:
                throw JSONRPCError(RPC_INVALID_ADDRESS_OR_KEY, errors[0].original);
                break;
            case feebumper::Result::INVALID_REQUEST:
                throw JSONRPCError(RPC_INVALID_REQUEST, errors[0].original);
                break;
            case feebumper::Result::INVALID_PARAMETER:
                throw JSONRPCError(RPC_INVALID_PARAMETER, errors[0].original);
                break;
            case feebumper::Result::WALLET_ERROR:
                throw JSONRPCError(RPC_WALLET_ERROR, errors[0].original);
                break;
            default:
                throw JSONRPCError(RPC_MISC_ERROR, errors[0].original);
                break;
        }
    }

    UniValue result(UniValue::VOBJ);

    // For bumpfee, return the new transaction id.
    // For psbtbumpfee, return the base64-encoded unsigned PSBT of the new transaction.
    if (!want_psbt) {
        if (!feebumper::SignTransaction(*pwallet, mtx)) {
            throw JSONRPCError(RPC_WALLET_ERROR, "Can't sign transaction.");
        }

        uint256 txid;
        if (feebumper::CommitTransaction(*pwallet, hash, std::move(mtx), errors, txid) != feebumper::Result::OK) {
            throw JSONRPCError(RPC_WALLET_ERROR, errors[0].original);
        }

        result.pushKV("txid", txid.GetHex());
    } else {
        PartiallySignedTransaction psbtx(mtx, 2 /* version */);
        bool complete = false;
        const TransactionError err = pwallet->FillPSBT(psbtx, complete, SIGHASH_DEFAULT, false /* sign */, true /* bip32derivs */);
        CHECK_NONFATAL(err == TransactionError::OK);
        CHECK_NONFATAL(!complete);
        CDataStream ssTx(SER_NETWORK, PROTOCOL_VERSION);
        ssTx << psbtx;
        result.pushKV("psbt", EncodeBase64(ssTx.str()));
    }

    result.pushKV("origfee", ValueFromAmount(old_fee));
    result.pushKV("fee", ValueFromAmount(new_fee));
    UniValue result_errors(UniValue::VARR);
    for (const bilingual_str& error : errors) {
        result_errors.push_back(error.original);
    }
    result.pushKV("errors", result_errors);

    return result;
},
    };
}

static RPCHelpMan bumpfee() { return bumpfee_helper("bumpfee"); }
static RPCHelpMan psbtbumpfee() { return bumpfee_helper("psbtbumpfee"); }

static RPCHelpMan rescanblockchain()
{
    return RPCHelpMan{"rescanblockchain",
                "\nRescan the local blockchain for wallet related transactions.\n"
                "Note: Use \"getwalletinfo\" to query the scanning progress.\n",
                {
                    {"start_height", RPCArg::Type::NUM, RPCArg::Default{0}, "block height where the rescan should start"},
                    {"stop_height", RPCArg::Type::NUM, RPCArg::Optional::OMITTED_NAMED_ARG, "the last block height that should be scanned. If none is provided it will rescan up to the tip at return time of this call."},
                },
                RPCResult{
                    RPCResult::Type::OBJ, "", "",
                    {
                        {RPCResult::Type::NUM, "start_height", "The block height where the rescan started (the requested height or 0)"},
                        {RPCResult::Type::NUM, "stop_height", "The height of the last rescanned block. May be null in rare cases if there was a reorg and the call didn't scan any blocks because they were already scanned in the background."},
                    }
                },
                RPCExamples{
                    HelpExampleCli("rescanblockchain", "100000 120000")
            + HelpExampleRpc("rescanblockchain", "100000, 120000")
                },
        [&](const RPCHelpMan& self, const JSONRPCRequest& request) -> UniValue
{
    std::shared_ptr<CWallet> const pwallet = GetWalletForJSONRPCRequest(request);
    if (!pwallet) return NullUniValue;

    WalletRescanReserver reserver(*pwallet);
    if (!reserver.reserve()) {
        throw JSONRPCError(RPC_WALLET_ERROR, "Wallet is currently rescanning. Abort existing rescan or wait.");
    }

    int start_height = 0;
    std::optional<int> stop_height;
    uint256 start_block;
    {
        LOCK(pwallet->cs_wallet);
        int tip_height = pwallet->GetLastBlockHeight();

        if (!request.params[0].isNull()) {
            start_height = request.params[0].get_int();
            if (start_height < 0 || start_height > tip_height) {
                throw JSONRPCError(RPC_INVALID_PARAMETER, "Invalid start_height");
            }
        }

        if (!request.params[1].isNull()) {
            stop_height = request.params[1].get_int();
            if (*stop_height < 0 || *stop_height > tip_height) {
                throw JSONRPCError(RPC_INVALID_PARAMETER, "Invalid stop_height");
            } else if (*stop_height < start_height) {
                throw JSONRPCError(RPC_INVALID_PARAMETER, "stop_height must be greater than start_height");
            }
        }

        // We can't rescan beyond non-pruned blocks, stop and throw an error
        if (!pwallet->chain().hasBlocks(pwallet->GetLastBlockHash(), start_height, stop_height)) {
            throw JSONRPCError(RPC_MISC_ERROR, "Can't rescan beyond pruned data. Use RPC call getblockchaininfo to determine your pruned height.");
        }

        CHECK_NONFATAL(pwallet->chain().findAncestorByHeight(pwallet->GetLastBlockHash(), start_height, FoundBlock().hash(start_block)));
    }

    CWallet::ScanResult result =
        pwallet->ScanForWalletTransactions(start_block, start_height, stop_height, reserver, true /* fUpdate */);
    switch (result.status) {
    case CWallet::ScanResult::SUCCESS:
        break;
    case CWallet::ScanResult::FAILURE:
        throw JSONRPCError(RPC_MISC_ERROR, "Rescan failed. Potentially corrupted data files.");
    case CWallet::ScanResult::USER_ABORT:
        throw JSONRPCError(RPC_MISC_ERROR, "Rescan aborted.");
        // no default case, so the compiler can warn about missing cases
    }
    UniValue response(UniValue::VOBJ);
    response.pushKV("start_height", start_height);
    response.pushKV("stop_height", result.last_scanned_height ? *result.last_scanned_height : UniValue());
    return response;
},
    };
}

class DescribeWalletAddressVisitor
{
public:
    const SigningProvider * const provider;

    void ProcessSubScript(const CScript& subscript, UniValue& obj) const
    {
        // Always present: script type and redeemscript
        std::vector<std::vector<unsigned char>> solutions_data;
        TxoutType which_type = Solver(subscript, solutions_data);
        obj.pushKV("script", GetTxnOutputType(which_type));
        obj.pushKV("hex", HexStr(subscript));

        CTxDestination embedded;
        if (ExtractDestination(subscript, embedded)) {
            // Only when the script corresponds to an address.
            UniValue subobj(UniValue::VOBJ);
            UniValue detail = DescribeAddress(embedded);
            subobj.pushKVs(detail);
            UniValue wallet_detail = std::visit(*this, embedded);
            subobj.pushKVs(wallet_detail);
            subobj.pushKV("address", EncodeDestination(embedded));
            subobj.pushKV("scriptPubKey", HexStr(subscript));
            // Always report the pubkey at the top level, so that `getnewaddress()['pubkey']` always works.
            if (subobj.exists("pubkey")) obj.pushKV("pubkey", subobj["pubkey"]);
            obj.pushKV("embedded", std::move(subobj));
        } else if (which_type == TxoutType::MULTISIG) {
            // Also report some information on multisig scripts (which do not have a corresponding address).
            // TODO: abstract out the common functionality between this logic and ExtractDestinations.
            obj.pushKV("sigsrequired", solutions_data[0][0]);
            UniValue pubkeys(UniValue::VARR);
            for (size_t i = 1; i < solutions_data.size() - 1; ++i) {
                CPubKey key(solutions_data[i].begin(), solutions_data[i].end());
                pubkeys.push_back(HexStr(key));
            }
            obj.pushKV("pubkeys", std::move(pubkeys));
        }
    }

    explicit DescribeWalletAddressVisitor(const SigningProvider* _provider) : provider(_provider) {}

    UniValue operator()(const CNoDestination& dest) const { return UniValue(UniValue::VOBJ); }

    UniValue operator()(const PKHash& pkhash) const
    {
        CKeyID keyID{ToKeyID(pkhash)};
        UniValue obj(UniValue::VOBJ);
        CPubKey vchPubKey;
        if (provider && provider->GetPubKey(keyID, vchPubKey)) {
            obj.pushKV("pubkey", HexStr(vchPubKey));
            obj.pushKV("iscompressed", vchPubKey.IsCompressed());
        }
        return obj;
    }

    UniValue operator()(const ScriptHash& scripthash) const
    {
        CScriptID scriptID(scripthash);
        UniValue obj(UniValue::VOBJ);
        CScript subscript;
        if (provider && provider->GetCScript(scriptID, subscript)) {
            ProcessSubScript(subscript, obj);
        }
        return obj;
    }

    UniValue operator()(const WitnessV0KeyHash& id) const
    {
        UniValue obj(UniValue::VOBJ);
        CPubKey pubkey;
        if (provider && provider->GetPubKey(ToKeyID(id), pubkey)) {
            obj.pushKV("pubkey", HexStr(pubkey));
        }
        return obj;
    }

    UniValue operator()(const WitnessV0ScriptHash& id) const
    {
        UniValue obj(UniValue::VOBJ);
        CScript subscript;
        CRIPEMD160 hasher;
        uint160 hash;
        hasher.Write(id.begin(), 32).Finalize(hash.begin());
        if (provider && provider->GetCScript(CScriptID(hash), subscript)) {
            ProcessSubScript(subscript, obj);
        }
        return obj;
    }

    UniValue operator()(const WitnessV1Taproot& id) const { return UniValue(UniValue::VOBJ); }
    UniValue operator()(const WitnessUnknown& id) const { return UniValue(UniValue::VOBJ); }
    UniValue operator()(const NullData& id) const { return NullUniValue; }
};

static UniValue DescribeWalletAddress(const CWallet& wallet, const CTxDestination& dest)
{
    UniValue ret(UniValue::VOBJ);
    UniValue detail = DescribeAddress(dest);
    CScript script = GetScriptForDestination(dest);
    std::unique_ptr<SigningProvider> provider = nullptr;
    provider = wallet.GetSolvingProvider(script);
    ret.pushKVs(detail);
    ret.pushKVs(std::visit(DescribeWalletAddressVisitor(provider.get()), dest));
    return ret;
}

class DescribeWalletBlindAddressVisitor
{
public:
    const CWallet& wallet;
    isminetype mine;

    explicit DescribeWalletBlindAddressVisitor(const CWallet& _wallet, isminetype mine_in) : wallet(_wallet), mine(mine_in) {}

    UniValue operator()(const CNoDestination& dest) const { return UniValue(UniValue::VOBJ); }

    UniValue operator()(const PKHash& pkhash) const
    {
        UniValue obj(UniValue::VOBJ);
        if (!IsBlindDestination(pkhash) && mine != ISMINE_NO) {
            CPubKey blind_pub = wallet.GetBlindingPubKey(GetScriptForDestination(pkhash));
            PKHash dest(pkhash);
            dest.blinding_pubkey = blind_pub;
            obj.pushKV("confidential", EncodeDestination(dest));
        } else {
            obj.pushKV("confidential", EncodeDestination(pkhash));
        }
        return obj;
    }

    UniValue operator()(const ScriptHash& scripthash) const
    {
        UniValue obj(UniValue::VOBJ);
        if (!IsBlindDestination(scripthash) && mine != ISMINE_NO) {
            CPubKey blind_pub = wallet.GetBlindingPubKey(GetScriptForDestination(scripthash));
            ScriptHash dest(scripthash);
            dest.blinding_pubkey = blind_pub;
            obj.pushKV("confidential", EncodeDestination(dest));
        } else {
            obj.pushKV("confidential", EncodeDestination(scripthash));
        }
        return obj;
    }

    UniValue operator()(const WitnessV0KeyHash& id) const
    {
        UniValue obj(UniValue::VOBJ);
        if (!IsBlindDestination(id) && mine != ISMINE_NO) {
            CPubKey blind_pub = wallet.GetBlindingPubKey(GetScriptForDestination(id));
            WitnessV0KeyHash dest(id);
            dest.blinding_pubkey = blind_pub;
            obj.pushKV("confidential", EncodeDestination(dest));
        } else {
            obj.pushKV("confidential", EncodeDestination(id));
        }
        return obj;
    }

    UniValue operator()(const WitnessV0ScriptHash& id) const
    {
        UniValue obj(UniValue::VOBJ);
        if (!IsBlindDestination(id) && mine != ISMINE_NO) {
            CPubKey blind_pub = wallet.GetBlindingPubKey(GetScriptForDestination(id));
            WitnessV0ScriptHash dest(id);
            dest.blinding_pubkey = blind_pub;
            obj.pushKV("confidential", EncodeDestination(dest));
        } else {
            obj.pushKV("confidential", EncodeDestination(id));
        }
        return obj;
    }

    UniValue operator()(const WitnessV1Taproot& tap) const
    {
        UniValue obj(UniValue::VOBJ);
        if (!IsBlindDestination(tap) && mine != ISMINE_NO) {
            CPubKey blind_pub = wallet.GetBlindingPubKey(GetScriptForDestination(tap));
            WitnessV1Taproot dest(tap);
            dest.blinding_pubkey = blind_pub;
            obj.pushKV("confidential", EncodeDestination(dest));
        } else {
            obj.pushKV("confidential", EncodeDestination(tap));
        }
        return obj;
    }

    UniValue operator()(const WitnessUnknown& id) const { return UniValue(UniValue::VOBJ); }
    UniValue operator()(const NullData& id) const { return NullUniValue; }
};

static UniValue DescribeWalletBlindAddress(const CWallet& wallet, const CTxDestination& dest, isminetype mine)
{
    UniValue ret(UniValue::VOBJ);
    ret.pushKVs(std::visit(DescribeWalletBlindAddressVisitor(wallet, mine), dest));
    return ret;
}

/** Convert CAddressBookData to JSON record.  */
static UniValue AddressBookDataToJSON(const CAddressBookData& data, const bool verbose)
{
    UniValue ret(UniValue::VOBJ);
    if (verbose) {
        ret.pushKV("name", data.GetLabel());
    }
    ret.pushKV("purpose", data.purpose);
    return ret;
}

RPCHelpMan getaddressinfo()
{
    return RPCHelpMan{"getaddressinfo",
                "\nReturn information about the given address.\n"
                "Some of the information will only be present if the address is in the active wallet.\n",
                {
                    {"address", RPCArg::Type::STR, RPCArg::Optional::NO, "The address for which to get information."},
                },
                RPCResult{
                    RPCResult::Type::OBJ, "", "",
                    {
                        {RPCResult::Type::STR, "address", "The address validated."},
                        {RPCResult::Type::STR_HEX, "scriptPubKey", "The hex-encoded scriptPubKey generated by the address."},
                        {RPCResult::Type::BOOL, "ismine", "If the address is yours."},
                        {RPCResult::Type::BOOL, "iswatchonly", "If the address is watchonly."},
                        {RPCResult::Type::BOOL, "solvable", "If we know how to spend coins sent to this address, ignoring the possible lack of private keys."},
                        {RPCResult::Type::STR, "desc", /* optional */ true, "A descriptor for spending coins sent to this address (only when solvable)."},
                        {RPCResult::Type::STR, "parent_desc", /* optional */ true, "The descriptor used to derive this address if this is a descriptor wallet"},
                        {RPCResult::Type::BOOL, "isscript", "If the key is a script."},
                        {RPCResult::Type::BOOL, "ischange", "If the address was used for change output."},
                        {RPCResult::Type::BOOL, "iswitness", "If the address is a witness address."},
                        {RPCResult::Type::NUM, "witness_version", /* optional */ true, "The version number of the witness program."},
                        {RPCResult::Type::STR_HEX, "witness_program", /* optional */ true, "The hex value of the witness program."},
                        {RPCResult::Type::STR, "script", /* optional */ true, "The output script type. Only if isscript is true and the redeemscript is known. Possible\n"
                                                                     "types: nonstandard, pubkey, pubkeyhash, scripthash, multisig, nulldata, witness_v0_keyhash,\n"
                            "witness_v0_scripthash, witness_unknown."},
                        {RPCResult::Type::STR_HEX, "hex", /* optional */ true, "The redeemscript for the p2sh address."},
                        {RPCResult::Type::ARR, "pubkeys", /* optional */ true, "Array of pubkeys associated with the known redeemscript (only if script is multisig).",
                        {
                            {RPCResult::Type::STR, "pubkey", ""},
                        }},
                        {RPCResult::Type::NUM, "sigsrequired", /* optional */ true, "The number of signatures required to spend multisig output (only if script is multisig)."},
                        {RPCResult::Type::STR_HEX, "pubkey", /* optional */ true, "The hex value of the raw public key for single-key addresses (possibly embedded in P2SH or P2WSH)."},
                        {RPCResult::Type::OBJ, "embedded", /* optional */ true, "Information about the address embedded in P2SH or P2WSH, if relevant and known.",
                        {
                            {RPCResult::Type::ELISION, "", "Includes all getaddressinfo output fields for the embedded address, excluding metadata (timestamp, hdkeypath, hdseedid)\n"
                            "and relation to the wallet (ismine, iswatchonly)."},
                        }},
                        {RPCResult::Type::BOOL, "iscompressed", /* optional */ true, "If the pubkey is compressed."},
                        {RPCResult::Type::STR_HEX, "confidential_key", "the raw blinding public key for that address, if any. \"\" if none"},
                        {RPCResult::Type::STR, "unconfidential", "The address without confidentiality key"},
                        {RPCResult::Type::STR, "confidential", "The address with wallet-stored confidentiality key if known. Only displayed for non-confidential address inputs"},
                        {RPCResult::Type::NUM_TIME, "timestamp", /* optional */ true, "The creation time of the key, if available, expressed in " + UNIX_EPOCH_TIME + "."},
                        {RPCResult::Type::STR, "hdkeypath", /* optional */ true, "The HD keypath, if the key is HD and available."},
                        {RPCResult::Type::STR_HEX, "hdseedid", /* optional */ true, "The Hash160 of the HD seed."},
                        {RPCResult::Type::STR_HEX, "hdmasterfingerprint", /* optional */ true, "The fingerprint of the master key."},
                        {RPCResult::Type::ARR, "labels", "Array of labels associated with the address. Currently limited to one label but returned\n"
                            "as an array to keep the API stable if multiple labels are enabled in the future.",
                        {
                            {RPCResult::Type::STR, "label name", "Label name (defaults to \"\")."},
                        }},
                    }
                },
                RPCExamples{
                    HelpExampleCli("getaddressinfo", "\"" + EXAMPLE_ADDRESS[0] + "\"") +
                    HelpExampleRpc("getaddressinfo", "\"" + EXAMPLE_ADDRESS[0] + "\"")
                },
        [&](const RPCHelpMan& self, const JSONRPCRequest& request) -> UniValue
{
    std::shared_ptr<CWallet> const pwallet = GetWalletForJSONRPCRequest(request);
    if (!pwallet) return NullUniValue;

    LOCK(pwallet->cs_wallet);

    std::string error_msg;
    CTxDestination dest = DecodeDestination(request.params[0].get_str(), error_msg);

    // Make sure the destination is valid
    if (!IsValidDestination(dest)) {
        // Set generic error message in case 'DecodeDestination' didn't set it
        if (error_msg.empty()) error_msg = "Invalid address";

        throw JSONRPCError(RPC_INVALID_ADDRESS_OR_KEY, error_msg);
    }

    UniValue ret(UniValue::VOBJ);

    std::string currentAddress = EncodeDestination(dest);
    ret.pushKV("address", currentAddress);

    CScript scriptPubKey = GetScriptForDestination(dest);
    ret.pushKV("scriptPubKey", HexStr(scriptPubKey));

    std::unique_ptr<SigningProvider> provider = pwallet->GetSolvingProvider(scriptPubKey);

    isminetype mine = pwallet->IsMine(dest);
    // Elements: Addresses we can not unblind outputs for aren't spendable
    if (IsBlindDestination(dest) &&
            GetDestinationBlindingKey(dest) != pwallet->GetBlindingPubKey(GetScriptForDestination(dest))) {
        mine = ISMINE_NO;
    }
    ret.pushKV("ismine", bool(mine & ISMINE_SPENDABLE));

    if (provider) {
        auto inferred = InferDescriptor(scriptPubKey, *provider);
        bool solvable = inferred->IsSolvable() || IsSolvable(*provider, scriptPubKey);
        ret.pushKV("solvable", solvable);
        if (solvable) {
            ret.pushKV("desc", inferred->ToString());
        }
    } else {
        ret.pushKV("solvable", false);
    }


    DescriptorScriptPubKeyMan* desc_spk_man = dynamic_cast<DescriptorScriptPubKeyMan*>(pwallet->GetScriptPubKeyMan(scriptPubKey));
    if (desc_spk_man) {
        std::string desc_str;
        if (desc_spk_man->GetDescriptorString(desc_str)) {
            ret.pushKV("parent_desc", desc_str);
        }
    }

    ret.pushKV("iswatchonly", bool(mine & ISMINE_WATCH_ONLY));

    UniValue detail = DescribeWalletAddress(*pwallet, dest);
    ret.pushKVs(detail);
    // Elements blinding info
    UniValue blind_detail = DescribeWalletBlindAddress(*pwallet, dest, mine);
    ret.pushKVs(blind_detail);
    blind_detail = DescribeBlindAddress(dest);
    ret.pushKVs(blind_detail);

    ret.pushKV("ischange", pwallet->IsChange(scriptPubKey));

    ScriptPubKeyMan* spk_man = pwallet->GetScriptPubKeyMan(scriptPubKey);
    if (spk_man) {
        if (const std::unique_ptr<CKeyMetadata> meta = spk_man->GetMetadata(dest)) {
            ret.pushKV("timestamp", meta->nCreateTime);
            if (meta->has_key_origin) {
                ret.pushKV("hdkeypath", WriteHDKeypath(meta->key_origin.path));
                ret.pushKV("hdseedid", meta->hd_seed_id.GetHex());
                ret.pushKV("hdmasterfingerprint", HexStr(meta->key_origin.fingerprint));
            }
        }
    }

    // Return a `labels` array containing the label associated with the address,
    // equivalent to the `label` field above. Currently only one label can be
    // associated with an address, but we return an array so the API remains
    // stable if we allow multiple labels to be associated with an address in
    // the future.
    UniValue labels(UniValue::VARR);
    const auto* address_book_entry = pwallet->FindAddressBookEntry(dest);
    if (address_book_entry) {
        labels.push_back(address_book_entry->GetLabel());
    }
    ret.pushKV("labels", std::move(labels));

    return ret;
},
    };
}

static RPCHelpMan getaddressesbylabel()
{
    return RPCHelpMan{"getaddressesbylabel",
                "\nReturns the list of addresses assigned the specified label.\n",
                {
                    {"label", RPCArg::Type::STR, RPCArg::Optional::NO, "The label."},
                },
                RPCResult{
                    RPCResult::Type::OBJ_DYN, "", "json object with addresses as keys",
                    {
                        {RPCResult::Type::OBJ, "address", "json object with information about address",
                        {
                            {RPCResult::Type::STR, "purpose", "Purpose of address (\"send\" for sending address, \"receive\" for receiving address)"},
                        }},
                    }
                },
                RPCExamples{
                    HelpExampleCli("getaddressesbylabel", "\"tabby\"")
            + HelpExampleRpc("getaddressesbylabel", "\"tabby\"")
                },
        [&](const RPCHelpMan& self, const JSONRPCRequest& request) -> UniValue
{
    std::shared_ptr<CWallet> const pwallet = GetWalletForJSONRPCRequest(request);
    if (!pwallet) return NullUniValue;

    LOCK(pwallet->cs_wallet);

    std::string label = LabelFromValue(request.params[0]);

    // Find all addresses that have the given label
    UniValue ret(UniValue::VOBJ);
    std::set<std::string> addresses;
    for (const std::pair<const CTxDestination, CAddressBookData>& item : pwallet->m_address_book) {
        if (item.second.IsChange()) continue;
        if (item.second.GetLabel() == label) {
            std::string address = EncodeDestination(item.first);
            // CWallet::m_address_book is not expected to contain duplicate
            // address strings, but build a separate set as a precaution just in
            // case it does.
            bool unique = addresses.emplace(address).second;
            CHECK_NONFATAL(unique);
            // UniValue::pushKV checks if the key exists in O(N)
            // and since duplicate addresses are unexpected (checked with
            // std::set in O(log(N))), UniValue::__pushKV is used instead,
            // which currently is O(1).
            ret.__pushKV(address, AddressBookDataToJSON(item.second, false));
        }
    }

    if (ret.empty()) {
        throw JSONRPCError(RPC_WALLET_INVALID_LABEL_NAME, std::string("No addresses with label " + label));
    }

    return ret;
},
    };
}

static RPCHelpMan listlabels()
{
    return RPCHelpMan{"listlabels",
                "\nReturns the list of all labels, or labels that are assigned to addresses with a specific purpose.\n",
                {
                    {"purpose", RPCArg::Type::STR, RPCArg::Optional::OMITTED_NAMED_ARG, "Address purpose to list labels for ('send','receive'). An empty string is the same as not providing this argument."},
                },
                RPCResult{
                    RPCResult::Type::ARR, "", "",
                    {
                        {RPCResult::Type::STR, "label", "Label name"},
                    }
                },
                RPCExamples{
            "\nList all labels\n"
            + HelpExampleCli("listlabels", "") +
            "\nList labels that have receiving addresses\n"
            + HelpExampleCli("listlabels", "receive") +
            "\nList labels that have sending addresses\n"
            + HelpExampleCli("listlabels", "send") +
            "\nAs a JSON-RPC call\n"
            + HelpExampleRpc("listlabels", "receive")
                },
        [&](const RPCHelpMan& self, const JSONRPCRequest& request) -> UniValue
{
    std::shared_ptr<CWallet> const pwallet = GetWalletForJSONRPCRequest(request);
    if (!pwallet) return NullUniValue;

    LOCK(pwallet->cs_wallet);

    std::string purpose;
    if (!request.params[0].isNull()) {
        purpose = request.params[0].get_str();
    }

    // Add to a set to sort by label name, then insert into Univalue array
    std::set<std::string> label_set;
    for (const std::pair<const CTxDestination, CAddressBookData>& entry : pwallet->m_address_book) {
        if (entry.second.IsChange()) continue;
        if (purpose.empty() || entry.second.purpose == purpose) {
            label_set.insert(entry.second.GetLabel());
        }
    }

    UniValue ret(UniValue::VARR);
    for (const std::string& name : label_set) {
        ret.push_back(name);
    }

    return ret;
},
    };
}

static RPCHelpMan send()
{
    return RPCHelpMan{"send",
        "\nEXPERIMENTAL warning: this call may be changed in future releases.\n"
        "\nSend a transaction.\n",
        {
            {"outputs", RPCArg::Type::ARR, RPCArg::Optional::NO, "The outputs (key-value pairs), where none of the keys are duplicated.\n"
                    "That is, each address can only appear once and there can only be one 'data' object.\n"
                    "For convenience, a dictionary, which holds the key-value pairs directly, is also accepted.",
                {
                    {"", RPCArg::Type::OBJ_USER_KEYS, RPCArg::Optional::OMITTED, "",
                        {
                            {"address", RPCArg::Type::AMOUNT, RPCArg::Optional::NO, "A key-value pair. The key (string) is the address, the value (float or string) is the amount in " + CURRENCY_UNIT + ""},
                        },
                        },
                    {"", RPCArg::Type::OBJ, RPCArg::Optional::OMITTED, "",
                        {
                            {"data", RPCArg::Type::STR_HEX, RPCArg::Optional::NO, "A key-value pair. The key must be \"data\", the value is hex-encoded data"},
                        },
                    },
                },
            },
            {"conf_target", RPCArg::Type::NUM, RPCArg::DefaultHint{"wallet -txconfirmtarget"}, "Confirmation target in blocks"},
            {"estimate_mode", RPCArg::Type::STR, RPCArg::Default{"unset"}, std::string() + "The fee estimate mode, must be one of (case insensitive):\n"
                        "       \"" + FeeModes("\"\n\"") + "\""},
            {"fee_rate", RPCArg::Type::AMOUNT, RPCArg::DefaultHint{"not set, fall back to wallet fee estimation"}, "Specify a fee rate in " + CURRENCY_ATOM + "/vB."},
            {"options", RPCArg::Type::OBJ, RPCArg::Optional::OMITTED_NAMED_ARG, "",
                {
                    {"add_inputs", RPCArg::Type::BOOL, RPCArg::Default{false}, "If inputs are specified, automatically include more if they are not enough."},
                    {"include_unsafe", RPCArg::Type::BOOL, RPCArg::Default{false}, "Include inputs that are not safe to spend (unconfirmed transactions from outside keys and unconfirmed replacement transactions).\n"
                                                          "Warning: the resulting transaction may become invalid if one of the unsafe inputs disappears.\n"
                                                          "If that happens, you will need to fund the transaction with different inputs and republish it."},
                    {"add_to_wallet", RPCArg::Type::BOOL, RPCArg::Default{true}, "When false, returns a serialized transaction which will not be added to the wallet or broadcast"},
                    {"change_address", RPCArg::Type::STR_HEX, RPCArg::DefaultHint{"pool address"}, "The address to receive the change"},
                    {"change_position", RPCArg::Type::NUM, RPCArg::DefaultHint{"random"}, "The index of the change output"},
                    {"change_type", RPCArg::Type::STR, RPCArg::DefaultHint{"set by -changetype"}, "The output type to use. Only valid if change_address is not specified. Options are \"legacy\", \"p2sh-segwit\", and \"bech32\"."},
                    {"conf_target", RPCArg::Type::NUM, RPCArg::DefaultHint{"wallet -txconfirmtarget"}, "Confirmation target in blocks"},
                    {"estimate_mode", RPCArg::Type::STR, RPCArg::Default{"unset"}, std::string() + "The fee estimate mode, must be one of (case insensitive):\n"
            "       \"" + FeeModes("\"\n\"") + "\""},
                    {"fee_rate", RPCArg::Type::AMOUNT, RPCArg::DefaultHint{"not set, fall back to wallet fee estimation"}, "Specify a fee rate in " + CURRENCY_ATOM + "/vB."},
                    {"include_watching", RPCArg::Type::BOOL, RPCArg::DefaultHint{"true for watch-only wallets, otherwise false"}, "Also select inputs which are watch only.\n"
                                          "Only solvable inputs can be used. Watch-only destinations are solvable if the public key and/or output script was imported,\n"
                                          "e.g. with 'importpubkey' or 'importmulti' with the 'pubkeys' or 'desc' field."},
                    {"inputs", RPCArg::Type::ARR, RPCArg::Default{UniValue::VARR}, "Specify inputs instead of adding them automatically. A JSON array of JSON objects",
                        {
                            {"txid", RPCArg::Type::STR_HEX, RPCArg::Optional::NO, "The transaction id"},
                            {"vout", RPCArg::Type::NUM, RPCArg::Optional::NO, "The output number"},
                            {"sequence", RPCArg::Type::NUM, RPCArg::Optional::NO, "The sequence number"},
                        },
                    },
                    {"locktime", RPCArg::Type::NUM, RPCArg::Default{0}, "Raw locktime. Non-0 value also locktime-activates inputs"},
                    {"lock_unspents", RPCArg::Type::BOOL, RPCArg::Default{false}, "Lock selected unspent outputs"},
                    {"psbt", RPCArg::Type::BOOL,  RPCArg::DefaultHint{"automatic"}, "Always return a PSBT, implies add_to_wallet=false."},
                    {"subtract_fee_from_outputs", RPCArg::Type::ARR, RPCArg::Default{UniValue::VARR}, "Outputs to subtract the fee from, specified as integer indices.\n"
                    "The fee will be equally deducted from the amount of each specified output.\n"
                    "Those recipients will receive less coins than you enter in their corresponding amount field.\n"
                    "If no outputs are specified here, the sender pays the fee.",
                        {
                            {"vout_index", RPCArg::Type::NUM, RPCArg::Optional::OMITTED, "The zero-based output index, before a change output is added."},
                        },
                    },
                    {"replaceable", RPCArg::Type::BOOL, RPCArg::DefaultHint{"wallet default"}, "Marks this transaction as BIP125 replaceable.\n"
                                                  "Allows this transaction to be replaced by a transaction with higher fees"},
                },
                "options"},
        },
        RPCResult{
            RPCResult::Type::OBJ, "", "",
                {
                    {RPCResult::Type::BOOL, "complete", "If the transaction has a complete set of signatures"},
                    {RPCResult::Type::STR_HEX, "txid", "The transaction id for the send. Only 1 transaction is created regardless of the number of addresses."},
                    {RPCResult::Type::STR_HEX, "hex", "If add_to_wallet is false, the hex-encoded raw transaction with signature(s)"},
                    {RPCResult::Type::STR, "psbt", "If more signatures are needed, or if add_to_wallet is false, the base64-encoded (partially) signed transaction"}
                }
        },
        RPCExamples{""
        "\nSend 0.1 BTC with a confirmation target of 6 blocks in economical fee estimate mode\n"
        + HelpExampleCli("send", "'{\"" + EXAMPLE_ADDRESS[0] + "\": 0.1}' 6 economical\n") +
        "Send 0.2 BTC with a fee rate of 1.1 " + CURRENCY_ATOM + "/vB using positional arguments\n"
        + HelpExampleCli("send", "'{\"" + EXAMPLE_ADDRESS[0] + "\": 0.2}' null \"unset\" 1.1\n") +
        "Send 0.2 BTC with a fee rate of 1 " + CURRENCY_ATOM + "/vB using the options argument\n"
        + HelpExampleCli("send", "'{\"" + EXAMPLE_ADDRESS[0] + "\": 0.2}' null \"unset\" null '{\"fee_rate\": 1}'\n") +
        "Send 0.3 BTC with a fee rate of 25 " + CURRENCY_ATOM + "/vB using named arguments\n"
        + HelpExampleCli("-named send", "outputs='{\"" + EXAMPLE_ADDRESS[0] + "\": 0.3}' fee_rate=25\n") +
        "Create a transaction that should confirm the next block, with a specific input, and return result without adding to wallet or broadcasting to the network\n"
        + HelpExampleCli("send", "'{\"" + EXAMPLE_ADDRESS[0] + "\": 0.1}' 1 economical '{\"add_to_wallet\": false, \"inputs\": [{\"txid\":\"a08e6907dbbd3d809776dbfc5d82e371b764ed838b5655e72f463568df1aadf0\", \"vout\":1}]}'")
        },
        [&](const RPCHelpMan& self, const JSONRPCRequest& request) -> UniValue
        {
            RPCTypeCheck(request.params, {
                UniValueType(), // outputs (ARR or OBJ, checked later)
                UniValue::VNUM, // conf_target
                UniValue::VSTR, // estimate_mode
                UniValueType(), // fee_rate, will be checked by AmountFromValue() in SetFeeEstimateMode()
                UniValue::VOBJ, // options
                }, true
            );

            std::shared_ptr<CWallet> const pwallet = GetWalletForJSONRPCRequest(request);
            if (!pwallet) return NullUniValue;

            UniValue options{request.params[4].isNull() ? UniValue::VOBJ : request.params[4]};
            if (options.exists("conf_target") || options.exists("estimate_mode")) {
                if (!request.params[1].isNull() || !request.params[2].isNull()) {
                    throw JSONRPCError(RPC_INVALID_PARAMETER, "Pass conf_target and estimate_mode either as arguments or in the options object, but not both");
                }
            } else {
                options.pushKV("conf_target", request.params[1]);
                options.pushKV("estimate_mode", request.params[2]);
            }
            if (options.exists("fee_rate")) {
                if (!request.params[3].isNull()) {
                    throw JSONRPCError(RPC_INVALID_PARAMETER, "Pass the fee_rate either as an argument, or in the options object, but not both");
                }
            } else {
                options.pushKV("fee_rate", request.params[3]);
            }
            if (!options["conf_target"].isNull() && (options["estimate_mode"].isNull() || (options["estimate_mode"].get_str() == "unset"))) {
                throw JSONRPCError(RPC_INVALID_PARAMETER, "Specify estimate_mode");
            }
            if (options.exists("feeRate")) {
                throw JSONRPCError(RPC_INVALID_PARAMETER, "Use fee_rate (" + CURRENCY_ATOM + "/vB) instead of feeRate");
            }
            if (options.exists("changeAddress")) {
                throw JSONRPCError(RPC_INVALID_PARAMETER, "Use change_address");
            }
            if (options.exists("changePosition")) {
                throw JSONRPCError(RPC_INVALID_PARAMETER, "Use change_position");
            }
            if (options.exists("includeWatching")) {
                throw JSONRPCError(RPC_INVALID_PARAMETER, "Use include_watching");
            }
            if (options.exists("lockUnspents")) {
                throw JSONRPCError(RPC_INVALID_PARAMETER, "Use lock_unspents");
            }
            if (options.exists("subtractFeeFromOutputs")) {
                throw JSONRPCError(RPC_INVALID_PARAMETER, "Use subtract_fee_from_outputs");
            }

            const bool psbt_opt_in = options.exists("psbt") && options["psbt"].get_bool();

            CAmount fee;
            int change_position;
            bool rbf = pwallet->m_signal_rbf;
            if (options.exists("replaceable")) {
                rbf = options["replaceable"].get_bool();
            }
            CMutableTransaction rawTx = ConstructTransaction(options["inputs"], request.params[0], options["locktime"], rbf, pwallet->chain().getTip(), nullptr /* output_pubkey_out */, true /* allow_peg_in */);
            CCoinControl coin_control;
            // Automatically select coins, unless at least one is manually selected. Can
            // be overridden by options.add_inputs.
            coin_control.m_add_inputs = rawTx.vin.size() == 0;
            FundTransaction(*pwallet, rawTx, fee, change_position, options, coin_control, /* solving_data */ NullUniValue, /* override_min_fee */ false);

            bool add_to_wallet = true;
            if (options.exists("add_to_wallet")) {
                add_to_wallet = options["add_to_wallet"].get_bool();
            }

            // Make a blank psbt
            PartiallySignedTransaction psbtx(rawTx, 2 /* version */);

            // First fill transaction with our data without signing,
            // so external signers are not asked sign more than once.
            bool complete;
            pwallet->FillPSBT(psbtx, complete, SIGHASH_DEFAULT, false, true);
            const TransactionError err = pwallet->FillPSBT(psbtx, complete, SIGHASH_DEFAULT, true, false);
            if (err != TransactionError::OK) {
                throw JSONRPCTransactionError(err);
            }

            CMutableTransaction mtx;
            complete = FinalizeAndExtractPSBT(psbtx, mtx);

            UniValue result(UniValue::VOBJ);

            if (psbt_opt_in || !complete || !add_to_wallet) {
                // Serialize the PSBT
                CDataStream ssTx(SER_NETWORK, PROTOCOL_VERSION);
                ssTx << psbtx;
                result.pushKV("psbt", EncodeBase64(ssTx.str()));
            }

            if (complete) {
                std::string err_string;
                std::string hex = EncodeHexTx(CTransaction(mtx));
                CTransactionRef tx(MakeTransactionRef(std::move(mtx)));
                result.pushKV("txid", tx->GetHash().GetHex());
                if (add_to_wallet && !psbt_opt_in) {
                    pwallet->CommitTransaction(tx, {}, {} /* orderForm */);
                } else {
                    result.pushKV("hex", hex);
                }
            }
            result.pushKV("complete", complete);

            return result;
        }
    };
}

static RPCHelpMan sethdseed()
{
    return RPCHelpMan{"sethdseed",
                "\nSet or generate a new HD wallet seed. Non-HD wallets will not be upgraded to being a HD wallet. Wallets that are already\n"
                "HD will have a new HD seed set so that new keys added to the keypool will be derived from this new seed.\n"
                "\nNote that you will need to MAKE A NEW BACKUP of your wallet after setting the HD wallet seed." +
        HELP_REQUIRING_PASSPHRASE,
                {
                    {"newkeypool", RPCArg::Type::BOOL, RPCArg::Default{true}, "Whether to flush old unused addresses, including change addresses, from the keypool and regenerate it.\n"
                                         "If true, the next address from getnewaddress and change address from getrawchangeaddress will be from this new seed.\n"
                                         "If false, addresses (including change addresses if the wallet already had HD Chain Split enabled) from the existing\n"
                                         "keypool will be used until it has been depleted."},
                    {"seed", RPCArg::Type::STR, RPCArg::DefaultHint{"random seed"}, "The WIF private key to use as the new HD seed.\n"
                                         "The seed value can be retrieved using the dumpwallet command. It is the private key marked hdseed=1"},
                },
                RPCResult{RPCResult::Type::NONE, "", ""},
                RPCExamples{
                    HelpExampleCli("sethdseed", "")
            + HelpExampleCli("sethdseed", "false")
            + HelpExampleCli("sethdseed", "true \"wifkey\"")
            + HelpExampleRpc("sethdseed", "true, \"wifkey\"")
                },
        [&](const RPCHelpMan& self, const JSONRPCRequest& request) -> UniValue
{
    std::shared_ptr<CWallet> const pwallet = GetWalletForJSONRPCRequest(request);
    if (!pwallet) return NullUniValue;

    LegacyScriptPubKeyMan& spk_man = EnsureLegacyScriptPubKeyMan(*pwallet, true);

    if (pwallet->IsWalletFlagSet(WALLET_FLAG_DISABLE_PRIVATE_KEYS)) {
        throw JSONRPCError(RPC_WALLET_ERROR, "Cannot set a HD seed to a wallet with private keys disabled");
    }

    LOCK2(pwallet->cs_wallet, spk_man.cs_KeyStore);

    // Do not do anything to non-HD wallets
    if (!pwallet->CanSupportFeature(FEATURE_HD)) {
        throw JSONRPCError(RPC_WALLET_ERROR, "Cannot set an HD seed on a non-HD wallet. Use the upgradewallet RPC in order to upgrade a non-HD wallet to HD");
    }

    EnsureWalletIsUnlocked(*pwallet);

    bool flush_key_pool = true;
    if (!request.params[0].isNull()) {
        flush_key_pool = request.params[0].get_bool();
    }

    CPubKey master_pub_key;
    if (request.params[1].isNull()) {
        master_pub_key = spk_man.GenerateNewSeed();
    } else {
        CKey key = DecodeSecret(request.params[1].get_str());
        if (!key.IsValid()) {
            throw JSONRPCError(RPC_INVALID_ADDRESS_OR_KEY, "Invalid private key");
        }

        if (HaveKey(spk_man, key)) {
            throw JSONRPCError(RPC_INVALID_ADDRESS_OR_KEY, "Already have this key (either as an HD seed or as a loose private key)");
        }

        master_pub_key = spk_man.DeriveNewSeed(key);
    }

    spk_man.SetHDSeed(master_pub_key);
    if (flush_key_pool) spk_man.NewKeyPool();

    return NullUniValue;
},
    };
}

static RPCHelpMan walletprocesspsbt()
{
    return RPCHelpMan{"walletprocesspsbt",
                "\nUpdate a PSBT with input information from our wallet and then sign inputs\n"
                "that we can sign for." +
        HELP_REQUIRING_PASSPHRASE,
                {
                    {"psbt", RPCArg::Type::STR, RPCArg::Optional::NO, "The transaction base64 string"},
                    {"sign", RPCArg::Type::BOOL, RPCArg::Default{true}, "Also sign the transaction when updating"},
                    {"sighashtype", RPCArg::Type::STR, RPCArg::Default{"DEFAULT"}, "The signature hash type to sign with if not specified by the PSBT. Must be one of\n"
            "       \"DEFAULT\"\n"
            "       \"ALL\"\n"
            "       \"NONE\"\n"
            "       \"SINGLE\"\n"
            "       \"ALL|ANYONECANPAY\"\n"
            "       \"NONE|ANYONECANPAY\"\n"
            "       \"SINGLE|ANYONECANPAY\""},
                    {"bip32derivs", RPCArg::Type::BOOL, RPCArg::Default{true}, "Include BIP 32 derivation paths for public keys if we know them"},
                },
                RPCResult{
                    RPCResult::Type::OBJ, "", "",
                    {
                        {RPCResult::Type::STR, "psbt", "The base64-encoded partially signed transaction"},
                        {RPCResult::Type::BOOL, "complete", "If the transaction has a complete set of signatures"},
                    },
                },
                RPCExamples{
                    HelpExampleCli("walletprocesspsbt", "\"psbt\"")
                },
        [&](const RPCHelpMan& self, const JSONRPCRequest& request) -> UniValue
{
    if (!g_con_elementsmode)
        throw std::runtime_error("PSBT operations are disabled when not in elementsmode.\n");

    std::shared_ptr<CWallet> const pwallet = GetWalletForJSONRPCRequest(request);
    if (!pwallet) return NullUniValue;

    const CWallet& wallet{*pwallet};
    // Make sure the results are valid at least up to the most recent block
    // the user could have gotten from another RPC command prior to now
    wallet.BlockUntilSyncedToCurrentChain();

    RPCTypeCheck(request.params, {UniValue::VSTR, UniValue::VBOOL, UniValue::VSTR});

    // Unserialize the transaction
    PartiallySignedTransaction psbtx;
    std::string error;
    if (!DecodeBase64PSBT(psbtx, request.params[0].get_str(), error)) {
        throw JSONRPCError(RPC_DESERIALIZATION_ERROR, strprintf("TX decode failed %s", error));
    }

    // Get the sighash type
    int nHashType = ParseSighashString(request.params[2]);

    // Don't sign, just fill data.
    bool bip32derivs = request.params[3].isNull() ? true : request.params[3].get_bool();
    bool complete = true;
    const TransactionError err{wallet.FillPSBT(psbtx, complete, nHashType, false, bip32derivs, true)};
    if (err != TransactionError::OK) {
        throw JSONRPCTransactionError(err);
    }

    // If not blinded but needs blinding, blind
    bool needs_blinding = false;
    for (const PSBTOutput& output : psbtx.outputs) {
        if (output.IsBlinded() && !output.IsFullyBlinded()) {
            needs_blinding = true;
            break;
        }
    }
    if (needs_blinding) {
        BlindingStatus status = pwallet->WalletBlindPSBT(psbtx);
        // Fail if we couldn't blind, but only if it is for reasons other than needing UTXOs
        if (status != BlindingStatus::OK && status != BlindingStatus::NEEDS_UTXOS) {
            throw JSONRPCError(RPC_WALLET_ERROR, GetBlindingStatusError(status));
        }
    }

    // If fully blinded, sign if we want to
    if (psbtx.IsFullyBlinded()) {
        bool sign = request.params[1].isNull() ? true : request.params[1].get_bool();
        if (sign) {
            const TransactionError err = pwallet->FillPSBT(psbtx, complete, nHashType, sign, bip32derivs, false);
            if (err != TransactionError::OK) {
                throw JSONRPCTransactionError(err);
            }
        }
    }

    UniValue result(UniValue::VOBJ);
    CDataStream ssTx(SER_NETWORK, PROTOCOL_VERSION);
    ssTx << psbtx;
    result.pushKV("psbt", EncodeBase64(ssTx.str()));
    result.pushKV("complete", complete);

    return result;
},
    };
}

static RPCHelpMan walletcreatefundedpsbt()
{
    return RPCHelpMan{"walletcreatefundedpsbt",
                "\nCreates and funds a transaction in the Partially Signed Transaction format.\n"
                "Implements the Creator and Updater roles.\n",
                {
                    {"inputs", RPCArg::Type::ARR, RPCArg::Optional::OMITTED_NAMED_ARG, "Leave empty to add inputs automatically. See add_inputs option.",
                        {
                            {"", RPCArg::Type::OBJ, RPCArg::Optional::OMITTED, "",
                                {
                                    {"txid", RPCArg::Type::STR_HEX, RPCArg::Optional::NO, "The transaction id"},
                                    {"vout", RPCArg::Type::NUM, RPCArg::Optional::NO, "The output number"},
                                    {"sequence", RPCArg::Type::NUM, RPCArg::DefaultHint{"depends on the value of the 'locktime' and 'options.replaceable' arguments"}, "The sequence number"},
                                    {"pegin_bitcoin_tx", RPCArg::Type::STR_HEX, RPCArg::Optional::NO, "The raw bitcoin transaction (in hex) depositing bitcoin to the mainchain_address generated by getpeginaddress"},
                                    {"pegin_txout_proof", RPCArg::Type::STR_HEX, RPCArg::Optional::NO, "A rawtxoutproof (in hex) generated by the mainchain daemon's `gettxoutproof` containing a proof of only bitcoin_tx"},
                                    {"pegin_claim_script", RPCArg::Type::STR_HEX, RPCArg::Optional::NO, "The witness program generated by getpeginaddress."},
                                    {"issuance_amount", RPCArg::Type::NUM, RPCArg::Optional::OMITTED, "The amount to be issued"},
                                    {"issuance_tokens", RPCArg::Type::NUM, RPCArg::Optional::OMITTED, "The number of asset issuance tokens to generate"},
                                    {"asset_entropy", RPCArg::Type::STR_HEX, RPCArg::Optional::OMITTED, "For new asset issuance, this is any additional entropy to be used in the asset tag calculation. For reissuance, this is the original asaset entropy"},
                                    {"asset_blinding_nonce", RPCArg::Type::STR_HEX, RPCArg::Optional::OMITTED, "Do not set for new asset issuance. For reissuance, this is the blinding factor for reissuance token output for the asset being reissued"},
                                    {"blind_reissuance",  RPCArg::Type::BOOL, RPCArg::Default{true}, "Whether to mark the issuance input for blinding or not. Only affects issuances with re-issuance tokens."},
                                },
                            },
                        },
                        },
                    {"outputs", RPCArg::Type::ARR, RPCArg::Optional::NO, "The outputs (key-value pairs), where none of the keys are duplicated.\n"
                            "That is, each address can only appear once and there can only be one 'data' object.\n"
                            "For compatibility reasons, a dictionary, which holds the key-value pairs directly, is also\n"
                            "accepted as second parameter.",
                        {
                            {"", RPCArg::Type::OBJ_USER_KEYS, RPCArg::Optional::OMITTED, "",
                                {
                                    {"address", RPCArg::Type::AMOUNT, RPCArg::Optional::NO, "A key-value pair. The key (string) is the address, the value (float or string) is the amount in " + CURRENCY_UNIT + ""},
                                    {"blinder_index", RPCArg::Type::NUM, RPCArg::Optional::OMITTED, "The index of the input whose signer will blind this output. Must be provided if this output is to be blinded"},
                                    {"asset", RPCArg::Type::STR, RPCArg::Optional::OMITTED, "The asset tag for this output if it is not the main chain asset"},
                                },
                                },
                            {"", RPCArg::Type::OBJ, RPCArg::Optional::OMITTED, "",
                                {
                                    {"data", RPCArg::Type::STR_HEX, RPCArg::Optional::NO, "A key-value pair. The key must be \"data\", the value is hex-encoded data"},
                                },
                            },
                        },
                    },
                    {"locktime", RPCArg::Type::NUM, RPCArg::Default{0}, "Raw locktime. Non-0 value also locktime-activates inputs"},
                    {"options", RPCArg::Type::OBJ, RPCArg::Optional::OMITTED_NAMED_ARG, "",
                        {
                            {"add_inputs", RPCArg::Type::BOOL, RPCArg::Default{false}, "If inputs are specified, automatically include more if they are not enough."},
                            {"include_unsafe", RPCArg::Type::BOOL, RPCArg::Default{false}, "Include inputs that are not safe to spend (unconfirmed transactions from outside keys and unconfirmed replacement transactions).\n"
                                                          "Warning: the resulting transaction may become invalid if one of the unsafe inputs disappears.\n"
                                                          "If that happens, you will need to fund the transaction with different inputs and republish it."},
                            {"changeAddress", RPCArg::Type::STR_HEX, RPCArg::DefaultHint{"pool address"}, "The address to receive the change"},
                            {"changePosition", RPCArg::Type::NUM, RPCArg::DefaultHint{"random"}, "The index of the change output"},
                            {"change_type", RPCArg::Type::STR, RPCArg::DefaultHint{"set by -changetype"}, "The output type to use. Only valid if changeAddress is not specified. Options are \"legacy\", \"p2sh-segwit\", and \"bech32\"."},
                            {"includeWatching", RPCArg::Type::BOOL, RPCArg::DefaultHint{"true for watch-only wallets, otherwise false"}, "Also select inputs which are watch only"},
                            {"lockUnspents", RPCArg::Type::BOOL, RPCArg::Default{false}, "Lock selected unspent outputs"},
                            {"fee_rate", RPCArg::Type::AMOUNT, RPCArg::DefaultHint{"not set, fall back to wallet fee estimation"}, "Specify a fee rate in " + CURRENCY_ATOM + "/vB."},
                            {"feeRate", RPCArg::Type::AMOUNT, RPCArg::DefaultHint{"not set, fall back to wallet fee estimation"}, "Specify a fee rate in " + CURRENCY_UNIT + "/kvB."},
                            {"subtractFeeFromOutputs", RPCArg::Type::ARR, RPCArg::Default{UniValue::VARR}, "The outputs to subtract the fee from.\n"
                                                          "The fee will be equally deducted from the amount of each specified output.\n"
                                                          "Those recipients will receive less coins than you enter in their corresponding amount field.\n"
                                                          "If no outputs are specified here, the sender pays the fee.",
                                {
                                    {"vout_index", RPCArg::Type::NUM, RPCArg::Optional::OMITTED, "The zero-based output index, before a change output is added."},
                                },
                            },
                            {"replaceable", RPCArg::Type::BOOL, RPCArg::DefaultHint{"wallet default"}, "Marks this transaction as BIP125 replaceable.\n"
                                                          "Allows this transaction to be replaced by a transaction with higher fees"},
                            {"conf_target", RPCArg::Type::NUM, RPCArg::DefaultHint{"wallet -txconfirmtarget"}, "Confirmation target in blocks"},
                            {"estimate_mode", RPCArg::Type::STR, RPCArg::Default{"unset"}, std::string() + "The fee estimate mode, must be one of (case insensitive):\n"
                            "         \"" + FeeModes("\"\n\"") + "\""},
                        },
                        "options"},
                    {"bip32derivs", RPCArg::Type::BOOL, RPCArg::Default{true}, "Include BIP 32 derivation paths for public keys if we know them"},
                    {"solving_data", RPCArg::Type::OBJ, RPCArg::Optional::OMITTED_NAMED_ARG, "Keys and scripts needed for producing a final transaction with a dummy signature. Used for fee estimation during coin selection.\n",
                        {
                            {"pubkeys", RPCArg::Type::ARR, RPCArg::DefaultHint{"empty array"}, "A json array of public keys.\n",
                                {
                                    {"pubkey", RPCArg::Type::STR_HEX, RPCArg::Optional::OMITTED, "A public key"},
                                },
                            },
                            {"scripts", RPCArg::Type::ARR, RPCArg::DefaultHint{"empty array"}, "A json array of scripts.\n",
                                {
                                    {"script", RPCArg::Type::STR_HEX, RPCArg::Optional::OMITTED, "A script"},
                                },
                            },
                            {"descriptors", RPCArg::Type::ARR, RPCArg::DefaultHint{"empty array"}, "A json array of descriptors.\n",
                                {
                                    {"descriptor", RPCArg::Type::STR_HEX, RPCArg::Optional::OMITTED, "A descriptor"},
                                },
                            }
                        }
                    },
                    {"psbt_version", RPCArg::Type::NUM, RPCArg::Default{2}, "The PSBT version number to use."},
                },
                RPCResult{
                    RPCResult::Type::OBJ, "", "",
                    {
                        {RPCResult::Type::STR, "psbt", "The resulting raw transaction (base64-encoded string)"},
                        {RPCResult::Type::STR_AMOUNT, "fee", "Fee in " + CURRENCY_UNIT + " the resulting transaction pays"},
                        {RPCResult::Type::NUM, "changepos", "The position of the added change output, or -1"},
                    }
                                },
                                RPCExamples{
                            "\nCreate a transaction with no inputs\n"
                            + HelpExampleCli("walletcreatefundedpsbt", "\"[{\\\"txid\\\":\\\"myid\\\",\\\"vout\\\":0}]\" \"[{\\\"data\\\":\\\"00010203\\\"}]\"")
                                },
        [&](const RPCHelpMan& self, const JSONRPCRequest& request) -> UniValue
{
    if (!g_con_elementsmode)
        throw std::runtime_error("PSBT operations are disabled when not in elementsmode.\n");

    std::shared_ptr<CWallet> const pwallet = GetWalletForJSONRPCRequest(request);
    if (!pwallet) return NullUniValue;

    CWallet& wallet{*pwallet};
    // Make sure the results are valid at least up to the most recent block
    // the user could have gotten from another RPC command prior to now
    wallet.BlockUntilSyncedToCurrentChain();

    RPCTypeCheck(request.params, {
        UniValue::VARR,
        UniValueType(), // ARR or OBJ, checked later
        UniValue::VNUM,
        UniValue::VOBJ,
        UniValue::VBOOL,
        UniValue::VOBJ,
        UniValue::VNUM,
        }, true
    );

    CAmount fee;
    int change_position;
    bool rbf{wallet.m_signal_rbf};
    const UniValue &replaceable_arg = request.params[3]["replaceable"];
    if (!replaceable_arg.isNull()) {
        RPCTypeCheckArgument(replaceable_arg, UniValue::VBOOL);
        rbf = replaceable_arg.isTrue();
    }
    // It's hard to control the behavior of FundTransaction, so we will wait
    //   until after it's done, then extract the blinding keys from the output
    //   nonces.
    std::map<CTxOut, PSBTOutput> psbt_outs;
    CMutableTransaction rawTx = ConstructTransaction(request.params[0], request.params[1], request.params[2], rbf, wallet.chain().getTip(), &psbt_outs, true /* allow_peg_in */, true /* allow_issuance */);

    // Make a blank psbt
    uint32_t psbt_version = 2;
    if (!request.params[6].isNull()) {
        psbt_version = request.params[6].get_int();
    }
    if (psbt_version != 2) {
        throw JSONRPCError(RPC_INVALID_PARAMETER, "The PSBT version can only be 2");
    }

    // Make a blank psbt
    std::set<uint256> new_assets;
    std::set<uint256> new_reissuance;
    for (unsigned int i = 0; i < rawTx.vin.size(); ++i) {
        if (!rawTx.vin[i].assetIssuance.IsNull()) {
            const UniValue& blind_reissuance_v = find_value(request.params[0].get_array()[i].get_obj(), "blind_reissuance");
            bool blind_reissuance = blind_reissuance_v.isNull() ? true : blind_reissuance_v.get_bool();
            uint256 entropy;
            CAsset asset;
            CAsset token;

            if (rawTx.vin[i].assetIssuance.assetBlindingNonce.IsNull()) {
                // New issuance, calculate the final entropy
                GenerateAssetEntropy(entropy, rawTx.vin[i].prevout, rawTx.vin[i].assetIssuance.assetEntropy);
            } else {
                // Reissuance, use original entropy set in assetEntropy
                entropy = rawTx.vin[i].assetIssuance.assetEntropy;
            }

            CalculateAsset(asset, entropy);
            new_assets.insert(asset.id);

            if (!rawTx.vin[i].assetIssuance.nInflationKeys.IsNull()) {
                // Calculate reissuance asset tag if there will be reissuance tokens
                CalculateReissuanceToken(token, entropy, blind_reissuance);
                new_reissuance.insert(token.id);
            }
        }
    }
    CCoinControl coin_control;
    // Automatically select coins, unless at least one is manually selected. Can
    // be overridden by options.add_inputs.
    coin_control.m_add_inputs = rawTx.vin.size() == 0;
<<<<<<< HEAD
    FundTransaction(wallet, rawTx, fee, change_position, request.params[3], coin_control, /* solving_data */ request.params[5], /* override_min_fee */ true);
    PartiallySignedTransaction psbtx(rawTx, psbt_version);
=======
    // FundTransaction expects blinding keys, if present, to appear in the output nonces
    for (CTxOut& txout : rawTx.vout) {
        auto search_it = psbt_outs.find(txout);
        assert (search_it != psbt_outs.end());
        CPubKey& blind_pub = search_it->second.m_blinding_pubkey;
        if (blind_pub.IsFullyValid()) {
            txout.nNonce.vchCommitment = std::vector<unsigned char>(blind_pub.begin(), blind_pub.end());
        }
    }
    FundTransaction(pwallet, rawTx, fee, change_position, request.params[3], coin_control, /* solving_data */ request.params[5], /* override_min_fee */ true);
>>>>>>> 6eed792d
    // Find an input that is ours
    unsigned int blinder_index = 0;
    {
        LOCK(wallet.cs_wallet);
        for (; blinder_index < rawTx.vin.size(); ++blinder_index) {
            const CTxIn& txin = rawTx.vin[blinder_index];
            if (wallet.IsMine(txin) != ISMINE_NO) {
                break;
            }
        }
    }
    assert(blinder_index < rawTx.vin.size()); // We added inputs, or existing inputs are ours, we should have a blinder index at this point.
    // It may add outputs (change, and in some edge case OP_RETURN) which need to be
    // blinded. So pull these into `psbt_outs`.
    for (const CTxOut& txout : rawTx.vout) {
        if (!txout.nNonce.IsNull() && !psbt_outs.count(txout)) {
            PSBTOutput new_out{2}; // psbtv2 output
            new_out.m_blinding_pubkey.Set(txout.nNonce.vchCommitment.begin(), txout.nNonce.vchCommitment.end());
            new_out.m_blinder_index = blinder_index;
            psbt_outs.insert(std::make_pair(txout, new_out));
        }
    }
    PartiallySignedTransaction psbtx(rawTx, psbt_version);
    for (unsigned int i = 0; i < rawTx.vout.size(); ++i) {
        PSBTOutput& output = psbtx.outputs[i];
        auto it = psbt_outs.find(rawTx.vout.at(i));
        if (it != psbt_outs.end()) {
            PSBTOutput& construct_psbt_out = it->second;

            output.m_blinding_pubkey = construct_psbt_out.m_blinding_pubkey;
            output.m_blinder_index = construct_psbt_out.m_blinder_index;
        }

        if (output.m_blinder_index == std::nullopt) {
            output.m_blinder_index = blinder_index;
        }

        // Check the asset
        if (new_assets.count(output.m_asset) > 0) {
            new_assets.erase(output.m_asset);
        }
        if (new_reissuance.count(output.m_asset) > 0) {
            new_reissuance.erase(output.m_asset);
        }
    }

    // Make sure all newly issued assets and reissuance tokens had outputs
    if (new_assets.size() > 0) {
        throw JSONRPCError(RPC_INVALID_PARAMETER, "Missing output for new assets");
    }
    if (new_reissuance.size() > 0) {
        throw JSONRPCError(RPC_INVALID_PARAMETER, "Missing output for reissuance tokens");
    }

    // Fill transaction with out data but don't sign
    bool bip32derivs = request.params[4].isNull() ? true : request.params[4].get_bool();
    bool complete = true;
    const TransactionError err{wallet.FillPSBT(psbtx, complete, 1, false, bip32derivs, true)};
    if (err != TransactionError::OK) {
        throw JSONRPCTransactionError(err);
    }

    // Serialize the PSBT
    CDataStream ssTx(SER_NETWORK, PROTOCOL_VERSION);
    ssTx << psbtx;

    UniValue result(UniValue::VOBJ);
    result.pushKV("psbt", EncodeBase64(ssTx.str()));
    result.pushKV("fee", ValueFromAmount(fee));
    result.pushKV("changepos", change_position);
    return result;
},
    };
}

static RPCHelpMan upgradewallet()
{
    return RPCHelpMan{"upgradewallet",
        "\nUpgrade the wallet. Upgrades to the latest version if no version number is specified.\n"
        "New keys may be generated and a new wallet backup will need to be made.",
        {
            {"version", RPCArg::Type::NUM, RPCArg::Default{FEATURE_LATEST}, "The version number to upgrade to. Default is the latest wallet version."}
        },
        RPCResult{
            RPCResult::Type::OBJ, "", "",
            {
                {RPCResult::Type::STR, "wallet_name", "Name of wallet this operation was performed on"},
                {RPCResult::Type::NUM, "previous_version", "Version of wallet before this operation"},
                {RPCResult::Type::NUM, "current_version", "Version of wallet after this operation"},
                {RPCResult::Type::STR, "result", /* optional */ true, "Description of result, if no error"},
                {RPCResult::Type::STR, "error", /* optional */ true, "Error message (if there is one)"}
            },
        },
        RPCExamples{
            HelpExampleCli("upgradewallet", "169900")
            + HelpExampleRpc("upgradewallet", "169900")
        },
        [&](const RPCHelpMan& self, const JSONRPCRequest& request) -> UniValue
{
    std::shared_ptr<CWallet> const pwallet = GetWalletForJSONRPCRequest(request);
    if (!pwallet) return NullUniValue;

    RPCTypeCheck(request.params, {UniValue::VNUM}, true);

    EnsureWalletIsUnlocked(*pwallet);

    int version = 0;
    if (!request.params[0].isNull()) {
        version = request.params[0].get_int();
    }
    bilingual_str error;
    const int previous_version{pwallet->GetVersion()};
    const bool wallet_upgraded{pwallet->UpgradeWallet(version, error)};
    const int current_version{pwallet->GetVersion()};
    std::string result;

    if (wallet_upgraded) {
        if (previous_version == current_version) {
            result = "Already at latest version. Wallet version unchanged.";
        } else {
            result = strprintf("Wallet upgraded successfully from version %i to version %i.", previous_version, current_version);
        }
    }

    UniValue obj(UniValue::VOBJ);
    obj.pushKV("wallet_name", pwallet->GetName());
    obj.pushKV("previous_version", previous_version);
    obj.pushKV("current_version", current_version);
    if (!result.empty()) {
        obj.pushKV("result", result);
    } else {
        CHECK_NONFATAL(!error.empty());
        obj.pushKV("error", error.original);
    }
    return obj;
},
    };
}

#ifdef ENABLE_EXTERNAL_SIGNER
static RPCHelpMan walletdisplayaddress()
{
    return RPCHelpMan{"walletdisplayaddress",
        "Display address on an external signer for verification.",
        {
            {"address",     RPCArg::Type::STR, RPCArg::Optional::NO, /* default_val */ "", "bitcoin address to display"},
        },
        RPCResult{
            RPCResult::Type::OBJ,"","",
            {
                {RPCResult::Type::STR, "address", "The address as confirmed by the signer"},
            }
        },
        RPCExamples{""},
        [&](const RPCHelpMan& self, const JSONRPCRequest& request) -> UniValue
        {
            std::shared_ptr<CWallet> const wallet = GetWalletForJSONRPCRequest(request);
            if (!wallet) return NullUniValue;
            CWallet* const pwallet = wallet.get();

            LOCK(pwallet->cs_wallet);

            CTxDestination dest = DecodeDestination(request.params[0].get_str());

            // Make sure the destination is valid
            if (!IsValidDestination(dest)) {
                throw JSONRPCError(RPC_INVALID_ADDRESS_OR_KEY, "Invalid address");
            }

            if (!pwallet->DisplayAddress(dest)) {
                throw JSONRPCError(RPC_MISC_ERROR, "Failed to display address");
            }

            UniValue result(UniValue::VOBJ);
            result.pushKV("address", request.params[0].get_str());
            return result;
        }
    };
}
#endif // ENABLE_EXTERNAL_SIGNER

//
// ELEMENTS commands

namespace {
static secp256k1_context *secp256k1_ctx;

class CSecp256k1Init {
public:
    CSecp256k1Init() {
        secp256k1_ctx = secp256k1_context_create(SECP256K1_CONTEXT_VERIFY | SECP256K1_CONTEXT_SIGN);
    }
    ~CSecp256k1Init() {
        secp256k1_context_destroy(secp256k1_ctx);
    }
};
static CSecp256k1Init instance_of_csecp256k1;
}

static RPCHelpMan signblock()
{
    return RPCHelpMan{"signblock",
                "\nSigns a block proposal, checking that it would be accepted first. Errors if it cannot sign the block. Note that this call adds the witnessScript to your wallet for signing purposes! This function is intended for QA and testing.\n",
                {
                    {"blockhex", RPCArg::Type::STR_HEX, RPCArg::Optional::NO, "The hex-encoded block from getnewblockhex"},
                    {"witnessScript", RPCArg::Type::STR_HEX, RPCArg::Optional::OMITTED_NAMED_ARG, "The hex-encoded witness script. Required for dynamic federation blocks. Argument is \"\" when the block is P2WPKH."},
                },
                RPCResult{
                    RPCResult::Type::ARR, "", "",
                    {
                        {RPCResult::Type::OBJ, "", "",
                        {
                            {RPCResult::Type::STR_HEX, "pubkey", "signature's pubkey"},
                            {RPCResult::Type::STR_HEX, "sig", "the signature itself"},
                        }},
                    },
                },
                RPCExamples{
                    HelpExampleCli("signblock", "0000002018c6f2f913f9902aeab...5ca501f77be96de63f609010000000000000000015100000000")
                },
        [&](const RPCHelpMan& self, const JSONRPCRequest& request) -> UniValue
{
    if (!g_signed_blocks) {
        throw JSONRPCError(RPC_MISC_ERROR, "Signed blocks are not active for this network.");
    }

    std::shared_ptr<CWallet> const wallet = GetWalletForJSONRPCRequest(request);
    if (!wallet) return NullUniValue;
    CWallet* const pwallet = wallet.get();

    CBlock block;
    if (!DecodeHexBlk(block, request.params[0].get_str()))
        throw JSONRPCError(RPC_DESERIALIZATION_ERROR, "Block decode failed");

    LegacyScriptPubKeyMan* spk_man = pwallet->GetLegacyScriptPubKeyMan();
    if (!spk_man) {
        throw JSONRPCError(RPC_WALLET_ERROR, "This type of wallet does not support this command");
    }

    {
        LOCK(cs_main);
        uint256 hash = block.GetHash();
        if (pwallet->chain().hasBlocks(hash, 0, std::nullopt))
            throw JSONRPCError(RPC_VERIFY_ERROR, "already have block");

        CBlockIndex* const pindexPrev = wallet->chain().getTip();
        // TestBlockValidity only supports blocks built on the current Tip
        if (block.hashPrevBlock != pindexPrev->GetBlockHash())
            throw JSONRPCError(RPC_VERIFY_ERROR, "proposal was not based on our best chain");

        BlockValidationState state;
        if (!wallet->chain().testBlockValidity(state, Params(), block, pindexPrev, false, true) || !state.IsValid()) {
            std::string strRejectReason = state.GetRejectReason();
            if (strRejectReason.empty())
                throw JSONRPCError(RPC_VERIFY_ERROR, state.IsInvalid() ? "Block proposal was invalid" : "Error checking block proposal");
            throw JSONRPCError(RPC_VERIFY_ERROR, strRejectReason);
        }
    }

    // Expose SignatureData internals in return value in lieu of "Partially Signed Bitcoin Blocks"
    SignatureData block_sigs;
    if (block.m_dynafed_params.IsNull()) {
        GenericSignScript(*spk_man, block.GetBlockHeader(), block.proof.challenge, block_sigs, SCRIPT_NO_SIGHASH_BYTE /* additional_flags */);
    } else {
        if (request.params[1].isNull()) {
            throw JSONRPCError(RPC_INVALID_PARAMETER, "Signing dynamic blocks requires the witnessScript argument");
        }
        std::vector<unsigned char> witness_bytes(ParseHex(request.params[1].get_str()));
        // Note that we're adding the signblockscript to the wallet so it can actually
        // satisfy witness program scriptpubkeys
        if (!witness_bytes.empty()) {
            spk_man->AddCScript(CScript(witness_bytes.begin(), witness_bytes.end()));
        }
        GenericSignScript(*spk_man, block.GetBlockHeader(), block.m_dynafed_params.m_current.m_signblockscript, block_sigs, SCRIPT_VERIFY_NONE /* additional_flags */);
    }

    // Error if sig data didn't "grow"
    if (!block_sigs.complete && block_sigs.signatures.empty()) {
        throw JSONRPCError(RPC_VERIFY_ERROR, "Could not sign the block.");
    }
    UniValue ret(UniValue::VARR);
    for (const auto& signature : block_sigs.signatures) {
        UniValue obj(UniValue::VOBJ);
        obj.pushKV("pubkey", HexStr(signature.second.first));
        obj.pushKV("sig", HexStr(signature.second.second));
        ret.push_back(obj);
    }
    return ret;
},
    };
}

static RPCHelpMan getpeginaddress()
{
    return RPCHelpMan{"getpeginaddress",
                "\nReturns information needed for claimpegin to move coins to the sidechain.\n"
                "The user should send coins from their Bitcoin wallet to the mainchain_address returned.\n",
                {},
                RPCResult{
                    RPCResult::Type::OBJ, "", "",
                    {
                        {RPCResult::Type::STR, "mainchain_address", "mainchain deposit address to send bitcoin to"},
                        {RPCResult::Type::STR_HEX, "claim_script", "claim script committed to by the mainchain address. This may be required in `claimpegin` to retrieve pegged-in funds\n"},
                    },
                },
                RPCExamples{
                    HelpExampleCli("getpeginaddress", "")
            + HelpExampleRpc("getpeginaddress", "")
                },
        [&](const RPCHelpMan& self, const JSONRPCRequest& request) -> UniValue
{
    std::shared_ptr<CWallet> const wallet = GetWalletForJSONRPCRequest(request);
    if (!wallet) return NullUniValue;
    CWallet* const pwallet = wallet.get();

    LegacyScriptPubKeyMan* spk_man = pwallet->GetLegacyScriptPubKeyMan();
    if (!spk_man) {
        throw JSONRPCError(RPC_WALLET_ERROR, "This type of wallet does not support this command");
    }

    if (!pwallet->IsLocked()) {
        pwallet->TopUpKeyPool();
    }

    // Use native witness destination
    CTxDestination dest;
    std::string error;
    if (!pwallet->GetNewDestination(OutputType::BECH32, "", dest, error)) {
        throw JSONRPCError(RPC_WALLET_KEYPOOL_RAN_OUT, error);
    }

    CScript dest_script = GetScriptForDestination(dest);

    // Also add raw scripts to index to recognize later.
    spk_man->AddCScript(dest_script);

    // Get P2CH deposit address on mainchain from most recent fedpegscript.
    const auto& fedpegscripts = GetValidFedpegScripts(pwallet->chain().getTip(), Params().GetConsensus(), true /* nextblock_validation */);
    CTxDestination mainchain_dest(WitnessV0ScriptHash(calculate_contract(fedpegscripts.front().second, dest_script)));
    // P2SH-wrapped is the only valid choice for non-dynafed chains but still an
    // option for dynafed-enabled ones as well
    if (!DeploymentActiveAfter(pwallet->chain().getTip(), Params().GetConsensus(), Consensus::DEPLOYMENT_DYNA_FED) ||
                fedpegscripts.front().first.IsPayToScriptHash()) {
        mainchain_dest = ScriptHash(GetScriptForDestination(mainchain_dest));
    }

    UniValue ret(UniValue::VOBJ);

    ret.pushKV("mainchain_address", EncodeParentDestination(mainchain_dest));
    ret.pushKV("claim_script", HexStr(dest_script));
    return ret;
},
    };
}

//! Derive BIP32 tweak from master xpub to child pubkey.
bool DerivePubTweak(const std::vector<uint32_t>& vPath, const CPubKey& keyMaster, const ChainCode &ccMaster, std::vector<unsigned char>& tweakSum)
{
    tweakSum.clear();
    tweakSum.resize(32);
    std::vector<unsigned char> tweak;
    CPubKey keyParent = keyMaster;
    CPubKey keyChild;
    ChainCode ccChild;
    ChainCode ccParent = ccMaster;
    for (unsigned int i = 0; i < vPath.size(); i++) {
        if ((vPath[i] >> 31) != 0) {
            return false;
        }
        keyParent.Derive(keyChild, ccChild, vPath[i], ccParent, &tweak);
        CHECK_NONFATAL(tweak.size() == 32);
        ccParent = ccChild;
        keyParent = keyChild;
        if (i == 0) {
            tweakSum = tweak;
        } else {
            bool ret = secp256k1_ec_privkey_tweak_add(secp256k1_ctx, tweakSum.data(), tweak.data());
            if (!ret) {
                return false;
            }
        }
    }
    return true;
}

// For general cryptographic design of peg-out authorization scheme, see: https://github.com/ElementsProject/secp256k1-zkp/blob/secp256k1-zkp/src/modules/whitelist/whitelist.md
static RPCHelpMan initpegoutwallet()
{
    return RPCHelpMan{"initpegoutwallet",
                "\nThis call is for Liquid network initialization on the Liquid wallet. The wallet generates a new Liquid pegout authorization key (PAK) and stores it in the Liquid wallet. It then combines this with the `bitcoin_descriptor` to finally create a PAK entry for the network. This allows the user to send Liquid coins directly to a secure offline Bitcoin wallet at the derived path from the bitcoin_descriptor using the `sendtomainchain` command. Losing the Liquid PAK or offline Bitcoin root key will result in the inability to pegout funds, so immediate backup upon initialization is required.\n" +
                HELP_REQUIRING_PASSPHRASE,
                {
                    {"bitcoin_descriptor", RPCArg::Type::STR, RPCArg::Optional::NO, "The Bitcoin descriptor that includes a single extended pubkey. Must be one of the following: pkh(<xpub>), sh(wpkh(<xpub>)), or wpkh(<xpub>). This is used as the destination chain for the Bitcoin destination wallet. The derivation path from the xpub is given by the descriptor, typically `0/k`, reflecting the external chain of the wallet. DEPRECATED: If a plain xpub is given, pkh(<xpub>) is assumed, with the `0/k` derivation from that xpub. See link for more details on script descriptors: https://github.com/bitcoin/bitcoin/blob/master/doc/descriptors.md"},
                    {"bip32_counter", RPCArg::Type::NUM , RPCArg::Default{0}, "The `k` in `0/k` to be set as the next address to derive from the `bitcoin_descriptor`. This will be stored in the wallet and incremented on each successful `sendtomainchain` invocation."},
                    {"liquid_pak", RPCArg::Type::STR_HEX, RPCArg::Optional::OMITTED_NAMED_ARG, "The Liquid wallet pubkey in hex to be used as the Liquid PAK for pegout authorization. The private key must be in the wallet if argument is given. If this argument is not provided one will be generated and stored in the wallet automatically and returned."}
                },
                RPCResult{
                    RPCResult::Type::OBJ, "", "",
                    {
                        {RPCResult::Type::STR, "pakentry", "PAK entry to be used at network initialization time in the form of: `pak=<bitcoin_pak>:<liquid_pak>`"},
                        {RPCResult::Type::STR_HEX, "liquid_pak", "Liquid PAK pubkey, which is stored in the local Liquid wallet. This can be used in subsequent calls to `initpegoutwallet` to avoid generating a new `liquid_pak`"},
                        {RPCResult::Type::STR, "liquid_pak_address", "corresponding address for `liquid_pak`. Useful for `dumpprivkey` for wallet backup or transfer"},
                        {RPCResult::Type::ARR_FIXED, "address_lookahead", "the three next Bitcoin addresses the wallet will use for `sendtomainchain` based on `bip32_counter`",
                            {RPCResult{RPCResult::Type::STR, "", ""}}},
                    }
                },
                RPCExamples{
                    HelpExampleCli("initpegoutwallet", "sh(wpkh(tpubDAY5hwtonH4NE8zY46ZMFf6B6F3fqMis7cwfNihXXpAg6XzBZNoHAdAzAZx2peoU8nTWFqvUncXwJ9qgE5VxcnUKxdut8F6mptVmKjfiwDQ/0/*))")
            + HelpExampleRpc("initpegoutwallet", "sh(wpkh(tpubDAY5hwtonH4NE8zY46ZMFf6B6F3fqMis7cwfNihXXpAg6XzBZNoHAdAzAZx2peoU8nTWFqvUncXwJ9qgE5VxcnUKxdut8F6mptVmKjfiwDQ/0/*))")
                },
        [&](const RPCHelpMan& self, const JSONRPCRequest& request) -> UniValue
{
    std::shared_ptr<CWallet> const wallet = GetWalletForJSONRPCRequest(request);
    if (!wallet) return NullUniValue;
    CWallet* const pwallet = wallet.get();

    LOCK(pwallet->cs_wallet);

    LegacyScriptPubKeyMan* spk_man = pwallet->GetLegacyScriptPubKeyMan();
    if (!spk_man) {
        throw JSONRPCError(RPC_WALLET_ERROR, "This type of wallet does not support this command");
    }

    // Check that network cares about PAK
    if (!Params().GetEnforcePak()) {
        throw JSONRPCError(RPC_INVALID_PARAMETER, "PAK enforcement is not enabled on this network.");
    }

    if (!pwallet->IsLocked())
        pwallet->TopUpKeyPool();

    // Generate a new key that is added to wallet or set from argument
    CPubKey online_pubkey;
    if (request.params.size() < 3) {
        std::string error;
        if (!pwallet->GetOnlinePakKey(online_pubkey, error)) {
            throw JSONRPCError(RPC_WALLET_KEYPOOL_RAN_OUT, error);
        }
    } else {
        online_pubkey = CPubKey(ParseHex(request.params[2].get_str()));
        if (!online_pubkey.IsFullyValid()) {
            throw JSONRPCError(RPC_WALLET_ERROR, "Error: Given liquid_pak is not valid.");
        }
        if (!spk_man->HaveKey(online_pubkey.GetID())) {
            throw JSONRPCError(RPC_WALLET_ERROR, "Error: liquid_pak could not be found in wallet");
        }
    }

    // Parse offline counter
    int counter = 0;
    if (request.params.size() > 1) {
        counter = request.params[1].get_int();
        if (counter < 0 || counter > 1000000000) {
            throw JSONRPCError(RPC_INVALID_PARAMETER, "bip32_counter must be between 0 and 1,000,000,000, inclusive.");
        }
    }

    std::string bitcoin_desc = request.params[0].get_str();
    std::string xpub_str = "";

    // First check for naked xpub, and impute it as pkh(<xpub>/0/*) for backwards compat
    CExtPubKey xpub = DecodeExtPubKey(bitcoin_desc);
    if (xpub.pubkey.IsFullyValid()) {
        bitcoin_desc = "pkh(" + bitcoin_desc + "/0/*)";
    }

    FlatSigningProvider provider;
    std::string error;
    auto desc = Parse(bitcoin_desc, provider, error); // don't require checksum
    if (!desc) {
        throw JSONRPCError(RPC_INVALID_PARAMETER, error);
    } else if (!desc->IsRange()) {
        throw JSONRPCError(RPC_INVALID_PARAMETER, "bitcoin_descriptor must be a ranged descriptor.");
    }

    // Check if we can actually generate addresses(catches hardened derivation steps etc) before
    // writing to cache
    UniValue address_list(UniValue::VARR);
    for (int i = counter; i < counter+3; i++) {
        std::vector<CScript> scripts;
        if (!desc->Expand(i, provider, scripts, provider)) {
            throw JSONRPCError(RPC_WALLET_ERROR, "Could not generate lookahead addresses with descriptor. Are there hardened derivations after the xpub?");
        }
        CTxDestination destination;
        ExtractDestination(scripts[0], destination);
        address_list.push_back(EncodeParentDestination(destination));
    }

    // For our manual pattern matching, we don't want the checksum part.
    auto checksum_char = bitcoin_desc.find('#');
    if (checksum_char != std::string::npos) {
        bitcoin_desc = bitcoin_desc.substr(0, checksum_char);
    }

    // Three acceptable descriptors:
    bool is_liquid = Params().NetworkIDString() == "liquidv1";
    if (bitcoin_desc.substr(0, 8) ==  "sh(wpkh("
            && bitcoin_desc.substr(bitcoin_desc.size()-2, 2) == "))") {
        if(is_liquid) {
            throw JSONRPCError(RPC_INVALID_PARAMETER, "bitcoin_descriptor is not supported by Liquid; try pkh(<xpub>) or <xpub>.");
        }
        xpub_str = bitcoin_desc.substr(8, bitcoin_desc.size()-2);
    } else if (bitcoin_desc.substr(0, 5) ==  "wpkh("
            && bitcoin_desc.substr(bitcoin_desc.size()-1, 1) == ")") {
        if(is_liquid) {
            throw JSONRPCError(RPC_INVALID_PARAMETER, "bitcoin_descriptor is not supported by Liquid; try pkh(<xpub>) or <xpub>.");
        }
        xpub_str = bitcoin_desc.substr(5, bitcoin_desc.size()-1);
    } else if (bitcoin_desc.substr(0, 4) == "pkh("
            && bitcoin_desc.substr(bitcoin_desc.size()-1, 1) == ")") {
        xpub_str = bitcoin_desc.substr(4, bitcoin_desc.size()-1);
    } else {
        throw JSONRPCError(RPC_INVALID_PARAMETER, "bitcoin_descriptor is not of any type supported: pkh(<xpub>), sh(wpkh(<xpub>)), wpkh(<xpub>), or <xpub>.");
    }

    // Strip off leading key origin
    if (xpub_str.find("]") != std::string::npos) {
        xpub_str = xpub_str.substr(xpub_str.find("]")+1, std::string::npos);
    }

    // Strip off following range
    xpub_str = xpub_str.substr(0, xpub_str.find("/"));

    xpub = DecodeExtPubKey(xpub_str);

    if (!xpub.pubkey.IsFullyValid()) {
        throw JSONRPCError(RPC_INVALID_PARAMETER, "bitcoin_descriptor does not contain a valid extended pubkey for this network.");
    }

    // Parse master pubkey
    CPubKey masterpub = xpub.pubkey;
    secp256k1_pubkey masterpub_secp;
    int ret = secp256k1_ec_pubkey_parse(secp256k1_ctx, &masterpub_secp, masterpub.begin(), masterpub.size());
    if (ret != 1) {
        throw JSONRPCError(RPC_WALLET_ERROR, "bitcoin_descriptor could not be parsed.");
    }

    // Store the keys and metadata
    if (!pwallet->SetOnlinePubKey(online_pubkey) ||
            !pwallet->SetOfflineXPubKey(xpub) ||
            !pwallet->SetOfflineCounter(counter) ||
            !pwallet->SetOfflineDescriptor(bitcoin_desc)) {
        throw JSONRPCError(RPC_WALLET_ERROR, "Error: Failure to initialize pegout wallet.");
    }

    // Negate the pubkey
    ret = secp256k1_ec_pubkey_negate(secp256k1_ctx, &masterpub_secp);

    std::vector<unsigned char> negatedpubkeybytes;
    negatedpubkeybytes.resize(33);
    size_t len = 33;
    ret = secp256k1_ec_pubkey_serialize(secp256k1_ctx, &negatedpubkeybytes[0], &len, &masterpub_secp, SECP256K1_EC_COMPRESSED);
    CHECK_NONFATAL(ret == 1);
    CHECK_NONFATAL(len == 33);
    CHECK_NONFATAL(negatedpubkeybytes.size() == 33);

    UniValue pak(UniValue::VOBJ);
    pak.pushKV("pakentry", "pak=" + HexStr(negatedpubkeybytes) + ":" + HexStr(online_pubkey));
    pak.pushKV("liquid_pak", HexStr(online_pubkey));
    pak.pushKV("liquid_pak_address", EncodeDestination(PKHash(online_pubkey)));
    pak.pushKV("address_lookahead", address_list);
    return pak;
},
    };
}

static RPCHelpMan sendtomainchain_base()
{
    return RPCHelpMan{"sendtomainchain",
                "\nSends sidechain funds to the given mainchain address, through the federated pegin mechanism\n"
                + HELP_REQUIRING_PASSPHRASE,
                {
                    {"address", RPCArg::Type::STR, RPCArg::Optional::NO, "The destination address on Bitcoin mainchain"},
                    {"amount", RPCArg::Type::AMOUNT, RPCArg::Optional::NO, "The amount being sent to Bitcoin mainchain"},
                    {"subtractfeefromamount", RPCArg::Type::BOOL, RPCArg::Default{false}, "The fee will be deducted from the amount being pegged-out."},
                    {"verbose", RPCArg::Type::BOOL, RPCArg::Default{false}, "If true, return extra information about the transaction."},
                },
                {
                    RPCResult{"if verbose is not set or set to false",
                        RPCResult::Type::STR_HEX, "txid", "Transaction ID of the resulting sidechain transaction",
                    },
                    RPCResult{"if verbose is set to true",
                        RPCResult::Type::OBJ, "", "",
                        {
                            {RPCResult::Type::STR_HEX, "txid", "The transaction id."},
                            {RPCResult::Type::STR, "fee reason", "The transaction fee reason."}
                        },
                    },
                },
                RPCExamples{
                    HelpExampleCli("sendtomainchain", "\"mgWEy4vBJSHt3mC8C2SEWJQitifb4qeZQq\" 0.1")
            + HelpExampleRpc("sendtomainchain", "\"mgWEy4vBJSHt3mC8C2SEWJQitifb4qeZQq\" 0.1")
                },
        [&](const RPCHelpMan& self, const JSONRPCRequest& request) -> UniValue
{
    std::shared_ptr<CWallet> const pwallet = GetWalletForJSONRPCRequest(request);
    if (!pwallet) return NullUniValue;

    LOCK(pwallet->cs_wallet);

    EnsureWalletIsUnlocked(*pwallet);

    std::string error_str;
    CTxDestination parent_address = DecodeParentDestination(request.params[0].get_str(), error_str);
    if (!IsValidDestination(parent_address))
        throw JSONRPCError(RPC_INVALID_ADDRESS_OR_KEY, strprintf("Invalid Bitcoin address: %s", error_str));

    CAmount nAmount = AmountFromValue(request.params[1]);
    if (nAmount <= 0)
        throw JSONRPCError(RPC_TYPE_ERROR, "Invalid amount for send");

    bool subtract_fee = false;
    if (request.params.size() > 2) {
        subtract_fee = request.params[2].get_bool();
    }

    // Parse Bitcoin address for destination, embed script
    CScript mainchain_script(GetScriptForDestination(parent_address));

    uint256 genesisBlockHash = Params().ParentGenesisBlockHash();

    // Asset type is implicit, no need to add to script
    NullData nulldata;
    nulldata << std::vector<unsigned char>(genesisBlockHash.begin(), genesisBlockHash.end());
    nulldata << std::vector<unsigned char>(mainchain_script.begin(), mainchain_script.end());
    CTxDestination address(nulldata);

    std::vector<CRecipient> recipients;
    CRecipient recipient = {GetScriptForDestination(address), nAmount, Params().GetConsensus().pegged_asset, CPubKey(), subtract_fee};
    recipients.push_back(recipient);

    EnsureWalletIsUnlocked(*pwallet);

    bool verbose = request.params[3].isNull() ? false: request.params[3].get_bool();
    mapValue_t mapValue;
    CCoinControl no_coin_control; // This is a deprecated API
    return SendMoney(*pwallet, no_coin_control, recipients, std::move(mapValue), verbose, true /* ignore_blind_fail */);
},
    };
}

// ELEMENTS: Copied from script/descriptor.cpp

typedef std::vector<uint32_t> KeyPath;

/** Split a string on every instance of sep, returning a vector. */
std::vector<Span<const char>> Split(const Span<const char>& sp, char sep)
{
    std::vector<Span<const char>> ret;
    auto it = sp.begin();
    auto start = it;
    while (it != sp.end()) {
        if (*it == sep) {
            ret.emplace_back(start, it);
            start = it + 1;
        }
        ++it;
    }
    ret.emplace_back(start, it);
    return ret;
}

/** Parse a key path, being passed a split list of elements (the first element is ignored). */
bool ParseKeyPath(const std::vector<Span<const char>>& split, KeyPath& out)
{
    for (size_t i = 1; i < split.size(); ++i) {
        Span<const char> elem = split[i];
        bool hardened = false;
        if (elem.size() > 0 && (elem[elem.size() - 1] == '\'' || elem[elem.size() - 1] == 'h')) {
            elem = elem.first(elem.size() - 1);
            hardened = true;
        }
        uint32_t p;
        if (!ParseUInt32(std::string(elem.begin(), elem.end()), &p) || p > 0x7FFFFFFFUL) return false;
        out.push_back(p | (((uint32_t)hardened) << 31));
    }
    return true;
}

////////////////////////////

static RPCHelpMan sendtomainchain_pak()
{
    return RPCHelpMan{"sendtomainchain",
                "\nSends Liquid funds to the Bitcoin mainchain, through the federated withdraw mechanism. The wallet internally generates the returned `bitcoin_address` via `bitcoin_descriptor` and `bip32_counter` previously set in `initpegoutwallet`. The counter will be incremented upon successful send, avoiding address re-use.\n"
                + HELP_REQUIRING_PASSPHRASE,
                {
                    {"address", RPCArg::Type::STR, RPCArg::Optional::NO, "Must be \"\". Only for non-PAK `sendtomainchain` compatibility."},
                    {"amount", RPCArg::Type::AMOUNT, RPCArg::Optional::NO, "The amount being sent to `bitcoin_address`."},
                    {"subtractfeefromamount", RPCArg::Type::BOOL, RPCArg::Default{false}, "The fee will be deducted from the amount being pegged-out."},
                    {"verbose", RPCArg::Type::BOOL, RPCArg::Default{false}, "If true, return extra information about the transaction."},
                },
                RPCResult{
                    RPCResult::Type::OBJ, "", "",
                    {
                        {RPCResult::Type::STR, "bitcoin_address", "destination address on Bitcoin mainchain"},
                        {RPCResult::Type::STR_HEX, "txid", "transaction ID of the resulting Liquid transaction"},
                        {RPCResult::Type::STR, "fee reason", "If verbose is set to true, the Liquid transaction fee reason"},
                        {RPCResult::Type::STR, "bitcoin_descriptor", "xpubkey of the child destination address"},
                        {RPCResult::Type::STR, "bip32_counter", "derivation counter for the `bitcoin_descriptor`"},
                    },
                },
                RPCExamples{
                    HelpExampleCli("sendtomainchain", "\"\" 0.1")
            + HelpExampleRpc("sendtomainchain", "\"\" 0.1")
                },
        [&](const RPCHelpMan& self, const JSONRPCRequest& request) -> UniValue
{
    std::shared_ptr<CWallet> const pwallet = GetWalletForJSONRPCRequest(request);
    if (!pwallet) return NullUniValue;

    LOCK(pwallet->cs_wallet);

    EnsureWalletIsUnlocked(*pwallet);

    if (!request.params[0].get_str().empty()) {
        throw JSONRPCError(RPC_TYPE_ERROR, "`address` argument must be \"\" for PAK-enabled networks as the address is generated automatically.");
    }

    //amount
    CAmount nAmount = AmountFromValue(request.params[1]);
    if (nAmount < 100000)
        throw JSONRPCError(RPC_INVALID_PARAMETER, "Invalid amount for send, must send more than 0.00100000 BTC");

    bool subtract_fee = false;
    if (request.params.size() > 2) {
        subtract_fee = request.params[2].get_bool();
    }

    CPAKList paklist = GetActivePAKList(pwallet->chain().getTip(), Params().GetConsensus());
    if (paklist.IsReject()) {
        throw JSONRPCError(RPC_INVALID_ADDRESS_OR_KEY, "Pegout freeze is under effect to aid a pak transition to a new list. Please consult the network operator.");
    }

    // Fetch pegout key data
    int counter = pwallet->offline_counter;
    CExtPubKey& xpub = pwallet->offline_xpub;
    CPubKey& onlinepubkey = pwallet->online_key;

    if (counter < 0) {
        throw JSONRPCError(RPC_WALLET_ERROR, "Pegout authorization for this wallet has not been set. Please call `initpegoutwallet` with the appropriate arguments first.");
    }

    FlatSigningProvider provider;
    std::string error;
    const auto descriptor = Parse(pwallet->offline_desc, provider, error);

    LegacyScriptPubKeyMan* spk_man = pwallet->GetLegacyScriptPubKeyMan();
    if (!spk_man) {
        throw JSONRPCError(RPC_WALLET_ERROR, "This type of wallet does not support this command");
    }

    // If descriptor not previously set, generate it
    if (!descriptor) {
        std::string offline_desc = "pkh(" + EncodeExtPubKey(xpub) + "0/*)";
        if (!pwallet->SetOfflineDescriptor(offline_desc)) {
            throw JSONRPCError(RPC_WALLET_ERROR, "Couldn't set wallet descriptor for peg-outs.");
        }
    }

    std::string desc_str = pwallet->offline_desc;
    std::string xpub_str = EncodeExtPubKey(xpub);

    // TODO: More properly expose key parsing functionality

    // Strip last parenths(up to 2) and "/*" to let ParseKeyPath do its thing
    desc_str.erase(std::remove(desc_str.begin(), desc_str.end(), ')'), desc_str.end());
    desc_str = desc_str.substr(0, desc_str.size()-2);

    // Since we know there are no key origin data, directly call inner parsing functions
    Span<const char> span(desc_str.data(), desc_str.size());
    auto split = Split(span, '/');
    KeyPath key_path;
    if (!ParseKeyPath(split, key_path)) {
        throw JSONRPCError(RPC_WALLET_ERROR, "Stored keypath in descriptor cannot be parsed.");
    }
    key_path.push_back(counter);

    secp256k1_pubkey onlinepubkey_secp;
    if (secp256k1_ec_pubkey_parse(secp256k1_ctx, &onlinepubkey_secp, onlinepubkey.begin(), onlinepubkey.size()) != 1) {
        throw JSONRPCError(RPC_TYPE_ERROR, "Pubkey is invalid");
    }

    // Get index of given online key
    int whitelistindex=-1;
    std::vector<secp256k1_pubkey> pak_online = paklist.OnlineKeys();
    for (unsigned int i=0; i<pak_online.size(); i++) {
        if (memcmp((void *)&pak_online[i], (void *)&onlinepubkey_secp, sizeof(secp256k1_pubkey)) == 0) {
            whitelistindex = i;
            break;
        }
    }
    if (whitelistindex == -1)
        throw JSONRPCError(RPC_WALLET_ERROR, "Given online key is not in Pegout Authorization Key List");

    // Parse master pubkey
    CPubKey masterpub = xpub.pubkey;
    secp256k1_pubkey masterpub_secp;
    int ret = secp256k1_ec_pubkey_parse(secp256k1_ctx, &masterpub_secp, masterpub.begin(), masterpub.size());
    if (ret != 1) {
        throw JSONRPCError(RPC_WALLET_ERROR, "Master pubkey could not be parsed.");
    }

    secp256k1_pubkey btcpub_secp;
    memcpy(&btcpub_secp, &masterpub_secp, sizeof(secp256k1_pubkey));

    // Negate master pubkey
    ret = secp256k1_ec_pubkey_negate(secp256k1_ctx, &masterpub_secp);

    // Make sure negated master pubkey is in PAK list at same index as online_pubkey
    if (memcmp((void *)&paklist.OfflineKeys()[whitelistindex], (void *)&masterpub_secp, sizeof(secp256k1_pubkey)) != 0) {
        throw JSONRPCError(RPC_WALLET_ERROR, "Given bitcoin_descriptor cannot be found in same entry as known liquid_pak");
    }

    // Get online PAK
    CKey masterOnlineKey;
    if (!spk_man->GetKey(onlinepubkey.GetID(), masterOnlineKey))
        throw JSONRPCError(RPC_WALLET_ERROR, "Given online key is in master set but not in wallet");

    // Tweak offline pubkey by tweakSum aka sumkey to get bitcoin key
    std::vector<unsigned char> tweakSum;
    if (!DerivePubTweak(key_path, xpub.pubkey, xpub.chaincode, tweakSum)) {
        throw JSONRPCError(RPC_WALLET_ERROR, "Could not create xpub tweak to generate proof.");
    }
    ret = secp256k1_ec_pubkey_tweak_add(secp256k1_ctx, &btcpub_secp, tweakSum.data());
    CHECK_NONFATAL(ret);

    std::vector<unsigned char> btcpubkeybytes;
    btcpubkeybytes.resize(33);
    size_t btclen = 33;
    ret = secp256k1_ec_pubkey_serialize(secp256k1_ctx, &btcpubkeybytes[0], &btclen, &btcpub_secp, SECP256K1_EC_COMPRESSED);
    CHECK_NONFATAL(ret == 1);
    CHECK_NONFATAL(btclen == 33);
    CHECK_NONFATAL(btcpubkeybytes.size() == 33);

    //Create, verify whitelist proof
    secp256k1_whitelist_signature sig;
    if(secp256k1_whitelist_sign(secp256k1_ctx, &sig, &paklist.OnlineKeys()[0], &paklist.OfflineKeys()[0], paklist.size(), &btcpub_secp, masterOnlineKey.begin(), &tweakSum[0], whitelistindex, NULL, NULL) != 1) {
        throw JSONRPCError(RPC_WALLET_ERROR, "Pegout authorization proof signing failed");
    }

    if (secp256k1_whitelist_verify(secp256k1_ctx, &sig, &paklist.OnlineKeys()[0], &paklist.OfflineKeys()[0], paklist.size(), &btcpub_secp) != 1) {
        throw JSONRPCError(RPC_WALLET_ERROR, "Pegout authorization proof was created and signed but is invalid");
    }

    //Serialize
    const size_t expectedOutputSize = 1 + 32 * (1 + paklist.size());
    CHECK_NONFATAL(1 + 32 * (1 + 256) >= expectedOutputSize);
    unsigned char output[1 + 32 * (1 + 256)];
    size_t outlen = expectedOutputSize;
    secp256k1_whitelist_signature_serialize(secp256k1_ctx, output, &outlen, &sig);
    CHECK_NONFATAL(outlen == expectedOutputSize);
    std::vector<unsigned char> whitelistproof(output, output + expectedOutputSize / sizeof(unsigned char));

    // Derive the end address in mainchain
    std::vector<CScript> scripts;
    if (!descriptor->Expand(counter, provider, scripts, provider)) {
        throw JSONRPCError(RPC_WALLET_ERROR, "Could not generate mainchain destination with descriptor. This is a bug.");
    }
    CHECK_NONFATAL(scripts.size() == 1);
    CScript mainchain_script = scripts[0];
    CTxDestination bitcoin_address;
    ExtractDestination(mainchain_script, bitcoin_address);

    uint256 genesisBlockHash = Params().ParentGenesisBlockHash();
    NullData nulldata;
    nulldata << std::vector<unsigned char>(genesisBlockHash.begin(), genesisBlockHash.end());
    nulldata << std::vector<unsigned char>(mainchain_script.begin(), mainchain_script.end());
    nulldata << btcpubkeybytes;
    nulldata << whitelistproof;
    CTxDestination address(nulldata);
    CHECK_NONFATAL(GetScriptForDestination(nulldata).IsPegoutScript(genesisBlockHash));

    std::vector<CRecipient> recipients;
    CRecipient recipient = {GetScriptForDestination(address), nAmount, Params().GetConsensus().pegged_asset, CPubKey(), subtract_fee};
    recipients.push_back(recipient);

    if (!ScriptHasValidPAKProof(GetScriptForDestination(nulldata), Params().ParentGenesisBlockHash(), paklist)) {
        throw JSONRPCError(RPC_TYPE_ERROR, "Resulting scriptPubKey is non-standard. Ensure pak=reject is not set");
    }

    bool verbose = request.params[3].isNull() ? false: request.params[3].get_bool();
    mapValue_t mapValue;
    CCoinControl no_coin_control; // This is a deprecated API
    UniValue tx_hash_hex = SendMoney(*pwallet, no_coin_control, recipients, std::move(mapValue), verbose, true /* ignore_blind_fail */);

    pwallet->SetOfflineCounter(counter+1);

    std::stringstream ss;
    ss << counter;

    UniValue obj(UniValue::VOBJ);
    if (!verbose) {
        obj.pushKV("txid", tx_hash_hex);
    } else {
        obj.pushKV("txid", tx_hash_hex["txid"]);
        obj.pushKV("fee_reason", tx_hash_hex["fee_reason"]);
    }
    obj.pushKV("bitcoin_address", EncodeParentDestination(bitcoin_address));
    obj.pushKV("bip32_counter", ss.str());
    obj.pushKV("bitcoin_descriptor", pwallet->offline_desc);
    return obj;
},
    };
}

// We only expose the appropriate peg-out method type per network
static RPCHelpMan sendtomainchain()
{
    if (Params().GetEnforcePak()) {
        return sendtomainchain_pak();
    } else {
        return sendtomainchain_base();
    }
}

extern UniValue signrawtransaction(const JSONRPCRequest& request);
extern UniValue sendrawtransaction(const JSONRPCRequest& request);

template<typename T_tx_ref, typename T_merkle_block>
static UniValue createrawpegin(const JSONRPCRequest& request, T_tx_ref& txBTCRef, T_merkle_block& merkleBlock)
{
    std::shared_ptr<CWallet> const wallet = GetWalletForJSONRPCRequest(request);
    if (!wallet) return NullUniValue;
    CWallet* const pwallet = wallet.get();

    LOCK(pwallet->cs_wallet);

    std::vector<unsigned char> txData = ParseHex(request.params[0].get_str());
    std::vector<unsigned char> txOutProofData = ParseHex(request.params[1].get_str());

    std::set<CScript> claim_scripts;
    if (request.params.size() > 2) {
        const std::string claim_script = request.params[2].get_str();
        if (!IsHex(claim_script)) {
            throw JSONRPCError(RPC_INVALID_PARAMETER, "Given claim_script is not hex.");
        }
        // If given manually, no need for it to be a witness script
        std::vector<unsigned char> witnessBytes(ParseHex(claim_script));
        CScript witness_script(witnessBytes.begin(), witnessBytes.end());
        claim_scripts.insert(std::move(witness_script));
    }
    else {
        // Look for known wpkh address in wallet
        for (std::map<CTxDestination, CAddressBookData>::const_iterator iter = pwallet->m_address_book.begin(); iter != pwallet->m_address_book.end(); ++iter) {
            CScript dest_script = GetScriptForDestination(iter->first);
            claim_scripts.insert(std::move(dest_script));
        }
    }

    // Make the tx
    CMutableTransaction mtx;

    // Construct pegin input
    CreatePegInInput(mtx, 0, txBTCRef, merkleBlock, claim_scripts, txData, txOutProofData, wallet->chain().getTip());

    // Manually construct peg-in transaction, sign it, and send it off.
    // Decrement the output value as much as needed given the total vsize to
    // pay the fees.

    if (!pwallet->IsLocked())
        pwallet->TopUpKeyPool();

    // Generate a new key that is added to wallet
    CTxDestination wpkhash;
    std::string error;
    if (!pwallet->GetNewDestination(OutputType::BECH32, "", wpkhash, error)) {
        throw JSONRPCError(RPC_WALLET_KEYPOOL_RAN_OUT, error);
    }

    // Get value for output
    CAmount value = 0;
    if (!GetAmountFromParentChainPegin(value, *txBTCRef, mtx.vin[0].prevout.n)) {
        throw JSONRPCError(RPC_INVALID_PARAMETER, strprintf("Amounts to pegin must be explicit and asset must be %s", Params().GetConsensus().parent_pegged_asset.GetHex()));
    }

    // one wallet output and one fee output
    mtx.vout.push_back(CTxOut(Params().GetConsensus().pegged_asset, value, GetScriptForDestination(wpkhash)));
    mtx.vout.push_back(CTxOut(Params().GetConsensus().pegged_asset, 0, CScript()));

    // Estimate fee for transaction, decrement fee output(including witness data)
    unsigned int nBytes = GetVirtualTransactionSize(CTransaction(mtx)) +
        (1+1+72+1+33/WITNESS_SCALE_FACTOR);
    CCoinControl coin_control;
    FeeCalculation feeCalc;
    CAmount nFeeNeeded = GetMinimumFee(*pwallet, nBytes, coin_control, &feeCalc);

    if (nFeeNeeded == CAmount{0} && feeCalc.reason == FeeReason::FALLBACK) {
        throw JSONRPCError(RPC_WALLET_INSUFFICIENT_FUNDS, "Fee estimation failed. Fallbackfee is disabled. Wait a few blocks or enable -fallbackfee.");
    }

    mtx.vout[0].nValue = mtx.vout[0].nValue.GetAmount() - nFeeNeeded;
    mtx.vout[1].nValue = mtx.vout[1].nValue.GetAmount() + nFeeNeeded;

    UniValue ret(UniValue::VOBJ);

    // Return hex
    std::string strHex = EncodeHexTx(CTransaction(mtx), RPCSerializationFlags());
    ret.pushKV("hex", strHex);

    // Additional block lee-way to avoid bitcoin block races
    if (gArgs.GetBoolArg("-validatepegin", Params().GetConsensus().has_parent_chain)) {
        unsigned int required_depth = Params().GetConsensus().pegin_min_depth + 2;
        std::vector<uint256> txHashes;
        std::vector<unsigned int> txIndices;
        merkleBlock.txn.ExtractMatches(txHashes, txIndices);
        if (txIndices[0] == 0) {
            required_depth = std::max(required_depth, (unsigned int)COINBASE_MATURITY+2);
        }
        ret.pushKV("mature", IsConfirmedBitcoinBlock(merkleBlock.header.GetHash(), required_depth, merkleBlock.txn.GetNumTransactions()));
    }

    return ret;
}

static RPCHelpMan createrawpegin()
{
    return RPCHelpMan{"createrawpegin",
                "\nCreates a raw transaction to claim coins from the main chain by creating a pegin transaction with the necessary metadata after the corresponding Bitcoin transaction.\n"
                "Note that this call will not sign the transaction.\n"
                "If a transaction is not relayed it may require manual addition to a functionary mempool in order for it to be mined.\n",
                {
                    {"bitcoin_tx", RPCArg::Type::STR_HEX, RPCArg::Optional::NO, "The raw bitcoin transaction (in hex) depositing bitcoin to the mainchain_address generated by getpeginaddress"},
                    {"txoutproof", RPCArg::Type::STR_HEX, RPCArg::Optional::NO, "A rawtxoutproof (in hex) generated by the mainchain daemon's `gettxoutproof` containing a proof of only bitcoin_tx"},
                    {"claim_script", RPCArg::Type::STR_HEX, RPCArg::Optional::OMITTED_NAMED_ARG, "The witness program generated by getpeginaddress. Only needed if not in wallet."},
                },
                RPCResult{
                    RPCResult::Type::OBJ, "", "",
                    {
                        {RPCResult::Type::STR, "hex", "raw transaction data"},
                        {RPCResult::Type::BOOL, "mature", "Whether the peg-in is mature (only included when validating peg-ins)"},
                    },
                },
                RPCExamples{
                    HelpExampleCli("createrawpegin", "\"0200000002b80a99d63ca943d72141750d983a3eeda3a5c5a92aa962884ffb141eb49ffb4f000000006a473044022031ffe1d76decdfbbdb7e2ee6010e865a5134137c261e1921da0348b95a207f9e02203596b065c197e31bcc2f80575154774ac4e80acd7d812c91d93c4ca6a3636f27012102d2130dfbbae9bd27eee126182a39878ac4e117d0850f04db0326981f43447f9efeffffffb80a99d63ca943d72141750d983a3eeda3a5c5a92aa962884ffb141eb49ffb4f010000006b483045022100cf041ce0eb249ae5a6bc33c71c156549c7e5ad877ae39e2e3b9c8f1d81ed35060220472d4e4bcc3b7c8d1b34e467f46d80480959183d743dad73b1ed0e93ec9fd14f012103e73e8b55478ab9c5de22e2a9e73c3e6aca2c2e93cd2bad5dc4436a9a455a5c44feffffff0200e1f5050000000017a914da1745e9b549bd0bfa1a569971c77eba30cd5a4b87e86cbe00000000001976a914a25fe72e7139fd3f61936b228d657b2548b3936a88acc0020000\", \"00000020976e918ed537b0f99028648f2a25c0bd4513644fb84d9cbe1108b4df6b8edf6ba715c424110f0934265bf8c5763d9cc9f1675a0f728b35b9bc5875f6806be3d19cd5b159ffff7f2000000000020000000224eab3da09d99407cb79f0089e3257414c4121cb85a320e1fd0f88678b6b798e0713a8d66544b6f631f9b6d281c71633fb91a67619b189a06bab09794d5554a60105\" \"0014058c769ffc7d12c35cddec87384506f536383f9c\"")
            + HelpExampleRpc("createrawpegin", "\"0200000002b80a99d63ca943d72141750d983a3eeda3a5c5a92aa962884ffb141eb49ffb4f000000006a473044022031ffe1d76decdfbbdb7e2ee6010e865a5134137c261e1921da0348b95a207f9e02203596b065c197e31bcc2f80575154774ac4e80acd7d812c91d93c4ca6a3636f27012102d2130dfbbae9bd27eee126182a39878ac4e117d0850f04db0326981f43447f9efeffffffb80a99d63ca943d72141750d983a3eeda3a5c5a92aa962884ffb141eb49ffb4f010000006b483045022100cf041ce0eb249ae5a6bc33c71c156549c7e5ad877ae39e2e3b9c8f1d81ed35060220472d4e4bcc3b7c8d1b34e467f46d80480959183d743dad73b1ed0e93ec9fd14f012103e73e8b55478ab9c5de22e2a9e73c3e6aca2c2e93cd2bad5dc4436a9a455a5c44feffffff0200e1f5050000000017a914da1745e9b549bd0bfa1a569971c77eba30cd5a4b87e86cbe00000000001976a914a25fe72e7139fd3f61936b228d657b2548b3936a88acc0020000\", \"00000020976e918ed537b0f99028648f2a25c0bd4513644fb84d9cbe1108b4df6b8edf6ba715c424110f0934265bf8c5763d9cc9f1675a0f728b35b9bc5875f6806be3d19cd5b159ffff7f2000000000020000000224eab3da09d99407cb79f0089e3257414c4121cb85a320e1fd0f88678b6b798e0713a8d66544b6f631f9b6d281c71633fb91a67619b189a06bab09794d5554a60105\", \"0014058c769ffc7d12c35cddec87384506f536383f9c\"")
                },
        [&](const RPCHelpMan& self, const JSONRPCRequest& request) -> UniValue
{
    if (!IsHex(request.params[0].get_str()) || !IsHex(request.params[1].get_str())) {
        throw JSONRPCError(RPC_TYPE_ERROR, "the first two arguments must be hex strings");
    }

    UniValue ret(UniValue::VOBJ);
    if (Params().GetConsensus().ParentChainHasPow()) {
        Sidechain::Bitcoin::CTransactionRef txBTCRef;
        Sidechain::Bitcoin::CMerkleBlock merkleBlock;
        ret = createrawpegin(request, txBTCRef, merkleBlock);
        if (!CheckParentProofOfWork(merkleBlock.header.GetHash(), merkleBlock.header.nBits, Params().GetConsensus())) {
            throw JSONRPCError(RPC_INVALID_PARAMETER, "Invalid tx out proof");
        }
    } else {
        CTransactionRef txBTCRef;
        CMerkleBlock merkleBlock;
        ret = createrawpegin(request, txBTCRef, merkleBlock);
        if (!CheckProofSignedParent(merkleBlock.header, Params().GetConsensus())) {
            throw JSONRPCError(RPC_INVALID_PARAMETER, "Invalid tx out proof");
        }
    }
    return ret;
},
    };
}

static RPCHelpMan claimpegin()
{
    return RPCHelpMan{"claimpegin",
                "\nClaim coins from the main chain by creating a pegin transaction with the necessary metadata after the corresponding Bitcoin transaction.\n"
                "Note that the transaction will not be relayed unless it is buried at least 102 blocks deep.\n"
                "If a transaction is not relayed it may require manual addition to a functionary mempool in order for it to be mined.\n",
                {
                    {"bitcoin_tx", RPCArg::Type::STR_HEX, RPCArg::Optional::NO, "The raw bitcoin transaction (in hex) depositing bitcoin to the mainchain_address generated by getpeginaddress"},
                    {"txoutproof", RPCArg::Type::STR_HEX, RPCArg::Optional::NO, "A rawtxoutproof (in hex) generated by the mainchain daemon's `gettxoutproof` containing a proof of only bitcoin_tx"},
                    {"claim_script", RPCArg::Type::STR_HEX, RPCArg::Optional::OMITTED_NAMED_ARG, "The witness program generated by getpeginaddress. Only needed if not in wallet."},
                },
                RPCResult{
                    RPCResult::Type::STR_HEX, "txid", "txid of the resulting sidechain transaction",
                },
                RPCExamples{
                    HelpExampleCli("claimpegin", "\"0200000002b80a99d63ca943d72141750d983a3eeda3a5c5a92aa962884ffb141eb49ffb4f000000006a473044022031ffe1d76decdfbbdb7e2ee6010e865a5134137c261e1921da0348b95a207f9e02203596b065c197e31bcc2f80575154774ac4e80acd7d812c91d93c4ca6a3636f27012102d2130dfbbae9bd27eee126182a39878ac4e117d0850f04db0326981f43447f9efeffffffb80a99d63ca943d72141750d983a3eeda3a5c5a92aa962884ffb141eb49ffb4f010000006b483045022100cf041ce0eb249ae5a6bc33c71c156549c7e5ad877ae39e2e3b9c8f1d81ed35060220472d4e4bcc3b7c8d1b34e467f46d80480959183d743dad73b1ed0e93ec9fd14f012103e73e8b55478ab9c5de22e2a9e73c3e6aca2c2e93cd2bad5dc4436a9a455a5c44feffffff0200e1f5050000000017a914da1745e9b549bd0bfa1a569971c77eba30cd5a4b87e86cbe00000000001976a914a25fe72e7139fd3f61936b228d657b2548b3936a88acc0020000\" \"00000020976e918ed537b0f99028648f2a25c0bd4513644fb84d9cbe1108b4df6b8edf6ba715c424110f0934265bf8c5763d9cc9f1675a0f728b35b9bc5875f6806be3d19cd5b159ffff7f2000000000020000000224eab3da09d99407cb79f0089e3257414c4121cb85a320e1fd0f88678b6b798e0713a8d66544b6f631f9b6d281c71633fb91a67619b189a06bab09794d5554a60105\" \"0014058c769ffc7d12c35cddec87384506f536383f9c\"")
            + HelpExampleRpc("claimpegin", "\"0200000002b80a99d63ca943d72141750d983a3eeda3a5c5a92aa962884ffb141eb49ffb4f000000006a473044022031ffe1d76decdfbbdb7e2ee6010e865a5134137c261e1921da0348b95a207f9e02203596b065c197e31bcc2f80575154774ac4e80acd7d812c91d93c4ca6a3636f27012102d2130dfbbae9bd27eee126182a39878ac4e117d0850f04db0326981f43447f9efeffffffb80a99d63ca943d72141750d983a3eeda3a5c5a92aa962884ffb141eb49ffb4f010000006b483045022100cf041ce0eb249ae5a6bc33c71c156549c7e5ad877ae39e2e3b9c8f1d81ed35060220472d4e4bcc3b7c8d1b34e467f46d80480959183d743dad73b1ed0e93ec9fd14f012103e73e8b55478ab9c5de22e2a9e73c3e6aca2c2e93cd2bad5dc4436a9a455a5c44feffffff0200e1f5050000000017a914da1745e9b549bd0bfa1a569971c77eba30cd5a4b87e86cbe00000000001976a914a25fe72e7139fd3f61936b228d657b2548b3936a88acc0020000\", \"00000020976e918ed537b0f99028648f2a25c0bd4513644fb84d9cbe1108b4df6b8edf6ba715c424110f0934265bf8c5763d9cc9f1675a0f728b35b9bc5875f6806be3d19cd5b159ffff7f2000000000020000000224eab3da09d99407cb79f0089e3257414c4121cb85a320e1fd0f88678b6b798e0713a8d66544b6f631f9b6d281c71633fb91a67619b189a06bab09794d5554a60105\", \"0014058c769ffc7d12c35cddec87384506f536383f9c\"")
                },
        [&](const RPCHelpMan& self, const JSONRPCRequest& request) -> UniValue
{
    CTransactionRef tx_ref;
    CMutableTransaction mtx;

    std::shared_ptr<CWallet> const wallet = GetWalletForJSONRPCRequest(request);
    if (!wallet) return NullUniValue;
    CWallet* const pwallet = wallet.get();

    LOCK(pwallet->cs_wallet);

    if (pwallet->chain().isInitialBlockDownload()) {
        throw JSONRPCError(RPC_WALLET_ERROR, "Peg-ins cannot be completed during initial sync or reindexing.");
    }

    // NOTE: Making an RPC from within another RPC is not generally a good idea. In particular, it
    //   is necessary to copy the URI, which contains the wallet if one was given; otherwise
    //   multi-wallet support will silently break. The resulting request object is still missing a
    //   bunch of other fields, although they are usually not used by RPC handlers. This is a
    //   brittle hack, and further examples of this pattern should not be introduced.

    // Get raw peg-in transaction
    JSONRPCRequest req;
    req.context = request.context;
    req.URI = request.URI;
    req.params = request.params;
    UniValue ret(createrawpegin().HandleRequest(req));  // See the note above, on why this is a bad idea.

    // Make sure it can be propagated and confirmed
    if (!ret["mature"].isNull() && ret["mature"].get_bool() == false) {
        throw JSONRPCError(RPC_INVALID_PARAMETER, "Peg-in Bitcoin transaction needs more confirmations to be sent.");
    }

    // Sign it
    JSONRPCRequest req2;
    req2.context = request.context;
    req2.URI = request.URI;
    UniValue varr(UniValue::VARR);
    varr.push_back(ret["hex"]);
    req2.params = varr;
    UniValue result = signrawtransactionwithwallet().HandleRequest(req2);  // See the note above, on why this is a bad idea.

    if (!DecodeHexTx(mtx, result["hex"].get_str(), false, true)) {
        throw JSONRPCError(RPC_DESERIALIZATION_ERROR, "TX decode failed");
    }

    // To check if it's not double spending an existing pegin UTXO, we check mempool acceptance.
    const MempoolAcceptResult res = pwallet->chain().testPeginClaimAcceptance(MakeTransactionRef(mtx));
    if (res.m_result_type != MempoolAcceptResult::ResultType::VALID) {
        bilingual_str error = Untranslated(strprintf("Error: The transaction was rejected! Reason given: %s", res.m_state.ToString()));
        throw JSONRPCError(RPC_WALLET_ERROR, error.original);
    }

    // Send it
    mapValue_t mapValue;
    pwallet->CommitTransaction(MakeTransactionRef(mtx), mapValue, {} /* orderForm */);

    return mtx.GetHash().GetHex();
},
    };
}

// Rewind the outputs to unblinded, and push placeholders for blinding info. Not exported.
void FillBlinds(CWallet* pwallet, CMutableTransaction& tx, std::vector<uint256>& output_value_blinds, std::vector<uint256>& output_asset_blinds, std::vector<CPubKey>& output_pubkeys, std::vector<CKey>& asset_keys, std::vector<CKey>& token_keys) {

    // Resize witness before doing anything
    tx.witness.vtxinwit.resize(tx.vin.size());
    tx.witness.vtxoutwit.resize(tx.vout.size());

    for (size_t nOut = 0; nOut < tx.vout.size(); ++nOut) {
        CTxOut& out = tx.vout[nOut];
        if (out.nValue.IsExplicit()) {
            CPubKey pubkey(out.nNonce.vchCommitment);
            if (!pubkey.IsFullyValid()) {
                output_pubkeys.push_back(CPubKey());
            } else {
                output_pubkeys.push_back(pubkey);
            }
            output_value_blinds.push_back(uint256());
            output_asset_blinds.push_back(uint256());
        } else if (out.nValue.IsCommitment()) {
            CTxOutWitness* ptxoutwit = &tx.witness.vtxoutwit[nOut];
            uint256 blinding_factor;
            uint256 asset_blinding_factor;
            CAsset asset;
            CAmount amount;
            // This can only be used to recover things like change addresses and self-sends.
            if (UnblindConfidentialPair(pwallet->GetBlindingKey(&out.scriptPubKey), out.nValue, out.nAsset, out.nNonce, out.scriptPubKey, ptxoutwit->vchRangeproof, amount, blinding_factor, asset, asset_blinding_factor) != 0) {
                // Wipe out confidential info from output and output witness
                CScript scriptPubKey = tx.vout[nOut].scriptPubKey;
                CTxOut newOut(asset, amount, scriptPubKey);
                tx.vout[nOut] = newOut;
                ptxoutwit->SetNull();

                // Mark for re-blinding with same key that deblinded it
                CPubKey pubkey(pwallet->GetBlindingKey(&out.scriptPubKey).GetPubKey());
                output_pubkeys.push_back(pubkey);
                output_value_blinds.push_back(uint256());
                output_asset_blinds.push_back(uint256());
            } else {
                output_pubkeys.push_back(CPubKey());
                output_value_blinds.push_back(uint256());
                output_asset_blinds.push_back(uint256());
            }
        } else {
            // Null or invalid, do nothing for that output
            output_pubkeys.push_back(CPubKey());
            output_value_blinds.push_back(uint256());
            output_asset_blinds.push_back(uint256());
        }
    }

    // Fill out issuance blinding keys to be used directly as nonce for rangeproof
    for (size_t nIn = 0; nIn < tx.vin.size(); ++nIn) {
        CAssetIssuance& issuance = tx.vin[nIn].assetIssuance;
        if (issuance.IsNull()) {
            asset_keys.push_back(CKey());
            token_keys.push_back(CKey());
            continue;
        }

        // Calculate underlying asset for use as blinding key script
        CAsset asset;
        // New issuance, compute the asset ids
        if (issuance.assetBlindingNonce.IsNull()) {
            uint256 entropy;
            GenerateAssetEntropy(entropy, tx.vin[nIn].prevout, issuance.assetEntropy);
            CalculateAsset(asset, entropy);
        }
        // Re-issuance
        else {
            // TODO Give option to skip blinding when the reissuance token was derived without blinding ability. For now we assume blinded
            // hashAssetIdentifier doubles as the entropy on reissuance
            CalculateAsset(asset, issuance.assetEntropy);
        }

        // Special format for issuance blinding keys, unique for each transaction
        CScript blindingScript = CScript() << OP_RETURN << std::vector<unsigned char>(tx.vin[nIn].prevout.hash.begin(), tx.vin[nIn].prevout.hash.end()) << tx.vin[nIn].prevout.n;

        for (size_t nPseudo = 0; nPseudo < 2; nPseudo++) {
            bool issuance_asset = (nPseudo == 0);
            std::vector<CKey>& issuance_blinding_keys = issuance_asset ? asset_keys : token_keys;
            CConfidentialValue& conf_value = issuance_asset ? issuance.nAmount : issuance.nInflationKeys;
            if (conf_value.IsCommitment()) {
                // Rangeproof must exist
                if (tx.witness.vtxinwit.size() <= nIn) {
                    throw JSONRPCError(RPC_INVALID_PARAMETER, "Transaction issuance is already blinded but has no attached rangeproof.");
                }
                CTxInWitness& txinwit = tx.witness.vtxinwit[nIn];
                std::vector<unsigned char>& vchRangeproof = issuance_asset ? txinwit.vchIssuanceAmountRangeproof : txinwit.vchInflationKeysRangeproof;
                uint256 blinding_factor;
                uint256 asset_blinding_factor;
                CAmount amount;
                if (UnblindConfidentialPair(pwallet->GetBlindingKey(&blindingScript), conf_value, CConfidentialAsset(asset), CConfidentialNonce(), CScript(), vchRangeproof, amount, blinding_factor, asset, asset_blinding_factor) != 0) {
                    // Wipe out confidential info from issuance
                    vchRangeproof.clear();
                    conf_value = CConfidentialValue(amount);
                    // One key blinds both values, single key needed for issuance reveal
                    issuance_blinding_keys.push_back(pwallet->GetBlindingKey(&blindingScript));
                } else {
                    // If  unable to unblind, leave it alone in next blinding step
                    issuance_blinding_keys.push_back(CKey());
                }
            } else if (conf_value.IsExplicit()) {
                // Use wallet to generate blindingkey used directly as nonce
                // as user is not "sending" to anyone.
                // Always assumed we want to blind here.
                // TODO Signal intent for all blinding via API including replacing nonce commitment
                issuance_blinding_keys.push_back(pwallet->GetBlindingKey(&blindingScript));
            } else  {
                // Null or invalid, don't try anything but append an empty key
                issuance_blinding_keys.push_back(CKey());
            }
        }
    }
}

static RPCHelpMan blindrawtransaction()
{
    return RPCHelpMan{"blindrawtransaction",
                "\nConvert one or more outputs of a raw transaction into confidential ones using only wallet inputs.\n"
                "Returns the hex-encoded raw transaction.\n"
                "The output keys used can be specified by using a confidential address in createrawtransaction.\n"
                "This call may add an additional 0-value unspendable output in order to balance the blinders.\n",
                {
                    {"hexstring", RPCArg::Type::STR_HEX, RPCArg::Optional::NO, "A hex-encoded raw transaction."},
                    {"ignoreblindfail", RPCArg::Type::BOOL , RPCArg::Default{true}, "Return a transaction even when a blinding attempt fails due to number of blinded inputs/outputs."},
                    {"asset_commitments", RPCArg::Type::ARR, RPCArg::Optional::OMITTED_NAMED_ARG, "An array of input asset generators. If provided, this list must be empty, or match the final input commitment list, including ordering, to make a valid surjection proof. This list does not include generators for issuances, as these assets are inherently unblinded.",
                        {
                            {"assetcommitment", RPCArg::Type::STR_HEX, RPCArg::Optional::OMITTED, "A hex-encoded asset commitment, one for each input."
            "                        Null commitments must be \"\"."},
                        }
                    },
                    {"blind_issuances", RPCArg::Type::BOOL , RPCArg::Default{true}, "Blind the issuances found in the raw transaction or not. All issuances will be blinded if true."},
                    {"totalblinder", RPCArg::Type::STR, RPCArg::Optional::OMITTED, "Ignored for now."},
                },
                RPCResult{
                    RPCResult::Type::STR_HEX, "transaction", "serialized transaction",
                },
                RPCExamples{""},
        [&](const RPCHelpMan& self, const JSONRPCRequest& request) -> UniValue
{
    std::shared_ptr<CWallet> const wallet = GetWalletForJSONRPCRequest(request);
    if (!wallet) return NullUniValue;
    CWallet* const pwallet = wallet.get();

    std::vector<unsigned char> txData(ParseHexV(request.params[0], "argument 1"));
    CDataStream ssData(txData, SER_NETWORK, PROTOCOL_VERSION);
    CMutableTransaction tx;
    try {
        ssData >> tx;
    } catch (const std::exception &) {
        throw JSONRPCError(RPC_DESERIALIZATION_ERROR, "TX decode failed");
    }

    bool ignore_blind_fail = true;
    if (request.params.size() > 1) {
        ignore_blind_fail = request.params[1].get_bool();
    }

    std::vector<std::vector<unsigned char> > auxiliary_generators;
    if (request.params.size() > 2) {
        UniValue assetCommitments = request.params[2].get_array();
        if (assetCommitments.size() != 0 && assetCommitments.size() < tx.vin.size()) {
            throw JSONRPCError(RPC_INVALID_PARAMETER, "Asset commitment array must have at least as many entries as transaction inputs.");
        }
        for (size_t nIn = 0; nIn < assetCommitments.size(); nIn++) {
            if (assetCommitments[nIn].isStr()) {
                std::string assetcommitment = assetCommitments[nIn].get_str();
                if (IsHex(assetcommitment) && assetcommitment.size() == 66) {
                    auxiliary_generators.push_back(ParseHex(assetcommitment));
                    continue;
                }
            }
            throw JSONRPCError(RPC_INVALID_PARAMETER, "Asset commitments must be a hex encoded string of length 66.");
        }
    }

    bool blind_issuances = request.params[3].isNull() || request.params[3].get_bool();

    LOCK(pwallet->cs_wallet);

    const auto& fedpegscripts = GetValidFedpegScripts(pwallet->chain().getTip(), Params().GetConsensus(), true /* nextblock_validation */);

    std::vector<uint256> input_blinds;
    std::vector<uint256> input_asset_blinds;
    std::vector<CAsset> input_assets;
    std::vector<CAmount> input_amounts;
    int n_blinded_ins = 0;
    for (size_t nIn = 0; nIn < tx.vin.size(); ++nIn) {
        COutPoint prevout = tx.vin[nIn].prevout;

        // Special handling for pegin inputs: no blinds and explicit amount/asset.
        if (tx.vin[nIn].m_is_pegin) {
            std::string err;
            if (tx.witness.vtxinwit.size() != tx.vin.size() || !IsValidPeginWitness(tx.witness.vtxinwit[nIn].m_pegin_witness, fedpegscripts, prevout, err, false)) {
                throw JSONRPCError(RPC_INVALID_PARAMETER, strprintf("Transaction contains invalid peg-in input: %s", err));
            }
            CTxOut pegin_output = GetPeginOutputFromWitness(tx.witness.vtxinwit[nIn].m_pegin_witness);
            input_blinds.push_back(uint256());
            input_asset_blinds.push_back(uint256());
            input_assets.push_back(pegin_output.nAsset.GetAsset());
            input_amounts.push_back(pegin_output.nValue.GetAmount());
            continue;
        }

        std::map<uint256, CWalletTx>::iterator it = pwallet->mapWallet.find(prevout.hash);
        if (it == pwallet->mapWallet.end() || pwallet->IsMine(tx.vin[nIn]) == ISMINE_NO) {
            // For inputs we don't own, input assetcommitments for the surjection must be supplied.
            if (auxiliary_generators.size() > 0) {
                input_blinds.push_back(uint256());
                input_asset_blinds.push_back(uint256());
                input_assets.push_back(CAsset());
                input_amounts.push_back(-1);
                continue;
            }
            throw JSONRPCError(RPC_INVALID_PARAMETER, "Invalid parameter: transaction spends from non-wallet output and no assetcommitment list was given.");
        }

        if (prevout.n >= it->second.tx->vout.size()) {
            throw JSONRPCError(RPC_INVALID_PARAMETER, "Invalid parameter: transaction spends non-existing output");
        }
        input_blinds.push_back(it->second.GetOutputAmountBlindingFactor(prevout.n));
        input_asset_blinds.push_back(it->second.GetOutputAssetBlindingFactor(prevout.n));
        input_assets.push_back(it->second.GetOutputAsset(prevout.n));
        input_amounts.push_back(it->second.GetOutputValueOut(prevout.n));
        if (it->second.tx->vout[prevout.n].nValue.IsCommitment()) {
            n_blinded_ins += 1;
        }
    }

    std::vector<uint256> output_blinds;
    std::vector<uint256> output_asset_blinds;
    std::vector<CPubKey> output_pubkeys;
    std::vector<CKey> asset_keys;
    std::vector<CKey> token_keys;
    // This fills out issuance blinding data for you from the wallet itself
    FillBlinds(pwallet, tx, output_blinds, output_asset_blinds, output_pubkeys, asset_keys, token_keys);

    if (!blind_issuances) {
        asset_keys.clear();
        token_keys.clear();
    }

    // How many are we trying to blind?
    int num_pubkeys = 0;
    unsigned int key_index = 0;
    for (unsigned int i = 0; i < output_pubkeys.size(); i++) {
        const CPubKey& key = output_pubkeys[i];
        if (key.IsValid()) {
            num_pubkeys++;
            key_index = i;
        }
    }
    for (const CKey& key : asset_keys) {
        if (key.IsValid()) num_pubkeys++;
    }
    for (const CKey& key : token_keys) {
        if (key.IsValid()) num_pubkeys++;
    }

    if (num_pubkeys == 0 && n_blinded_ins == 0) {
        // Vacuous, just return the transaction
        return EncodeHexTx(CTransaction(tx));
    } else if (n_blinded_ins > 0 && num_pubkeys == 0) {
        // Blinded inputs need to balanced with something to be valid, make a dummy.
        CTxOut newTxOut(tx.vout.back().nAsset.GetAsset(), 0, CScript() << OP_RETURN);
        tx.vout.push_back(newTxOut);
        num_pubkeys++;
        output_pubkeys.push_back(pwallet->GetBlindingPubKey(newTxOut.scriptPubKey));
    } else if (n_blinded_ins == 0 && num_pubkeys == 1) {
        if (ignore_blind_fail) {
            // Just get rid of the ECDH key in the nonce field and return
            tx.vout[key_index].nNonce.SetNull();
            return EncodeHexTx(CTransaction(tx));
        } else {
            throw JSONRPCError(RPC_INVALID_PARAMETER, "Unable to blind transaction: Add another output to blind in order to complete the blinding.");
        }
    }

    if (BlindTransaction(input_blinds, input_asset_blinds, input_assets, input_amounts, output_blinds, output_asset_blinds, output_pubkeys, asset_keys, token_keys, tx, (auxiliary_generators.size() ? &auxiliary_generators : NULL)) != num_pubkeys) {
        // TODO Have more rich return values, communicating to user what has been blinded
        // User may be ok not blinding something that for instance has no corresponding type on input
        throw JSONRPCError(RPC_INVALID_PARAMETER, "Unable to blind transaction: Are you sure each asset type to blind is represented in the inputs?");
    }

    return EncodeHexTx(CTransaction(tx));
},
    };
}

static RPCHelpMan unblindrawtransaction()
{
    return RPCHelpMan{"unblindrawtransaction",
                "\nRecovers unblinded transaction outputs from blinded outputs and issuance inputs when possible using wallet's known blinding keys, and strips related witness data.\n",
                {
                    {"hex", RPCArg::Type::STR_HEX, RPCArg::Optional::NO, "The hex string of the raw transaction."},
                },
                RPCResult{
                    RPCResult::Type::OBJ, "", "",
                    {
                        {RPCResult::Type::STR_HEX, "hex", "unblinded raw transaction"},
                    }
                },
                RPCExamples{
                    HelpExampleCli("unblindrawtransaction", "\"blindedtransactionhex\"")
                },
        [&](const RPCHelpMan& self, const JSONRPCRequest& request) -> UniValue
{
    std::shared_ptr<CWallet> const wallet = GetWalletForJSONRPCRequest(request);
    if (!wallet) return NullUniValue;
    CWallet* const pwallet = wallet.get();

    RPCTypeCheck(request.params, {UniValue::VSTR});

    CMutableTransaction tx;
    if (!DecodeHexTx(tx, request.params[0].get_str()))
        throw JSONRPCError(RPC_DESERIALIZATION_ERROR, "TX decode failed");

    std::vector<uint256> output_value_blinds;
    std::vector<uint256> output_asset_blinds;
    std::vector<CPubKey> output_pubkeys;
    std::vector<CKey> asset_keys;
    std::vector<CKey> token_keys;
    FillBlinds(pwallet, tx, output_value_blinds, output_asset_blinds, output_pubkeys, asset_keys, token_keys);

    UniValue result(UniValue::VOBJ);
    result.pushKV("hex", EncodeHexTx(CTransaction(tx)));
    return result;
},
    };
}

static CTransactionRef SendGenerationTransaction(const CScript& asset_script, const CPubKey &asset_pubkey, const CScript& token_script, const CPubKey &token_pubkey, CAmount asset_amount, CAmount token_amount, IssuanceDetails* issuance_details, CWallet* pwallet)
{
    CAsset reissue_token = issuance_details->reissuance_token;
    CAmount curBalance = pwallet->GetBalance().m_mine_trusted[reissue_token];

    if (!reissue_token.IsNull() && curBalance <= 0) {
        throw JSONRPCError(RPC_WALLET_INSUFFICIENT_FUNDS, "No available reissuance tokens in wallet.");
    }

    std::vector<CRecipient> vecSend;
    // Signal outputs to skip "funding" with fixed asset numbers 1, 2, ...
    // We don't know the asset during initial issuance until inputs are chosen
    if (asset_script.size() > 0) {
        vecSend.push_back({asset_script, asset_amount, CAsset(uint256S("1")), asset_pubkey, false});
    }
    if (token_script.size() > 0) {
        CRecipient recipient = {token_script, token_amount, CAsset(uint256S("2")), token_pubkey, false};
        // We need to select the issuance token(s) to spend
        if (!reissue_token.IsNull()) {
            recipient.asset = reissue_token;
            recipient.nAmount = curBalance; // Or 1?
            // If the issuance token *is* the fee asset, subtract fee from this output
            if (reissue_token == ::policyAsset) {
                recipient.fSubtractFeeFromAmount = true;
            }
        }
        vecSend.push_back(recipient);
    }

    CAmount nFeeRequired;
    int nChangePosRet = -1;
    bilingual_str error;
    FeeCalculation fee_calc_out;
    CCoinControl dummy_control;
    BlindDetails blind_details;
    CTransactionRef tx_ref;
    if (!pwallet->CreateTransaction(vecSend, tx_ref, nFeeRequired, nChangePosRet, error, dummy_control, fee_calc_out, true, &blind_details, issuance_details)) {
        throw JSONRPCError(RPC_WALLET_ERROR, error.original);
    }

    mapValue_t map_value;
    pwallet->CommitTransaction(tx_ref, std::move(map_value), {} /* orderForm */, &blind_details);

    return tx_ref;
}

static RPCHelpMan issueasset()
{
    return RPCHelpMan{"issueasset",
                "\nCreate an asset. Must have funds in wallet to do so. Returns asset hex id.\n"
                "For more fine-grained control such as multiple issuances, see `rawissueasset` RPC call.\n",
                {
                    {"assetamount", RPCArg::Type::AMOUNT, RPCArg::Optional::NO, "Amount of asset to generate. Note that the amount is BTC-like, with 8 decimal places."},
                    {"tokenamount", RPCArg::Type::AMOUNT, RPCArg::Optional::NO, "Amount of reissuance tokens to generate. Note that the amount is BTC-like, with 8 decimal places. These will allow you to reissue the asset if in wallet using `reissueasset`. These tokens are not consumed during reissuance."},
                    {"blind", RPCArg::Type::BOOL, RPCArg::Default{true}, "Whether to blind the issuances."},
                    {"contract_hash", RPCArg::Type::STR_HEX, RPCArg::Default{"0000...0000"}, "Contract hash that is put into issuance definition. Must be 32 bytes worth in hex string form. This will affect the asset id."},
                },
                RPCResult{
                    RPCResult::Type::OBJ, "", "",
                    {
                        {RPCResult::Type::STR_HEX, "txid", "Transaction id for issuance"},
                        {RPCResult::Type::NUM, "vin", "The input position of the issuance in the transaction"},
                        {RPCResult::Type::STR_HEX, "entropy", "Entropy of the asset type"},
                        {RPCResult::Type::STR_HEX, "asset", "Asset type for issuance"},
                        {RPCResult::Type::STR_HEX, "token", "Token type for issuance"},
                    }
                },
                RPCExamples{
                    HelpExampleCli("issueasset", "10 0")
            + HelpExampleRpc("issueasset", "10, 0")
                },
        [&](const RPCHelpMan& self, const JSONRPCRequest& request) -> UniValue
{
    std::shared_ptr<CWallet> const wallet = GetWalletForJSONRPCRequest(request);
    if (!wallet) return NullUniValue;
    CWallet* const pwallet = wallet.get();

    LOCK(pwallet->cs_wallet);

    if (!g_con_elementsmode) {
        throw JSONRPCError(RPC_TYPE_ERROR, "Issuance can only be done on elements-style chains. Note: `-regtest` is Bitcoin's regtest mode, instead try `-chain=<custom chain name>`");
    }

    CAmount nAmount = AmountFromValue(request.params[0]);
    CAmount nTokens = AmountFromValue(request.params[1]);
    if (nAmount == 0 && nTokens == 0) {
        throw JSONRPCError(RPC_TYPE_ERROR, "Issuance must have one non-zero component");
    }

    bool blind_issuances = request.params.size() < 3 || request.params[2].get_bool();

    // Check for optional contract to hash into definition
    uint256 contract_hash;
    if (request.params.size() >= 4) {
        contract_hash = ParseHashV(request.params[3], "contract_hash");
    }

    if (!pwallet->IsLocked())
        pwallet->TopUpKeyPool();

    // Generate a new key that is added to wallet
    std::string error;
    CPubKey newKey;
    CTxDestination asset_dest;
    CTxDestination token_dest;
    CPubKey asset_dest_blindpub;
    CPubKey token_dest_blindpub;

    if (nAmount > 0) {
        if (!pwallet->GetNewDestination(OutputType::BECH32, "", asset_dest, error)) {
            throw JSONRPCError(RPC_WALLET_KEYPOOL_RAN_OUT, error);
        }
        asset_dest_blindpub = pwallet->GetBlindingPubKey(GetScriptForDestination(asset_dest));
    }
    if (nTokens > 0) {
        if (!pwallet->GetNewDestination(OutputType::BECH32, "", token_dest, error)) {
            throw JSONRPCError(RPC_WALLET_KEYPOOL_RAN_OUT, error);
        }
        token_dest_blindpub = pwallet->GetBlindingPubKey(GetScriptForDestination(token_dest));
    }

    CAsset dummyasset;
    IssuanceDetails issuance_details;
    issuance_details.blind_issuance = blind_issuances;
    issuance_details.contract_hash = contract_hash;
    CTransactionRef tx_ref = SendGenerationTransaction(GetScriptForDestination(asset_dest), asset_dest_blindpub, GetScriptForDestination(token_dest), token_dest_blindpub, nAmount, nTokens, &issuance_details, pwallet);

    // Calculate asset type, assumes first vin is used for issuance
    CAsset asset;
    CAsset token;
    CHECK_NONFATAL(!tx_ref->vin.empty());
    GenerateAssetEntropy(issuance_details.entropy, tx_ref->vin[0].prevout, issuance_details.contract_hash);
    CalculateAsset(asset, issuance_details.entropy);
    CalculateReissuanceToken(token, issuance_details.entropy, blind_issuances);

    UniValue ret(UniValue::VOBJ);
    ret.pushKV("txid", tx_ref->GetHash().GetHex());
    ret.pushKV("vin", 0);
    ret.pushKV("entropy", issuance_details.entropy.GetHex());
    ret.pushKV("asset", asset.GetHex());
    ret.pushKV("token", token.GetHex());
    return ret;
},
    };
}

static RPCHelpMan reissueasset()
{
    return RPCHelpMan{"reissueasset",
                "\nCreate more of an already issued asset. Must have reissuance token in wallet to do so. Reissuing does not affect your reissuance token balance, only asset.\n"
                "For more fine-grained control such as reissuing from a multi-signature address cold wallet, see `rawreissueasset` RPC call.\n",
                {
                    {"asset", RPCArg::Type::STR, RPCArg::Optional::NO, "The asset you want to re-issue. The corresponding token must be in your wallet."},
                    {"assetamount", RPCArg::Type::AMOUNT, RPCArg::Optional::NO, "Amount of additional asset to generate. Note that the amount is BTC-like, with 8 decimal places."},
                },
                RPCResult{
                    RPCResult::Type::OBJ, "", "",
                    {
                        {RPCResult::Type::STR_HEX, "txid", "transaction id for issuance"},
                        {RPCResult::Type::NUM, "vin", "input position of the issuance in the transaction"},
                    },
                },
                RPCExamples{
                    HelpExampleCli("reissueasset", "<asset> 0")
            + HelpExampleRpc("reissueasset", "<asset>, 0")
                },
        [&](const RPCHelpMan& self, const JSONRPCRequest& request) -> UniValue
{
    std::shared_ptr<CWallet> const wallet = GetWalletForJSONRPCRequest(request);
    if (!wallet) return NullUniValue;
    CWallet* const pwallet = wallet.get();

    LOCK(pwallet->cs_wallet);

    if (!g_con_elementsmode) {
        throw JSONRPCError(RPC_TYPE_ERROR, "Issuance can only be done on elements-style chains. Note: `-regtest` is Bitcoin's regtest mode, instead try `-chain=<custom chain name>`");
    }

    std::string assetstr = request.params[0].get_str();
    CAsset asset = GetAssetFromString(assetstr);

    CAmount nAmount = AmountFromValue(request.params[1]);
    if (nAmount <= 0) {
        throw JSONRPCError(RPC_TYPE_ERROR, "Reissuance must create a non-zero amount.");
    }

    if (!pwallet->IsLocked()) {
        pwallet->TopUpKeyPool();
    }

    // Find the entropy and reissuance token in wallet
    IssuanceDetails issuance_details;
    issuance_details.reissuance_asset = asset;
    std::map<uint256, std::pair<CAsset, CAsset> > tokenMap = pwallet->GetReissuanceTokenTypes();
    for (const auto& it : tokenMap) {
        if (it.second.second == asset) {
            issuance_details.entropy = it.first;
            issuance_details.reissuance_token = it.second.first;
        }
        if (it.second.first == asset) {
            throw JSONRPCError(RPC_WALLET_ERROR, "Asset given is a reissuance token type and can not be reissued.");
        }
    }
    if (issuance_details.reissuance_token.IsNull()) {
        throw JSONRPCError(RPC_WALLET_ERROR, "Asset reissuance token definition could not be found in wallet.");
    }

    // Add destination for the to-be-created asset
    std::string error;
    CTxDestination asset_dest;
    if (!pwallet->GetNewDestination(OutputType::BECH32, "", asset_dest, error)) {
        throw JSONRPCError(RPC_WALLET_KEYPOOL_RAN_OUT, error);
    }
    CPubKey asset_dest_blindpub = pwallet->GetBlindingPubKey(GetScriptForDestination(asset_dest));

    // Add destination for tokens we are moving
    CTxDestination token_dest;
    if (!pwallet->GetNewDestination(OutputType::BECH32, "", token_dest, error)) {
        throw JSONRPCError(RPC_WALLET_KEYPOOL_RAN_OUT, error);
    }
    CPubKey token_dest_blindpub = pwallet->GetBlindingPubKey(GetScriptForDestination(token_dest));

    // Attempt a send.
    CTransactionRef tx_ref = SendGenerationTransaction(GetScriptForDestination(asset_dest), asset_dest_blindpub, GetScriptForDestination(token_dest), token_dest_blindpub, nAmount, -1, &issuance_details, pwallet);
    CHECK_NONFATAL(!tx_ref->vin.empty());

    UniValue obj(UniValue::VOBJ);
    obj.pushKV("txid", tx_ref->GetHash().GetHex());
    for (uint64_t i = 0; i < tx_ref->vin.size(); i++) {
        if (!tx_ref->vin[i].assetIssuance.IsNull()) {
            obj.pushKV("vin", i);
            break;
        }
    }

    return obj;
},
    };
}

static RPCHelpMan listissuances()
{
    return RPCHelpMan{"listissuances",
                "\nList all issuances known to the wallet for the given asset, or for all issued assets if none provided.\n",
                {
                    {"asset", RPCArg::Type::STR, RPCArg::Optional::OMITTED, "The asset whose issaunces you wish to list. Accepts either the asset hex or the locally assigned asset label."},
                },
                RPCResult{
                    RPCResult::Type::ARR, "", "List of transaction issuances and information in wallet",
                    {
                        {RPCResult::Type::OBJ, "", "",
                        {
                            {RPCResult::Type::STR_HEX, "txid", "Transaction id for issuance"},
                            {RPCResult::Type::STR_HEX, "entropy", "Entropy of the asset type"},
                            {RPCResult::Type::STR_HEX, "asset", "Asset type for issuance if known"},
                            {RPCResult::Type::STR, "assetlabel", "Asset label for issuance if set"},
                            {RPCResult::Type::STR_HEX, "token", "Token type for issuancen"},
                            {RPCResult::Type::NUM, "vin", "The input position of the issuance in the transaction"},
                            {RPCResult::Type::STR_AMOUNT, "assetamount", "The amount of asset issued. Is -1 if blinded and unknown to wallet"},
                            {RPCResult::Type::STR_AMOUNT, "tokenamount", "The reissuance token amount issued. Is -1 if blinded and unknown to wallet"},
                            {RPCResult::Type::BOOL, "isreissuance", "Whether this is a reissuance"},
                            {RPCResult::Type::STR_HEX, "assetblinds", "Blinding factor for asset amounts"},
                            {RPCResult::Type::STR_HEX, "tokenblinds", "Blinding factor for token amounts"},
                        }},
                    }
                },
                RPCExamples{
                    HelpExampleCli("listissuances", "<asset>")
            + HelpExampleRpc("listissuances", "<asset>")
                },
        [&](const RPCHelpMan& self, const JSONRPCRequest& request) -> UniValue
{
    std::shared_ptr<CWallet> const wallet = GetWalletForJSONRPCRequest(request);
    if (!wallet) return NullUniValue;
    CWallet* const pwallet = wallet.get();

    LOCK(pwallet->cs_wallet);

    std::string assetstr;
    CAsset asset_filter;
    if (request.params.size() > 0) {
        assetstr = request.params[0].get_str();
        asset_filter = GetAssetFromString(assetstr);
    }

    UniValue issuancelist(UniValue::VARR);
    for (const auto& it : pwallet->mapWallet) {
        const CWalletTx* pcoin = &it.second;
        CAsset asset;
        CAsset token;
        uint256 entropy;
        for (uint64_t vinIndex = 0; vinIndex < pcoin->tx->vin.size(); vinIndex++) {
            UniValue item(UniValue::VOBJ);
            const CAssetIssuance& issuance = pcoin->tx->vin[vinIndex].assetIssuance;
            if (issuance.IsNull()) {
                continue;
            }
            if (issuance.assetBlindingNonce.IsNull()) {
                GenerateAssetEntropy(entropy, pcoin->tx->vin[vinIndex].prevout, issuance.assetEntropy);
                CalculateAsset(asset, entropy);
                // Null is considered explicit
                CalculateReissuanceToken(token, entropy, issuance.nAmount.IsCommitment());
                item.pushKV("isreissuance", false);
                item.pushKV("token", token.GetHex());
                CAmount itamount = pcoin->GetIssuanceAmount(vinIndex, true);
                item.pushKV("tokenamount", (itamount == -1 ) ? -1 : ValueFromAmount(itamount));
                item.pushKV("tokenblinds", pcoin->GetIssuanceBlindingFactor(vinIndex, true).GetHex());
                item.pushKV("entropy", entropy.GetHex());
            } else {
                CalculateAsset(asset, issuance.assetEntropy);
                item.pushKV("isreissuance", true);
                item.pushKV("entropy", issuance.assetEntropy.GetHex());
            }
            item.pushKV("txid", pcoin->tx->GetHash().GetHex());
            item.pushKV("vin", vinIndex);
            item.pushKV("asset", asset.GetHex());
            const std::string label = gAssetsDir.GetLabel(asset);
            if (label != "") {
                item.pushKV("assetlabel", label);
            }
            CAmount iaamount = pcoin->GetIssuanceAmount(vinIndex, false);
            item.pushKV("assetamount", (iaamount == -1 ) ? -1 : ValueFromAmount(iaamount));
            item.pushKV("assetblinds", pcoin->GetIssuanceBlindingFactor(vinIndex, false).GetHex());
            if (!asset_filter.IsNull() && asset_filter != asset) {
                continue;
            }
            issuancelist.push_back(item);
        }
    }
    return issuancelist;
},
    };
}

static RPCHelpMan destroyamount()
{
    return RPCHelpMan{"destroyamount",
                "\nDestroy an amount of a given asset.\n\n",
                {
                    {"asset", RPCArg::Type::STR, RPCArg::Optional::NO, "Hex asset id or asset label to destroy."},
                    {"amount", RPCArg::Type::AMOUNT, RPCArg::Optional::NO, "The amount to destroy (8 decimals above the minimal unit)."},
                    {"comment", RPCArg::Type::STR, RPCArg::Optional::OMITTED_NAMED_ARG, "A comment used to store what the transaction is for.\n"
            "                             This is not part of the transaction, just kept in your wallet."},
                    {"verbose", RPCArg::Type::BOOL, RPCArg::Default{false}, "If true, return extra information about the transaction."},
                },
                {
                    RPCResult{"if verbose is not set or set to false",
                        RPCResult::Type::STR_HEX, "transactionid", "the transaction id",
                    },
                    RPCResult{"if verbose is set to true",
                        RPCResult::Type::OBJ, "", "",
                        {
                            {RPCResult::Type::STR_HEX, "transactionid", "the transaction id"},
                            {RPCResult::Type::STR, "fee reason", "The transaction fee reason."},
                        },
                    },
                },
                RPCExamples{
                    HelpExampleCli("destroyamount", "\"bitcoin\" 100")
            + HelpExampleCli("destroyamount", "\"bitcoin\" 100 \"destroy assets\"")
            + HelpExampleRpc("destroyamount", "\"bitcoin\" 100 \"destroy assets\"")
                },
        [&](const RPCHelpMan& self, const JSONRPCRequest& request) -> UniValue
{
    std::shared_ptr<CWallet> const pwallet = GetWalletForJSONRPCRequest(request);
    if (!pwallet) return NullUniValue;

    LOCK(pwallet->cs_wallet);

    std::string strasset = request.params[0].get_str();
    CAsset asset = GetAssetFromString(strasset);

    CAmount nAmount = AmountFromValue(request.params[1]);
    if (nAmount <= 0) {
        throw JSONRPCError(RPC_TYPE_ERROR, "Invalid amount to destroy");
    }

    mapValue_t mapValue;
    if (request.params.size() > 2 && !request.params[2].isNull() && !request.params[2].get_str().empty()) {
        mapValue["comment"] = request.params[2].get_str();
    }

    EnsureWalletIsUnlocked(*pwallet);

    bool verbose = request.params[3].isNull() ? false : request.params[3].get_bool();
    NullData nulldata;
    CTxDestination address(nulldata);
    std::vector<CRecipient> recipients;
    CRecipient recipient = {GetScriptForDestination(address), nAmount, asset, CPubKey(), false /* subtract_fee */};
    recipients.push_back(recipient);
    CCoinControl no_coin_control; // This is a deprecated API
    return SendMoney(*pwallet, no_coin_control, recipients, std::move(mapValue), verbose, true /* ignore_blind_fail */);
},
    };
}

// Only used for functionary integration tests
static RPCHelpMan generatepegoutproof()
{
    return RPCHelpMan{"generatepegoutproof",
                "\nONLY FOR TESTING: Generates pegout authorization proof for pegout based on the summed privkey and returns in hex. Result should be passed as an argument in `sendtomainchain`. Caution: Whitelist proof-validating mempools will filter incorrect pegoutproofs but aren't consensus enforced!\n",
                {
                    {"sumkey", RPCArg::Type::STR, RPCArg::Optional::NO, "Base58 summed key of Bitcoin and offline key"},
                    {"btcpubkey", RPCArg::Type::STR_HEX, RPCArg::Optional::NO, "Hex pegout destination Bitcoin pubkey"},
                    {"onlinepubkey", RPCArg::Type::STR_HEX, RPCArg::Optional::NO, "hex `online pubkey`"},
                },
                RPCResult{
                    RPCResult::Type::STR_HEX, "pegoutproof", "pegout authorization proof to be passed into sendtomainchain",
                },
                RPCExamples{
                    HelpExampleCli("generatepegoutproof", "\"cQtNrRngdc4RJ9CkuTVKVLyxPFsijiTJySob24xCdKXGohdFhXML\" \"02c611095119e3dc96db428a0e190a3e142237bcd2efa4fb358257497885af3ab6\" \"0390695fff5535780df1e04c1f6c10e7c0a399fa56cfce34bf8108d0a9bc7a437b\"")
            + HelpExampleRpc("generatepegoutproof", "\"cQtNrRngdc4RJ9CkuTVKVLyxPFsijiTJySob24xCdKXGohdFhXML\" \"02c611095119e3dc96db428a0e190a3e142237bcd2efa4fb358257497885af3ab6\" \"0390695fff5535780df1e04c1f6c10e7c0a399fa56cfce34bf8108d0a9bc7a437b\"")
                },
        [&](const RPCHelpMan& self, const JSONRPCRequest& request) -> UniValue
{
    std::shared_ptr<CWallet> const pwallet = GetWalletForJSONRPCRequest(request);
    if (!pwallet) return NullUniValue;

    LOCK(pwallet->cs_wallet);

    if (!IsHex(request.params[1].get_str()))
        throw JSONRPCError(RPC_TYPE_ERROR, "btcpubkey must be hex string");
    if (!IsHex(request.params[2].get_str()))
        throw JSONRPCError(RPC_TYPE_ERROR, "onlinepubkey must be hex string");

    //Parse private keys

    CKey summedSecret = DecodeSecret(request.params[0].get_str());
    if (!summedSecret.IsValid()) {
        throw JSONRPCError(RPC_INVALID_ADDRESS_OR_KEY, "Invalid summed private key encoding");
    }

    std::vector<unsigned char> sumprivkeybytes(summedSecret.begin(), summedSecret.end());
    std::vector<unsigned char> btcpubkeybytes = ParseHex(request.params[1].get_str());
    std::vector<unsigned char> onlinepubkeybytes = ParseHex(request.params[2].get_str());

    //Parse onlinepubkey
    CPubKey onlinepubkey;
    onlinepubkey.Set(onlinepubkeybytes.begin(), onlinepubkeybytes.end());
    if (!onlinepubkey.IsFullyValid())
        throw JSONRPCError(RPC_WALLET_ERROR, "Invalid online pubkey");
    secp256k1_pubkey onlinepubkey_secp;
    if (!secp256k1_ec_pubkey_parse(secp256k1_ctx, &onlinepubkey_secp, &onlinepubkeybytes[0], onlinepubkeybytes.size()))
        throw JSONRPCError(RPC_WALLET_ERROR, "Invalid online pubkey");

    CPAKList paklist = GetActivePAKList(pwallet->chain().getTip(), Params().GetConsensus());
    if (paklist.IsReject()) {
        throw JSONRPCError(RPC_INVALID_ADDRESS_OR_KEY, "Pegout freeze is under effect to aid a pak transition to a new list. Please consult the network operator.");
    }

    LegacyScriptPubKeyMan* spk_man = pwallet->GetLegacyScriptPubKeyMan();
    if (!spk_man) {
        throw JSONRPCError(RPC_WALLET_ERROR, "This type of wallet does not support this command");
    }

    //Find PAK online pubkey on PAK list
    int whitelistindex=-1;
    std::vector<secp256k1_pubkey> pak_online = paklist.OnlineKeys();
    for (unsigned int i=0; i<pak_online.size(); i++) {
        if (!memcmp((void *)&pak_online[i], (void *)&onlinepubkey_secp, sizeof(secp256k1_pubkey)))
            whitelistindex = i;
    }
    if (whitelistindex == -1)
        throw JSONRPCError(RPC_WALLET_ERROR, "Given online key is not in Pegout Authorization Key List");

    CKey masterOnlineKey;
    if (!spk_man->GetKey(onlinepubkey.GetID(), masterOnlineKey))
        throw JSONRPCError(RPC_WALLET_ERROR, "Given online key is in master set but not in wallet");

    //Parse own offline pubkey
    secp256k1_pubkey btcpubkey;
    if (secp256k1_ec_pubkey_parse(secp256k1_ctx, &btcpubkey, &btcpubkeybytes[0], btcpubkeybytes.size()) != 1)
        throw JSONRPCError(RPC_WALLET_ERROR, "btcpubkey is invalid pubkey");

    //Create, verify whitelist proof
    secp256k1_whitelist_signature sig;
    if(secp256k1_whitelist_sign(secp256k1_ctx, &sig, &paklist.OnlineKeys()[0], &paklist.OfflineKeys()[0], paklist.size(), &btcpubkey, masterOnlineKey.begin(), &sumprivkeybytes[0], whitelistindex, NULL, NULL) != 1)
        throw JSONRPCError(RPC_WALLET_ERROR, "Pegout authorization proof signing failed");

    if (secp256k1_whitelist_verify(secp256k1_ctx, &sig, &paklist.OnlineKeys()[0], &paklist.OfflineKeys()[0], paklist.size(), &btcpubkey) != 1)
        throw JSONRPCError(RPC_WALLET_ERROR, "Pegout authorization proof was created and signed but is invalid");

    //Serialize and return as hex
    size_t expectedOutputSize = 1 + 32 * (1 + paklist.size());
    const size_t preSize = expectedOutputSize;
    CHECK_NONFATAL(1 + 32 * (1 + 256) >= expectedOutputSize);
    unsigned char output[1 + 32 * (1 + 256)];
    secp256k1_whitelist_signature_serialize(secp256k1_ctx, output, &expectedOutputSize, &sig);
    CHECK_NONFATAL(expectedOutputSize == preSize);
    std::vector<unsigned char> voutput(output, output + expectedOutputSize / sizeof(output[0]));

    return HexStr(voutput);
},
    };
}

// Only used for functionary integration tests
static RPCHelpMan getpegoutkeys()
{
    return RPCHelpMan{"getpegoutkeys",
                "\n(DEPRECATED) Please see `initpegoutwallet` and `sendtomainchain` for best-supported and easiest workflow. This call is for the Liquid network participants' `offline` wallet ONLY. Returns `sumkeys` corresponding to the sum of the Offline PAK and the imported Bitcoin key. The wallet must have the Offline private PAK to succeed. The output will be used in `generatepegoutproof` and `sendtomainchain`. Care is required to keep the bitcoin private key, as well as the `sumkey` safe, as a leak of both results in the leak of your `offlinekey`. Therefore it is recommended to create Bitcoin keys and do Bitcoin transaction signing directly on an offline wallet co-located with your offline Liquid wallet.\n",
                {
                    {"btcprivkey", RPCArg::Type::STR, RPCArg::Optional::NO, "Base58 Bitcoin private key that will be combined with the offline privkey"},
                    {"offlinepubkey", RPCArg::Type::STR_HEX, RPCArg::Optional::OMITTED_NAMED_ARG, "Hex pubkey of key to combine with btcprivkey. Primarily intended for integration testing."},
                },
                RPCResult{
                    RPCResult::Type::OBJ, "", "",
                    {
                        {RPCResult::Type::STR, "sumkey", "Base58-encoded sum key"},
                        {RPCResult::Type::STR_HEX, "btcpubkey", "the bitcoin pubkey that corresponds to the pegout destination Bitcoin address"},
                        {RPCResult::Type::STR, "btcaddress", "Destination Bitcoin address for the funds being pegged out using these keys"},
                    },
                },
                RPCExamples{
                    HelpExampleCli("getpegoutkeys", "")
            + HelpExampleCli("getpegoutkeys", "\"5Kb8kLf9zgWQnogidDA76MzPL6TsZZY36hWXMssSzNydYXYB9KF\" \"0389275d512326f7016e014d8625f709c01f23bd0dc16522bf9845a9ee1ef6cbf9\"")
            + HelpExampleRpc("getpegoutkeys", "")
           + HelpExampleRpc("getpegoutkeys", "\"5Kb8kLf9zgWQnogidDA76MzPL6TsZZY36hWXMssSzNydYXYB9KF\", \"0389275d512326f7016e014d8625f709c01f23bd0dc16522bf9845a9ee1ef6cbf9\"")
                },
        [&](const RPCHelpMan& self, const JSONRPCRequest& request) -> UniValue
{
    std::shared_ptr<CWallet> const pwallet = GetWalletForJSONRPCRequest(request);
    if (!pwallet) return NullUniValue;

    LOCK(pwallet->cs_wallet);

    LegacyScriptPubKeyMan* spk_man = pwallet->GetLegacyScriptPubKeyMan();
    if (!spk_man) {
        throw JSONRPCError(RPC_WALLET_ERROR, "This type of wallet does not support this command");
    }

    if (!request.params[1].isStr() || !IsHex(request.params[1].get_str()) || request.params[1].get_str().size() != 66) {
        throw JSONRPCError(RPC_TYPE_ERROR, "offlinepubkey must be hex string of size 66");
    }

    std::vector<unsigned char> offlinepubbytes = ParseHex(request.params[1].get_str());
    CPubKey offline_pub = CPubKey(offlinepubbytes.begin(), offlinepubbytes.end());

    if (!offline_pub.IsFullyValid()) {
        throw JSONRPCError(RPC_TYPE_ERROR, "offlinepubkey is not a valid pubkey");
    }

    CKey pegoutkey;
    if (!spk_man->GetKey(offline_pub.GetID(), pegoutkey))
        throw JSONRPCError(RPC_WALLET_ERROR, "Offline key can not be found in wallet");

    CKey bitcoinkey = DecodeSecret(request.params[0].get_str());
    if (!bitcoinkey.IsValid()) {
        throw JSONRPCError(RPC_INVALID_ADDRESS_OR_KEY, "Private key outside allowed range");
    }

    CPubKey bitcoinpubkey = bitcoinkey.GetPubKey();
    CHECK_NONFATAL(bitcoinkey.VerifyPubKey(bitcoinpubkey));

    std::vector<unsigned char> pegoutkeybytes(pegoutkey.begin(), pegoutkey.end());
    std::vector<unsigned char> pegoutsubkeybytes(bitcoinkey.begin(), bitcoinkey.end());

    if (!secp256k1_ec_privkey_tweak_add(secp256k1_ctx, &pegoutkeybytes[0], &pegoutsubkeybytes[0]))
        throw JSONRPCError(RPC_WALLET_ERROR, "Summed key invalid");

    CKey sumseckey;
    sumseckey.Set(pegoutkeybytes.begin(), pegoutkeybytes.end(), true);

    UniValue ret(UniValue::VOBJ);
    ret.pushKV("sumkey", EncodeSecret(sumseckey));
    ret.pushKV("btcpubkey", HexStr(bitcoinpubkey));
    ret.pushKV("btcaddress", EncodeParentDestination(PKHash(bitcoinpubkey.GetID())));

    return ret;
},
    };
}

// END ELEMENTS commands
//

RPCHelpMan abortrescan(); // in rpcdump.cpp
RPCHelpMan dumpprivkey(); // in rpcdump.cpp
RPCHelpMan importblindingkey(); // in rpcdump.cpp
RPCHelpMan importmasterblindingkey(); // in rpcdump.cpp
RPCHelpMan importissuanceblindingkey(); // in rpcdump.cpp
RPCHelpMan dumpblindingkey(); // in rpcdump.cpp
RPCHelpMan dumpmasterblindingkey(); // in rpcdump.cpp
RPCHelpMan dumpissuanceblindingkey(); // in rpcdump.cpp
RPCHelpMan importprivkey();
RPCHelpMan importaddress();
RPCHelpMan importpubkey();
RPCHelpMan dumpwallet();
RPCHelpMan importwallet();
RPCHelpMan importprunedfunds();
RPCHelpMan removeprunedfunds();
RPCHelpMan importmulti();
RPCHelpMan importdescriptors();
RPCHelpMan listdescriptors();
RPCHelpMan getwalletpakinfo();

Span<const CRPCCommand> GetWalletRPCCommands()
{
// clang-format off
static const CRPCCommand commands[] =
{ //  category              actor (function)                argNames
  //  --------------------- ------------------------          -----------------------         ----------
    { "rawtransactions",    &fundrawtransaction,             },
    { "wallet",             &abandontransaction,             },
    { "wallet",             &abortrescan,                    },
    { "wallet",             &addmultisigaddress,             },
    { "wallet",             &backupwallet,                   },
    { "wallet",             &bumpfee,                        },
    { "wallet",             &psbtbumpfee,                    },
    { "wallet",             &createwallet,                   },
    { "wallet",             &dumpprivkey,                    },
    { "wallet",             &dumpwallet,                     },
    { "wallet",             &encryptwallet,                  },
    { "wallet",             &getaddressesbylabel,            },
    { "wallet",             &getaddressinfo,                 },
    { "wallet",             &getbalance,                     },
    { "wallet",             &getnewaddress,                  },
    { "wallet",             &getrawchangeaddress,            },
    { "wallet",             &getreceivedbyaddress,           },
    { "wallet",             &getreceivedbylabel,             },
    { "wallet",             &gettransaction,                 },
    { "wallet",             &getunconfirmedbalance,          },
    { "wallet",             &getbalances,                    },
    { "wallet",             &getwalletinfo,                  },
    { "wallet",             &importaddress,                  },
    { "wallet",             &importdescriptors,              },
    { "wallet",             &importmulti,                    },
    { "wallet",             &importprivkey,                  },
    { "wallet",             &importprunedfunds,              },
    { "wallet",             &importpubkey,                   },
    { "wallet",             &importwallet,                   },
    { "wallet",             &keypoolrefill,                  },
    { "wallet",             &listaddressgroupings,           },
    { "wallet",             &listdescriptors,                },
    { "wallet",             &listlabels,                     },
    { "wallet",             &listlockunspent,                },
    { "wallet",             &listreceivedbyaddress,          },
    { "wallet",             &listreceivedbylabel,            },
    { "wallet",             &listsinceblock,                 },
    { "wallet",             &listtransactions,               },
    { "wallet",             &listunspent,                    },
    { "wallet",             &listwalletdir,                  },
    { "wallet",             &listwallets,                    },
    { "wallet",             &loadwallet,                     },
    { "wallet",             &lockunspent,                    },
    { "wallet",             &removeprunedfunds,              },
    { "wallet",             &rescanblockchain,               },
    { "wallet",             &send,                           },
    { "wallet",             &sendmany,                       },
    { "wallet",             &sendtoaddress,                  },
    { "wallet",             &sethdseed,                      },
    { "wallet",             &setlabel,                       },
    { "wallet",             &settxfee,                       },
    { "wallet",             &setwalletflag,                  },
    { "wallet",             &signmessage,                    },
    { "wallet",             &signrawtransactionwithwallet,   },
    { "wallet",             &unloadwallet,                   },
    { "wallet",             &upgradewallet,                  },
    { "wallet",             &walletcreatefundedpsbt,         },
#ifdef ENABLE_EXTERNAL_SIGNER
    { "wallet",             &walletdisplayaddress,           },
#endif // ENABLE_EXTERNAL_SIGNER
    { "wallet",             &walletlock,                     },
    { "wallet",             &walletpassphrase,               },
    { "wallet",             &walletpassphrasechange,         },
    { "wallet",             &walletprocesspsbt,              },
    // ELEMENTS:
    { "wallet",             &getpeginaddress,                },
    { "wallet",             &claimpegin,                     },
    { "wallet",             &createrawpegin,                 },
    { "wallet",             &blindrawtransaction,            },
    { "wallet",             &unblindrawtransaction,          },
    { "wallet",             &sendtomainchain,                },
    { "wallet",             &initpegoutwallet,               },
    { "wallet",             &getwalletpakinfo,               },
    { "wallet",             &importblindingkey,              },
    { "wallet",             &importmasterblindingkey,        },
    { "wallet",             &importissuanceblindingkey,      },
    { "wallet",             &dumpblindingkey,                },
    { "wallet",             &dumpmasterblindingkey,          },
    { "wallet",             &dumpissuanceblindingkey,        },
    { "wallet",             &signblock,                      },
    { "wallet",             &listissuances,                  },
    { "wallet",             &issueasset,                     },
    { "wallet",             &reissueasset,                   },
    { "wallet",             &destroyamount,                  },
    { "hidden",             &generatepegoutproof,            },
    { "hidden",             &getpegoutkeys,                  },
};
// clang-format on
    return MakeSpan(commands);
}<|MERGE_RESOLUTION|>--- conflicted
+++ resolved
@@ -5025,10 +5025,6 @@
     // Automatically select coins, unless at least one is manually selected. Can
     // be overridden by options.add_inputs.
     coin_control.m_add_inputs = rawTx.vin.size() == 0;
-<<<<<<< HEAD
-    FundTransaction(wallet, rawTx, fee, change_position, request.params[3], coin_control, /* solving_data */ request.params[5], /* override_min_fee */ true);
-    PartiallySignedTransaction psbtx(rawTx, psbt_version);
-=======
     // FundTransaction expects blinding keys, if present, to appear in the output nonces
     for (CTxOut& txout : rawTx.vout) {
         auto search_it = psbt_outs.find(txout);
@@ -5038,8 +5034,7 @@
             txout.nNonce.vchCommitment = std::vector<unsigned char>(blind_pub.begin(), blind_pub.end());
         }
     }
-    FundTransaction(pwallet, rawTx, fee, change_position, request.params[3], coin_control, /* solving_data */ request.params[5], /* override_min_fee */ true);
->>>>>>> 6eed792d
+    FundTransaction(wallet, rawTx, fee, change_position, request.params[3], coin_control, /* solving_data */ request.params[5], /* override_min_fee */ true);
     // Find an input that is ours
     unsigned int blinder_index = 0;
     {
