// Copyright (c) 2009-2010 Satoshi Nakamoto
// Copyright (c) 2009-2020 The Bitcoin Core developers
// Distributed under the MIT software license, see the accompanying
// file COPYING or http://www.opensource.org/licenses/mit-license.php.

#ifndef BITCOIN_WALLET_WALLET_H
#define BITCOIN_WALLET_WALLET_H

#include <asset.h>
#include <blindpsbt.h>
#include <consensus/amount.h>
#include <interfaces/chain.h>
#include <interfaces/handler.h>
#include <outputtype.h>
#include <policy/feerate.h>
#include <psbt.h>
#include <tinyformat.h>
#include <util/message.h>
#include <util/strencodings.h>
#include <util/string.h>
#include <util/system.h>
#include <util/ui_change_type.h>
#include <validationinterface.h>
#include <wallet/coinselection.h>
#include <wallet/crypter.h>
#include <wallet/scriptpubkeyman.h>
#include <wallet/spend.h>
#include <wallet/transaction.h>
#include <wallet/walletdb.h>
#include <wallet/walletutil.h>

#include <algorithm>
#include <atomic>
#include <map>
#include <memory>
#include <optional>
#include <set>
#include <stdexcept>
#include <stdint.h>
#include <string>
#include <utility>
#include <vector>

#include <boost/signals2/signal.hpp>

struct WalletContext;

using LoadWalletFn = std::function<void(std::unique_ptr<interfaces::Wallet> wallet)>;

struct bilingual_str;

//! Explicitly unload and delete the wallet.
//! Blocks the current thread after signaling the unload intent so that all
//! wallet clients release the wallet.
//! Note that, when blocking is not required, the wallet is implicitly unloaded
//! by the shared pointer deleter.
void UnloadWallet(std::shared_ptr<CWallet>&& wallet);

bool AddWallet(WalletContext& context, const std::shared_ptr<CWallet>& wallet);
bool RemoveWallet(WalletContext& context, const std::shared_ptr<CWallet>& wallet, std::optional<bool> load_on_start, std::vector<bilingual_str>& warnings);
bool RemoveWallet(WalletContext& context, const std::shared_ptr<CWallet>& wallet, std::optional<bool> load_on_start);
std::vector<std::shared_ptr<CWallet>> GetWallets(WalletContext& context);
std::shared_ptr<CWallet> GetWallet(WalletContext& context, const std::string& name);
std::shared_ptr<CWallet> LoadWallet(WalletContext& context, const std::string& name, std::optional<bool> load_on_start, const DatabaseOptions& options, DatabaseStatus& status, bilingual_str& error, std::vector<bilingual_str>& warnings);
std::shared_ptr<CWallet> CreateWallet(WalletContext& context, const std::string& name, std::optional<bool> load_on_start, DatabaseOptions& options, DatabaseStatus& status, bilingual_str& error, std::vector<bilingual_str>& warnings);
std::unique_ptr<interfaces::Handler> HandleLoadWallet(WalletContext& context, LoadWalletFn load_wallet);
std::unique_ptr<WalletDatabase> MakeWalletDatabase(const std::string& name, const DatabaseOptions& options, DatabaseStatus& status, bilingual_str& error);

//! -paytxfee default
constexpr CAmount DEFAULT_PAY_TX_FEE = 0;
//! -fallbackfee default
static const CAmount DEFAULT_FALLBACK_FEE = 0; // ELEMENTS: no fallback fee
//! -discardfee default
static const CAmount DEFAULT_DISCARD_FEE = 10000;
//! -mintxfee default
static const CAmount DEFAULT_TRANSACTION_MINFEE = 100;
//! -consolidatefeerate default
static const CAmount DEFAULT_CONSOLIDATE_FEERATE{10000}; // 10 sat/vbyte
/**
 * maximum fee increase allowed to do partial spend avoidance, even for nodes with this feature disabled by default
 *
 * A value of -1 disables this feature completely.
 * A value of 0 (current default) means to attempt to do partial spend avoidance, and use its results if the fees remain *unchanged*
 * A value > 0 means to do partial spend avoidance if the fee difference against a regular coin selection instance is in the range [0..value].
 */
static const CAmount DEFAULT_MAX_AVOIDPARTIALSPEND_FEE = 0;
//! discourage APS fee higher than this amount
constexpr CAmount HIGH_APS_FEE{COIN / 10000};
//! minimum recommended increment for BIP 125 replacement txs
static const CAmount WALLET_INCREMENTAL_RELAY_FEE = 5000;
//! Default for -spendzeroconfchange
static const bool DEFAULT_SPEND_ZEROCONF_CHANGE = true;
//! Default for -walletrejectlongchains
static const bool DEFAULT_WALLET_REJECT_LONG_CHAINS = false;
//! -txconfirmtarget default
static const unsigned int DEFAULT_TX_CONFIRM_TARGET = 6;
//! -walletrbf default
static const bool DEFAULT_WALLET_RBF = true;
static const bool DEFAULT_WALLETBROADCAST = true;
static const bool DEFAULT_DISABLE_WALLET = false;
//! -maxtxfee default
constexpr CAmount DEFAULT_TRANSACTION_MAXFEE{COIN / 10};
//! Discourage users to set fees higher than this amount (in satoshis) per kB
constexpr CAmount HIGH_TX_FEE_PER_KB{COIN / 100};
//! -maxtxfee will warn if called with a higher fee than this amount (in satoshis)
constexpr CAmount HIGH_MAX_TX_FEE{100 * HIGH_TX_FEE_PER_KB};
//! Pre-calculated constants for input size estimation in *virtual size*
static constexpr size_t DUMMY_NESTED_P2WPKH_INPUT_SIZE = 91;

class CCoinControl;
class COutput;
class CScript;
class CWalletTx;
struct FeeCalculation;
enum class FeeEstimateMode;
class ReserveDestination;
// ELEMENTS
class WalletRescanReserver;
struct BlindDetails;

//! Default for -addresstype
constexpr OutputType DEFAULT_ADDRESS_TYPE{OutputType::BECH32};

static constexpr uint64_t KNOWN_WALLET_FLAGS =
        WALLET_FLAG_AVOID_REUSE
    |   WALLET_FLAG_BLANK_WALLET
    |   WALLET_FLAG_KEY_ORIGIN_METADATA
    |   WALLET_FLAG_LAST_HARDENED_XPUB_CACHED
    |   WALLET_FLAG_DISABLE_PRIVATE_KEYS
    |   WALLET_FLAG_DESCRIPTORS
    |   WALLET_FLAG_EXTERNAL_SIGNER;

static constexpr uint64_t MUTABLE_WALLET_FLAGS =
        WALLET_FLAG_AVOID_REUSE;

static const std::map<std::string,WalletFlags> WALLET_FLAG_MAP{
    {"avoid_reuse", WALLET_FLAG_AVOID_REUSE},
    {"blank", WALLET_FLAG_BLANK_WALLET},
    {"key_origin_metadata", WALLET_FLAG_KEY_ORIGIN_METADATA},
    {"last_hardened_xpub_cached", WALLET_FLAG_LAST_HARDENED_XPUB_CACHED},
    {"disable_private_keys", WALLET_FLAG_DISABLE_PRIVATE_KEYS},
    {"descriptor_wallet", WALLET_FLAG_DESCRIPTORS},
    {"external_signer", WALLET_FLAG_EXTERNAL_SIGNER}
};

extern const std::map<uint64_t,std::string> WALLET_FLAG_CAVEATS;

/** A wrapper to reserve an address from a wallet
 *
 * ReserveDestination is used to reserve an address.
 * It is currently only used inside of CreateTransaction.
 *
 * Instantiating a ReserveDestination does not reserve an address. To do so,
 * GetReservedDestination() needs to be called on the object. Once an address has been
 * reserved, call KeepDestination() on the ReserveDestination object to make sure it is not
 * returned. Call ReturnDestination() to return the address so it can be re-used (for
 * example, if the address was used in a new transaction
 * and that transaction was not completed and needed to be aborted).
 *
 * If an address is reserved and KeepDestination() is not called, then the address will be
 * returned when the ReserveDestination goes out of scope.
 */
class ReserveDestination
{
protected:
    //! The wallet to reserve from
    const CWallet* const pwallet;
    //! The ScriptPubKeyMan to reserve from. Based on type when GetReservedDestination is called
    ScriptPubKeyMan* m_spk_man{nullptr};
    OutputType const type;
    //! The index of the address's key in the keypool
    int64_t nIndex{-1};
    //! The destination
    CTxDestination address;
    //! Whether this is from the internal (change output) keypool
    bool fInternal{false};

public:
    //! Construct a ReserveDestination object. This does NOT reserve an address yet
    explicit ReserveDestination(CWallet* pwallet, OutputType type)
      : pwallet(pwallet)
      , type(type) { }

    ReserveDestination(const ReserveDestination&) = delete;
    ReserveDestination& operator=(const ReserveDestination&) = delete;

    //! Destructor. If a key has been reserved and not KeepKey'ed, it will be returned to the keypool
    ~ReserveDestination()
    {
        ReturnDestination();
    }

    //! Reserve an address
    bool GetReservedDestination(CTxDestination& pubkey, bool internal, bilingual_str& error);
    //! Attach a blinding pubkey to a reserved address
    void SetBlindingPubKey(const CPubKey& blinding_pubkey, CTxDestination& dest);
    //! Return reserved address
    void ReturnDestination();
    //! Keep the address. Do not return it's key to the keypool when this object goes out of scope
    void KeepDestination();
};

/** Address book data */
class CAddressBookData
{
private:
    bool m_change{true};
    std::string m_label;
public:
    std::string purpose;

    CAddressBookData() : purpose("unknown") {}

    typedef std::map<std::string, std::string> StringMap;
    StringMap destdata;

    bool IsChange() const { return m_change; }
    const std::string& GetLabel() const { return m_label; }
    void SetLabel(const std::string& label) {
        m_change = false;
        m_label = label;
    }
};

struct CRecipient
{
    CScript scriptPubKey;
    CAmount nAmount;
    CAsset asset;
    CPubKey confidentiality_key;
    bool fSubtractFeeFromAmount;
};

class CWallet final : public WalletStorage, public interfaces::Chain::Notifications
{
private:
    CKeyingMaterial vMasterKey GUARDED_BY(cs_wallet);

    bool Unlock(const CKeyingMaterial& vMasterKeyIn, bool accept_no_keys = false);

    std::atomic<bool> fAbortRescan{false};
    std::atomic<bool> fScanningWallet{false}; // controlled by WalletRescanReserver
    std::atomic<int64_t> m_scanning_start{0};
    std::atomic<double> m_scanning_progress{0};
    friend class WalletRescanReserver;

    //! the current wallet version: clients below this version are not able to load the wallet
    int nWalletVersion GUARDED_BY(cs_wallet){FEATURE_BASE};

    /** The next scheduled rebroadcast of wallet transactions. */
    int64_t nNextResend = 0;
    /** Whether this wallet will submit newly created transactions to the node's mempool and
     * prompt rebroadcasts (see ResendWalletTransactions()). */
    bool fBroadcastTransactions = false;
    // Local time that the tip block was received. Used to schedule wallet rebroadcasts.
    std::atomic<int64_t> m_best_block_time {0};

    /**
     * Used to keep track of spent outpoints, and
     * detect and report conflicts (double-spends or
     * mutated transactions where the mutant gets mined).
     */
    typedef std::multimap<COutPoint, uint256> TxSpends;
    TxSpends mapTxSpends GUARDED_BY(cs_wallet);
    void AddToSpends(const COutPoint& outpoint, const uint256& wtxid, WalletBatch* batch = nullptr) EXCLUSIVE_LOCKS_REQUIRED(cs_wallet);
    void AddToSpends(const uint256& wtxid, WalletBatch* batch = nullptr) EXCLUSIVE_LOCKS_REQUIRED(cs_wallet);

    /**
     * Add a transaction to the wallet, or update it.  confirm.block_* should
     * be set when the transaction was known to be included in a block.  When
     * block_hash.IsNull(), then wallet state is not updated in AddToWallet, but
     * notifications happen and cached balances are marked dirty.
     *
     * If fUpdate is true, existing transactions will be updated.
     * TODO: One exception to this is that the abandoned state is cleared under the
     * assumption that any further notification of a transaction that was considered
     * abandoned is an indication that it is not safe to be considered abandoned.
     * Abandoned state should probably be more carefully tracked via different
     * chain notifications or by checking mempool presence when necessary.
     *
     * Should be called with rescanning_old_block set to true, if the transaction is
     * not discovered in real time, but during a rescan of old blocks.
     */
    bool AddToWalletIfInvolvingMe(const CTransactionRef& tx, const SyncTxState& state, bool fUpdate, bool rescanning_old_block) EXCLUSIVE_LOCKS_REQUIRED(cs_wallet);

    /** Mark a transaction (and its in-wallet descendants) as conflicting with a particular block. */
    void MarkConflicted(const uint256& hashBlock, int conflicting_height, const uint256& hashTx);

    /** Mark a transaction's inputs dirty, thus forcing the outputs to be recomputed */
    void MarkInputsDirty(const CTransactionRef& tx) EXCLUSIVE_LOCKS_REQUIRED(cs_wallet);

    void SyncMetaData(std::pair<TxSpends::iterator, TxSpends::iterator>) EXCLUSIVE_LOCKS_REQUIRED(cs_wallet);

    void SyncTransaction(const CTransactionRef& tx, const SyncTxState& state, bool update_tx = true, bool rescanning_old_block = false) EXCLUSIVE_LOCKS_REQUIRED(cs_wallet);

    /** WalletFlags set on this wallet. */
    std::atomic<uint64_t> m_wallet_flags{0};

    bool SetAddressBookWithDB(WalletBatch& batch, const CTxDestination& address, const std::string& strName, const std::string& strPurpose);

    //! Unsets a wallet flag and saves it to disk
    void UnsetWalletFlagWithDB(WalletBatch& batch, uint64_t flag);

    //! Unset the blank wallet flag and saves it to disk
    void UnsetBlankWalletFlag(WalletBatch& batch) override;

    /** Provider of aplication-wide arguments. */
    const ArgsManager& m_args;

    /** Interface for accessing chain state. */
    interfaces::Chain* m_chain;

    /** Wallet name: relative directory name or "" for default wallet. */
    std::string m_name;

    /** Internal database handle. */
    std::unique_ptr<WalletDatabase> const m_database;

    /**
     * The following is used to keep track of how far behind the wallet is
     * from the chain sync, and to allow clients to block on us being caught up.
     *
     * Processed hash is a pointer on node's tip and doesn't imply that the wallet
     * has scanned sequentially all blocks up to this one.
     */
    uint256 m_last_block_processed GUARDED_BY(cs_wallet);

    /** Height of last block processed is used by wallet to know depth of transactions
     * without relying on Chain interface beyond asynchronous updates. For safety, we
     * initialize it to -1. Height is a pointer on node's tip and doesn't imply
     * that the wallet has scanned sequentially all blocks up to this one.
     */
    int m_last_block_processed_height GUARDED_BY(cs_wallet) = -1;

    std::map<OutputType, ScriptPubKeyMan*> m_external_spk_managers;
    std::map<OutputType, ScriptPubKeyMan*> m_internal_spk_managers;

    // Indexed by a unique identifier produced by each ScriptPubKeyMan using
    // ScriptPubKeyMan::GetID. In many cases it will be the hash of an internal structure
    std::map<uint256, std::unique_ptr<ScriptPubKeyMan>> m_spk_managers;

    /**
     * Catch wallet up to current chain, scanning new blocks, updating the best
     * block locator and m_last_block_processed, and registering for
     * notifications about new blocks and transactions.
     */
    static bool AttachChain(const std::shared_ptr<CWallet>& wallet, interfaces::Chain& chain, const bool rescan_required, bilingual_str& error, std::vector<bilingual_str>& warnings);

public:
    /**
     * Main wallet lock.
     * This lock protects all the fields added by CWallet.
     */
    mutable RecursiveMutex cs_wallet;

    WalletDatabase& GetDatabase() const override
    {
        assert(static_cast<bool>(m_database));
        return *m_database;
    }

    /** Get a name for this wallet for logging/debugging purposes.
     */
    const std::string& GetName() const { return m_name; }

    typedef std::map<unsigned int, CMasterKey> MasterKeyMap;
    MasterKeyMap mapMasterKeys;
    unsigned int nMasterKeyMaxID = 0;

    /** Construct wallet with specified name and database implementation. */
    CWallet(interfaces::Chain* chain, const std::string& name, const ArgsManager& args, std::unique_ptr<WalletDatabase> database)
        : m_args(args),
          m_chain(chain),
          m_name(name),
          m_database(std::move(database))
    {
    }

    ~CWallet()
    {
        // Should not have slots connected at this point.
        assert(NotifyUnload.empty());
    }

    bool IsCrypted() const;
    bool IsLocked() const override;
    bool Lock();

    /** Interface to assert chain access */
    bool HaveChain() const { return m_chain ? true : false; }

    /** Map from txid to CWalletTx for all transactions this wallet is
     * interested in, including received and sent transactions. */
    std::map<uint256, CWalletTx> mapWallet GUARDED_BY(cs_wallet);

    typedef std::multimap<int64_t, CWalletTx*> TxItems;
    TxItems wtxOrdered;

    int64_t nOrderPosNext GUARDED_BY(cs_wallet) = 0;
    uint64_t nAccountingEntryNumber = 0;

    std::map<CTxDestination, CAddressBookData> m_address_book GUARDED_BY(cs_wallet);
    const CAddressBookData* FindAddressBookEntry(const CTxDestination&, bool allow_change = false) const EXCLUSIVE_LOCKS_REQUIRED(cs_wallet);

    /** Set of Coins owned by this wallet that we won't try to spend from. A
     * Coin may be locked if it has already been used to fund a transaction
     * that hasn't confirmed yet. We wouldn't consider the Coin spent already,
     * but also shouldn't try to use it again. */
    std::set<COutPoint> setLockedCoins GUARDED_BY(cs_wallet);

    /** Registered interfaces::Chain::Notifications handler. */
    std::unique_ptr<interfaces::Handler> m_chain_notifications_handler;

    /** Interface for accessing chain state. */
    interfaces::Chain& chain() const { assert(m_chain); return *m_chain; }

    // ELEMENTS //
    //! The online PAK aka `liquid_pak` in the wallet set by `initpegoutwallet`
    CPubKey online_key;


    //! The derivation counter for offline_xpub
    int offline_counter = -1;

    //! The offline descriptor aka `bitcoind_descriptor` set by `initpegoutwallet`
    std::string offline_desc;

    //The offline xpub aka `bitcoin_xpub` in the wallet set by `initpegoutwallet`
    CExtPubKey offline_xpub;

    // Master derivation blinding key
    uint256 blinding_derivation_key;
    // Specifically imported blinding keys
    std::map<CScriptID, uint256> mapSpecificBlindingKeys;

    // END ELEMENTS

    const CWalletTx* GetWalletTx(const uint256& hash) const EXCLUSIVE_LOCKS_REQUIRED(cs_wallet);

    // TODO: Remove "NO_THREAD_SAFETY_ANALYSIS" and replace it with the correct
    // annotation "EXCLUSIVE_LOCKS_REQUIRED(pwallet->cs_wallet)". The annotation
    // "NO_THREAD_SAFETY_ANALYSIS" was temporarily added to avoid having to
    // resolve the issue of member access into incomplete type CWallet. Note
    // that we still have the runtime check "AssertLockHeld(pwallet->cs_wallet)"
    // in place.
    std::set<uint256> GetTxConflicts(const CWalletTx& wtx) const NO_THREAD_SAFETY_ANALYSIS;

    /**
     * Return depth of transaction in blockchain:
     * <0  : conflicts with a transaction this deep in the blockchain
     *  0  : in memory pool, waiting to be included in a block
     * >=1 : this many blocks deep in the main chain
     */
    // TODO: Remove "NO_THREAD_SAFETY_ANALYSIS" and replace it with the correct
    // annotation "EXCLUSIVE_LOCKS_REQUIRED(pwallet->cs_wallet)". The annotation
    // "NO_THREAD_SAFETY_ANALYSIS" was temporarily added to avoid having to
    // resolve the issue of member access into incomplete type CWallet. Note
    // that we still have the runtime check "AssertLockHeld(pwallet->cs_wallet)"
    // in place.
    int GetTxDepthInMainChain(const CWalletTx& wtx) const NO_THREAD_SAFETY_ANALYSIS;
    bool IsTxInMainChain(const CWalletTx& wtx) const { return GetTxDepthInMainChain(wtx) > 0; }

    /**
     * @return number of blocks to maturity for this transaction:
     *  0 : is not a coinbase transaction, or is a mature coinbase transaction
     * >0 : is a coinbase transaction which matures in this many blocks
     */
    int GetTxBlocksToMaturity(const CWalletTx& wtx) const;
    bool IsTxImmatureCoinBase(const CWalletTx& wtx) const;

    //! check whether we support the named feature
    bool CanSupportFeature(enum WalletFeature wf) const override EXCLUSIVE_LOCKS_REQUIRED(cs_wallet) { AssertLockHeld(cs_wallet); return IsFeatureSupported(nWalletVersion, wf); }

    bool IsSpent(const uint256& hash, unsigned int n) const EXCLUSIVE_LOCKS_REQUIRED(cs_wallet);

    // Whether this or any known UTXO with the same single key has been spent.
    bool IsSpentKey(const uint256& hash, unsigned int n) const EXCLUSIVE_LOCKS_REQUIRED(cs_wallet);
    void SetSpentKeyState(WalletBatch& batch, const uint256& hash, unsigned int n, bool used, std::set<CTxDestination>& tx_destinations) EXCLUSIVE_LOCKS_REQUIRED(cs_wallet);

    /** Display address on an external signer. Returns false if external signer support is not compiled */
    bool DisplayAddress(const CTxDestination& dest) EXCLUSIVE_LOCKS_REQUIRED(cs_wallet);

    bool IsLockedCoin(uint256 hash, unsigned int n) const EXCLUSIVE_LOCKS_REQUIRED(cs_wallet);
    bool LockCoin(const COutPoint& output, WalletBatch* batch = nullptr) EXCLUSIVE_LOCKS_REQUIRED(cs_wallet);
    bool UnlockCoin(const COutPoint& output, WalletBatch* batch = nullptr) EXCLUSIVE_LOCKS_REQUIRED(cs_wallet);
    bool UnlockAllCoins() EXCLUSIVE_LOCKS_REQUIRED(cs_wallet);
    void ListLockedCoins(std::vector<COutPoint>& vOutpts) const EXCLUSIVE_LOCKS_REQUIRED(cs_wallet);

    /*
     * Rescan abort properties
     */
    void AbortRescan() { fAbortRescan = true; }
    bool IsAbortingRescan() const { return fAbortRescan; }
    bool IsScanning() const { return fScanningWallet; }
    int64_t ScanningDuration() const { return fScanningWallet ? GetTimeMillis() - m_scanning_start : 0; }
    double ScanningProgress() const { return fScanningWallet ? (double) m_scanning_progress : 0; }

    //! Upgrade stored CKeyMetadata objects to store key origin info as KeyOriginInfo
    void UpgradeKeyMetadata() EXCLUSIVE_LOCKS_REQUIRED(cs_wallet);

    //! Upgrade DescriptorCaches
    void UpgradeDescriptorCache() EXCLUSIVE_LOCKS_REQUIRED(cs_wallet);

    bool LoadMinVersion(int nVersion) EXCLUSIVE_LOCKS_REQUIRED(cs_wallet) { AssertLockHeld(cs_wallet); nWalletVersion = nVersion; return true; }

    //! Adds a destination data tuple to the store, without saving it to disk
    void LoadDestData(const CTxDestination& dest, const std::string& key, const std::string& value) EXCLUSIVE_LOCKS_REQUIRED(cs_wallet);

    //! Holds a timestamp at which point the wallet is scheduled (externally) to be relocked. Caller must arrange for actual relocking to occur via Lock().
    int64_t nRelockTime GUARDED_BY(cs_wallet){0};

    // Used to prevent concurrent calls to walletpassphrase RPC.
    Mutex m_unlock_mutex;
    bool Unlock(const SecureString& strWalletPassphrase, bool accept_no_keys = false);
    bool ChangeWalletPassphrase(const SecureString& strOldWalletPassphrase, const SecureString& strNewWalletPassphrase);
    bool EncryptWallet(const SecureString& strWalletPassphrase);

    void GetKeyBirthTimes(std::map<CKeyID, int64_t> &mapKeyBirth) const EXCLUSIVE_LOCKS_REQUIRED(cs_wallet);
    unsigned int ComputeTimeSmart(const CWalletTx& wtx, bool rescanning_old_block) const;

    /**
     * Increment the next transaction order id
     * @return next transaction order id
     */
    int64_t IncOrderPosNext(WalletBatch *batch = nullptr) EXCLUSIVE_LOCKS_REQUIRED(cs_wallet);
    DBErrors ReorderTransactions();

    void MarkDirty();

    //! Callback for updating transaction metadata in mapWallet.
    //!
    //! @param wtx - reference to mapWallet transaction to update
    //! @param new_tx - true if wtx is newly inserted, false if it previously existed
    //!
    //! @return true if wtx is changed and needs to be saved to disk, otherwise false
    using UpdateWalletTxFn = std::function<bool(CWalletTx& wtx, bool new_tx)>;

    CWalletTx* AddToWallet(CTransactionRef tx, const TxState& state, const UpdateWalletTxFn& update_wtx=nullptr, bool fFlushOnClose=true, bool rescanning_old_block = false);
    bool LoadToWallet(const uint256& hash, const UpdateWalletTxFn& fill_wtx) EXCLUSIVE_LOCKS_REQUIRED(cs_wallet);
    void transactionAddedToMempool(const CTransactionRef& tx, uint64_t mempool_sequence) override;
    void blockConnected(const CBlock& block, int height) override;
    void blockDisconnected(const CBlock& block, int height) override;
    void updatedBlockTip() override;
    int64_t RescanFromTime(int64_t startTime, const WalletRescanReserver& reserver, bool update);

    struct ScanResult {
        enum { SUCCESS, FAILURE, USER_ABORT } status = SUCCESS;

        //! Hash and height of most recent block that was successfully scanned.
        //! Unset if no blocks were scanned due to read errors or the chain
        //! being empty.
        uint256 last_scanned_block;
        std::optional<int> last_scanned_height;

        //! Height of the most recent block that could not be scanned due to
        //! read errors or pruning. Will be set if status is FAILURE, unset if
        //! status is SUCCESS, and may or may not be set if status is
        //! USER_ABORT.
        uint256 last_failed_block;
    };
    ScanResult ScanForWalletTransactions(const uint256& start_block, int start_height, std::optional<int> max_height, const WalletRescanReserver& reserver, bool fUpdate);
    void transactionRemovedFromMempool(const CTransactionRef& tx, MemPoolRemovalReason reason, uint64_t mempool_sequence) override;
    void ReacceptWalletTransactions() EXCLUSIVE_LOCKS_REQUIRED(cs_wallet);
    void ResendWalletTransactions();

    OutputType TransactionChangeType(const std::optional<OutputType>& change_type, const std::vector<CRecipient>& vecSend) const;

    /** Fetch the inputs and sign with SIGHASH_ALL. */
    bool SignTransaction(CMutableTransaction& tx) const EXCLUSIVE_LOCKS_REQUIRED(cs_wallet);
    /** Sign the tx given the input coins and sighash. */
    bool SignTransaction(CMutableTransaction& tx, const std::map<COutPoint, Coin>& coins, int sighash, std::map<int, bilingual_str>& input_errors) const;
    SigningResult SignMessage(const std::string& message, const PKHash& pkhash, std::string& str_sig) const;

    /**
     * Fills out a PSBT with information from the wallet. Fills in UTXOs if we have
     * them. Tries to sign if sign=true. Sets `complete` if the PSBT is now complete
     * (i.e. has all required signatures or signature-parts, and is ready to
     * finalize.) Sets `error` and returns false if something goes wrong.
     *
     * @param[in]  psbtx PartiallySignedTransaction to fill in
     * @param[out] complete indicates whether the PSBT is now complete
     * @param[in]  sighash_type the sighash type to use when signing (if PSBT does not specify)
     * @param[in]  sign whether to sign or not
     * @param[in]  bip32derivs whether to fill in bip32 derivation information if available
     * @param[out] n_signed the number of inputs signed by this wallet
     * @param[in] finalize whether to create the final scriptSig or scriptWitness if possible
     * return error
     */
    TransactionError FillPSBT(PartiallySignedTransaction& psbtx,
                  bool& complete,
                  int sighash_type = 1 /* SIGHASH_ALL */,
                  bool sign = true,
                  bool bip32derivs = true,
<<<<<<< HEAD
                  bool imbalance_ok = false,
                  size_t* n_signed = nullptr,
                  bool include_explicit = false) const;

    // ELEMENTS
    TransactionError FillPSBTData(PartiallySignedTransaction& psbtx, bool bip32derivs = false, bool include_explicit = false) const;
    TransactionError SignPSBT(PartiallySignedTransaction& psbtx, bool& complete, int sighash_type = 1, bool sign = true, bool imbalance_ok = false, bool bip32derivs = false, size_t* n_signed = nullptr) const;
    BlindingStatus WalletBlindPSBT(PartiallySignedTransaction& psbtx) const;
    // end ELEMENTS
=======
                  size_t* n_signed = nullptr,
                  bool finalize = true) const;
>>>>>>> 383d350b

    /**
     * Submit the transaction to the node's mempool and then relay to peers.
     * Should be called after CreateTransaction unless you want to abort
     * broadcasting the transaction.
     *
     * @param[in] tx The transaction to be broadcast.
     * @param[in] mapValue key-values to be set on the transaction.
     * @param[in] orderForm BIP 70 / BIP 21 order form details to be set on the transaction.
     * @param[in] blind_details (optional) blinding information, if the transaction is to be blinded
     */
    void CommitTransaction(CTransactionRef tx, mapValue_t mapValue, std::vector<std::pair<std::string, std::string>> orderForm, const BlindDetails* blind_details = nullptr);

    /** Pass this transaction to node for mempool insertion and relay to peers if flag set to true */
    bool SubmitTxMemoryPoolAndRelay(CWalletTx& wtx, std::string& err_string, bool relay) const;

    bool DummySignTx(CMutableTransaction &txNew, const std::set<CTxOut> &txouts, const CCoinControl* coin_control = nullptr) const
    {
        std::vector<CTxOut> v_txouts(txouts.size());
        std::copy(txouts.begin(), txouts.end(), v_txouts.begin());
        return DummySignTx(txNew, v_txouts, coin_control);
    }
    bool DummySignTx(CMutableTransaction &txNew, const std::vector<CTxOut> &txouts, const CCoinControl* coin_control = nullptr) const;

    bool ImportScripts(const std::set<CScript> scripts, int64_t timestamp) EXCLUSIVE_LOCKS_REQUIRED(cs_wallet);
    bool ImportPrivKeys(const std::map<CKeyID, CKey>& privkey_map, const int64_t timestamp) EXCLUSIVE_LOCKS_REQUIRED(cs_wallet);
    bool ImportPubKeys(const std::vector<CKeyID>& ordered_pubkeys, const std::map<CKeyID, CPubKey>& pubkey_map, const std::map<CKeyID, std::pair<CPubKey, KeyOriginInfo>>& key_origins, const bool add_keypool, const bool internal, const int64_t timestamp) EXCLUSIVE_LOCKS_REQUIRED(cs_wallet);
    bool ImportScriptPubKeys(const std::string& label, const std::set<CScript>& script_pub_keys, const bool have_solving_data, const bool apply_label, const int64_t timestamp) EXCLUSIVE_LOCKS_REQUIRED(cs_wallet);

    CFeeRate m_pay_tx_fee{DEFAULT_PAY_TX_FEE};
    unsigned int m_confirm_target{DEFAULT_TX_CONFIRM_TARGET};
    /** Allow Coin Selection to pick unconfirmed UTXOs that were sent from our own wallet if it
     * cannot fund the transaction otherwise. */
    bool m_spend_zero_conf_change{DEFAULT_SPEND_ZEROCONF_CHANGE};
    bool m_signal_rbf{DEFAULT_WALLET_RBF};
    bool m_allow_fallback_fee{true}; //!< will be false if -fallbackfee=0
    CFeeRate m_min_fee{DEFAULT_TRANSACTION_MINFEE}; //!< Override with -mintxfee
    /**
     * If fee estimation does not have enough data to provide estimates, use this fee instead.
     * Has no effect if not using fee estimation
     * Override with -fallbackfee
     */
    CFeeRate m_fallback_fee{DEFAULT_FALLBACK_FEE};

     /** If the cost to spend a change output at this feerate is greater than the value of the
      * output itself, just drop it to fees. */
    CFeeRate m_discard_rate{DEFAULT_DISCARD_FEE};

    /** When the actual feerate is less than the consolidate feerate, we will tend to make transactions which
     * consolidate inputs. When the actual feerate is greater than the consolidate feerate, we will tend to make
     * transactions which have the lowest fees.
     */
    CFeeRate m_consolidate_feerate{DEFAULT_CONSOLIDATE_FEERATE};

    /** The maximum fee amount we're willing to pay to prioritize partial spend avoidance. */
    CAmount m_max_aps_fee{DEFAULT_MAX_AVOIDPARTIALSPEND_FEE}; //!< note: this is absolute fee, not fee rate
    OutputType m_default_address_type{DEFAULT_ADDRESS_TYPE};
    /**
     * Default output type for change outputs. When unset, automatically choose type
     * based on address type setting and the types other of non-change outputs
     * (see -changetype option documentation and implementation in
     * CWallet::TransactionChangeType for details).
     */
    std::optional<OutputType> m_default_change_type{};
    /** Absolute maximum transaction fee (in satoshis) used by default for the wallet */
    CAmount m_default_max_tx_fee{DEFAULT_TRANSACTION_MAXFEE};

    size_t KeypoolCountExternalKeys() const EXCLUSIVE_LOCKS_REQUIRED(cs_wallet);
    bool TopUpKeyPool(unsigned int kpSize = 0);

    std::optional<int64_t> GetOldestKeyPoolTime() const;

    std::set<CTxDestination> GetLabelAddresses(const std::string& label) const EXCLUSIVE_LOCKS_REQUIRED(cs_wallet);

    /**
     * Marks all outputs in each one of the destinations dirty, so their cache is
     * reset and does not return outdated information.
     */
    void MarkDestinationsDirty(const std::set<CTxDestination>& destinations) EXCLUSIVE_LOCKS_REQUIRED(cs_wallet);

    bool GetOnlinePakKey(CPubKey& online_pubkey, std::string& error);
    bool GetNewDestination(const OutputType type, const std::string label, CTxDestination& dest, bilingual_str& error, bool add_blinding_key = false);
    bool GetNewChangeDestination(const OutputType type, CTxDestination& dest, bilingual_str& error, bool add_blinding_key = false);

    isminetype IsMine(const CTxDestination& dest) const EXCLUSIVE_LOCKS_REQUIRED(cs_wallet);
    isminetype IsMine(const CScript& script) const EXCLUSIVE_LOCKS_REQUIRED(cs_wallet);
    /**
     * Returns amount of debit if the input matches the
     * filter, otherwise returns 0
     */
    CAmountMap GetDebit(const CTxIn& txin, const isminefilter& filter) const;
    isminetype IsMine(const CTxOut& txout) const EXCLUSIVE_LOCKS_REQUIRED(cs_wallet);
    bool IsMine(const CTransaction& tx) const EXCLUSIVE_LOCKS_REQUIRED(cs_wallet);
    /** should probably be renamed to IsRelevantToMe */
    bool IsFromMe(const CTransaction& tx) const;
    CAmountMap GetDebit(const CTransaction& tx, const isminefilter& filter) const;
    void chainStateFlushed(const CBlockLocator& loc) override;

    DBErrors LoadWallet();
    DBErrors ZapSelectTx(std::vector<uint256>& vHashIn, std::vector<uint256>& vHashOut) EXCLUSIVE_LOCKS_REQUIRED(cs_wallet);

    bool SetAddressBook(const CTxDestination& address, const std::string& strName, const std::string& purpose);

    bool DelAddressBook(const CTxDestination& address);

    bool IsAddressUsed(const CTxDestination& dest) const EXCLUSIVE_LOCKS_REQUIRED(cs_wallet);
    bool SetAddressUsed(WalletBatch& batch, const CTxDestination& dest, bool used) EXCLUSIVE_LOCKS_REQUIRED(cs_wallet);

    std::vector<std::string> GetAddressReceiveRequests() const EXCLUSIVE_LOCKS_REQUIRED(cs_wallet);
    bool SetAddressReceiveRequest(WalletBatch& batch, const CTxDestination& dest, const std::string& id, const std::string& value) EXCLUSIVE_LOCKS_REQUIRED(cs_wallet);

    unsigned int GetKeyPoolSize() const EXCLUSIVE_LOCKS_REQUIRED(cs_wallet);

    //! signify that a particular wallet feature is now used.
    void SetMinVersion(enum WalletFeature, WalletBatch* batch_in = nullptr) override;

    //! get the current wallet format (the oldest client version guaranteed to understand this wallet)
    int GetVersion() const { LOCK(cs_wallet); return nWalletVersion; }

    //! Get wallet transactions that conflict with given transaction (spend same outputs)
    std::set<uint256> GetConflicts(const uint256& txid) const EXCLUSIVE_LOCKS_REQUIRED(cs_wallet);

    //! Check if a given transaction has any of its outputs spent by another transaction in the wallet
    bool HasWalletSpend(const uint256& txid) const EXCLUSIVE_LOCKS_REQUIRED(cs_wallet);

    //! Flush wallet (bitdb flush)
    void Flush();

    //! Close wallet database
    void Close();

    /** Wallet is about to be unloaded */
    boost::signals2::signal<void ()> NotifyUnload;

    /**
     * Address book entry changed.
     * @note called without lock cs_wallet held.
     */
    boost::signals2::signal<void(const CTxDestination& address,
                                 const std::string& label, bool isMine,
                                 const std::string& purpose, ChangeType status)>
        NotifyAddressBookChanged;

    /**
     * Wallet transaction added, removed or updated.
     * @note called with lock cs_wallet held.
     */
    boost::signals2::signal<void(const uint256& hashTx, ChangeType status)> NotifyTransactionChanged;

    /** Show progress e.g. for rescan */
    boost::signals2::signal<void (const std::string &title, int nProgress)> ShowProgress;

    /** Watch-only address added */
    boost::signals2::signal<void (bool fHaveWatchOnly)> NotifyWatchonlyChanged;

    /** Keypool has new keys */
    boost::signals2::signal<void ()> NotifyCanGetAddressesChanged;

    /**
     * Wallet status (encrypted, locked) changed.
     * Note: Called without locks held.
     */
    boost::signals2::signal<void (CWallet* wallet)> NotifyStatusChanged;

    /** Inquire whether this wallet broadcasts transactions. */
    bool GetBroadcastTransactions() const { return fBroadcastTransactions; }
    /** Set whether this wallet broadcasts transactions. */
    void SetBroadcastTransactions(bool broadcast) { fBroadcastTransactions = broadcast; }

    /** Return whether transaction can be abandoned */
    bool TransactionCanBeAbandoned(const uint256& hashTx) const;

    /* Mark a transaction (and it in-wallet descendants) as abandoned so its inputs may be respent. */
    bool AbandonTransaction(const uint256& hashTx);

    /** Mark a transaction as replaced by another transaction (e.g., BIP 125). */
    bool MarkReplaced(const uint256& originalHash, const uint256& newHash);

    /* Initializes the wallet, returns a new CWallet instance or a null pointer in case of an error */
    static std::shared_ptr<CWallet> Create(WalletContext& context, const std::string& name, std::unique_ptr<WalletDatabase> database, uint64_t wallet_creation_flags, bilingual_str& error, std::vector<bilingual_str>& warnings);

    /**
     * Wallet post-init setup
     * Gives the wallet a chance to register repetitive tasks and complete post-init tasks
     */
    void postInitProcess();

    bool BackupWallet(const std::string& strDest) const;

    /* Returns true if HD is enabled */
    bool IsHDEnabled() const;

    /* Returns true if the wallet can give out new addresses. This means it has keys in the keypool or can generate new keys */
    bool CanGetAddresses(bool internal = false) const;

    /**
     * Blocks until the wallet state is up-to-date to /at least/ the current
     * chain at the time this function is entered
     * Obviously holding cs_main/cs_wallet when going into this call may cause
     * deadlock
     */
    void BlockUntilSyncedToCurrentChain() const LOCKS_EXCLUDED(::cs_main) EXCLUSIVE_LOCKS_REQUIRED(!cs_wallet);

    /** set a single wallet flag */
    void SetWalletFlag(uint64_t flags);

    /** Unsets a single wallet flag */
    void UnsetWalletFlag(uint64_t flag);

    /** check if a certain wallet flag is set */
    bool IsWalletFlagSet(uint64_t flag) const override;

    /** overwrite all flags by the given uint64_t
       returns false if unknown, non-tolerable flags are present */
    bool AddWalletFlags(uint64_t flags);
    /** Loads the flags into the wallet. (used by LoadWallet) */
    bool LoadWalletFlags(uint64_t flags);

    /** Determine if we are a legacy wallet */
    bool IsLegacy() const;

    /** Returns a bracketed wallet name for displaying in logs, will return [default wallet] if the wallet has no name */
    const std::string GetDisplayName() const override {
        std::string wallet_name = GetName().length() == 0 ? "default wallet" : GetName();
        return strprintf("[%s]", wallet_name);
    };

    /** Prepends the wallet name in logging output to ease debugging in multi-wallet use cases */
    template<typename... Params>
    void WalletLogPrintf(std::string fmt, Params... parameters) const {
        LogPrintf(("%s " + fmt).c_str(), GetDisplayName(), parameters...);
    };

    /** Upgrade the wallet */
    bool UpgradeWallet(int version, bilingual_str& error);

    //! Returns all unique ScriptPubKeyMans in m_internal_spk_managers and m_external_spk_managers
    std::set<ScriptPubKeyMan*> GetActiveScriptPubKeyMans() const;

    //! Returns all unique ScriptPubKeyMans
    std::set<ScriptPubKeyMan*> GetAllScriptPubKeyMans() const;

    //! Get the ScriptPubKeyMan for the given OutputType and internal/external chain.
    ScriptPubKeyMan* GetScriptPubKeyMan(const OutputType& type, bool internal) const;

    //! Get the ScriptPubKeyMan for a script
    ScriptPubKeyMan* GetScriptPubKeyMan(const CScript& script) const;
    //! Get the ScriptPubKeyMan by id
    ScriptPubKeyMan* GetScriptPubKeyMan(const uint256& id) const;

    //! Get all of the ScriptPubKeyMans for a script given additional information in sigdata (populated by e.g. a psbt)
    std::set<ScriptPubKeyMan*> GetScriptPubKeyMans(const CScript& script, SignatureData& sigdata) const;

    //! Get the SigningProvider for a script
    std::unique_ptr<SigningProvider> GetSolvingProvider(const CScript& script) const;
    std::unique_ptr<SigningProvider> GetSolvingProvider(const CScript& script, SignatureData& sigdata) const;

    //! Get the LegacyScriptPubKeyMan which is used for all types, internal, and external.
    LegacyScriptPubKeyMan* GetLegacyScriptPubKeyMan() const;
    LegacyScriptPubKeyMan* GetOrCreateLegacyScriptPubKeyMan();

    //! Make a LegacyScriptPubKeyMan and set it for all types, internal, and external.
    void SetupLegacyScriptPubKeyMan();

    const CKeyingMaterial& GetEncryptionKey() const override;
    bool HasEncryptionKeys() const override;

    /** Get last block processed height */
    int GetLastBlockHeight() const EXCLUSIVE_LOCKS_REQUIRED(cs_wallet)
    {
        AssertLockHeld(cs_wallet);
        assert(m_last_block_processed_height >= 0);
        return m_last_block_processed_height;
    };
    uint256 GetLastBlockHash() const EXCLUSIVE_LOCKS_REQUIRED(cs_wallet)
    {
        AssertLockHeld(cs_wallet);
        assert(m_last_block_processed_height >= 0);
        return m_last_block_processed;
    }
    /** Set last block processed height, currently only use in unit test */
    void SetLastBlockProcessed(int block_height, uint256 block_hash) EXCLUSIVE_LOCKS_REQUIRED(cs_wallet)
    {
        AssertLockHeld(cs_wallet);
        m_last_block_processed_height = block_height;
        m_last_block_processed = block_hash;
    };

    //! Connect the signals from ScriptPubKeyMans to the signals in CWallet
    void ConnectScriptPubKeyManNotifiers();

    //! Instantiate a descriptor ScriptPubKeyMan from the WalletDescriptor and load it
    void LoadDescriptorScriptPubKeyMan(uint256 id, WalletDescriptor& desc);

    //! Adds the active ScriptPubKeyMan for the specified type and internal. Writes it to the wallet file
    //! @param[in] id The unique id for the ScriptPubKeyMan
    //! @param[in] type The OutputType this ScriptPubKeyMan provides addresses for
    //! @param[in] internal Whether this ScriptPubKeyMan provides change addresses
    void AddActiveScriptPubKeyMan(uint256 id, OutputType type, bool internal);

    //! Loads an active ScriptPubKeyMan for the specified type and internal. (used by LoadWallet)
    //! @param[in] id The unique id for the ScriptPubKeyMan
    //! @param[in] type The OutputType this ScriptPubKeyMan provides addresses for
    //! @param[in] internal Whether this ScriptPubKeyMan provides change addresses
    void LoadActiveScriptPubKeyMan(uint256 id, OutputType type, bool internal);

    //! Remove specified ScriptPubKeyMan from set of active SPK managers. Writes the change to the wallet file.
    //! @param[in] id The unique id for the ScriptPubKeyMan
    //! @param[in] type The OutputType this ScriptPubKeyMan provides addresses for
    //! @param[in] internal Whether this ScriptPubKeyMan provides change addresses
    void DeactivateScriptPubKeyMan(uint256 id, OutputType type, bool internal);

    //! Create new DescriptorScriptPubKeyMans and add them to the wallet
    void SetupDescriptorScriptPubKeyMans() EXCLUSIVE_LOCKS_REQUIRED(cs_wallet);

    //! Return the DescriptorScriptPubKeyMan for a WalletDescriptor if it is already in the wallet
    DescriptorScriptPubKeyMan* GetDescriptorScriptPubKeyMan(const WalletDescriptor& desc) const;

    //! Add a descriptor to the wallet, return a ScriptPubKeyMan & associated output type
    ScriptPubKeyMan* AddWalletDescriptor(WalletDescriptor& desc, const FlatSigningProvider& signing_provider, const std::string& label, bool internal) EXCLUSIVE_LOCKS_REQUIRED(cs_wallet);

    //
    // ELEMENTS

    //! Setters for online/offline pubkey pairs for PAK
    bool SetOnlinePubKey(const CPubKey& online_key_in);
    bool SetOfflineCounter(int counter);
    bool SetOfflineDescriptor(const std::string& offline_desc_in);
    bool SetOfflineXPubKey(const CExtPubKey& offline_xpub_in);

    void ComputeBlindingData(const CConfidentialValue& conf_value, const CConfidentialAsset& conf_asset, const CConfidentialNonce& nonce, const CScript& scriptPubKey, const std::vector<unsigned char>& vchRangeproof, CAmount& value, CPubKey& blinding_pubkey, uint256& value_factor, CAsset& asset, uint256& asset_factor) const;

    // First looks in imported blinding key store, then derives on its own
    CKey GetBlindingKey(const CScript* script) const;
    // Pubkey accessor for GetBlindingKey
    CPubKey GetBlindingPubKey(const CScript& script) const;

    bool LoadSpecificBlindingKey(const CScriptID& scriptid, const uint256& key) EXCLUSIVE_LOCKS_REQUIRED(cs_wallet);
    bool AddSpecificBlindingKey(const CScriptID& scriptid, const uint256& key) EXCLUSIVE_LOCKS_REQUIRED(cs_wallet);
    bool SetMasterBlindingKey(const uint256& key) EXCLUSIVE_LOCKS_REQUIRED(cs_wallet);

    /// Returns a map of entropy to the respective pair of reissuance token and issuance asset.
    std::map<uint256, std::pair<CAsset, CAsset> > GetReissuanceTokenTypes() const;

    // END ELEMENTS
    //
};

/**
 * Called periodically by the schedule thread. Prompts individual wallets to resend
 * their transactions. Actual rebroadcast schedule is managed by the wallets themselves.
 */
void MaybeResendWalletTxs(WalletContext& context);

/** RAII object to check and reserve a wallet rescan */
class WalletRescanReserver
{
private:
    CWallet& m_wallet;
    bool m_could_reserve;
public:
    explicit WalletRescanReserver(CWallet& w) : m_wallet(w), m_could_reserve(false) {}

    bool reserve()
    {
        assert(!m_could_reserve);
        if (m_wallet.fScanningWallet.exchange(true)) {
            return false;
        }
        m_wallet.m_scanning_start = GetTimeMillis();
        m_wallet.m_scanning_progress = 0;
        m_could_reserve = true;
        return true;
    }

    bool isReserved() const
    {
        return (m_could_reserve && m_wallet.fScanningWallet);
    }

    ~WalletRescanReserver()
    {
        if (m_could_reserve) {
            m_wallet.fScanningWallet = false;
        }
    }
};

//! Add wallet name to persistent configuration so it will be loaded on startup.
bool AddWalletSetting(interfaces::Chain& chain, const std::string& wallet_name);

//! Remove wallet name from persistent configuration so it will not be loaded on startup.
bool RemoveWalletSetting(interfaces::Chain& chain, const std::string& wallet_name);

bool DummySignInput(const SigningProvider& provider, CTxIn &tx_in, const CTxOut &txout, bool use_max_sig);

#endif // BITCOIN_WALLET_WALLET_H<|MERGE_RESOLUTION|>--- conflicted
+++ resolved
@@ -591,20 +591,16 @@
                   int sighash_type = 1 /* SIGHASH_ALL */,
                   bool sign = true,
                   bool bip32derivs = true,
-<<<<<<< HEAD
                   bool imbalance_ok = false,
                   size_t* n_signed = nullptr,
-                  bool include_explicit = false) const;
+                  bool include_explicit = false,
+                  bool finalize = true) const;
 
     // ELEMENTS
     TransactionError FillPSBTData(PartiallySignedTransaction& psbtx, bool bip32derivs = false, bool include_explicit = false) const;
-    TransactionError SignPSBT(PartiallySignedTransaction& psbtx, bool& complete, int sighash_type = 1, bool sign = true, bool imbalance_ok = false, bool bip32derivs = false, size_t* n_signed = nullptr) const;
+    TransactionError SignPSBT(PartiallySignedTransaction& psbtx, bool& complete, int sighash_type = 1, bool sign = true, bool imbalance_ok = false, bool bip32derivs = false, size_t* n_signed = nullptr, bool finalize = true) const;
     BlindingStatus WalletBlindPSBT(PartiallySignedTransaction& psbtx) const;
     // end ELEMENTS
-=======
-                  size_t* n_signed = nullptr,
-                  bool finalize = true) const;
->>>>>>> 383d350b
 
     /**
      * Submit the transaction to the node's mempool and then relay to peers.
