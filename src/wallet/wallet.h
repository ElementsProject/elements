--- conflicted
+++ resolved
@@ -947,13 +947,8 @@
      * completion the coin set and corresponding actual target value is
      * assembled
      */
-<<<<<<< HEAD
-    bool SelectCoinsMinConf(const CAmountMap& mapTargetValue, const CoinEligibilityFilter& eligibility_filter, std::vector<OutputGroup> groups,
+    bool SelectCoinsMinConf(const CAmountMap& mapTargetValue, const CoinEligibilityFilter& eligibility_filter, std::vector<COutput> coins,
         std::set<CInputCoin>& setCoinsRet, CAmountMap& mapValueRet, const CoinSelectionParams& coin_selection_params, bool& bnb_used) const;
-=======
-    bool SelectCoinsMinConf(const CAmount& nTargetValue, const CoinEligibilityFilter& eligibility_filter, std::vector<COutput> coins,
-        std::set<CInputCoin>& setCoinsRet, CAmount& nValueRet, const CoinSelectionParams& coin_selection_params, bool& bnb_used) const;
->>>>>>> 7dc48076
 
     bool IsSpent(const uint256& hash, unsigned int n) const EXCLUSIVE_LOCKS_REQUIRED(cs_wallet);
 
