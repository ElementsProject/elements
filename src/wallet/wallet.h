// Copyright (c) 2009-2010 Satoshi Nakamoto
// Copyright (c) 2009-2020 The Bitcoin Core developers
// Distributed under the MIT software license, see the accompanying
// file COPYING or http://www.opensource.org/licenses/mit-license.php.

#ifndef BITCOIN_WALLET_WALLET_H
#define BITCOIN_WALLET_WALLET_H

#include <amount.h>
#include <asset.h>
#include <interfaces/chain.h>
#include <interfaces/handler.h>
#include <outputtype.h>
#include <policy/feerate.h>
#include <psbt.h>
#include <tinyformat.h>
#include <util/message.h>
#include <util/strencodings.h>
#include <util/string.h>
#include <util/system.h>
#include <util/ui_change_type.h>
#include <validationinterface.h>
#include <wallet/coinselection.h>
#include <wallet/crypter.h>
#include <wallet/scriptpubkeyman.h>
#include <wallet/walletdb.h>
#include <wallet/walletutil.h>

#include <algorithm>
#include <atomic>
#include <map>
#include <memory>
#include <set>
#include <stdexcept>
#include <stdint.h>
#include <string>
#include <utility>
#include <vector>

#include <boost/signals2/signal.hpp>

using LoadWalletFn = std::function<void(std::unique_ptr<interfaces::Wallet> wallet)>;

struct bilingual_str;

//! Explicitly unload and delete the wallet.
//! Blocks the current thread after signaling the unload intent so that all
//! wallet clients release the wallet.
//! Note that, when blocking is not required, the wallet is implicitly unloaded
//! by the shared pointer deleter.
void UnloadWallet(std::shared_ptr<CWallet>&& wallet);

bool AddWallet(const std::shared_ptr<CWallet>& wallet);
bool RemoveWallet(const std::shared_ptr<CWallet>& wallet);
std::vector<std::shared_ptr<CWallet>> GetWallets();
std::shared_ptr<CWallet> GetWallet(const std::string& name);
std::shared_ptr<CWallet> LoadWallet(interfaces::Chain& chain, const WalletLocation& location, bilingual_str& error, std::vector<bilingual_str>& warnings);
std::unique_ptr<interfaces::Handler> HandleLoadWallet(LoadWalletFn load_wallet);

enum class WalletCreationStatus {
    SUCCESS,
    CREATION_FAILED,
    ENCRYPTION_FAILED
};

WalletCreationStatus CreateWallet(interfaces::Chain& chain, const SecureString& passphrase, uint64_t wallet_creation_flags, const std::string& name, bilingual_str& error, std::vector<bilingual_str>& warnings, std::shared_ptr<CWallet>& result);

//! -paytxfee default
constexpr CAmount DEFAULT_PAY_TX_FEE = 0;
//! -fallbackfee default
static const CAmount DEFAULT_FALLBACK_FEE = 0; // ELEMENTS: no fallback fee
//! -discardfee default
static const CAmount DEFAULT_DISCARD_FEE = 10000;
//! -mintxfee default
static const CAmount DEFAULT_TRANSACTION_MINFEE = 100;
/**
 * maximum fee increase allowed to do partial spend avoidance, even for nodes with this feature disabled by default
 *
 * A value of -1 disables this feature completely.
 * A value of 0 (current default) means to attempt to do partial spend avoidance, and use its results if the fees remain *unchanged*
 * A value > 0 means to do partial spend avoidance if the fee difference against a regular coin selection instance is in the range [0..value].
 */
static const CAmount DEFAULT_MAX_AVOIDPARTIALSPEND_FEE = 0;
//! discourage APS fee higher than this amount
constexpr CAmount HIGH_APS_FEE{COIN / 10000};
//! minimum recommended increment for BIP 125 replacement txs
static const CAmount WALLET_INCREMENTAL_RELAY_FEE = 5000;
//! Default for -spendzeroconfchange
static const bool DEFAULT_SPEND_ZEROCONF_CHANGE = true;
//! Default for -walletrejectlongchains
static const bool DEFAULT_WALLET_REJECT_LONG_CHAINS = false;
//! -txconfirmtarget default
static const unsigned int DEFAULT_TX_CONFIRM_TARGET = 6;
//! -walletrbf default
static const bool DEFAULT_WALLET_RBF = true;
static const bool DEFAULT_WALLETBROADCAST = true;
static const bool DEFAULT_DISABLE_WALLET = false;
//! -maxtxfee default
constexpr CAmount DEFAULT_TRANSACTION_MAXFEE{COIN / 10};
//! Discourage users to set fees higher than this amount (in satoshis) per kB
constexpr CAmount HIGH_TX_FEE_PER_KB{COIN / 100};
//! -maxtxfee will warn if called with a higher fee than this amount (in satoshis)
constexpr CAmount HIGH_MAX_TX_FEE{100 * HIGH_TX_FEE_PER_KB};

//! Pre-calculated constants for input size estimation in *virtual size*
static constexpr size_t DUMMY_NESTED_P2WPKH_INPUT_SIZE = 91;

class CCoinControl;
class COutput;
class CScript;
class CWalletTx;
struct FeeCalculation;
enum class FeeEstimateMode;
class ReserveDestination;

//! Default for -addresstype
constexpr OutputType DEFAULT_ADDRESS_TYPE{OutputType::BECH32};

static constexpr uint64_t KNOWN_WALLET_FLAGS =
        WALLET_FLAG_AVOID_REUSE
    |   WALLET_FLAG_BLANK_WALLET
    |   WALLET_FLAG_KEY_ORIGIN_METADATA
    |   WALLET_FLAG_DISABLE_PRIVATE_KEYS
    |   WALLET_FLAG_DESCRIPTORS;

static constexpr uint64_t MUTABLE_WALLET_FLAGS =
        WALLET_FLAG_AVOID_REUSE;

static const std::map<std::string,WalletFlags> WALLET_FLAG_MAP{
    {"avoid_reuse", WALLET_FLAG_AVOID_REUSE},
    {"blank", WALLET_FLAG_BLANK_WALLET},
    {"key_origin_metadata", WALLET_FLAG_KEY_ORIGIN_METADATA},
    {"disable_private_keys", WALLET_FLAG_DISABLE_PRIVATE_KEYS},
    {"descriptor_wallet", WALLET_FLAG_DESCRIPTORS},
};

extern const std::map<uint64_t,std::string> WALLET_FLAG_CAVEATS;

/** A wrapper to reserve an address from a wallet
 *
 * ReserveDestination is used to reserve an address.
 * It is currently only used inside of CreateTransaction.
 *
 * Instantiating a ReserveDestination does not reserve an address. To do so,
 * GetReservedDestination() needs to be called on the object. Once an address has been
 * reserved, call KeepDestination() on the ReserveDestination object to make sure it is not
 * returned. Call ReturnDestination() to return the address so it can be re-used (for
 * example, if the address was used in a new transaction
 * and that transaction was not completed and needed to be aborted).
 *
 * If an address is reserved and KeepDestination() is not called, then the address will be
 * returned when the ReserveDestination goes out of scope.
 */
class ReserveDestination
{
protected:
    //! The wallet to reserve from
    const CWallet* const pwallet;
    //! The ScriptPubKeyMan to reserve from. Based on type when GetReservedDestination is called
    ScriptPubKeyMan* m_spk_man{nullptr};
    OutputType const type;
    //! The index of the address's key in the keypool
    int64_t nIndex{-1};
    //! The destination
    CTxDestination address;
    //! Whether this is from the internal (change output) keypool
    bool fInternal{false};

public:
    //! Construct a ReserveDestination object. This does NOT reserve an address yet
    explicit ReserveDestination(CWallet* pwallet, OutputType type)
      : pwallet(pwallet)
      , type(type) { }

    ReserveDestination(const ReserveDestination&) = delete;
    ReserveDestination& operator=(const ReserveDestination&) = delete;

    //! Destructor. If a key has been reserved and not KeepKey'ed, it will be returned to the keypool
    ~ReserveDestination()
    {
        ReturnDestination();
    }

    //! Reserve an address
    bool GetReservedDestination(CTxDestination& pubkey, bool internal);
    //! Attach a blinding pubkey to a reserved address
    void SetBlindingPubKey(const CPubKey& blinding_pubkey, CTxDestination& dest);
    //! Return reserved address
    void ReturnDestination();
    //! Keep the address. Do not return it's key to the keypool when this object goes out of scope
    void KeepDestination();
};

/** Address book data */
class CAddressBookData
{
private:
    bool m_change{true};
    std::string m_label;
public:
    std::string purpose;

    CAddressBookData() : purpose("unknown") {}

    typedef std::map<std::string, std::string> StringMap;
    StringMap destdata;

    bool IsChange() const { return m_change; }
    const std::string& GetLabel() const { return m_label; }
    void SetLabel(const std::string& label) {
        m_change = false;
        m_label = label;
    }
};

struct CRecipient
{
    CScript scriptPubKey;
    CAmount nAmount;
    CAsset asset;
    CPubKey confidentiality_key;
    bool fSubtractFeeFromAmount;
};

typedef std::map<std::string, std::string> mapValue_t;


static inline void ReadOrderPos(int64_t& nOrderPos, mapValue_t& mapValue)
{
    if (!mapValue.count("n"))
    {
        nOrderPos = -1; // TODO: calculate elsewhere
        return;
    }
    nOrderPos = atoi64(mapValue["n"]);
}


static inline void WriteOrderPos(const int64_t& nOrderPos, mapValue_t& mapValue)
{
    if (nOrderPos == -1)
        return;
    mapValue["n"] = ToString(nOrderPos);
}

struct COutputEntry
{
    CTxDestination destination;
    CAmount amount;
    int vout;
    CAsset asset;
    uint256 amount_blinding_factor;
    uint256 asset_blinding_factor;
};

/** Legacy class used for deserializing vtxPrev for backwards compatibility.
 * vtxPrev was removed in commit 93a18a3650292afbb441a47d1fa1b94aeb0164e3,
 * but old wallet.dat files may still contain vtxPrev vectors of CMerkleTxs.
 * These need to get deserialized for field alignment when deserializing
 * a CWalletTx, but the deserialized values are discarded.**/
class CMerkleTx
{
public:
    template<typename Stream>
    void Unserialize(Stream& s)
    {
        CTransactionRef tx;
        uint256 hashBlock;
        std::vector<uint256> vMerkleBranch;
        int nIndex;

        s >> tx >> hashBlock >> vMerkleBranch >> nIndex;
    }
};

//Get the marginal bytes of spending the specified output
int CalculateMaximumSignedInputSize(const CTxOut& txout, const CWallet* pwallet, bool use_max_sig = false);

/**
 * A transaction with a bunch of additional info that only the owner cares about.
 * It includes any unrecorded transactions needed to link it back to the block chain.
 */
class CWalletTx
{
private:
    const CWallet* pwallet;

    /** Constant used in hashBlock to indicate tx has been abandoned, only used at
     * serialization/deserialization to avoid ambiguity with conflicted.
     */
    static const uint256 ABANDON_HASH;

public:
    /**
     * Key/value map with information about the transaction.
     *
     * The following keys can be read and written through the map and are
     * serialized in the wallet database:
     *
     *     "comment", "to"   - comment strings provided to sendtoaddress,
     *                         and sendmany wallet RPCs
     *     "replaces_txid"   - txid (as HexStr) of transaction replaced by
     *                         bumpfee on transaction created by bumpfee
     *     "replaced_by_txid" - txid (as HexStr) of transaction created by
     *                         bumpfee on transaction replaced by bumpfee
     *     "from", "message" - obsolete fields that could be set in UI prior to
     *                         2011 (removed in commit 4d9b223)
     *
     * The following keys are serialized in the wallet database, but shouldn't
     * be read or written through the map (they will be temporarily added and
     * removed from the map during serialization):
     *
     *     "fromaccount"     - serialized strFromAccount value
     *     "n"               - serialized nOrderPos value
     *     "timesmart"       - serialized nTimeSmart value
     *     "spent"           - serialized vfSpent value that existed prior to
     *                         2014 (removed in commit 93a18a3)
     */
    mutable mapValue_t mapValue;
    std::vector<std::pair<std::string, std::string> > vOrderForm;
    unsigned int fTimeReceivedIsTxTime;
    unsigned int nTimeReceived; //!< time received by this node
    /**
     * Stable timestamp that never changes, and reflects the order a transaction
     * was added to the wallet. Timestamp is based on the block time for a
     * transaction added as part of a block, or else the time when the
     * transaction was received if it wasn't part of a block, with the timestamp
     * adjusted in both cases so timestamp order matches the order transactions
     * were added to the wallet. More details can be found in
     * CWallet::ComputeTimeSmart().
     */
    unsigned int nTimeSmart;
    /**
     * From me flag is set to 1 for transactions that were created by the wallet
     * on this bitcoin node, and set to 0 for transactions that were created
     * externally and came in through the network or sendrawtransaction RPC.
     */
    bool fFromMe;
    int64_t nOrderPos; //!< position in ordered transaction list
    std::multimap<int64_t, CWalletTx*>::const_iterator m_it_wtxOrdered;

    // memory only
    enum AmountType { DEBIT, CREDIT, IMMATURE_CREDIT, AVAILABLE_CREDIT, AMOUNTTYPE_ENUM_ELEMENTS };
    CAmountMap GetCachableAmount(AmountType type, const isminefilter& filter, bool recalculate = false) const;
    mutable CachableAmountMap m_amounts[AMOUNTTYPE_ENUM_ELEMENTS];
    /**
     * This flag is true if all m_amounts caches are empty. This is particularly
     * useful in places where MarkDirty is conditionally called and the
     * condition can be expensive and thus can be skipped if the flag is true.
     * See MarkDestinationsDirty.
     */
    mutable bool m_is_cache_empty{true};
    mutable bool fChangeCached;
    mutable bool fInMempool;
    mutable CAmountMap nChangeCached;

    CWalletTx(const CWallet* wallet, CTransactionRef arg)
        : pwallet(wallet),
          tx(std::move(arg))
    {
        Init();
    }

    void Init()
    {
        mapValue.clear();
        vOrderForm.clear();
        fTimeReceivedIsTxTime = false;
        nTimeReceived = 0;
        nTimeSmart = 0;
        fFromMe = false;
        fChangeCached = false;
        fInMempool = false;
        nChangeCached = CAmountMap();
        nOrderPos = -1;
        m_confirm = Confirmation{};
    }

    CTransactionRef tx;

    /* New transactions start as UNCONFIRMED. At BlockConnected,
     * they will transition to CONFIRMED. In case of reorg, at BlockDisconnected,
     * they roll back to UNCONFIRMED. If we detect a conflicting transaction at
     * block connection, we update conflicted tx and its dependencies as CONFLICTED.
     * If tx isn't confirmed and outside of mempool, the user may switch it to ABANDONED
     * by using the abandontransaction call. This last status may be override by a CONFLICTED
     * or CONFIRMED transition.
     */
    enum Status {
        UNCONFIRMED,
        CONFIRMED,
        CONFLICTED,
        ABANDONED
    };

    /* Confirmation includes tx status and a triplet of {block height/block hash/tx index in block}
     * at which tx has been confirmed. All three are set to 0 if tx is unconfirmed or abandoned.
     * Meaning of these fields changes with CONFLICTED state where they instead point to block hash
     * and block height of the deepest conflicting tx.
     */
    struct Confirmation {
        Status status;
        int block_height;
        uint256 hashBlock;
        int nIndex;
        Confirmation(Status s = UNCONFIRMED, int b = 0, uint256 h = uint256(), int i = 0) : status(s), block_height(b), hashBlock(h), nIndex(i) {}
    };

    Confirmation m_confirm;

    template<typename Stream>
    void Serialize(Stream& s) const
    {
        mapValue_t mapValueCopy = mapValue;

        mapValueCopy["fromaccount"] = "";
        WriteOrderPos(nOrderPos, mapValueCopy);
        if (nTimeSmart) {
            mapValueCopy["timesmart"] = strprintf("%u", nTimeSmart);
        }

        std::vector<char> dummy_vector1; //!< Used to be vMerkleBranch
        std::vector<char> dummy_vector2; //!< Used to be vtxPrev
        bool dummy_bool = false; //!< Used to be fSpent
        uint256 serializedHash = isAbandoned() ? ABANDON_HASH : m_confirm.hashBlock;
        int serializedIndex = isAbandoned() || isConflicted() ? -1 : m_confirm.nIndex;
        s << tx << serializedHash << dummy_vector1 << serializedIndex << dummy_vector2 << mapValueCopy << vOrderForm << fTimeReceivedIsTxTime << nTimeReceived << fFromMe << dummy_bool;
    }

    template<typename Stream>
    void Unserialize(Stream& s)
    {
        Init();

        std::vector<uint256> dummy_vector1; //!< Used to be vMerkleBranch
        std::vector<CMerkleTx> dummy_vector2; //!< Used to be vtxPrev
        bool dummy_bool; //! Used to be fSpent
        int serializedIndex;
        s >> tx >> m_confirm.hashBlock >> dummy_vector1 >> serializedIndex >> dummy_vector2 >> mapValue >> vOrderForm >> fTimeReceivedIsTxTime >> nTimeReceived >> fFromMe >> dummy_bool;

        /* At serialization/deserialization, an nIndex == -1 means that hashBlock refers to
         * the earliest block in the chain we know this or any in-wallet ancestor conflicts
         * with. If nIndex == -1 and hashBlock is ABANDON_HASH, it means transaction is abandoned.
         * In same context, an nIndex >= 0 refers to a confirmed transaction (if hashBlock set) or
         * unconfirmed one. Older clients interpret nIndex == -1 as unconfirmed for backward
         * compatibility (pre-commit 9ac63d6).
         */
        if (serializedIndex == -1 && m_confirm.hashBlock == ABANDON_HASH) {
            setAbandoned();
        } else if (serializedIndex == -1) {
            setConflicted();
        } else if (!m_confirm.hashBlock.IsNull()) {
            m_confirm.nIndex = serializedIndex;
            setConfirmed();
        }

        ReadOrderPos(nOrderPos, mapValue);
        nTimeSmart = mapValue.count("timesmart") ? (unsigned int)atoi64(mapValue["timesmart"]) : 0;

        mapValue.erase("fromaccount");
        mapValue.erase("spent");
        mapValue.erase("n");
        mapValue.erase("timesmart");
    }

    void SetTx(CTransactionRef arg)
    {
        tx = std::move(arg);
    }

    //! make sure balances are recalculated
    void MarkDirty()
    {
        m_amounts[DEBIT].Reset();
        m_amounts[CREDIT].Reset();
        m_amounts[IMMATURE_CREDIT].Reset();
        m_amounts[AVAILABLE_CREDIT].Reset();
        fChangeCached = false;
        m_is_cache_empty = true;
        WipeUnknownBlindingData();
    }

    //! filter decides which addresses will count towards the debit
    CAmountMap GetDebit(const isminefilter& filter) const;
    CAmountMap GetCredit(const isminefilter& filter) const;
    CAmountMap GetImmatureCredit(bool fUseCache=true) const;
    // TODO: Remove "NO_THREAD_SAFETY_ANALYSIS" and replace it with the correct
    // annotation "EXCLUSIVE_LOCKS_REQUIRED(pwallet->cs_wallet)". The
    // annotation "NO_THREAD_SAFETY_ANALYSIS" was temporarily added to avoid
    // having to resolve the issue of member access into incomplete type CWallet.
    CAmountMap GetAvailableCredit(bool fUseCache=true, const isminefilter& filter=ISMINE_SPENDABLE) const NO_THREAD_SAFETY_ANALYSIS;
    CAmountMap GetImmatureWatchOnlyCredit(const bool fUseCache=true) const;
    CAmountMap GetChange() const;

    // Get the marginal bytes if spending the specified output from this transaction
    int GetSpendSize(unsigned int out, bool use_max_sig = false) const
    {
        return CalculateMaximumSignedInputSize(tx->vout[out], pwallet, use_max_sig);
    }

    void GetAmounts(std::list<COutputEntry>& listReceived,
                    std::list<COutputEntry>& listSent, CAmount& nFee, const isminefilter& filter) const;

    bool IsFromMe(const isminefilter& filter) const
    {
        return (GetDebit(filter) > CAmountMap());
    }

    // True if only scriptSigs are different
    bool IsEquivalentTo(const CWalletTx& tx) const;

    bool InMempool() const;
    bool IsTrusted() const;
    bool IsTrusted(std::set<uint256>& trusted_parents) const;

    int64_t GetTxTime() const;

    // Pass this transaction to node for mempool insertion and relay to peers if flag set to true
    bool SubmitMemoryPoolAndRelay(std::string& err_string, bool relay);

    // ELEMENTS:

private:
    /* Computes, stores and returns the unblinded info, or retrieves if already computed previously.
    * @param[in]    map_index - Where to store the blinding data. Issuance data is stored after the output data, with additional index offset calculated via GetPseudoInputOffset
    * @param[in]    vchRangeproof - The rangeproof to unwind
    * @param[in]    conf_value - The value to unblind
    * @param[in]    conf_asset - The asset to unblind
    * @param[in]    nonce - The nonce used to ECDH with the blinding key. This is null for issuance as blinding key is directly used as nonce
    * @param[in]    scriptPubKey - The script being committed to by the rangeproof
    * @param[out]   blinding_pubkey_out - Pointer to the recovered pubkey of the destination
    * @param[out]   value_out - Pointer to the CAmount where the unblinded amount will be stored
    * @param[out]   value_factor_out - Pointer to the recovered value blinding factor of the output
    * @param[out]   asset_out - Pointer to the recovered underlying asset type
    * @param[out]   asset_factor_out - Pointer to the recovered asset blinding factor of the output
    */
    void GetBlindingData(const unsigned int map_index, const std::vector<unsigned char>& vchRangeproof, const CConfidentialValue& conf_value, const CConfidentialAsset& conf_asset, const CConfidentialNonce nonce, const CScript& scriptPubKey, CPubKey* blinding_pubkey_out, CAmount* value_out, uint256* value_factor_out, CAsset* asset_out, uint256* asset_factor_out) const;
    void WipeUnknownBlindingData();

public:
    // For use in wallet transaction creation to remember 3rd party values
    // Unneeded for issuance.
    void SetBlindingData(const unsigned int output_index, const CPubKey& blinding_pubkey, const CAmount value, const uint256& value_factor, const CAsset& asset, const uint256& asset_factor);

    // Convenience method to retrieve all blinding data at once, for an ordinary non-issuance tx
    void GetNonIssuanceBlindingData(const unsigned int output_index, CPubKey* blinding_pubkey_out, CAmount* value_out, uint256* value_factor_out, CAsset* asset_out, uint256* asset_factor_out) const;

    //! Returns either the value out (if it is known) or -1
    CAmount GetOutputValueOut(unsigned int ouput_index) const;

    //! Returns either the blinding factor (if it is to us) or 0
    uint256 GetOutputAmountBlindingFactor(unsigned int output_index) const;
    uint256 GetOutputAssetBlindingFactor(unsigned int output_index) const;
    //! Returns the underlying asset type, or 0 if unknown
    CAsset GetOutputAsset(unsigned int output_index) const;
    //! Get the issuance CAssets for both the asset itself and the issuing tokens
    void GetIssuanceAssets(unsigned int vinIndex, CAsset* out_asset, CAsset* out_reissuance_token) const;
    // ! Return map of issued assets at input_index
    CAmountMap GetIssuanceAssets(unsigned int input_index) const;
    // ! Returns receiver's blinding pubkey
    CPubKey GetOutputBlindingPubKey(unsigned int output_index) const;
    //! Get the issuance blinder for either the asset itself or the issuing tokens
    uint256 GetIssuanceBlindingFactor(unsigned int input_index, bool reissuance_token) const;
    //! Get the issuance amount for either the asset itself or the issuing tokens
    CAmount GetIssuanceAmount(unsigned int input_index, bool reissuance_token) const;

    //! Get the mapValue offset for a specific vin index and type of issuance pseudo-input
    unsigned int GetPseudoInputOffset(unsigned int input_index, bool reissuance_token) const;

    // TODO: Remove "NO_THREAD_SAFETY_ANALYSIS" and replace it with the correct
    // annotation "EXCLUSIVE_LOCKS_REQUIRED(pwallet->cs_wallet)". The annotation
    // "NO_THREAD_SAFETY_ANALYSIS" was temporarily added to avoid having to
    // resolve the issue of member access into incomplete type CWallet. Note
    // that we still have the runtime check "AssertLockHeld(pwallet->cs_wallet)"
    // in place.
    std::set<uint256> GetConflicts() const NO_THREAD_SAFETY_ANALYSIS;

    /**
     * Return depth of transaction in blockchain:
     * <0  : conflicts with a transaction this deep in the blockchain
     *  0  : in memory pool, waiting to be included in a block
     * >=1 : this many blocks deep in the main chain
     */
    // TODO: Remove "NO_THREAD_SAFETY_ANALYSIS" and replace it with the correct
    // annotation "EXCLUSIVE_LOCKS_REQUIRED(pwallet->cs_wallet)". The annotation
    // "NO_THREAD_SAFETY_ANALYSIS" was temporarily added to avoid having to
    // resolve the issue of member access into incomplete type CWallet. Note
    // that we still have the runtime check "AssertLockHeld(pwallet->cs_wallet)"
    // in place.
    int GetDepthInMainChain() const NO_THREAD_SAFETY_ANALYSIS;
    bool IsInMainChain() const { return GetDepthInMainChain() > 0; }

    /**
     * @return number of blocks to maturity for this transaction:
     *  0 : is not a coinbase transaction, or is a mature coinbase transaction
     * >0 : is a coinbase transaction which matures in this many blocks
     */
    int GetBlocksToMaturity() const;
    bool isAbandoned() const { return m_confirm.status == CWalletTx::ABANDONED; }
    void setAbandoned()
    {
        m_confirm.status = CWalletTx::ABANDONED;
        m_confirm.hashBlock = uint256();
        m_confirm.block_height = 0;
        m_confirm.nIndex = 0;
    }
    bool isConflicted() const { return m_confirm.status == CWalletTx::CONFLICTED; }
    void setConflicted() { m_confirm.status = CWalletTx::CONFLICTED; }
    bool isUnconfirmed() const { return m_confirm.status == CWalletTx::UNCONFIRMED; }
    void setUnconfirmed() { m_confirm.status = CWalletTx::UNCONFIRMED; }
    bool isConfirmed() const { return m_confirm.status == CWalletTx::CONFIRMED; }
    void setConfirmed() { m_confirm.status = CWalletTx::CONFIRMED; }
    const uint256& GetHash() const { return tx->GetHash(); }
    bool IsCoinBase() const { return tx->IsCoinBase(); }
    bool IsImmatureCoinBase() const;

    // Disable copying of CWalletTx objects to prevent bugs where instances get
    // copied in and out of the mapWallet map, and fields are updated in the
    // wrong copy.
    CWalletTx(CWalletTx const &) = delete;
    void operator=(CWalletTx const &x) = delete;
};

class COutput
{
public:
    const CWalletTx *tx;
    int i;
    int nDepth;

    /** Pre-computed estimated size of this output as a fully-signed input in a transaction. Can be -1 if it could not be calculated */
    int nInputBytes;

    /** Whether we have the private keys to spend this output */
    bool fSpendable;

    /** Whether we know how to spend this output, ignoring the lack of keys */
    bool fSolvable;

    /** Whether to use the maximum sized, 72 byte signature when calculating the size of the input spend. This should only be set when watch-only outputs are allowed */
    bool use_max_sig;

    /**
     * Whether this output is considered safe to spend. Unconfirmed transactions
     * from outside keys and unconfirmed replacement transactions are considered
     * unsafe and will not be used to fund new spending transactions.
     */
    bool fSafe;

    COutput(const CWalletTx *txIn, int iIn, int nDepthIn, bool fSpendableIn, bool fSolvableIn, bool fSafeIn, bool use_max_sig_in = false)
    {
        tx = txIn; i = iIn; nDepth = nDepthIn; fSpendable = fSpendableIn; fSolvable = fSolvableIn; fSafe = fSafeIn; nInputBytes = -1; use_max_sig = use_max_sig_in;
        // If known and signable by the given wallet, compute nInputBytes
        // Failure will keep this value -1
        if (fSpendable && tx) {
            nInputBytes = tx->GetSpendSize(i, use_max_sig);
        }
    }

    std::string ToString() const;

    inline CInputCoin GetInputCoin() const
    {
        return CInputCoin(tx, i, nInputBytes);
    }
};

struct CoinSelectionParams
{
    bool use_bnb = true;
    size_t change_output_size = 0;
    size_t change_spend_size = 0;
    CFeeRate effective_fee = CFeeRate(0);
    size_t tx_noinputs_size = 0;
    //! Indicate that we are subtracting the fee from outputs
    bool m_subtract_fee_outputs = false;

    CoinSelectionParams(bool use_bnb, size_t change_output_size, size_t change_spend_size, CFeeRate effective_fee, size_t tx_noinputs_size) : use_bnb(use_bnb), change_output_size(change_output_size), change_spend_size(change_spend_size), effective_fee(effective_fee), tx_noinputs_size(tx_noinputs_size) {}
    CoinSelectionParams() {}
};

struct IssuanceDetails {
    bool issuing = false;

    bool blind_issuance = true;
    CAsset reissuance_asset;
    CAsset reissuance_token;
    uint256 entropy;
};

struct BlindDetails {
    bool ignore_blind_failure = true; // Certain corner-cases are hard to avoid

    // Temporary tx-specific details.
    std::vector<uint256> i_amount_blinds;
    std::vector<uint256> i_asset_blinds;
    std::vector<CAsset>  i_assets;
    std::vector<CAmount> i_amounts;
    std::vector<CAmount> o_amounts;
    std::vector<CPubKey> o_pubkeys;
    std::vector<uint256> o_amount_blinds;
    std::vector<CAsset>  o_assets;
    std::vector<uint256> o_asset_blinds;
    // We need to store an unblinded and unsigned version of the transaction
    // in case of !sign
    CMutableTransaction tx_unblinded_unsigned;

    int num_to_blind;
    int change_to_blind;
    // Only used to strip blinding if its the only blind output in certain situations
    int only_recipient_blind_index;
    // Needed in case of one blinded output that is change and no blind inputs
    int only_change_pos;
};

class WalletRescanReserver; //forward declarations for ScanForWalletTransactions/RescanFromTime
/**
 * A CWallet maintains a set of transactions and balances, and provides the ability to create new transactions.
 */
class CWallet final : public WalletStorage, public interfaces::Chain::Notifications
{
private:
    CKeyingMaterial vMasterKey GUARDED_BY(cs_wallet);


    bool Unlock(const CKeyingMaterial& vMasterKeyIn, bool accept_no_keys = false);

    std::atomic<bool> fAbortRescan{false};
    std::atomic<bool> fScanningWallet{false}; // controlled by WalletRescanReserver
    std::atomic<int64_t> m_scanning_start{0};
    std::atomic<double> m_scanning_progress{0};
    friend class WalletRescanReserver;

    //! the current wallet version: clients below this version are not able to load the wallet
    int nWalletVersion GUARDED_BY(cs_wallet){FEATURE_BASE};

    //! the maximum wallet format version: memory-only variable that specifies to what version this wallet may be upgraded
    int nWalletMaxVersion GUARDED_BY(cs_wallet) = FEATURE_BASE;

    int64_t nNextResend = 0;
    bool fBroadcastTransactions = false;
    // Local time that the tip block was received. Used to schedule wallet rebroadcasts.
    std::atomic<int64_t> m_best_block_time {0};

    /**
     * Used to keep track of spent outpoints, and
     * detect and report conflicts (double-spends or
     * mutated transactions where the mutant gets mined).
     */
    typedef std::multimap<COutPoint, uint256> TxSpends;
    TxSpends mapTxSpends GUARDED_BY(cs_wallet);
    void AddToSpends(const COutPoint& outpoint, const uint256& wtxid) EXCLUSIVE_LOCKS_REQUIRED(cs_wallet);
    void AddToSpends(const uint256& wtxid) EXCLUSIVE_LOCKS_REQUIRED(cs_wallet);

    /**
     * Add a transaction to the wallet, or update it.  pIndex and posInBlock should
     * be set when the transaction was known to be included in a block.  When
     * pIndex == nullptr, then wallet state is not updated in AddToWallet, but
     * notifications happen and cached balances are marked dirty.
     *
     * If fUpdate is true, existing transactions will be updated.
     * TODO: One exception to this is that the abandoned state is cleared under the
     * assumption that any further notification of a transaction that was considered
     * abandoned is an indication that it is not safe to be considered abandoned.
     * Abandoned state should probably be more carefully tracked via different
     * posInBlock signals or by checking mempool presence when necessary.
     */
    bool AddToWalletIfInvolvingMe(const CTransactionRef& tx, CWalletTx::Confirmation confirm, bool fUpdate) EXCLUSIVE_LOCKS_REQUIRED(cs_wallet);

    /* Mark a transaction (and its in-wallet descendants) as conflicting with a particular block. */
    void MarkConflicted(const uint256& hashBlock, int conflicting_height, const uint256& hashTx);

    /* Mark a transaction's inputs dirty, thus forcing the outputs to be recomputed */
    void MarkInputsDirty(const CTransactionRef& tx) EXCLUSIVE_LOCKS_REQUIRED(cs_wallet);

    void SyncMetaData(std::pair<TxSpends::iterator, TxSpends::iterator>) EXCLUSIVE_LOCKS_REQUIRED(cs_wallet);

    /* Used by TransactionAddedToMemorypool/BlockConnected/Disconnected/ScanForWalletTransactions.
     * Should be called with non-zero block_hash and posInBlock if this is for a transaction that is included in a block. */
    void SyncTransaction(const CTransactionRef& tx, CWalletTx::Confirmation confirm, bool update_tx = true) EXCLUSIVE_LOCKS_REQUIRED(cs_wallet);

    std::atomic<uint64_t> m_wallet_flags{0};

    bool SetAddressBookWithDB(WalletBatch& batch, const CTxDestination& address, const std::string& strName, const std::string& strPurpose);

    //! Unsets a wallet flag and saves it to disk
    void UnsetWalletFlagWithDB(WalletBatch& batch, uint64_t flag);

    //! Unset the blank wallet flag and saves it to disk
    void UnsetBlankWalletFlag(WalletBatch& batch) override;

    /** Interface for accessing chain state. */
    interfaces::Chain* m_chain;

    /** Wallet location which includes wallet name (see WalletLocation). */
    WalletLocation m_location;

    /** Internal database handle. */
    std::unique_ptr<WalletDatabase> database;

    /**
     * The following is used to keep track of how far behind the wallet is
     * from the chain sync, and to allow clients to block on us being caught up.
     *
     * Processed hash is a pointer on node's tip and doesn't imply that the wallet
     * has scanned sequentially all blocks up to this one.
     */
    uint256 m_last_block_processed GUARDED_BY(cs_wallet);

    /* Height of last block processed is used by wallet to know depth of transactions
     * without relying on Chain interface beyond asynchronous updates. For safety, we
     * initialize it to -1. Height is a pointer on node's tip and doesn't imply
     * that the wallet has scanned sequentially all blocks up to this one.
     */
    int m_last_block_processed_height GUARDED_BY(cs_wallet) = -1;

    std::map<OutputType, ScriptPubKeyMan*> m_external_spk_managers;
    std::map<OutputType, ScriptPubKeyMan*> m_internal_spk_managers;

    // Indexed by a unique identifier produced by each ScriptPubKeyMan using
    // ScriptPubKeyMan::GetID. In many cases it will be the hash of an internal structure
    std::map<uint256, std::unique_ptr<ScriptPubKeyMan>> m_spk_managers;

    bool CreateTransactionInternal(const std::vector<CRecipient>& vecSend, CTransactionRef& tx, CAmount& nFeeRet, int& nChangePosInOut, bilingual_str& error, const CCoinControl& coin_control, bool sign, BlindDetails* blind_details, const IssuanceDetails* issuance_details);

public:
    /*
     * Main wallet lock.
     * This lock protects all the fields added by CWallet.
     */
    mutable RecursiveMutex cs_wallet;

    /** Get database handle used by this wallet. Ideally this function would
     * not be necessary.
     */
    WalletDatabase& GetDBHandle()
    {
        return *database;
    }
    WalletDatabase& GetDatabase() override { return *database; }

    /**
     * Select a set of coins such that nValueRet >= nTargetValue and at least
     * all coins from coinControl are selected; Never select unconfirmed coins
     * if they are not ours
     */
    bool SelectCoins(const std::vector<COutput>& vAvailableCoins, const CAmountMap& mapTargetValue, std::set<CInputCoin>& setCoinsRet, CAmountMap& mapValueRet,
                    const CCoinControl& coin_control, CoinSelectionParams& coin_selection_params, bool& bnb_used) const;

    const WalletLocation& GetLocation() const { return m_location; }

    /** Get a name for this wallet for logging/debugging purposes.
     */
    const std::string& GetName() const { return m_location.GetName(); }

    typedef std::map<unsigned int, CMasterKey> MasterKeyMap;
    MasterKeyMap mapMasterKeys;
    unsigned int nMasterKeyMaxID = 0;

    /** Construct wallet with specified name and database implementation. */
    CWallet(interfaces::Chain* chain, const WalletLocation& location, std::unique_ptr<WalletDatabase> database)
        : m_chain(chain),
          m_location(location),
          database(std::move(database))
    {
    }

    ~CWallet()
    {
        // Should not have slots connected at this point.
        assert(NotifyUnload.empty());
    }

    bool IsCrypted() const;
    bool IsLocked() const override;
    bool Lock();

    /** Interface to assert chain access */
    bool HaveChain() const { return m_chain ? true : false; }

    std::map<uint256, CWalletTx> mapWallet GUARDED_BY(cs_wallet);

    typedef std::multimap<int64_t, CWalletTx*> TxItems;
    TxItems wtxOrdered;

    int64_t nOrderPosNext GUARDED_BY(cs_wallet) = 0;
    uint64_t nAccountingEntryNumber = 0;

    std::map<CTxDestination, CAddressBookData> m_address_book GUARDED_BY(cs_wallet);
    const CAddressBookData* FindAddressBookEntry(const CTxDestination&, bool allow_change = false) const EXCLUSIVE_LOCKS_REQUIRED(cs_wallet);

    std::set<COutPoint> setLockedCoins GUARDED_BY(cs_wallet);

    /** Registered interfaces::Chain::Notifications handler. */
    std::unique_ptr<interfaces::Handler> m_chain_notifications_handler;

    /** Interface for accessing chain state. */
    interfaces::Chain& chain() const { assert(m_chain); return *m_chain; }

<<<<<<< HEAD
    // ELEMENTS //
    //! The online PAK aka `liquid_pak` in the wallet set by `initpegoutwallet`
    CPubKey online_key;


    //! The derivation counter for offline_xpub
    int offline_counter = -1;

    //! The offline descriptor aka `bitcoind_descriptor` set by `initpegoutwallet`
    std::string offline_desc;

    //The offline xpub aka `bitcoin_xpub` in the wallet set by `initpegoutwallet`
    CExtPubKey offline_xpub;

    // Master derivation blinding key
    uint256 blinding_derivation_key;
    // Specifically imported blinding keys
    std::map<CScriptID, uint256> mapSpecificBlindingKeys;

    // END ELEMENTS

    const CWalletTx* GetWalletTx(const uint256& hash) const;
=======
    const CWalletTx* GetWalletTx(const uint256& hash) const EXCLUSIVE_LOCKS_REQUIRED(cs_wallet);
>>>>>>> 91af7ef8

    //! check whether we are allowed to upgrade (or already support) to the named feature
    bool CanSupportFeature(enum WalletFeature wf) const override EXCLUSIVE_LOCKS_REQUIRED(cs_wallet) { AssertLockHeld(cs_wallet); return nWalletMaxVersion >= wf; }

    /**
     * populate vCoins with vector of available COutputs.
     */
    void AvailableCoins(std::vector<COutput>& vCoins, bool fOnlySafe=true, const CCoinControl *coinControl = nullptr, const CAmount& nMinimumAmount = 1, const CAmount& nMaximumAmount = MAX_MONEY, const CAmount& nMinimumSumAmount = MAX_MONEY, const uint64_t nMaximumCount = 0, const CAsset* = nullptr) const EXCLUSIVE_LOCKS_REQUIRED(cs_wallet);

    /**
     * Return list of available coins and locked coins grouped by non-change output address.
     */
    std::map<CTxDestination, std::vector<COutput>> ListCoins() const EXCLUSIVE_LOCKS_REQUIRED(cs_wallet);

    /**
     * Find non-change parent output.
     */
    const CTxOut& FindNonChangeParentOutput(const CTransaction& tx, int output) const EXCLUSIVE_LOCKS_REQUIRED(cs_wallet);

    /**
     * Shuffle and select coins until nTargetValue is reached while avoiding
     * small change; This method is stochastic for some inputs and upon
     * completion the coin set and corresponding actual target value is
     * assembled
     */
    bool SelectCoinsMinConf(const CAmountMap& mapTargetValue, const CoinEligibilityFilter& eligibility_filter, std::vector<OutputGroup> groups,
        std::set<CInputCoin>& setCoinsRet, CAmountMap& mapValueRet, const CoinSelectionParams& coin_selection_params, bool& bnb_used) const;

    bool IsSpent(const uint256& hash, unsigned int n) const EXCLUSIVE_LOCKS_REQUIRED(cs_wallet);

    // Whether this or any known UTXO with the same single key has been spent.
    bool IsSpentKey(const uint256& hash, unsigned int n) const EXCLUSIVE_LOCKS_REQUIRED(cs_wallet);
    void SetSpentKeyState(WalletBatch& batch, const uint256& hash, unsigned int n, bool used, std::set<CTxDestination>& tx_destinations) EXCLUSIVE_LOCKS_REQUIRED(cs_wallet);

    std::vector<OutputGroup> GroupOutputs(const std::vector<COutput>& outputs, bool single_coin, const size_t max_ancestors) const;

    bool IsLockedCoin(uint256 hash, unsigned int n) const EXCLUSIVE_LOCKS_REQUIRED(cs_wallet);
    void LockCoin(const COutPoint& output) EXCLUSIVE_LOCKS_REQUIRED(cs_wallet);
    void UnlockCoin(const COutPoint& output) EXCLUSIVE_LOCKS_REQUIRED(cs_wallet);
    void UnlockAllCoins() EXCLUSIVE_LOCKS_REQUIRED(cs_wallet);
    void ListLockedCoins(std::vector<COutPoint>& vOutpts) const EXCLUSIVE_LOCKS_REQUIRED(cs_wallet);

    /*
     * Rescan abort properties
     */
    void AbortRescan() { fAbortRescan = true; }
    bool IsAbortingRescan() const { return fAbortRescan; }
    bool IsScanning() const { return fScanningWallet; }
    int64_t ScanningDuration() const { return fScanningWallet ? GetTimeMillis() - m_scanning_start : 0; }
    double ScanningProgress() const { return fScanningWallet ? (double) m_scanning_progress : 0; }

    //! Upgrade stored CKeyMetadata objects to store key origin info as KeyOriginInfo
    void UpgradeKeyMetadata() EXCLUSIVE_LOCKS_REQUIRED(cs_wallet);

    bool LoadMinVersion(int nVersion) EXCLUSIVE_LOCKS_REQUIRED(cs_wallet) { AssertLockHeld(cs_wallet); nWalletVersion = nVersion; nWalletMaxVersion = std::max(nWalletMaxVersion, nVersion); return true; }

    /**
     * Adds a destination data tuple to the store, and saves it to disk
     * When adding new fields, take care to consider how DelAddressBook should handle it!
     */
    bool AddDestData(WalletBatch& batch, const CTxDestination& dest, const std::string& key, const std::string& value) EXCLUSIVE_LOCKS_REQUIRED(cs_wallet);
    //! Erases a destination data tuple in the store and on disk
    bool EraseDestData(WalletBatch& batch, const CTxDestination& dest, const std::string& key) EXCLUSIVE_LOCKS_REQUIRED(cs_wallet);
    //! Adds a destination data tuple to the store, without saving it to disk
    void LoadDestData(const CTxDestination& dest, const std::string& key, const std::string& value) EXCLUSIVE_LOCKS_REQUIRED(cs_wallet);
    //! Look up a destination data tuple in the store, return true if found false otherwise
    bool GetDestData(const CTxDestination& dest, const std::string& key, std::string* value) const EXCLUSIVE_LOCKS_REQUIRED(cs_wallet);
    //! Get all destination values matching a prefix.
    std::vector<std::string> GetDestValues(const std::string& prefix) const EXCLUSIVE_LOCKS_REQUIRED(cs_wallet);

    //! Holds a timestamp at which point the wallet is scheduled (externally) to be relocked. Caller must arrange for actual relocking to occur via Lock().
    int64_t nRelockTime GUARDED_BY(cs_wallet){0};

    // Used to prevent concurrent calls to walletpassphrase RPC.
    Mutex m_unlock_mutex;
    bool Unlock(const SecureString& strWalletPassphrase, bool accept_no_keys = false);
    bool ChangeWalletPassphrase(const SecureString& strOldWalletPassphrase, const SecureString& strNewWalletPassphrase);
    bool EncryptWallet(const SecureString& strWalletPassphrase);

    void GetKeyBirthTimes(std::map<CKeyID, int64_t> &mapKeyBirth) const EXCLUSIVE_LOCKS_REQUIRED(cs_wallet);
    unsigned int ComputeTimeSmart(const CWalletTx& wtx) const;

    /**
     * Increment the next transaction order id
     * @return next transaction order id
     */
    int64_t IncOrderPosNext(WalletBatch *batch = nullptr) EXCLUSIVE_LOCKS_REQUIRED(cs_wallet);
    DBErrors ReorderTransactions();

    void MarkDirty();

    //! Callback for updating transaction metadata in mapWallet.
    //!
    //! @param wtx - reference to mapWallet transaction to update
    //! @param new_tx - true if wtx is newly inserted, false if it previously existed
    //!
    //! @return true if wtx is changed and needs to be saved to disk, otherwise false
    using UpdateWalletTxFn = std::function<bool(CWalletTx& wtx, bool new_tx)>;

    CWalletTx* AddToWallet(CTransactionRef tx, const CWalletTx::Confirmation& confirm, const UpdateWalletTxFn& update_wtx=nullptr, bool fFlushOnClose=true);
    bool LoadToWallet(const uint256& hash, const UpdateWalletTxFn& fill_wtx) EXCLUSIVE_LOCKS_REQUIRED(cs_wallet);
    void transactionAddedToMempool(const CTransactionRef& tx) override;
    void blockConnected(const CBlock& block, int height) override;
    void blockDisconnected(const CBlock& block, int height) override;
    void updatedBlockTip() override;
    int64_t RescanFromTime(int64_t startTime, const WalletRescanReserver& reserver, bool update);

    struct ScanResult {
        enum { SUCCESS, FAILURE, USER_ABORT } status = SUCCESS;

        //! Hash and height of most recent block that was successfully scanned.
        //! Unset if no blocks were scanned due to read errors or the chain
        //! being empty.
        uint256 last_scanned_block;
        Optional<int> last_scanned_height;

        //! Height of the most recent block that could not be scanned due to
        //! read errors or pruning. Will be set if status is FAILURE, unset if
        //! status is SUCCESS, and may or may not be set if status is
        //! USER_ABORT.
        uint256 last_failed_block;
    };
    ScanResult ScanForWalletTransactions(const uint256& start_block, int start_height, Optional<int> max_height, const WalletRescanReserver& reserver, bool fUpdate);
    void transactionRemovedFromMempool(const CTransactionRef& tx, MemPoolRemovalReason reason) override;
    void ReacceptWalletTransactions() EXCLUSIVE_LOCKS_REQUIRED(cs_wallet);
    void ResendWalletTransactions();
    struct Balance {
        CAmountMap m_mine_trusted;           //!< Trusted, at depth=GetBalance.min_depth or more
        CAmountMap m_mine_untrusted_pending; //!< Untrusted, but in mempool (pending)
        CAmountMap m_mine_immature;          //!< Immature coinbases in the main chain
        CAmountMap m_watchonly_trusted;
        CAmountMap m_watchonly_untrusted_pending;
        CAmountMap m_watchonly_immature;
    };
    Balance GetBalance(int min_depth = 0, bool avoid_reuse = true) const;
    CAmountMap GetAvailableBalance(const CCoinControl* coinControl = nullptr) const;

    OutputType TransactionChangeType(const Optional<OutputType>& change_type, const std::vector<CRecipient>& vecSend);

    /**
     * Insert additional inputs into the transaction by
     * calling CreateTransaction();
     */
    bool FundTransaction(CMutableTransaction& tx, CAmount& nFeeRet, int& nChangePosInOut, bilingual_str& error, bool lockUnspents, const std::set<int>& setSubtractFeeFromOutputs, CCoinControl);
    // Fetch the inputs and sign with SIGHASH_ALL.
    bool SignTransaction(CMutableTransaction& tx) const EXCLUSIVE_LOCKS_REQUIRED(cs_wallet);
    // Sign the tx given the input coins and sighash.
    bool SignTransaction(CMutableTransaction& tx, const std::map<COutPoint, Coin>& coins, int sighash, std::map<int, std::string>& input_errors) const;
    SigningResult SignMessage(const std::string& message, const PKHash& pkhash, std::string& str_sig) const;

    /**
     * Fills out a PSBT with information from the wallet. Fills in UTXOs if we have
     * them. Tries to sign if sign=true. Sets `complete` if the PSBT is now complete
     * (i.e. has all required signatures or signature-parts, and is ready to
     * finalize.) Sets `error` and returns false if something goes wrong.
     *
     * @param[in]  psbtx PartiallySignedTransaction to fill in
     * @param[out] complete indicates whether the PSBT is now complete
     * @param[in]  sighash_type the sighash type to use when signing (if PSBT does not specify)
     * @param[in]  sign whether to sign or not
     * @param[in]  bip32derivs whether to fill in bip32 derivation information if available
     * return error
     */
    TransactionError FillPSBT(PartiallySignedTransaction& psbtx,
                  bool& complete,
                  int sighash_type = 1 /* SIGHASH_ALL */,
                  bool sign = true,
                  bool bip32derivs = true,
                  size_t* n_signed = nullptr) const;

    // ELEMENTS
    TransactionError FillPSBTData(PartiallySignedTransaction& psbtx, bool bip32derivs = false) const;
    TransactionError SignPSBT(PartiallySignedTransaction& psbtx, bool& complete, int sighash_type = 1, bool sign = true, bool imbalance_ok = false, bool bip32derivs = false, size_t* n_signed = nullptr) const;
    // end ELEMENTS

    /**
     * Create a new transaction paying the recipients with a set of coins
     * selected by SelectCoins(); Also create the change output, when needed
     * @note passing nChangePosInOut as -1 will result in setting a random position
     */
    bool CreateTransaction(const std::vector<CRecipient>& vecSend, CTransactionRef& tx, CAmount& nFeeRet, int& nChangePosInOut,
                           bilingual_str& error, const CCoinControl& coin_control, bool sign = true, BlindDetails* blind_details = nullptr, const IssuanceDetails* issuance_details = nullptr);
    /**
     * Submit the transaction to the node's mempool and then relay to peers.
     * Should be called after CreateTransaction unless you want to abort
     * broadcasting the transaction.
     *
     * @param[in] tx The transaction to be broadcast.
     * @param[in] mapValue key-values to be set on the transaction.
     * @param[in] orderForm BIP 70 / BIP 21 order form details to be set on the transaction.
     * @param[in] blind_details (optional) blinding information, if the transaction is to be blinded
     */
    void CommitTransaction(CTransactionRef tx, mapValue_t mapValue, std::vector<std::pair<std::string, std::string>> orderForm, const BlindDetails* blind_details = nullptr);

    bool DummySignTx(CMutableTransaction &txNew, const std::set<CTxOut> &txouts, const CCoinControl* coin_control = nullptr) const
    {
        std::vector<CTxOut> v_txouts(txouts.size());
        std::copy(txouts.begin(), txouts.end(), v_txouts.begin());
        return DummySignTx(txNew, v_txouts, coin_control);
    }
    bool DummySignTx(CMutableTransaction &txNew, const std::vector<CTxOut> &txouts, const CCoinControl* coin_control = nullptr) const;

    bool ImportScripts(const std::set<CScript> scripts, int64_t timestamp) EXCLUSIVE_LOCKS_REQUIRED(cs_wallet);
    bool ImportPrivKeys(const std::map<CKeyID, CKey>& privkey_map, const int64_t timestamp) EXCLUSIVE_LOCKS_REQUIRED(cs_wallet);
    bool ImportPubKeys(const std::vector<CKeyID>& ordered_pubkeys, const std::map<CKeyID, CPubKey>& pubkey_map, const std::map<CKeyID, std::pair<CPubKey, KeyOriginInfo>>& key_origins, const bool add_keypool, const bool internal, const int64_t timestamp) EXCLUSIVE_LOCKS_REQUIRED(cs_wallet);
    bool ImportScriptPubKeys(const std::string& label, const std::set<CScript>& script_pub_keys, const bool have_solving_data, const bool apply_label, const int64_t timestamp) EXCLUSIVE_LOCKS_REQUIRED(cs_wallet);

    CFeeRate m_pay_tx_fee{DEFAULT_PAY_TX_FEE};
    unsigned int m_confirm_target{DEFAULT_TX_CONFIRM_TARGET};
    bool m_spend_zero_conf_change{DEFAULT_SPEND_ZEROCONF_CHANGE};
    bool m_signal_rbf{DEFAULT_WALLET_RBF};
    bool m_allow_fallback_fee{true}; //!< will be false if -fallbackfee=0
    CFeeRate m_min_fee{DEFAULT_TRANSACTION_MINFEE}; //!< Override with -mintxfee
    /**
     * If fee estimation does not have enough data to provide estimates, use this fee instead.
     * Has no effect if not using fee estimation
     * Override with -fallbackfee
     */
    CFeeRate m_fallback_fee{DEFAULT_FALLBACK_FEE};
    CFeeRate m_discard_rate{DEFAULT_DISCARD_FEE};
    CAmount m_max_aps_fee{DEFAULT_MAX_AVOIDPARTIALSPEND_FEE}; //!< note: this is absolute fee, not fee rate
    OutputType m_default_address_type{DEFAULT_ADDRESS_TYPE};
    /**
     * Default output type for change outputs. When unset, automatically choose type
     * based on address type setting and the types other of non-change outputs
     * (see -changetype option documentation and implementation in
     * CWallet::TransactionChangeType for details).
     */
    Optional<OutputType> m_default_change_type{};
    /** Absolute maximum transaction fee (in satoshis) used by default for the wallet */
    CAmount m_default_max_tx_fee{DEFAULT_TRANSACTION_MAXFEE};

    size_t KeypoolCountExternalKeys() const EXCLUSIVE_LOCKS_REQUIRED(cs_wallet);
    bool TopUpKeyPool(unsigned int kpSize = 0);

    int64_t GetOldestKeyPoolTime() const;

    std::set<std::set<CTxDestination>> GetAddressGroupings() const EXCLUSIVE_LOCKS_REQUIRED(cs_wallet);
    std::map<CTxDestination, CAmount> GetAddressBalances() const;

    std::set<CTxDestination> GetLabelAddresses(const std::string& label) const;

    /**
     * Marks all outputs in each one of the destinations dirty, so their cache is
     * reset and does not return outdated information.
     */
    void MarkDestinationsDirty(const std::set<CTxDestination>& destinations) EXCLUSIVE_LOCKS_REQUIRED(cs_wallet);

    bool GetOnlinePakKey(CPubKey& online_pubkey, std::string& error);
    bool GetNewDestination(const OutputType type, const std::string label, CTxDestination& dest, std::string& error, bool add_blinding_key = false);
    bool GetNewChangeDestination(const OutputType type, CTxDestination& dest, std::string& error, bool add_blinding_key = false);

    isminetype IsMine(const CTxDestination& dest) const EXCLUSIVE_LOCKS_REQUIRED(cs_wallet);
    isminetype IsMine(const CScript& script) const EXCLUSIVE_LOCKS_REQUIRED(cs_wallet);
    isminetype IsMine(const CTxIn& txin) const EXCLUSIVE_LOCKS_REQUIRED(cs_wallet);
    /**
     * Returns amount of debit if the input matches the
     * filter, otherwise returns 0
     */
<<<<<<< HEAD
    CAmountMap GetDebit(const CTxIn& txin, const isminefilter& filter) const;
    isminetype IsMine(const CTxOut& txout) const;
    CAmountMap GetCredit(const CTransaction& tx, const size_t out_index, const isminefilter& filter) const;
    bool IsChange(const CTxOut& txout) const;
    bool IsChange(const CScript& script) const;
    CAmountMap GetChange(const CTxOut& txout) const;
    bool IsMine(const CTransaction& tx) const;
=======
    CAmount GetDebit(const CTxIn& txin, const isminefilter& filter) const;
    isminetype IsMine(const CTxOut& txout) const EXCLUSIVE_LOCKS_REQUIRED(cs_wallet);
    CAmount GetCredit(const CTxOut& txout, const isminefilter& filter) const;
    bool IsChange(const CTxOut& txout) const EXCLUSIVE_LOCKS_REQUIRED(cs_wallet);
    bool IsChange(const CScript& script) const EXCLUSIVE_LOCKS_REQUIRED(cs_wallet);
    CAmount GetChange(const CTxOut& txout) const EXCLUSIVE_LOCKS_REQUIRED(cs_wallet);
    bool IsMine(const CTransaction& tx) const EXCLUSIVE_LOCKS_REQUIRED(cs_wallet);
>>>>>>> 91af7ef8
    /** should probably be renamed to IsRelevantToMe */
    bool IsFromMe(const CTransaction& tx) const;
    CAmountMap GetDebit(const CTransaction& tx, const isminefilter& filter) const;
    /** Returns whether all of the inputs match the filter */
    bool IsAllFromMe(const CTransaction& tx, const isminefilter& filter) const;
    CAmountMap GetChange(const CTransaction& tx) const;

    // ELEMENTS:
    CAmountMap GetCredit(const CWalletTx& wtx, const isminefilter& filter) const;
    CAmountMap GetChange(const CWalletTx& wtx) const;

    void chainStateFlushed(const CBlockLocator& loc) override;

    DBErrors LoadWallet(bool& fFirstRunRet);
    DBErrors ZapWalletTx(std::list<CWalletTx>& vWtx);
    DBErrors ZapSelectTx(std::vector<uint256>& vHashIn, std::vector<uint256>& vHashOut) EXCLUSIVE_LOCKS_REQUIRED(cs_wallet);

    bool SetAddressBook(const CTxDestination& address, const std::string& strName, const std::string& purpose);

    bool DelAddressBook(const CTxDestination& address);

    unsigned int GetKeyPoolSize() const EXCLUSIVE_LOCKS_REQUIRED(cs_wallet);

    //! signify that a particular wallet feature is now used. this may change nWalletVersion and nWalletMaxVersion if those are lower
    void SetMinVersion(enum WalletFeature, WalletBatch* batch_in = nullptr, bool fExplicit = false) override;

    //! change which version we're allowed to upgrade to (note that this does not immediately imply upgrading to that format)
    bool SetMaxVersion(int nVersion);

    //! get the current wallet format (the oldest client version guaranteed to understand this wallet)
    int GetVersion() const { LOCK(cs_wallet); return nWalletVersion; }

    //! Get wallet transactions that conflict with given transaction (spend same outputs)
    std::set<uint256> GetConflicts(const uint256& txid) const EXCLUSIVE_LOCKS_REQUIRED(cs_wallet);

    //! Check if a given transaction has any of its outputs spent by another transaction in the wallet
    bool HasWalletSpend(const uint256& txid) const EXCLUSIVE_LOCKS_REQUIRED(cs_wallet);

    //! Flush wallet (bitdb flush)
    void Flush();

    //! Close wallet database
    void Close();

    /** Wallet is about to be unloaded */
    boost::signals2::signal<void ()> NotifyUnload;

    /**
     * Address book entry changed.
     * @note called with lock cs_wallet held.
     */
    boost::signals2::signal<void (CWallet *wallet, const CTxDestination
            &address, const std::string &label, bool isMine,
            const std::string &purpose,
            ChangeType status)> NotifyAddressBookChanged;

    /**
     * Wallet transaction added, removed or updated.
     * @note called with lock cs_wallet held.
     */
    boost::signals2::signal<void (CWallet *wallet, const uint256 &hashTx,
            ChangeType status)> NotifyTransactionChanged;

    /** Show progress e.g. for rescan */
    boost::signals2::signal<void (const std::string &title, int nProgress)> ShowProgress;

    /** Watch-only address added */
    boost::signals2::signal<void (bool fHaveWatchOnly)> NotifyWatchonlyChanged;

    /** Keypool has new keys */
    boost::signals2::signal<void ()> NotifyCanGetAddressesChanged;

    /**
     * Wallet status (encrypted, locked) changed.
     * Note: Called without locks held.
     */
    boost::signals2::signal<void (CWallet* wallet)> NotifyStatusChanged;

    /** Inquire whether this wallet broadcasts transactions. */
    bool GetBroadcastTransactions() const { return fBroadcastTransactions; }
    /** Set whether this wallet broadcasts transactions. */
    void SetBroadcastTransactions(bool broadcast) { fBroadcastTransactions = broadcast; }

    /** Return whether transaction can be abandoned */
    bool TransactionCanBeAbandoned(const uint256& hashTx) const;

    /* Mark a transaction (and it in-wallet descendants) as abandoned so its inputs may be respent. */
    bool AbandonTransaction(const uint256& hashTx);

    /** Mark a transaction as replaced by another transaction (e.g., BIP 125). */
    bool MarkReplaced(const uint256& originalHash, const uint256& newHash);

    //! Verify wallet naming and perform salvage on the wallet if required
    static bool Verify(interfaces::Chain& chain, const WalletLocation& location, bilingual_str& error_string, std::vector<bilingual_str>& warnings);

    /* Initializes the wallet, returns a new CWallet instance or a null pointer in case of an error */
    static std::shared_ptr<CWallet> CreateWalletFromFile(interfaces::Chain& chain, const WalletLocation& location, bilingual_str& error, std::vector<bilingual_str>& warnings, uint64_t wallet_creation_flags = 0);

    /**
     * Wallet post-init setup
     * Gives the wallet a chance to register repetitive tasks and complete post-init tasks
     */
    void postInitProcess();

    bool BackupWallet(const std::string& strDest) const;

    /* Returns true if HD is enabled */
    bool IsHDEnabled() const;

    /* Returns true if the wallet can give out new addresses. This means it has keys in the keypool or can generate new keys */
    bool CanGetAddresses(bool internal = false) const;

    /**
     * Blocks until the wallet state is up-to-date to /at least/ the current
     * chain at the time this function is entered
     * Obviously holding cs_main/cs_wallet when going into this call may cause
     * deadlock
     */
    void BlockUntilSyncedToCurrentChain() const LOCKS_EXCLUDED(cs_main, cs_wallet);

    /** set a single wallet flag */
    void SetWalletFlag(uint64_t flags);

    /** Unsets a single wallet flag */
    void UnsetWalletFlag(uint64_t flag);

    /** check if a certain wallet flag is set */
    bool IsWalletFlagSet(uint64_t flag) const override;

    /** overwrite all flags by the given uint64_t
       returns false if unknown, non-tolerable flags are present */
    bool AddWalletFlags(uint64_t flags);
    /** Loads the flags into the wallet. (used by LoadWallet) */
    bool LoadWalletFlags(uint64_t flags);

    /** Determine if we are a legacy wallet */
    bool IsLegacy() const;

    /** Returns a bracketed wallet name for displaying in logs, will return [default wallet] if the wallet has no name */
    const std::string GetDisplayName() const override {
        std::string wallet_name = GetName().length() == 0 ? "default wallet" : GetName();
        return strprintf("[%s]", wallet_name);
    };

    /** Prepends the wallet name in logging output to ease debugging in multi-wallet use cases */
    template<typename... Params>
    void WalletLogPrintf(std::string fmt, Params... parameters) const {
        LogPrintf(("%s " + fmt).c_str(), GetDisplayName(), parameters...);
    };

    /** Upgrade the wallet */
    bool UpgradeWallet(int version, bilingual_str& error, std::vector<bilingual_str>& warnings);

    //! Returns all unique ScriptPubKeyMans in m_internal_spk_managers and m_external_spk_managers
    std::set<ScriptPubKeyMan*> GetActiveScriptPubKeyMans() const;

    //! Returns all unique ScriptPubKeyMans
    std::set<ScriptPubKeyMan*> GetAllScriptPubKeyMans() const;

    //! Get the ScriptPubKeyMan for the given OutputType and internal/external chain.
    ScriptPubKeyMan* GetScriptPubKeyMan(const OutputType& type, bool internal) const;

    //! Get the ScriptPubKeyMan for a script
    ScriptPubKeyMan* GetScriptPubKeyMan(const CScript& script) const;
    //! Get the ScriptPubKeyMan by id
    ScriptPubKeyMan* GetScriptPubKeyMan(const uint256& id) const;

    //! Get all of the ScriptPubKeyMans for a script given additional information in sigdata (populated by e.g. a psbt)
    std::set<ScriptPubKeyMan*> GetScriptPubKeyMans(const CScript& script, SignatureData& sigdata) const;

    //! Get the SigningProvider for a script
    std::unique_ptr<SigningProvider> GetSolvingProvider(const CScript& script) const;
    std::unique_ptr<SigningProvider> GetSolvingProvider(const CScript& script, SignatureData& sigdata) const;

    //! Get the LegacyScriptPubKeyMan which is used for all types, internal, and external.
    LegacyScriptPubKeyMan* GetLegacyScriptPubKeyMan() const;
    LegacyScriptPubKeyMan* GetOrCreateLegacyScriptPubKeyMan();

    //! Make a LegacyScriptPubKeyMan and set it for all types, internal, and external.
    void SetupLegacyScriptPubKeyMan();

    const CKeyingMaterial& GetEncryptionKey() const override;
    bool HasEncryptionKeys() const override;

    /** Get last block processed height */
    int GetLastBlockHeight() const EXCLUSIVE_LOCKS_REQUIRED(cs_wallet)
    {
        AssertLockHeld(cs_wallet);
        assert(m_last_block_processed_height >= 0);
        return m_last_block_processed_height;
    };
    uint256 GetLastBlockHash() const EXCLUSIVE_LOCKS_REQUIRED(cs_wallet)
    {
        AssertLockHeld(cs_wallet);
        assert(m_last_block_processed_height >= 0);
        return m_last_block_processed;
    }
    /** Set last block processed height, currently only use in unit test */
    void SetLastBlockProcessed(int block_height, uint256 block_hash) EXCLUSIVE_LOCKS_REQUIRED(cs_wallet)
    {
        AssertLockHeld(cs_wallet);
        m_last_block_processed_height = block_height;
        m_last_block_processed = block_hash;
    };

    //! Connect the signals from ScriptPubKeyMans to the signals in CWallet
    void ConnectScriptPubKeyManNotifiers();

    //! Instantiate a descriptor ScriptPubKeyMan from the WalletDescriptor and load it
    void LoadDescriptorScriptPubKeyMan(uint256 id, WalletDescriptor& desc);

    //! Adds the active ScriptPubKeyMan for the specified type and internal. Writes it to the wallet file
    //! @param[in] id The unique id for the ScriptPubKeyMan
    //! @param[in] type The OutputType this ScriptPubKeyMan provides addresses for
    //! @param[in] internal Whether this ScriptPubKeyMan provides change addresses
    void AddActiveScriptPubKeyMan(uint256 id, OutputType type, bool internal);

    //! Loads an active ScriptPubKeyMan for the specified type and internal. (used by LoadWallet)
    //! @param[in] id The unique id for the ScriptPubKeyMan
    //! @param[in] type The OutputType this ScriptPubKeyMan provides addresses for
    //! @param[in] internal Whether this ScriptPubKeyMan provides change addresses
    void LoadActiveScriptPubKeyMan(uint256 id, OutputType type, bool internal);

    //! Create new DescriptorScriptPubKeyMans and add them to the wallet
    void SetupDescriptorScriptPubKeyMans();

    //! Return the DescriptorScriptPubKeyMan for a WalletDescriptor if it is already in the wallet
    DescriptorScriptPubKeyMan* GetDescriptorScriptPubKeyMan(const WalletDescriptor& desc) const;

    //! Add a descriptor to the wallet, return a ScriptPubKeyMan & associated output type
    ScriptPubKeyMan* AddWalletDescriptor(WalletDescriptor& desc, const FlatSigningProvider& signing_provider, const std::string& label);

    //
    // ELEMENTS

    //! Setters for online/offline pubkey pairs for PAK
    bool SetOnlinePubKey(const CPubKey& online_key_in);
    bool SetOfflineCounter(int counter);
    bool SetOfflineDescriptor(const std::string& offline_desc_in);
    bool SetOfflineXPubKey(const CExtPubKey& offline_xpub_in);

    void ComputeBlindingData(const CConfidentialValue& conf_value, const CConfidentialAsset& conf_asset, const CConfidentialNonce& nonce, const CScript& scriptPubKey, const std::vector<unsigned char>& vchRangeproof, CAmount& value, CPubKey& blinding_pubkey, uint256& value_factor, CAsset& asset, uint256& asset_factor) const;

    // First looks in imported blinding key store, then derives on its own
    CKey GetBlindingKey(const CScript* script) const;
    // Pubkey accessor for GetBlindingKey
    CPubKey GetBlindingPubKey(const CScript& script) const;

    bool LoadSpecificBlindingKey(const CScriptID& scriptid, const uint256& key);
    bool AddSpecificBlindingKey(const CScriptID& scriptid, const uint256& key);
    bool SetMasterBlindingKey(const uint256& key);

    /// Returns a map of entropy to the respective pair of reissuance token and issuance asset.
    std::map<uint256, std::pair<CAsset, CAsset> > GetReissuanceTokenTypes() const;

    // END ELEMENTS
    //
};

/**
 * Called periodically by the schedule thread. Prompts individual wallets to resend
 * their transactions. Actual rebroadcast schedule is managed by the wallets themselves.
 */
void MaybeResendWalletTxs();

/** RAII object to check and reserve a wallet rescan */
class WalletRescanReserver
{
private:
    CWallet& m_wallet;
    bool m_could_reserve;
public:
    explicit WalletRescanReserver(CWallet& w) : m_wallet(w), m_could_reserve(false) {}

    bool reserve()
    {
        assert(!m_could_reserve);
        if (m_wallet.fScanningWallet.exchange(true)) {
            return false;
        }
        m_wallet.m_scanning_start = GetTimeMillis();
        m_wallet.m_scanning_progress = 0;
        m_could_reserve = true;
        return true;
    }

    bool isReserved() const
    {
        return (m_could_reserve && m_wallet.fScanningWallet);
    }

    ~WalletRescanReserver()
    {
        if (m_could_reserve) {
            m_wallet.fScanningWallet = false;
        }
    }
};

// Calculate the size of the transaction assuming all signatures are max size
// Use DummySignatureCreator, which inserts 71 byte signatures everywhere.
int64_t CalculateMaximumSignedTxSize(const CTransaction &tx, const CWallet *wallet, const CCoinControl* coin_control = nullptr) EXCLUSIVE_LOCKS_REQUIRED(wallet->cs_wallet);
int64_t CalculateMaximumSignedTxSize(const CTransaction &tx, const CWallet *wallet, const std::vector<CTxOut>& txouts, const CCoinControl* coin_control = nullptr);
#endif // BITCOIN_WALLET_WALLET_H<|MERGE_RESOLUTION|>--- conflicted
+++ resolved
@@ -897,7 +897,6 @@
     /** Interface for accessing chain state. */
     interfaces::Chain& chain() const { assert(m_chain); return *m_chain; }
 
-<<<<<<< HEAD
     // ELEMENTS //
     //! The online PAK aka `liquid_pak` in the wallet set by `initpegoutwallet`
     CPubKey online_key;
@@ -919,10 +918,7 @@
 
     // END ELEMENTS
 
-    const CWalletTx* GetWalletTx(const uint256& hash) const;
-=======
     const CWalletTx* GetWalletTx(const uint256& hash) const EXCLUSIVE_LOCKS_REQUIRED(cs_wallet);
->>>>>>> 91af7ef8
 
     //! check whether we are allowed to upgrade (or already support) to the named feature
     bool CanSupportFeature(enum WalletFeature wf) const override EXCLUSIVE_LOCKS_REQUIRED(cs_wallet) { AssertLockHeld(cs_wallet); return nWalletMaxVersion >= wf; }
@@ -1182,23 +1178,13 @@
      * Returns amount of debit if the input matches the
      * filter, otherwise returns 0
      */
-<<<<<<< HEAD
     CAmountMap GetDebit(const CTxIn& txin, const isminefilter& filter) const;
-    isminetype IsMine(const CTxOut& txout) const;
+    isminetype IsMine(const CTxOut& txout) const EXCLUSIVE_LOCKS_REQUIRED(cs_wallet);
     CAmountMap GetCredit(const CTransaction& tx, const size_t out_index, const isminefilter& filter) const;
-    bool IsChange(const CTxOut& txout) const;
-    bool IsChange(const CScript& script) const;
-    CAmountMap GetChange(const CTxOut& txout) const;
-    bool IsMine(const CTransaction& tx) const;
-=======
-    CAmount GetDebit(const CTxIn& txin, const isminefilter& filter) const;
-    isminetype IsMine(const CTxOut& txout) const EXCLUSIVE_LOCKS_REQUIRED(cs_wallet);
-    CAmount GetCredit(const CTxOut& txout, const isminefilter& filter) const;
     bool IsChange(const CTxOut& txout) const EXCLUSIVE_LOCKS_REQUIRED(cs_wallet);
     bool IsChange(const CScript& script) const EXCLUSIVE_LOCKS_REQUIRED(cs_wallet);
-    CAmount GetChange(const CTxOut& txout) const EXCLUSIVE_LOCKS_REQUIRED(cs_wallet);
+    CAmountMap GetChange(const CTxOut& txout) const EXCLUSIVE_LOCKS_REQUIRED(cs_wallet);
     bool IsMine(const CTransaction& tx) const EXCLUSIVE_LOCKS_REQUIRED(cs_wallet);
->>>>>>> 91af7ef8
     /** should probably be renamed to IsRelevantToMe */
     bool IsFromMe(const CTransaction& tx) const;
     CAmountMap GetDebit(const CTransaction& tx, const isminefilter& filter) const;
