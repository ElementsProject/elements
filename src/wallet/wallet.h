--- conflicted
+++ resolved
@@ -740,14 +740,9 @@
      */
     void MarkDestinationsDirty(const std::set<CTxDestination>& destinations) EXCLUSIVE_LOCKS_REQUIRED(cs_wallet);
 
-<<<<<<< HEAD
     bool GetOnlinePakKey(CPubKey& online_pubkey, std::string& error);
-    BResult<CTxDestination> GetNewDestination(const OutputType type, const std::string label, bool add_blinding_key = false);
-    BResult<CTxDestination> GetNewChangeDestination(const OutputType type, bool add_blinding_key = false);
-=======
-    util::Result<CTxDestination> GetNewDestination(const OutputType type, const std::string label);
-    util::Result<CTxDestination> GetNewChangeDestination(const OutputType type);
->>>>>>> 006740b6
+    util::Result<CTxDestination> GetNewDestination(const OutputType type, const std::string label, bool add_blinding_key = false);
+    util::Result<CTxDestination> GetNewChangeDestination(const OutputType type, bool add_blinding_key = false);
 
     isminetype IsMine(const CTxDestination& dest) const EXCLUSIVE_LOCKS_REQUIRED(cs_wallet);
     isminetype IsMine(const CScript& script) const EXCLUSIVE_LOCKS_REQUIRED(cs_wallet);
