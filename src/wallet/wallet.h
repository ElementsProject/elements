--- conflicted
+++ resolved
@@ -302,6 +302,8 @@
 
     //! Reserve an address
     bool GetReservedDestination(const OutputType type, CTxDestination& pubkey, bool internal);
+    //! Attach a blinding pubkey to a reserved address
+    void SetBlindingPubKey(const OutputType type, const CPubKey& blinding_pubkey, CTxDestination& dest);
     //! Return reserved address
     void ReturnDestination();
     //! Keep the address. Do not return it's key to the keypool when this object goes out of scope
@@ -1192,15 +1194,9 @@
      * selected by SelectCoins(); Also create the change output, when needed
      * @note passing nChangePosInOut as -1 will result in setting a random position
      */
-<<<<<<< HEAD
-    bool CreateTransaction(interfaces::Chain::Lock& locked_chain, const std::vector<CRecipient>& vecSend, CTransactionRef& tx, std::vector<std::unique_ptr<CReserveKey>>& reservekey, CAmount& nFeeRet, int& nChangePosInOut,
+    bool CreateTransaction(interfaces::Chain::Lock& locked_chain, const std::vector<CRecipient>& vecSend, CTransactionRef& tx, std::vector<std::unique_ptr<ReserveDestination>>& reservedest, CAmount& nFeeRet, int& nChangePosInOut,
                            std::string& strFailReason, const CCoinControl& coin_control, bool sign = true, BlindDetails* blind_details = nullptr, const IssuanceDetails* issuance_details = nullptr);
-    bool CommitTransaction(CTransactionRef tx, mapValue_t mapValue, std::vector<std::pair<std::string, std::string>> orderForm, std::vector<std::unique_ptr<CReserveKey>>& reservekey, CValidationState& state, const BlindDetails* blind_details = nullptr);
-=======
-    bool CreateTransaction(interfaces::Chain::Lock& locked_chain, const std::vector<CRecipient>& vecSend, CTransactionRef& tx, ReserveDestination& reservedest, CAmount& nFeeRet, int& nChangePosInOut,
-                           std::string& strFailReason, const CCoinControl& coin_control, bool sign = true);
-    bool CommitTransaction(CTransactionRef tx, mapValue_t mapValue, std::vector<std::pair<std::string, std::string>> orderForm, ReserveDestination& reservedest, CValidationState& state);
->>>>>>> 8d128601
+    bool CommitTransaction(CTransactionRef tx, mapValue_t mapValue, std::vector<std::pair<std::string, std::string>> orderForm, std::vector<std::unique_ptr<ReserveDestination>>& reservedest, CValidationState& state, const BlindDetails* blind_details = nullptr);
 
     bool DummySignTx(CMutableTransaction &txNew, const std::set<CTxOut> &txouts, bool use_max_sig = false) const
     {
@@ -1267,8 +1263,9 @@
 
     std::set<CTxDestination> GetLabelAddresses(const std::string& label) const;
 
-    bool GetNewDestination(const OutputType type, const std::string label, CTxDestination& dest, std::string& error);
-    bool GetNewChangeDestination(const OutputType type, CTxDestination& dest, std::string& error);
+    bool GetOnlinePakKey(CPubKey& online_pubkey, std::string& error);
+    bool GetNewDestination(const OutputType type, const std::string label, CTxDestination& dest, std::string& error, bool add_blinding_key = false);
+    bool GetNewChangeDestination(const OutputType type, CTxDestination& dest, std::string& error, bool add_blinding_key = false);
 
     isminetype IsMine(const CTxIn& txin) const;
     /**
