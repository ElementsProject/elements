// Copyright (c) 2009-2010 Satoshi Nakamoto
// Copyright (c) 2009-2020 The Bitcoin Core developers
// Distributed under the MIT software license, see the accompanying
// file COPYING or http://www.opensource.org/licenses/mit-license.php.

#ifndef BITCOIN_WALLET_WALLET_H
#define BITCOIN_WALLET_WALLET_H

#include <amount.h>
#include <asset.h>
#include <interfaces/chain.h>
#include <interfaces/handler.h>
#include <outputtype.h>
#include <policy/feerate.h>
#include <tinyformat.h>
#include <ui_interface.h>
#include <util/strencodings.h>
#include <util/system.h>
#include <validationinterface.h>
#include <wallet/coinselection.h>
#include <wallet/crypter.h>
#include <wallet/scriptpubkeyman.h>
#include <wallet/walletdb.h>
#include <wallet/walletutil.h>

#include <algorithm>
#include <atomic>
#include <map>
#include <memory>
#include <set>
#include <stdexcept>
#include <stdint.h>
#include <string>
#include <utility>
#include <vector>

#include <boost/signals2/signal.hpp>

using LoadWalletFn = std::function<void(std::unique_ptr<interfaces::Wallet> wallet)>;

//! Explicitly unload and delete the wallet.
//! Blocks the current thread after signaling the unload intent so that all
//! wallet clients release the wallet.
//! Note that, when blocking is not required, the wallet is implicitly unloaded
//! by the shared pointer deleter.
void UnloadWallet(std::shared_ptr<CWallet>&& wallet);

bool AddWallet(const std::shared_ptr<CWallet>& wallet);
bool RemoveWallet(const std::shared_ptr<CWallet>& wallet);
bool HasWallets();
std::vector<std::shared_ptr<CWallet>> GetWallets();
std::shared_ptr<CWallet> GetWallet(const std::string& name);
std::shared_ptr<CWallet> LoadWallet(interfaces::Chain& chain, const WalletLocation& location, std::string& error, std::vector<std::string>& warnings);
std::unique_ptr<interfaces::Handler> HandleLoadWallet(LoadWalletFn load_wallet);

enum class WalletCreationStatus {
    SUCCESS,
    CREATION_FAILED,
    ENCRYPTION_FAILED
};

WalletCreationStatus CreateWallet(interfaces::Chain& chain, const SecureString& passphrase, uint64_t wallet_creation_flags, const std::string& name, std::string& error, std::vector<std::string>& warnings, std::shared_ptr<CWallet>& result);

//! -paytxfee default
constexpr CAmount DEFAULT_PAY_TX_FEE = 0;
//! -fallbackfee default
static const CAmount DEFAULT_FALLBACK_FEE = 0;
//! -discardfee default
static const CAmount DEFAULT_DISCARD_FEE = 10000;
//! -mintxfee default
static const CAmount DEFAULT_TRANSACTION_MINFEE = 1000;
//! minimum recommended increment for BIP 125 replacement txs
static const CAmount WALLET_INCREMENTAL_RELAY_FEE = 5000;
//! Default for -spendzeroconfchange
static const bool DEFAULT_SPEND_ZEROCONF_CHANGE = true;
//! Default for -walletrejectlongchains
static const bool DEFAULT_WALLET_REJECT_LONG_CHAINS = false;
//! -txconfirmtarget default
static const unsigned int DEFAULT_TX_CONFIRM_TARGET = 6;
//! -walletrbf default
static const bool DEFAULT_WALLET_RBF = true;
static const bool DEFAULT_WALLETBROADCAST = true;
static const bool DEFAULT_DISABLE_WALLET = false;
//! -maxtxfee default
constexpr CAmount DEFAULT_TRANSACTION_MAXFEE{COIN / 10};
//! Discourage users to set fees higher than this amount (in satoshis) per kB
constexpr CAmount HIGH_TX_FEE_PER_KB{COIN / 100};
//! -maxtxfee will warn if called with a higher fee than this amount (in satoshis)
constexpr CAmount HIGH_MAX_TX_FEE{100 * HIGH_TX_FEE_PER_KB};

//! Pre-calculated constants for input size estimation in *virtual size*
static constexpr size_t DUMMY_NESTED_P2WPKH_INPUT_SIZE = 91;

class CCoinControl;
class COutput;
class CScript;
class CWalletTx;
struct FeeCalculation;
enum class FeeEstimateMode;
class ReserveDestination;

//! Default for -addresstype
constexpr OutputType DEFAULT_ADDRESS_TYPE{OutputType::BECH32};

//! Default for -changetype
constexpr OutputType DEFAULT_CHANGE_TYPE{OutputType::CHANGE_AUTO};

static constexpr uint64_t KNOWN_WALLET_FLAGS =
        WALLET_FLAG_AVOID_REUSE
    |   WALLET_FLAG_BLANK_WALLET
    |   WALLET_FLAG_KEY_ORIGIN_METADATA
    |   WALLET_FLAG_DISABLE_PRIVATE_KEYS;

static constexpr uint64_t MUTABLE_WALLET_FLAGS =
        WALLET_FLAG_AVOID_REUSE;

static const std::map<std::string,WalletFlags> WALLET_FLAG_MAP{
    {"avoid_reuse", WALLET_FLAG_AVOID_REUSE},
    {"blank", WALLET_FLAG_BLANK_WALLET},
    {"key_origin_metadata", WALLET_FLAG_KEY_ORIGIN_METADATA},
    {"disable_private_keys", WALLET_FLAG_DISABLE_PRIVATE_KEYS},
};

extern const std::map<uint64_t,std::string> WALLET_FLAG_CAVEATS;

/** A wrapper to reserve an address from a wallet
 *
 * ReserveDestination is used to reserve an address.
 * It is currently only used inside of CreateTransaction.
 *
 * Instantiating a ReserveDestination does not reserve an address. To do so,
 * GetReservedDestination() needs to be called on the object. Once an address has been
 * reserved, call KeepDestination() on the ReserveDestination object to make sure it is not
 * returned. Call ReturnDestination() to return the address so it can be re-used (for
 * example, if the address was used in a new transaction
 * and that transaction was not completed and needed to be aborted).
 *
 * If an address is reserved and KeepDestination() is not called, then the address will be
 * returned when the ReserveDestination goes out of scope.
 */
class ReserveDestination
{
protected:
    //! The wallet to reserve from
    CWallet* const pwallet;
    //! The ScriptPubKeyMan to reserve from. Based on type when GetReservedDestination is called
    ScriptPubKeyMan* m_spk_man{nullptr};
    OutputType const type;
    //! The index of the address's key in the keypool
    int64_t nIndex{-1};
    //! The destination
    CTxDestination address;
    //! Whether this is from the internal (change output) keypool
    bool fInternal{false};

public:
    //! Construct a ReserveDestination object. This does NOT reserve an address yet
    explicit ReserveDestination(CWallet* pwallet, OutputType type)
      : pwallet(pwallet)
      , type(type) { }

    ReserveDestination(const ReserveDestination&) = delete;
    ReserveDestination& operator=(const ReserveDestination&) = delete;

    //! Destructor. If a key has been reserved and not KeepKey'ed, it will be returned to the keypool
    ~ReserveDestination()
    {
        ReturnDestination();
    }

    //! Reserve an address
    bool GetReservedDestination(CTxDestination& pubkey, bool internal);
    //! Attach a blinding pubkey to a reserved address
    void SetBlindingPubKey(const CPubKey& blinding_pubkey, CTxDestination& dest);
    //! Return reserved address
    void ReturnDestination();
    //! Keep the address. Do not return it's key to the keypool when this object goes out of scope
    void KeepDestination();
};

/** Address book data */
class CAddressBookData
{
public:
    std::string name;
    std::string purpose;

    CAddressBookData() : purpose("unknown") {}

    typedef std::map<std::string, std::string> StringMap;
    StringMap destdata;
};

struct CRecipient
{
    CScript scriptPubKey;
    CAmount nAmount;
    CAsset asset;
    CPubKey confidentiality_key;
    bool fSubtractFeeFromAmount;
};

typedef std::map<std::string, std::string> mapValue_t;


static inline void ReadOrderPos(int64_t& nOrderPos, mapValue_t& mapValue)
{
    if (!mapValue.count("n"))
    {
        nOrderPos = -1; // TODO: calculate elsewhere
        return;
    }
    nOrderPos = atoi64(mapValue["n"].c_str());
}


static inline void WriteOrderPos(const int64_t& nOrderPos, mapValue_t& mapValue)
{
    if (nOrderPos == -1)
        return;
    mapValue["n"] = i64tostr(nOrderPos);
}

struct COutputEntry
{
    CTxDestination destination;
    CAmount amount;
    int vout;
    CAsset asset;
    uint256 amount_blinding_factor;
    uint256 asset_blinding_factor;
};

/** Legacy class used for deserializing vtxPrev for backwards compatibility.
 * vtxPrev was removed in commit 93a18a3650292afbb441a47d1fa1b94aeb0164e3,
 * but old wallet.dat files may still contain vtxPrev vectors of CMerkleTxs.
 * These need to get deserialized for field alignment when deserializing
 * a CWalletTx, but the deserialized values are discarded.**/
class CMerkleTx
{
public:
    template<typename Stream>
    void Unserialize(Stream& s)
    {
        CTransactionRef tx;
        uint256 hashBlock;
        std::vector<uint256> vMerkleBranch;
        int nIndex;

        s >> tx >> hashBlock >> vMerkleBranch >> nIndex;
    }
};

//Get the marginal bytes of spending the specified output
int CalculateMaximumSignedInputSize(const CTxOut& txout, const CWallet* pwallet, bool use_max_sig = false);

/**
 * A transaction with a bunch of additional info that only the owner cares about.
 * It includes any unrecorded transactions needed to link it back to the block chain.
 */
class CWalletTx
{
private:
    const CWallet* pwallet;

    /** Constant used in hashBlock to indicate tx has been abandoned, only used at
     * serialization/deserialization to avoid ambiguity with conflicted.
     */
    static const uint256 ABANDON_HASH;

public:
    /**
     * Key/value map with information about the transaction.
     *
     * The following keys can be read and written through the map and are
     * serialized in the wallet database:
     *
     *     "comment", "to"   - comment strings provided to sendtoaddress,
     *                         and sendmany wallet RPCs
     *     "replaces_txid"   - txid (as HexStr) of transaction replaced by
     *                         bumpfee on transaction created by bumpfee
     *     "replaced_by_txid" - txid (as HexStr) of transaction created by
     *                         bumpfee on transaction replaced by bumpfee
     *     "from", "message" - obsolete fields that could be set in UI prior to
     *                         2011 (removed in commit 4d9b223)
     *
     * The following keys are serialized in the wallet database, but shouldn't
     * be read or written through the map (they will be temporarily added and
     * removed from the map during serialization):
     *
     *     "fromaccount"     - serialized strFromAccount value
     *     "n"               - serialized nOrderPos value
     *     "timesmart"       - serialized nTimeSmart value
     *     "spent"           - serialized vfSpent value that existed prior to
     *                         2014 (removed in commit 93a18a3)
     */
    mutable mapValue_t mapValue;
    std::vector<std::pair<std::string, std::string> > vOrderForm;
    unsigned int fTimeReceivedIsTxTime;
    unsigned int nTimeReceived; //!< time received by this node
    /**
     * Stable timestamp that never changes, and reflects the order a transaction
     * was added to the wallet. Timestamp is based on the block time for a
     * transaction added as part of a block, or else the time when the
     * transaction was received if it wasn't part of a block, with the timestamp
     * adjusted in both cases so timestamp order matches the order transactions
     * were added to the wallet. More details can be found in
     * CWallet::ComputeTimeSmart().
     */
    unsigned int nTimeSmart;
    /**
     * From me flag is set to 1 for transactions that were created by the wallet
     * on this bitcoin node, and set to 0 for transactions that were created
     * externally and came in through the network or sendrawtransaction RPC.
     */
    bool fFromMe;
    int64_t nOrderPos; //!< position in ordered transaction list
    std::multimap<int64_t, CWalletTx*>::const_iterator m_it_wtxOrdered;

    // memory only
    enum AmountType { DEBIT, CREDIT, IMMATURE_CREDIT, AVAILABLE_CREDIT, AMOUNTTYPE_ENUM_ELEMENTS };
    CAmountMap GetCachableAmount(AmountType type, const isminefilter& filter, bool recalculate = false) const;
    mutable CachableAmountMap m_amounts[AMOUNTTYPE_ENUM_ELEMENTS];
    /**
     * This flag is true if all m_amounts caches are empty. This is particularly
     * useful in places where MarkDirty is conditionally called and the
     * condition can be expensive and thus can be skipped if the flag is true.
     * See MarkDestinationsDirty.
     */
    mutable bool m_is_cache_empty{true};
    mutable bool fChangeCached;
    mutable bool fInMempool;
    mutable CAmountMap nChangeCached;

    CWalletTx(const CWallet* pwalletIn, CTransactionRef arg)
        : tx(std::move(arg))
    {
        Init(pwalletIn);
    }

    void Init(const CWallet* pwalletIn)
    {
        pwallet = pwalletIn;
        mapValue.clear();
        vOrderForm.clear();
        fTimeReceivedIsTxTime = false;
        nTimeReceived = 0;
        nTimeSmart = 0;
        fFromMe = false;
        fChangeCached = false;
        fInMempool = false;
        nChangeCached = CAmountMap();
        nOrderPos = -1;
        m_confirm = Confirmation{};
    }

    CTransactionRef tx;

    /* New transactions start as UNCONFIRMED. At BlockConnected,
     * they will transition to CONFIRMED. In case of reorg, at BlockDisconnected,
     * they roll back to UNCONFIRMED. If we detect a conflicting transaction at
     * block connection, we update conflicted tx and its dependencies as CONFLICTED.
     * If tx isn't confirmed and outside of mempool, the user may switch it to ABANDONED
     * by using the abandontransaction call. This last status may be override by a CONFLICTED
     * or CONFIRMED transition.
     */
    enum Status {
        UNCONFIRMED,
        CONFIRMED,
        CONFLICTED,
        ABANDONED
    };

    /* Confirmation includes tx status and a triplet of {block height/block hash/tx index in block}
     * at which tx has been confirmed. All three are set to 0 if tx is unconfirmed or abandoned.
     * Meaning of these fields changes with CONFLICTED state where they instead point to block hash
     * and block height of the deepest conflicting tx.
     */
    struct Confirmation {
        Status status;
        int block_height;
        uint256 hashBlock;
        int nIndex;
        Confirmation(Status s = UNCONFIRMED, int b = 0, uint256 h = uint256(), int i = 0) : status(s), block_height(b), hashBlock(h), nIndex(i) {}
    };

    Confirmation m_confirm;

    template<typename Stream>
    void Serialize(Stream& s) const
    {
        mapValue_t mapValueCopy = mapValue;

        mapValueCopy["fromaccount"] = "";
        WriteOrderPos(nOrderPos, mapValueCopy);
        if (nTimeSmart) {
            mapValueCopy["timesmart"] = strprintf("%u", nTimeSmart);
        }

        std::vector<char> dummy_vector1; //!< Used to be vMerkleBranch
        std::vector<char> dummy_vector2; //!< Used to be vtxPrev
        bool dummy_bool = false; //!< Used to be fSpent
        uint256 serializedHash = isAbandoned() ? ABANDON_HASH : m_confirm.hashBlock;
        int serializedIndex = isAbandoned() || isConflicted() ? -1 : m_confirm.nIndex;
        s << tx << serializedHash << dummy_vector1 << serializedIndex << dummy_vector2 << mapValueCopy << vOrderForm << fTimeReceivedIsTxTime << nTimeReceived << fFromMe << dummy_bool;
    }

    template<typename Stream>
    void Unserialize(Stream& s)
    {
        Init(nullptr);

        std::vector<uint256> dummy_vector1; //!< Used to be vMerkleBranch
        std::vector<CMerkleTx> dummy_vector2; //!< Used to be vtxPrev
        bool dummy_bool; //! Used to be fSpent
        int serializedIndex;
        s >> tx >> m_confirm.hashBlock >> dummy_vector1 >> serializedIndex >> dummy_vector2 >> mapValue >> vOrderForm >> fTimeReceivedIsTxTime >> nTimeReceived >> fFromMe >> dummy_bool;

        /* At serialization/deserialization, an nIndex == -1 means that hashBlock refers to
         * the earliest block in the chain we know this or any in-wallet ancestor conflicts
         * with. If nIndex == -1 and hashBlock is ABANDON_HASH, it means transaction is abandoned.
         * In same context, an nIndex >= 0 refers to a confirmed transaction (if hashBlock set) or
         * unconfirmed one. Older clients interpret nIndex == -1 as unconfirmed for backward
         * compatibility (pre-commit 9ac63d6).
         */
        if (serializedIndex == -1 && m_confirm.hashBlock == ABANDON_HASH) {
            setAbandoned();
        } else if (serializedIndex == -1) {
            setConflicted();
        } else if (!m_confirm.hashBlock.IsNull()) {
            m_confirm.nIndex = serializedIndex;
            setConfirmed();
        }

        ReadOrderPos(nOrderPos, mapValue);
        nTimeSmart = mapValue.count("timesmart") ? (unsigned int)atoi64(mapValue["timesmart"]) : 0;

        mapValue.erase("fromaccount");
        mapValue.erase("spent");
        mapValue.erase("n");
        mapValue.erase("timesmart");
    }

    void SetTx(CTransactionRef arg)
    {
        tx = std::move(arg);
    }

    //! make sure balances are recalculated
    void MarkDirty()
    {
        m_amounts[DEBIT].Reset();
        m_amounts[CREDIT].Reset();
        m_amounts[IMMATURE_CREDIT].Reset();
        m_amounts[AVAILABLE_CREDIT].Reset();
        fChangeCached = false;
        m_is_cache_empty = true;
        WipeUnknownBlindingData();
    }

    void BindWallet(CWallet *pwalletIn)
    {
        pwallet = pwalletIn;
        MarkDirty();
    }

    //! filter decides which addresses will count towards the debit
    CAmountMap GetDebit(const isminefilter& filter) const;
    CAmountMap GetCredit(const isminefilter& filter) const;
    CAmountMap GetImmatureCredit(bool fUseCache=true) const;
    // TODO: Remove "NO_THREAD_SAFETY_ANALYSIS" and replace it with the correct
    // annotation "EXCLUSIVE_LOCKS_REQUIRED(pwallet->cs_wallet)". The
    // annotation "NO_THREAD_SAFETY_ANALYSIS" was temporarily added to avoid
    // having to resolve the issue of member access into incomplete type CWallet.
    CAmountMap GetAvailableCredit(bool fUseCache=true, const isminefilter& filter=ISMINE_SPENDABLE) const NO_THREAD_SAFETY_ANALYSIS;
    CAmountMap GetImmatureWatchOnlyCredit(const bool fUseCache=true) const;
    CAmountMap GetChange() const;

    // Get the marginal bytes if spending the specified output from this transaction
    int GetSpendSize(unsigned int out, bool use_max_sig = false) const
    {
        return CalculateMaximumSignedInputSize(tx->vout[out], pwallet, use_max_sig);
    }

    void GetAmounts(std::list<COutputEntry>& listReceived,
                    std::list<COutputEntry>& listSent, CAmount& nFee, const isminefilter& filter) const;

    bool IsFromMe(const isminefilter& filter) const
    {
        return (GetDebit(filter) > CAmountMap());
    }

    // True if only scriptSigs are different
    bool IsEquivalentTo(const CWalletTx& tx) const;

    bool InMempool() const;
    bool IsTrusted(interfaces::Chain::Lock& locked_chain) const;
    bool IsTrusted(interfaces::Chain::Lock& locked_chain, std::set<uint256>& trusted_parents) const;

    int64_t GetTxTime() const;

    // Pass this transaction to node for mempool insertion and relay to peers if flag set to true
    bool SubmitMemoryPoolAndRelay(std::string& err_string, bool relay);

    // ELEMENTS:

private:
    /* Computes, stores and returns the unblinded info, or retrieves if already computed previously.
    * @param[in]    map_index - Where to store the blinding data. Issuance data is stored after the output data, with additional index offset calculated via GetPseudoInputOffset
    * @param[in]    vchRangeproof - The rangeproof to unwind
    * @param[in]    conf_value - The value to unblind
    * @param[in]    conf_asset - The asset to unblind
    * @param[in]    nonce - The nonce used to ECDH with the blinding key. This is null for issuance as blinding key is directly used as nonce
    * @param[in]    scriptPubKey - The script being committed to by the rangeproof
    * @param[out]   blinding_pubkey_out - Pointer to the recovered pubkey of the destination
    * @param[out]   value_out - Pointer to the CAmount where the unblinded amount will be stored
    * @param[out]   value_factor_out - Pointer to the recovered value blinding factor of the output
    * @param[out]   asset_out - Pointer to the recovered underlying asset type
    * @param[out]   asset_factor_out - Pointer to the recovered asset blinding factor of the output
    */
    void GetBlindingData(const unsigned int map_index, const std::vector<unsigned char>& vchRangeproof, const CConfidentialValue& conf_value, const CConfidentialAsset& conf_asset, const CConfidentialNonce nonce, const CScript& scriptPubKey, CPubKey* blinding_pubkey_out, CAmount* value_out, uint256* value_factor_out, CAsset* asset_out, uint256* asset_factor_out) const;
    void WipeUnknownBlindingData();

public:
    // For use in wallet transaction creation to remember 3rd party values
    // Unneeded for issuance.
    void SetBlindingData(const unsigned int output_index, const CPubKey& blinding_pubkey, const CAmount value, const uint256& value_factor, const CAsset& asset, const uint256& asset_factor);

    // Convenience method to retrieve all blinding data at once, for an ordinary non-issuance tx
    void GetNonIssuanceBlindingData(const unsigned int output_index, CPubKey* blinding_pubkey_out, CAmount* value_out, uint256* value_factor_out, CAsset* asset_out, uint256* asset_factor_out) const;

    //! Returns either the value out (if it is known) or -1
    CAmount GetOutputValueOut(unsigned int ouput_index) const;

    //! Returns either the blinding factor (if it is to us) or 0
    uint256 GetOutputAmountBlindingFactor(unsigned int output_index) const;
    uint256 GetOutputAssetBlindingFactor(unsigned int output_index) const;
    //! Returns the underlying asset type, or 0 if unknown
    CAsset GetOutputAsset(unsigned int output_index) const;
    //! Get the issuance CAssets for both the asset itself and the issuing tokens
    void GetIssuanceAssets(unsigned int vinIndex, CAsset* out_asset, CAsset* out_reissuance_token) const;
    // ! Return map of issued assets at input_index
    CAmountMap GetIssuanceAssets(unsigned int input_index) const;
    // ! Returns receiver's blinding pubkey
    CPubKey GetOutputBlindingPubKey(unsigned int output_index) const;
    //! Get the issuance blinder for either the asset itself or the issuing tokens
    uint256 GetIssuanceBlindingFactor(unsigned int input_index, bool reissuance_token) const;
    //! Get the issuance amount for either the asset itself or the issuing tokens
    CAmount GetIssuanceAmount(unsigned int input_index, bool reissuance_token) const;

    //! Get the mapValue offset for a specific vin index and type of issuance pseudo-input
    unsigned int GetPseudoInputOffset(unsigned int input_index, bool reissuance_token) const;

    // TODO: Remove "NO_THREAD_SAFETY_ANALYSIS" and replace it with the correct
    // annotation "EXCLUSIVE_LOCKS_REQUIRED(pwallet->cs_wallet)". The annotation
    // "NO_THREAD_SAFETY_ANALYSIS" was temporarily added to avoid having to
    // resolve the issue of member access into incomplete type CWallet. Note
    // that we still have the runtime check "AssertLockHeld(pwallet->cs_wallet)"
    // in place.
    std::set<uint256> GetConflicts() const NO_THREAD_SAFETY_ANALYSIS;

    /**
     * Return depth of transaction in blockchain:
     * <0  : conflicts with a transaction this deep in the blockchain
     *  0  : in memory pool, waiting to be included in a block
     * >=1 : this many blocks deep in the main chain
     */
    // TODO: Remove "NO_THREAD_SAFETY_ANALYSIS" and replace it with the correct
    // annotation "EXCLUSIVE_LOCKS_REQUIRED(pwallet->cs_wallet)". The annotation
    // "NO_THREAD_SAFETY_ANALYSIS" was temporarily added to avoid having to
    // resolve the issue of member access into incomplete type CWallet. Note
    // that we still have the runtime check "AssertLockHeld(pwallet->cs_wallet)"
    // in place.
    int GetDepthInMainChain() const NO_THREAD_SAFETY_ANALYSIS;
    bool IsInMainChain() const { return GetDepthInMainChain() > 0; }

    /**
     * @return number of blocks to maturity for this transaction:
     *  0 : is not a coinbase transaction, or is a mature coinbase transaction
     * >0 : is a coinbase transaction which matures in this many blocks
     */
    int GetBlocksToMaturity() const;
    bool isAbandoned() const { return m_confirm.status == CWalletTx::ABANDONED; }
    void setAbandoned()
    {
        m_confirm.status = CWalletTx::ABANDONED;
        m_confirm.hashBlock = uint256();
        m_confirm.block_height = 0;
        m_confirm.nIndex = 0;
    }
    bool isConflicted() const { return m_confirm.status == CWalletTx::CONFLICTED; }
    void setConflicted() { m_confirm.status = CWalletTx::CONFLICTED; }
    bool isUnconfirmed() const { return m_confirm.status == CWalletTx::UNCONFIRMED; }
    void setUnconfirmed() { m_confirm.status = CWalletTx::UNCONFIRMED; }
    bool isConfirmed() const { return m_confirm.status == CWalletTx::CONFIRMED; }
    void setConfirmed() { m_confirm.status = CWalletTx::CONFIRMED; }
    const uint256& GetHash() const { return tx->GetHash(); }
    bool IsCoinBase() const { return tx->IsCoinBase(); }
    bool IsImmatureCoinBase() const;
};

class COutput
{
public:
    const CWalletTx *tx;
    int i;
    int nDepth;

    /** Pre-computed estimated size of this output as a fully-signed input in a transaction. Can be -1 if it could not be calculated */
    int nInputBytes;

    /** Whether we have the private keys to spend this output */
    bool fSpendable;

    /** Whether we know how to spend this output, ignoring the lack of keys */
    bool fSolvable;

    /** Whether to use the maximum sized, 72 byte signature when calculating the size of the input spend. This should only be set when watch-only outputs are allowed */
    bool use_max_sig;

    /**
     * Whether this output is considered safe to spend. Unconfirmed transactions
     * from outside keys and unconfirmed replacement transactions are considered
     * unsafe and will not be used to fund new spending transactions.
     */
    bool fSafe;

    COutput(const CWalletTx *txIn, int iIn, int nDepthIn, bool fSpendableIn, bool fSolvableIn, bool fSafeIn, bool use_max_sig_in = false)
    {
        tx = txIn; i = iIn; nDepth = nDepthIn; fSpendable = fSpendableIn; fSolvable = fSolvableIn; fSafe = fSafeIn; nInputBytes = -1; use_max_sig = use_max_sig_in;
        // If known and signable by the given wallet, compute nInputBytes
        // Failure will keep this value -1
        if (fSpendable && tx) {
            nInputBytes = tx->GetSpendSize(i, use_max_sig);
        }
    }

    std::string ToString() const;

    inline CInputCoin GetInputCoin() const
    {
        return CInputCoin(tx, i, nInputBytes);
    }
};

struct CoinSelectionParams
{
    bool use_bnb = true;
    size_t change_output_size = 0;
    size_t change_spend_size = 0;
    CFeeRate effective_fee = CFeeRate(0);
    size_t tx_noinputs_size = 0;
    //! Indicate that we are subtracting the fee from outputs
    bool m_subtract_fee_outputs = false;

    CoinSelectionParams(bool use_bnb, size_t change_output_size, size_t change_spend_size, CFeeRate effective_fee, size_t tx_noinputs_size) : use_bnb(use_bnb), change_output_size(change_output_size), change_spend_size(change_spend_size), effective_fee(effective_fee), tx_noinputs_size(tx_noinputs_size) {}
    CoinSelectionParams() {}
};

struct IssuanceDetails {
    bool issuing = false;

    bool blind_issuance = true;
    CAsset reissuance_asset;
    CAsset reissuance_token;
    uint256 entropy;
};

struct BlindDetails {
    bool ignore_blind_failure = true; // Certain corner-cases are hard to avoid

    // Temporary tx-specific details.
    std::vector<uint256> i_amount_blinds;
    std::vector<uint256> i_asset_blinds;
    std::vector<CAsset>  i_assets;
    std::vector<CAmount> i_amounts;
    std::vector<CAmount> o_amounts;
    std::vector<CPubKey> o_pubkeys;
    std::vector<uint256> o_amount_blinds;
    std::vector<CAsset>  o_assets;
    std::vector<uint256> o_asset_blinds;
    // We need to store an unblinded and unsigned version of the transaction
    // in case of !sign
    CMutableTransaction tx_unblinded_unsigned;

    int num_to_blind;
    int change_to_blind;
    // Only used to strip blinding if its the only blind output in certain situations
    int only_recipient_blind_index;
    // Needed in case of one blinded output that is change and no blind inputs
    int only_change_pos;
};

class WalletRescanReserver; //forward declarations for ScanForWalletTransactions/RescanFromTime
/**
 * A CWallet maintains a set of transactions and balances, and provides the ability to create new transactions.
 */
class CWallet final : public WalletStorage, private interfaces::Chain::Notifications
{
private:
    CKeyingMaterial vMasterKey GUARDED_BY(cs_KeyStore);


    bool Unlock(const CKeyingMaterial& vMasterKeyIn, bool accept_no_keys = false);

    std::atomic<bool> fAbortRescan{false};
    std::atomic<bool> fScanningWallet{false}; // controlled by WalletRescanReserver
    std::atomic<int64_t> m_scanning_start{0};
    std::atomic<double> m_scanning_progress{0};
    std::mutex mutexScanning;
    friend class WalletRescanReserver;

    //! the current wallet version: clients below this version are not able to load the wallet
    int nWalletVersion GUARDED_BY(cs_wallet){FEATURE_BASE};

    //! the maximum wallet format version: memory-only variable that specifies to what version this wallet may be upgraded
    int nWalletMaxVersion GUARDED_BY(cs_wallet) = FEATURE_BASE;

    int64_t nNextResend = 0;
    int64_t nLastResend = 0;
    bool fBroadcastTransactions = false;
    // Local time that the tip block was received. Used to schedule wallet rebroadcasts.
    std::atomic<int64_t> m_best_block_time {0};

    /**
     * Used to keep track of spent outpoints, and
     * detect and report conflicts (double-spends or
     * mutated transactions where the mutant gets mined).
     */
    typedef std::multimap<COutPoint, uint256> TxSpends;
    TxSpends mapTxSpends GUARDED_BY(cs_wallet);
    void AddToSpends(const COutPoint& outpoint, const uint256& wtxid) EXCLUSIVE_LOCKS_REQUIRED(cs_wallet);
    void AddToSpends(const uint256& wtxid) EXCLUSIVE_LOCKS_REQUIRED(cs_wallet);

    /**
     * Add a transaction to the wallet, or update it.  pIndex and posInBlock should
     * be set when the transaction was known to be included in a block.  When
     * pIndex == nullptr, then wallet state is not updated in AddToWallet, but
     * notifications happen and cached balances are marked dirty.
     *
     * If fUpdate is true, existing transactions will be updated.
     * TODO: One exception to this is that the abandoned state is cleared under the
     * assumption that any further notification of a transaction that was considered
     * abandoned is an indication that it is not safe to be considered abandoned.
     * Abandoned state should probably be more carefully tracked via different
     * posInBlock signals or by checking mempool presence when necessary.
     */
    bool AddToWalletIfInvolvingMe(const CTransactionRef& tx, CWalletTx::Confirmation confirm, bool fUpdate) EXCLUSIVE_LOCKS_REQUIRED(cs_wallet);

    /* Mark a transaction (and its in-wallet descendants) as conflicting with a particular block. */
    void MarkConflicted(const uint256& hashBlock, int conflicting_height, const uint256& hashTx);

    /* Mark a transaction's inputs dirty, thus forcing the outputs to be recomputed */
    void MarkInputsDirty(const CTransactionRef& tx) EXCLUSIVE_LOCKS_REQUIRED(cs_wallet);

    void SyncMetaData(std::pair<TxSpends::iterator, TxSpends::iterator>) EXCLUSIVE_LOCKS_REQUIRED(cs_wallet);

    /* Used by TransactionAddedToMemorypool/BlockConnected/Disconnected/ScanForWalletTransactions.
     * Should be called with non-zero block_hash and posInBlock if this is for a transaction that is included in a block. */
    void SyncTransaction(const CTransactionRef& tx, CWalletTx::Confirmation confirm, bool update_tx = true) EXCLUSIVE_LOCKS_REQUIRED(cs_wallet);

    std::atomic<uint64_t> m_wallet_flags{0};

    bool SetAddressBookWithDB(WalletBatch& batch, const CTxDestination& address, const std::string& strName, const std::string& strPurpose);

    //! Unsets a wallet flag and saves it to disk
    void UnsetWalletFlagWithDB(WalletBatch& batch, uint64_t flag);

    //! Unset the blank wallet flag and saves it to disk
    void UnsetBlankWalletFlag(WalletBatch& batch) override;

    /** Interface for accessing chain state. */
    interfaces::Chain* m_chain;

    /** Wallet location which includes wallet name (see WalletLocation). */
    WalletLocation m_location;

    /** Internal database handle. */
    std::unique_ptr<WalletDatabase> database;

    /**
     * The following is used to keep track of how far behind the wallet is
     * from the chain sync, and to allow clients to block on us being caught up.
     *
     * Processed hash is a pointer on node's tip and doesn't imply that the wallet
     * has scanned sequentially all blocks up to this one.
     */
    uint256 m_last_block_processed GUARDED_BY(cs_wallet);

    /* Height of last block processed is used by wallet to know depth of transactions
     * without relying on Chain interface beyond asynchronous updates. For safety, we
     * initialize it to -1. Height is a pointer on node's tip and doesn't imply
     * that the wallet has scanned sequentially all blocks up to this one.
     */
    int m_last_block_processed_height GUARDED_BY(cs_wallet) = -1;

public:
    /*
     * Main wallet lock.
     * This lock protects all the fields added by CWallet.
     */
    mutable RecursiveMutex cs_wallet;

    /** Get database handle used by this wallet. Ideally this function would
     * not be necessary.
     */
    WalletDatabase& GetDBHandle()
    {
        return *database;
    }
    WalletDatabase& GetDatabase() override { return *database; }

    /**
     * Select a set of coins such that nValueRet >= nTargetValue and at least
     * all coins from coinControl are selected; Never select unconfirmed coins
     * if they are not ours
     */
    bool SelectCoins(const std::vector<COutput>& vAvailableCoins, const CAmountMap& mapTargetValue, std::set<CInputCoin>& setCoinsRet, CAmountMap& mapValueRet,
                    const CCoinControl& coin_control, CoinSelectionParams& coin_selection_params, bool& bnb_used) const;

    const WalletLocation& GetLocation() const { return m_location; }

    /** Get a name for this wallet for logging/debugging purposes.
     */
    const std::string& GetName() const { return m_location.GetName(); }

    typedef std::map<unsigned int, CMasterKey> MasterKeyMap;
    MasterKeyMap mapMasterKeys;
    unsigned int nMasterKeyMaxID = 0;

    /** Construct wallet with specified name and database implementation. */
    CWallet(interfaces::Chain* chain, const WalletLocation& location, std::unique_ptr<WalletDatabase> database)
        : m_chain(chain),
          m_location(location),
          database(std::move(database))
    {
    }

    ~CWallet()
    {
        // Should not have slots connected at this point.
        assert(NotifyUnload.empty());
    }

    bool IsCrypted() const;
    bool IsLocked() const override;
    bool Lock();

    /** Interface to assert chain access and if successful lock it */
    std::unique_ptr<interfaces::Chain::Lock> LockChain() { return m_chain ? m_chain->lock() : nullptr; }

    std::map<uint256, CWalletTx> mapWallet GUARDED_BY(cs_wallet);

    typedef std::multimap<int64_t, CWalletTx*> TxItems;
    TxItems wtxOrdered;

    int64_t nOrderPosNext GUARDED_BY(cs_wallet) = 0;
    uint64_t nAccountingEntryNumber = 0;

    std::map<CTxDestination, CAddressBookData> mapAddressBook GUARDED_BY(cs_wallet);

    std::set<COutPoint> setLockedCoins GUARDED_BY(cs_wallet);

    /** Registered interfaces::Chain::Notifications handler. */
    std::unique_ptr<interfaces::Handler> m_chain_notifications_handler;

    /** Register the wallet for chain notifications */
    void handleNotifications();

    /** Interface for accessing chain state. */
    interfaces::Chain& chain() const { assert(m_chain); return *m_chain; }

    // ELEMENTS //
    //! The online PAK aka `liquid_pak` in the wallet set by `initpegoutwallet`
    CPubKey online_key;


    //! The derivation counter for offline_xpub
    int offline_counter = -1;

    //! The offline descriptor aka `bitcoind_descriptor` set by `initpegoutwallet`
    std::string offline_desc;

    //The offline xpub aka `bitcoin_xpub` in the wallet set by `initpegoutwallet`
    CExtPubKey offline_xpub;

    // Master derivation blinding key
    uint256 blinding_derivation_key;
    // Specifically imported blinding keys
    std::map<CScriptID, uint256> mapSpecificBlindingKeys;

    // END ELEMENTS

    const CWalletTx* GetWalletTx(const uint256& hash) const;

    //! check whether we are allowed to upgrade (or already support) to the named feature
    bool CanSupportFeature(enum WalletFeature wf) const override EXCLUSIVE_LOCKS_REQUIRED(cs_wallet) { AssertLockHeld(cs_wallet); return nWalletMaxVersion >= wf; }

    /**
     * populate vCoins with vector of available COutputs.
     */
    void AvailableCoins(interfaces::Chain::Lock& locked_chain, std::vector<COutput>& vCoins, bool fOnlySafe=true, const CCoinControl *coinControl = nullptr, const CAmount& nMinimumAmount = 1, const CAmount& nMaximumAmount = MAX_MONEY, const CAmount& nMinimumSumAmount = MAX_MONEY, const uint64_t nMaximumCount = 0, const CAsset* = nullptr) const EXCLUSIVE_LOCKS_REQUIRED(cs_wallet);

    /**
     * Return list of available coins and locked coins grouped by non-change output address.
     */
    std::map<CTxDestination, std::vector<COutput>> ListCoins(interfaces::Chain::Lock& locked_chain) const EXCLUSIVE_LOCKS_REQUIRED(cs_wallet);

    /**
     * Find non-change parent output.
     */
    const CTxOut& FindNonChangeParentOutput(const CTransaction& tx, int output) const EXCLUSIVE_LOCKS_REQUIRED(cs_wallet);

    /**
     * Shuffle and select coins until nTargetValue is reached while avoiding
     * small change; This method is stochastic for some inputs and upon
     * completion the coin set and corresponding actual target value is
     * assembled
     */
    bool SelectCoinsMinConf(const CAmountMap& mapTargetValue, const CoinEligibilityFilter& eligibility_filter, std::vector<OutputGroup> groups,
        std::set<CInputCoin>& setCoinsRet, CAmountMap& mapValueRet, const CoinSelectionParams& coin_selection_params, bool& bnb_used) const;

    bool IsSpent(const uint256& hash, unsigned int n) const EXCLUSIVE_LOCKS_REQUIRED(cs_wallet);

    // Whether this or any known UTXO with the same single key has been spent.
    bool IsUsedDestination(const uint256& hash, unsigned int n) const EXCLUSIVE_LOCKS_REQUIRED(cs_wallet);
    void SetUsedDestinationState(WalletBatch& batch, const uint256& hash, unsigned int n, bool used, std::set<CTxDestination>& tx_destinations) EXCLUSIVE_LOCKS_REQUIRED(cs_wallet);

    std::vector<OutputGroup> GroupOutputs(const std::vector<COutput>& outputs, bool single_coin) const;

    bool IsLockedCoin(uint256 hash, unsigned int n) const EXCLUSIVE_LOCKS_REQUIRED(cs_wallet);
    void LockCoin(const COutPoint& output) EXCLUSIVE_LOCKS_REQUIRED(cs_wallet);
    void UnlockCoin(const COutPoint& output) EXCLUSIVE_LOCKS_REQUIRED(cs_wallet);
    void UnlockAllCoins() EXCLUSIVE_LOCKS_REQUIRED(cs_wallet);
    void ListLockedCoins(std::vector<COutPoint>& vOutpts) const EXCLUSIVE_LOCKS_REQUIRED(cs_wallet);

    /*
     * Rescan abort properties
     */
    void AbortRescan() { fAbortRescan = true; }
    bool IsAbortingRescan() { return fAbortRescan; }
    bool IsScanning() { return fScanningWallet; }
    int64_t ScanningDuration() const { return fScanningWallet ? GetTimeMillis() - m_scanning_start : 0; }
    double ScanningProgress() const { return fScanningWallet ? (double) m_scanning_progress : 0; }

    //! Upgrade stored CKeyMetadata objects to store key origin info as KeyOriginInfo
    void UpgradeKeyMetadata() EXCLUSIVE_LOCKS_REQUIRED(cs_wallet);

    bool LoadMinVersion(int nVersion) EXCLUSIVE_LOCKS_REQUIRED(cs_wallet) { AssertLockHeld(cs_wallet); nWalletVersion = nVersion; nWalletMaxVersion = std::max(nWalletMaxVersion, nVersion); return true; }

    //! Adds a destination data tuple to the store, and saves it to disk
    bool AddDestData(WalletBatch& batch, const CTxDestination& dest, const std::string& key, const std::string& value) EXCLUSIVE_LOCKS_REQUIRED(cs_wallet);
    //! Erases a destination data tuple in the store and on disk
    bool EraseDestData(WalletBatch& batch, const CTxDestination& dest, const std::string& key) EXCLUSIVE_LOCKS_REQUIRED(cs_wallet);
    //! Adds a destination data tuple to the store, without saving it to disk
    void LoadDestData(const CTxDestination& dest, const std::string& key, const std::string& value) EXCLUSIVE_LOCKS_REQUIRED(cs_wallet);
    //! Look up a destination data tuple in the store, return true if found false otherwise
    bool GetDestData(const CTxDestination& dest, const std::string& key, std::string* value) const EXCLUSIVE_LOCKS_REQUIRED(cs_wallet);
    //! Get all destination values matching a prefix.
    std::vector<std::string> GetDestValues(const std::string& prefix) const EXCLUSIVE_LOCKS_REQUIRED(cs_wallet);

    //! Holds a timestamp at which point the wallet is scheduled (externally) to be relocked. Caller must arrange for actual relocking to occur via Lock().
    int64_t nRelockTime = 0;

    bool Unlock(const SecureString& strWalletPassphrase, bool accept_no_keys = false);
    bool ChangeWalletPassphrase(const SecureString& strOldWalletPassphrase, const SecureString& strNewWalletPassphrase);
    bool EncryptWallet(const SecureString& strWalletPassphrase);

    void GetKeyBirthTimes(interfaces::Chain::Lock& locked_chain, std::map<CKeyID, int64_t> &mapKeyBirth) const EXCLUSIVE_LOCKS_REQUIRED(cs_wallet);
    unsigned int ComputeTimeSmart(const CWalletTx& wtx) const;

    /**
     * Increment the next transaction order id
     * @return next transaction order id
     */
    int64_t IncOrderPosNext(WalletBatch *batch = nullptr) EXCLUSIVE_LOCKS_REQUIRED(cs_wallet);
    DBErrors ReorderTransactions();

    void MarkDirty();
    bool AddToWallet(const CWalletTx& wtxIn, bool fFlushOnClose=true);
    void LoadToWallet(CWalletTx& wtxIn) EXCLUSIVE_LOCKS_REQUIRED(cs_wallet);
    void TransactionAddedToMempool(const CTransactionRef& tx) override;
    void BlockConnected(const CBlock& block, const std::vector<CTransactionRef>& vtxConflicted, int height) override;
    void BlockDisconnected(const CBlock& block, int height) override;
    void UpdatedBlockTip() override;
    int64_t RescanFromTime(int64_t startTime, const WalletRescanReserver& reserver, bool update);

    struct ScanResult {
        enum { SUCCESS, FAILURE, USER_ABORT } status = SUCCESS;

        //! Hash and height of most recent block that was successfully scanned.
        //! Unset if no blocks were scanned due to read errors or the chain
        //! being empty.
        uint256 last_scanned_block;
        Optional<int> last_scanned_height;

        //! Height of the most recent block that could not be scanned due to
        //! read errors or pruning. Will be set if status is FAILURE, unset if
        //! status is SUCCESS, and may or may not be set if status is
        //! USER_ABORT.
        uint256 last_failed_block;
    };
    ScanResult ScanForWalletTransactions(const uint256& first_block, const uint256& last_block, const WalletRescanReserver& reserver, bool fUpdate);
    void TransactionRemovedFromMempool(const CTransactionRef &ptx) override;
    void ReacceptWalletTransactions() EXCLUSIVE_LOCKS_REQUIRED(cs_wallet);
    void ResendWalletTransactions();
    struct Balance {
        CAmountMap m_mine_trusted;           //!< Trusted, at depth=GetBalance.min_depth or more
        CAmountMap m_mine_untrusted_pending; //!< Untrusted, but in mempool (pending)
        CAmountMap m_mine_immature;          //!< Immature coinbases in the main chain
        CAmountMap m_watchonly_trusted;
        CAmountMap m_watchonly_untrusted_pending;
        CAmountMap m_watchonly_immature;
    };
    Balance GetBalance(int min_depth = 0, bool avoid_reuse = true) const;
    CAmountMap GetAvailableBalance(const CCoinControl* coinControl = nullptr) const;

    OutputType TransactionChangeType(OutputType change_type, const std::vector<CRecipient>& vecSend);

    /**
     * Insert additional inputs into the transaction by
     * calling CreateTransaction();
     */
    bool FundTransaction(CMutableTransaction& tx, CAmount& nFeeRet, int& nChangePosInOut, std::string& strFailReason, bool lockUnspents, const std::set<int>& setSubtractFeeFromOutputs, CCoinControl);
    bool SignTransaction(CMutableTransaction& tx) EXCLUSIVE_LOCKS_REQUIRED(cs_wallet);

    /**
     * Create a new transaction paying the recipients with a set of coins
     * selected by SelectCoins(); Also create the change output, when needed
     * @note passing nChangePosInOut as -1 will result in setting a random position
     */
    bool CreateTransaction(interfaces::Chain::Lock& locked_chain, const std::vector<CRecipient>& vecSend, CTransactionRef& tx, CAmount& nFeeRet, int& nChangePosInOut,
                           std::string& strFailReason, const CCoinControl& coin_control, bool sign = true, BlindDetails* blind_details = nullptr, const IssuanceDetails* issuance_details = nullptr);
    /**
     * Submit the transaction to the node's mempool and then relay to peers.
     * Should be called after CreateTransaction unless you want to abort
     * broadcasting the transaction.
     *
<<<<<<< HEAD
     * @param tx[in] The transaction to be broadcast.
     * @param mapValue[in] key-values to be set on the transaction.
     * @param orderForm[in] BIP 70 / BIP 21 order form details to be set on the transaction.
     * @param blind_details (optional) blinding information, if the transaction is to be blinded
=======
     * @param[in] tx The transaction to be broadcast.
     * @param[in] mapValue key-values to be set on the transaction.
     * @param[in] orderForm BIP 70 / BIP 21 order form details to be set on the transaction.
>>>>>>> 5d2ff75e
     */
    void CommitTransaction(CTransactionRef tx, mapValue_t mapValue, std::vector<std::pair<std::string, std::string>> orderForm, const BlindDetails* blind_details = nullptr);

    bool DummySignTx(CMutableTransaction &txNew, const std::set<CTxOut> &txouts, const CCoinControl* coin_control = nullptr) const
    {
        std::vector<CTxOut> v_txouts(txouts.size());
        std::copy(txouts.begin(), txouts.end(), v_txouts.begin());
        return DummySignTx(txNew, v_txouts, coin_control);
    }
    bool DummySignTx(CMutableTransaction &txNew, const std::vector<CTxOut> &txouts, const CCoinControl* coin_control = nullptr) const;

    bool ImportScripts(const std::set<CScript> scripts, int64_t timestamp) EXCLUSIVE_LOCKS_REQUIRED(cs_wallet);
    bool ImportPrivKeys(const std::map<CKeyID, CKey>& privkey_map, const int64_t timestamp) EXCLUSIVE_LOCKS_REQUIRED(cs_wallet);
    bool ImportPubKeys(const std::vector<CKeyID>& ordered_pubkeys, const std::map<CKeyID, CPubKey>& pubkey_map, const std::map<CKeyID, std::pair<CPubKey, KeyOriginInfo>>& key_origins, const bool add_keypool, const bool internal, const int64_t timestamp) EXCLUSIVE_LOCKS_REQUIRED(cs_wallet);
    bool ImportScriptPubKeys(const std::string& label, const std::set<CScript>& script_pub_keys, const bool have_solving_data, const bool apply_label, const int64_t timestamp) EXCLUSIVE_LOCKS_REQUIRED(cs_wallet);

    CFeeRate m_pay_tx_fee{DEFAULT_PAY_TX_FEE};
    unsigned int m_confirm_target{DEFAULT_TX_CONFIRM_TARGET};
    bool m_spend_zero_conf_change{DEFAULT_SPEND_ZEROCONF_CHANGE};
    bool m_signal_rbf{DEFAULT_WALLET_RBF};
    bool m_allow_fallback_fee{true}; //!< will be false if -fallbackfee=0
    CFeeRate m_min_fee{DEFAULT_TRANSACTION_MINFEE}; //!< Override with -mintxfee
    /**
     * If fee estimation does not have enough data to provide estimates, use this fee instead.
     * Has no effect if not using fee estimation
     * Override with -fallbackfee
     */
    CFeeRate m_fallback_fee{DEFAULT_FALLBACK_FEE};
    CFeeRate m_discard_rate{DEFAULT_DISCARD_FEE};
    OutputType m_default_address_type{DEFAULT_ADDRESS_TYPE};
    OutputType m_default_change_type{DEFAULT_CHANGE_TYPE};
    /** Absolute maximum transaction fee (in satoshis) used by default for the wallet */
    CAmount m_default_max_tx_fee{DEFAULT_TRANSACTION_MAXFEE};

    size_t KeypoolCountExternalKeys() EXCLUSIVE_LOCKS_REQUIRED(cs_wallet);
    bool TopUpKeyPool(unsigned int kpSize = 0);

    int64_t GetOldestKeyPoolTime();

    std::set<std::set<CTxDestination>> GetAddressGroupings() EXCLUSIVE_LOCKS_REQUIRED(cs_wallet);
    std::map<CTxDestination, CAmount> GetAddressBalances(interfaces::Chain::Lock& locked_chain);

    std::set<CTxDestination> GetLabelAddresses(const std::string& label) const;

    /**
     * Marks all outputs in each one of the destinations dirty, so their cache is
     * reset and does not return outdated information.
     */
    void MarkDestinationsDirty(const std::set<CTxDestination>& destinations) EXCLUSIVE_LOCKS_REQUIRED(cs_wallet);

    bool GetOnlinePakKey(CPubKey& online_pubkey, std::string& error);
    bool GetNewDestination(const OutputType type, const std::string label, CTxDestination& dest, std::string& error, bool add_blinding_key = false);
    bool GetNewChangeDestination(const OutputType type, CTxDestination& dest, std::string& error, bool add_blinding_key = false);

    isminetype IsMine(const CTxDestination& dest) const;
    isminetype IsMine(const CScript& script) const;
    isminetype IsMine(const CTxIn& txin) const;
    /**
     * Returns amount of debit if the input matches the
     * filter, otherwise returns 0
     */
    CAmountMap GetDebit(const CTxIn& txin, const isminefilter& filter) const;
    isminetype IsMine(const CTxOut& txout) const;
    CAmountMap GetCredit(const CTransaction& tx, const size_t out_index, const isminefilter& filter) const;
    bool IsChange(const CTxOut& txout) const;
    bool IsChange(const CScript& script) const;
    CAmountMap GetChange(const CTxOut& txout) const;
    bool IsMine(const CTransaction& tx) const;
    /** should probably be renamed to IsRelevantToMe */
    bool IsFromMe(const CTransaction& tx) const;
    CAmountMap GetDebit(const CTransaction& tx, const isminefilter& filter) const;
    /** Returns whether all of the inputs match the filter */
    bool IsAllFromMe(const CTransaction& tx, const isminefilter& filter) const;
    CAmountMap GetChange(const CTransaction& tx) const;

    // ELEMENTS:
    CAmountMap GetCredit(const CWalletTx& wtx, const isminefilter& filter) const;
    CAmountMap GetChange(const CWalletTx& wtx) const;

    void ChainStateFlushed(const CBlockLocator& loc) override;

    DBErrors LoadWallet(bool& fFirstRunRet);
    DBErrors ZapWalletTx(std::vector<CWalletTx>& vWtx);
    DBErrors ZapSelectTx(std::vector<uint256>& vHashIn, std::vector<uint256>& vHashOut) EXCLUSIVE_LOCKS_REQUIRED(cs_wallet);

    bool SetAddressBook(const CTxDestination& address, const std::string& strName, const std::string& purpose);

    bool DelAddressBook(const CTxDestination& address);

    unsigned int GetKeyPoolSize() const EXCLUSIVE_LOCKS_REQUIRED(cs_wallet);

    //! signify that a particular wallet feature is now used. this may change nWalletVersion and nWalletMaxVersion if those are lower
    void SetMinVersion(enum WalletFeature, WalletBatch* batch_in = nullptr, bool fExplicit = false) override;

    //! change which version we're allowed to upgrade to (note that this does not immediately imply upgrading to that format)
    bool SetMaxVersion(int nVersion);

    //! get the current wallet format (the oldest client version guaranteed to understand this wallet)
    int GetVersion() { LOCK(cs_wallet); return nWalletVersion; }

    //! Get wallet transactions that conflict with given transaction (spend same outputs)
    std::set<uint256> GetConflicts(const uint256& txid) const EXCLUSIVE_LOCKS_REQUIRED(cs_wallet);

    //! Check if a given transaction has any of its outputs spent by another transaction in the wallet
    bool HasWalletSpend(const uint256& txid) const EXCLUSIVE_LOCKS_REQUIRED(cs_wallet);

    //! Flush wallet (bitdb flush)
    void Flush(bool shutdown=false);

    /** Wallet is about to be unloaded */
    boost::signals2::signal<void ()> NotifyUnload;

    /**
     * Address book entry changed.
     * @note called with lock cs_wallet held.
     */
    boost::signals2::signal<void (CWallet *wallet, const CTxDestination
            &address, const std::string &label, bool isMine,
            const std::string &purpose,
            ChangeType status)> NotifyAddressBookChanged;

    /**
     * Wallet transaction added, removed or updated.
     * @note called with lock cs_wallet held.
     */
    boost::signals2::signal<void (CWallet *wallet, const uint256 &hashTx,
            ChangeType status)> NotifyTransactionChanged;

    /** Show progress e.g. for rescan */
    boost::signals2::signal<void (const std::string &title, int nProgress)> ShowProgress;

    /** Watch-only address added */
    boost::signals2::signal<void (bool fHaveWatchOnly)> NotifyWatchonlyChanged;

    /** Keypool has new keys */
    boost::signals2::signal<void ()> NotifyCanGetAddressesChanged;

    /**
     * Wallet status (encrypted, locked) changed.
     * Note: Called without locks held.
     */
    boost::signals2::signal<void (CWallet* wallet)> NotifyStatusChanged;

    /** Inquire whether this wallet broadcasts transactions. */
    bool GetBroadcastTransactions() const { return fBroadcastTransactions; }
    /** Set whether this wallet broadcasts transactions. */
    void SetBroadcastTransactions(bool broadcast) { fBroadcastTransactions = broadcast; }

    /** Return whether transaction can be abandoned */
    bool TransactionCanBeAbandoned(const uint256& hashTx) const;

    /* Mark a transaction (and it in-wallet descendants) as abandoned so its inputs may be respent. */
    bool AbandonTransaction(const uint256& hashTx);

    /** Mark a transaction as replaced by another transaction (e.g., BIP 125). */
    bool MarkReplaced(const uint256& originalHash, const uint256& newHash);

    //! Verify wallet naming and perform salvage on the wallet if required
    static bool Verify(interfaces::Chain& chain, const WalletLocation& location, bool salvage_wallet, std::string& error_string, std::vector<std::string>& warnings);

    /* Initializes the wallet, returns a new CWallet instance or a null pointer in case of an error */
    static std::shared_ptr<CWallet> CreateWalletFromFile(interfaces::Chain& chain, const WalletLocation& location, std::string& error, std::vector<std::string>& warnings, uint64_t wallet_creation_flags = 0);

    /**
     * Wallet post-init setup
     * Gives the wallet a chance to register repetitive tasks and complete post-init tasks
     */
    void postInitProcess();

    bool BackupWallet(const std::string& strDest);

    /* Returns true if HD is enabled */
    bool IsHDEnabled() const;

    /* Returns true if the wallet can give out new addresses. This means it has keys in the keypool or can generate new keys */
    bool CanGetAddresses(bool internal = false);

    /**
     * Blocks until the wallet state is up-to-date to /at least/ the current
     * chain at the time this function is entered
     * Obviously holding cs_main/cs_wallet when going into this call may cause
     * deadlock
     */
    void BlockUntilSyncedToCurrentChain() LOCKS_EXCLUDED(cs_main, cs_wallet);

    /** set a single wallet flag */
    void SetWalletFlag(uint64_t flags);

    /** Unsets a single wallet flag */
    void UnsetWalletFlag(uint64_t flag);

    /** check if a certain wallet flag is set */
    bool IsWalletFlagSet(uint64_t flag) const override;

    /** overwrite all flags by the given uint64_t
       returns false if unknown, non-tolerable flags are present */
    bool SetWalletFlags(uint64_t overwriteFlags, bool memOnly);

    /** Returns a bracketed wallet name for displaying in logs, will return [default wallet] if the wallet has no name */
    const std::string GetDisplayName() const override {
        std::string wallet_name = GetName().length() == 0 ? "default wallet" : GetName();
        return strprintf("[%s]", wallet_name);
    };

    /** Prepends the wallet name in logging output to ease debugging in multi-wallet use cases */
    template<typename... Params>
    void WalletLogPrintf(std::string fmt, Params... parameters) const {
        LogPrintf(("%s " + fmt).c_str(), GetDisplayName(), parameters...);
    };

    //! Get the ScriptPubKeyMan for a script
    ScriptPubKeyMan* GetScriptPubKeyMan(const CScript& script) const;

    //! Get the SigningProvider for a script
    const SigningProvider* GetSigningProvider(const CScript& script) const;
    const SigningProvider* GetSigningProvider(const CScript& script, SignatureData& sigdata) const;

    LegacyScriptPubKeyMan* GetLegacyScriptPubKeyMan() const;

    const CKeyingMaterial& GetEncryptionKey() const override;
    bool HasEncryptionKeys() const override;

    // Temporary LegacyScriptPubKeyMan accessors and aliases.
    friend class LegacyScriptPubKeyMan;
    std::unique_ptr<LegacyScriptPubKeyMan> m_spk_man = MakeUnique<LegacyScriptPubKeyMan>(*this);
    RecursiveMutex& cs_KeyStore = m_spk_man->cs_KeyStore;
    LegacyScriptPubKeyMan::KeyMap& mapKeys GUARDED_BY(cs_KeyStore) = m_spk_man->mapKeys;
    LegacyScriptPubKeyMan::ScriptMap& mapScripts GUARDED_BY(cs_KeyStore) = m_spk_man->mapScripts;
    LegacyScriptPubKeyMan::CryptedKeyMap& mapCryptedKeys GUARDED_BY(cs_KeyStore) = m_spk_man->mapCryptedKeys;
    LegacyScriptPubKeyMan::WatchOnlySet& setWatchOnly GUARDED_BY(cs_KeyStore) = m_spk_man->setWatchOnly;
    LegacyScriptPubKeyMan::WatchKeyMap& mapWatchKeys GUARDED_BY(cs_KeyStore) = m_spk_man->mapWatchKeys;

    /** Get last block processed height */
    int GetLastBlockHeight() const EXCLUSIVE_LOCKS_REQUIRED(cs_wallet)
    {
        AssertLockHeld(cs_wallet);
        assert(m_last_block_processed_height >= 0);
        return m_last_block_processed_height;
    };
    /** Set last block processed height, currently only use in unit test */
    void SetLastBlockProcessed(int block_height, uint256 block_hash) EXCLUSIVE_LOCKS_REQUIRED(cs_wallet)
    {
        AssertLockHeld(cs_wallet);
        m_last_block_processed_height = block_height;
        m_last_block_processed = block_hash;
    };

    //
    // ELEMENTS

    //! Setters for online/offline pubkey pairs for PAK
    bool SetOnlinePubKey(const CPubKey& online_key_in);
    bool SetOfflineCounter(int counter);
    bool SetOfflineDescriptor(const std::string& offline_desc_in);
    bool SetOfflineXPubKey(const CExtPubKey& offline_xpub_in);

    void ComputeBlindingData(const CConfidentialValue& conf_value, const CConfidentialAsset& conf_asset, const CConfidentialNonce& nonce, const CScript& scriptPubKey, const std::vector<unsigned char>& vchRangeproof, CAmount& value, CPubKey& blinding_pubkey, uint256& value_factor, CAsset& asset, uint256& asset_factor) const;

    // First looks in imported blinding key store, then derives on its own
    CKey GetBlindingKey(const CScript* script) const;
    // Pubkey accessor for GetBlindingKey
    CPubKey GetBlindingPubKey(const CScript& script) const;

    bool LoadSpecificBlindingKey(const CScriptID& scriptid, const uint256& key);
    bool AddSpecificBlindingKey(const CScriptID& scriptid, const uint256& key);
    bool SetMasterBlindingKey(const uint256& key);

    /// Returns a map of entropy to the respective pair of reissuance token and issuance asset.
    std::map<uint256, std::pair<CAsset, CAsset> > GetReissuanceTokenTypes() const;

    // END ELEMENTS
    //
};

/**
 * Called periodically by the schedule thread. Prompts individual wallets to resend
 * their transactions. Actual rebroadcast schedule is managed by the wallets themselves.
 */
void MaybeResendWalletTxs();

/** RAII object to check and reserve a wallet rescan */
class WalletRescanReserver
{
private:
    CWallet* m_wallet;
    bool m_could_reserve;
public:
    explicit WalletRescanReserver(CWallet* w) : m_wallet(w), m_could_reserve(false) {}

    bool reserve()
    {
        assert(!m_could_reserve);
        std::lock_guard<std::mutex> lock(m_wallet->mutexScanning);
        if (m_wallet->fScanningWallet) {
            return false;
        }
        m_wallet->m_scanning_start = GetTimeMillis();
        m_wallet->m_scanning_progress = 0;
        m_wallet->fScanningWallet = true;
        m_could_reserve = true;
        return true;
    }

    bool isReserved() const
    {
        return (m_could_reserve && m_wallet->fScanningWallet);
    }

    ~WalletRescanReserver()
    {
        std::lock_guard<std::mutex> lock(m_wallet->mutexScanning);
        if (m_could_reserve) {
            m_wallet->fScanningWallet = false;
        }
    }
};

// Calculate the size of the transaction assuming all signatures are max size
// Use DummySignatureCreator, which inserts 71 byte signatures everywhere.
int64_t CalculateMaximumSignedTxSize(const CTransaction &tx, const CWallet *wallet, const CCoinControl* coin_control = nullptr) EXCLUSIVE_LOCKS_REQUIRED(wallet->cs_wallet);
int64_t CalculateMaximumSignedTxSize(const CTransaction &tx, const CWallet *wallet, const std::vector<CTxOut>& txouts, const CCoinControl* coin_control = nullptr);
#endif // BITCOIN_WALLET_WALLET_H<|MERGE_RESOLUTION|>--- conflicted
+++ resolved
@@ -1036,16 +1036,10 @@
      * Should be called after CreateTransaction unless you want to abort
      * broadcasting the transaction.
      *
-<<<<<<< HEAD
-     * @param tx[in] The transaction to be broadcast.
-     * @param mapValue[in] key-values to be set on the transaction.
-     * @param orderForm[in] BIP 70 / BIP 21 order form details to be set on the transaction.
-     * @param blind_details (optional) blinding information, if the transaction is to be blinded
-=======
      * @param[in] tx The transaction to be broadcast.
      * @param[in] mapValue key-values to be set on the transaction.
      * @param[in] orderForm BIP 70 / BIP 21 order form details to be set on the transaction.
->>>>>>> 5d2ff75e
+     * @param[in] blind_details (optional) blinding information, if the transaction is to be blinded
      */
     void CommitTransaction(CTransactionRef tx, mapValue_t mapValue, std::vector<std::pair<std::string, std::string>> orderForm, const BlindDetails* blind_details = nullptr);
 
