// Copyright (c) 2009-2010 Satoshi Nakamoto
// Copyright (c) 2009-2021 The Bitcoin Core developers
// Distributed under the MIT software license, see the accompanying
// file COPYING or http://www.opensource.org/licenses/mit-license.php.

#ifndef BITCOIN_WALLET_WALLET_H
#define BITCOIN_WALLET_WALLET_H

#include <asset.h>
#include <blindpsbt.h>
#include <consensus/amount.h>
#include <fs.h>
#include <interfaces/chain.h>
#include <interfaces/handler.h>
#include <outputtype.h>
#include <policy/feerate.h>
#include <psbt.h>
#include <tinyformat.h>
#include <util/message.h>
#include <util/strencodings.h>
#include <util/string.h>
#include <util/system.h>
#include <util/ui_change_type.h>
#include <validationinterface.h>
#include <wallet/crypter.h>
#include <wallet/scriptpubkeyman.h>
#include <wallet/transaction.h>
#include <wallet/walletdb.h>
#include <wallet/walletutil.h>

#include <algorithm>
#include <atomic>
#include <map>
#include <memory>
#include <optional>
#include <set>
#include <stdexcept>
#include <stdint.h>
#include <string>
#include <utility>
#include <vector>

#include <boost/signals2/signal.hpp>


using LoadWalletFn = std::function<void(std::unique_ptr<interfaces::Wallet> wallet)>;

class CScript;
enum class FeeEstimateMode;
struct FeeCalculation;
struct bilingual_str;

namespace wallet {
struct WalletContext;

//! Explicitly unload and delete the wallet.
//! Blocks the current thread after signaling the unload intent so that all
//! wallet pointer owners release the wallet.
//! Note that, when blocking is not required, the wallet is implicitly unloaded
//! by the shared pointer deleter.
void UnloadWallet(std::shared_ptr<CWallet>&& wallet);

bool AddWallet(WalletContext& context, const std::shared_ptr<CWallet>& wallet);
bool RemoveWallet(WalletContext& context, const std::shared_ptr<CWallet>& wallet, std::optional<bool> load_on_start, std::vector<bilingual_str>& warnings);
bool RemoveWallet(WalletContext& context, const std::shared_ptr<CWallet>& wallet, std::optional<bool> load_on_start);
std::vector<std::shared_ptr<CWallet>> GetWallets(WalletContext& context);
std::shared_ptr<CWallet> GetWallet(WalletContext& context, const std::string& name);
std::shared_ptr<CWallet> LoadWallet(WalletContext& context, const std::string& name, std::optional<bool> load_on_start, const DatabaseOptions& options, DatabaseStatus& status, bilingual_str& error, std::vector<bilingual_str>& warnings);
std::shared_ptr<CWallet> CreateWallet(WalletContext& context, const std::string& name, std::optional<bool> load_on_start, DatabaseOptions& options, DatabaseStatus& status, bilingual_str& error, std::vector<bilingual_str>& warnings);
std::shared_ptr<CWallet> RestoreWallet(WalletContext& context, const fs::path& backup_file, const std::string& wallet_name, std::optional<bool> load_on_start, DatabaseStatus& status, bilingual_str& error, std::vector<bilingual_str>& warnings);
std::unique_ptr<interfaces::Handler> HandleLoadWallet(WalletContext& context, LoadWalletFn load_wallet);
void NotifyWalletLoaded(WalletContext& context, const std::shared_ptr<CWallet>& wallet);
std::unique_ptr<WalletDatabase> MakeWalletDatabase(const std::string& name, const DatabaseOptions& options, DatabaseStatus& status, bilingual_str& error);

//! -paytxfee default
constexpr CAmount DEFAULT_PAY_TX_FEE = 0;
//! -fallbackfee default
static const CAmount DEFAULT_FALLBACK_FEE = 0; // ELEMENTS: no fallback fee
//! -discardfee default
static const CAmount DEFAULT_DISCARD_FEE = 10000;
//! -mintxfee default
static const CAmount DEFAULT_TRANSACTION_MINFEE = 100;
//! -consolidatefeerate default
static const CAmount DEFAULT_CONSOLIDATE_FEERATE{10000}; // 10 sat/vbyte
/**
 * maximum fee increase allowed to do partial spend avoidance, even for nodes with this feature disabled by default
 *
 * A value of -1 disables this feature completely.
 * A value of 0 (current default) means to attempt to do partial spend avoidance, and use its results if the fees remain *unchanged*
 * A value > 0 means to do partial spend avoidance if the fee difference against a regular coin selection instance is in the range [0..value].
 */
static const CAmount DEFAULT_MAX_AVOIDPARTIALSPEND_FEE = 0;
//! discourage APS fee higher than this amount
constexpr CAmount HIGH_APS_FEE{COIN / 10000};
//! minimum recommended increment for BIP 125 replacement txs
static const CAmount WALLET_INCREMENTAL_RELAY_FEE = 5000;
//! Default for -spendzeroconfchange
static const bool DEFAULT_SPEND_ZEROCONF_CHANGE = true;
//! Default for -walletrejectlongchains
static const bool DEFAULT_WALLET_REJECT_LONG_CHAINS{true};
//! -txconfirmtarget default
static const unsigned int DEFAULT_TX_CONFIRM_TARGET = 6;
//! -walletrbf default
static const bool DEFAULT_WALLET_RBF = true;
static const bool DEFAULT_WALLETBROADCAST = true;
static const bool DEFAULT_DISABLE_WALLET = false;
static const bool DEFAULT_WALLETCROSSCHAIN = false;
//! -maxtxfee default
constexpr CAmount DEFAULT_TRANSACTION_MAXFEE{COIN / 10};
//! Discourage users to set fees higher than this amount (in satoshis) per kB
constexpr CAmount HIGH_TX_FEE_PER_KB{COIN / 100};
//! -maxtxfee will warn if called with a higher fee than this amount (in satoshis)
constexpr CAmount HIGH_MAX_TX_FEE{100 * HIGH_TX_FEE_PER_KB};
//! Pre-calculated constants for input size estimation in *virtual size*
static constexpr size_t DUMMY_NESTED_P2WPKH_INPUT_SIZE = 91;

class CCoinControl;
class CWalletTx;
class ReserveDestination;
// ELEMENTS
class WalletRescanReserver;

struct BlindDetails {
    bool ignore_blind_failure = true; // Certain corner-cases are hard to avoid

    // Temporary tx-specific details.
    std::vector<uint256> i_amount_blinds;
    std::vector<uint256> i_asset_blinds;
    std::vector<CAsset>  i_assets;
    std::vector<CAmount> i_amounts;
    std::vector<CAmount> o_amounts;
    std::vector<CPubKey> o_pubkeys;
    std::vector<uint256> o_amount_blinds;
    std::vector<CAsset>  o_assets;
    std::vector<uint256> o_asset_blinds;

    int num_to_blind;
    int change_to_blind;
    // Only used to strip blinding if its the only blind output in certain situations
    int only_recipient_blind_index;
    // Needed in case of one blinded output that is change and no blind inputs
    int only_change_pos;
};

struct IssuanceDetails {
    bool issuing = false;

    // Indicated fields.
    bool blind_issuance = true;
    uint256 contract_hash;

    // Calculated fields.
    CAsset reissuance_asset;
    CAsset reissuance_token;
    uint256 entropy;
};
//end ELEMENTS

//! Default for -addresstype
constexpr OutputType DEFAULT_ADDRESS_TYPE{OutputType::BECH32};

static constexpr uint64_t KNOWN_WALLET_FLAGS =
        WALLET_FLAG_AVOID_REUSE
    |   WALLET_FLAG_BLANK_WALLET
    |   WALLET_FLAG_KEY_ORIGIN_METADATA
    |   WALLET_FLAG_LAST_HARDENED_XPUB_CACHED
    |   WALLET_FLAG_DISABLE_PRIVATE_KEYS
    |   WALLET_FLAG_DESCRIPTORS
    |   WALLET_FLAG_EXTERNAL_SIGNER;

static constexpr uint64_t MUTABLE_WALLET_FLAGS =
        WALLET_FLAG_AVOID_REUSE;

static const std::map<std::string,WalletFlags> WALLET_FLAG_MAP{
    {"avoid_reuse", WALLET_FLAG_AVOID_REUSE},
    {"blank", WALLET_FLAG_BLANK_WALLET},
    {"key_origin_metadata", WALLET_FLAG_KEY_ORIGIN_METADATA},
    {"last_hardened_xpub_cached", WALLET_FLAG_LAST_HARDENED_XPUB_CACHED},
    {"disable_private_keys", WALLET_FLAG_DISABLE_PRIVATE_KEYS},
    {"descriptor_wallet", WALLET_FLAG_DESCRIPTORS},
    {"external_signer", WALLET_FLAG_EXTERNAL_SIGNER}
};

extern const std::map<uint64_t,std::string> WALLET_FLAG_CAVEATS;

/** A wrapper to reserve an address from a wallet
 *
 * ReserveDestination is used to reserve an address.
 * It is currently only used inside of CreateTransaction.
 *
 * Instantiating a ReserveDestination does not reserve an address. To do so,
 * GetReservedDestination() needs to be called on the object. Once an address has been
 * reserved, call KeepDestination() on the ReserveDestination object to make sure it is not
 * returned. Call ReturnDestination() to return the address so it can be re-used (for
 * example, if the address was used in a new transaction
 * and that transaction was not completed and needed to be aborted).
 *
 * If an address is reserved and KeepDestination() is not called, then the address will be
 * returned when the ReserveDestination goes out of scope.
 */
class ReserveDestination
{
protected:
    //! The wallet to reserve from
    const CWallet* const pwallet;
    //! The ScriptPubKeyMan to reserve from. Based on type when GetReservedDestination is called
    ScriptPubKeyMan* m_spk_man{nullptr};
    OutputType const type;
    //! The index of the address's key in the keypool
    int64_t nIndex{-1};
    //! The destination
    CTxDestination address;
    //! Whether this is from the internal (change output) keypool
    bool fInternal{false};

public:
    //! Construct a ReserveDestination object. This does NOT reserve an address yet
    explicit ReserveDestination(CWallet* pwallet, OutputType type)
      : pwallet(pwallet)
      , type(type) { }

    ReserveDestination(const ReserveDestination&) = delete;
    ReserveDestination& operator=(const ReserveDestination&) = delete;

    //! Destructor. If a key has been reserved and not KeepKey'ed, it will be returned to the keypool
    ~ReserveDestination()
    {
        ReturnDestination();
    }

    //! Reserve an address
    bool GetReservedDestination(CTxDestination& pubkey, bool internal, bilingual_str& error);
    //! Attach a blinding pubkey to a reserved address
    void SetBlindingPubKey(const CPubKey& blinding_pubkey, CTxDestination& dest);
    //! Return reserved address
    void ReturnDestination();
    //! Keep the address. Do not return it's key to the keypool when this object goes out of scope
    void KeepDestination();
};

/** Address book data */
class CAddressBookData
{
private:
    bool m_change{true};
    std::string m_label;
public:
    std::string purpose;

    CAddressBookData() : purpose("unknown") {}

    typedef std::map<std::string, std::string> StringMap;
    StringMap destdata;

    bool IsChange() const { return m_change; }
    const std::string& GetLabel() const { return m_label; }
    void SetLabel(const std::string& label) {
        m_change = false;
        m_label = label;
    }
};

struct CRecipient
{
    CScript scriptPubKey;
    CAmount nAmount;
    CAsset asset;
    CPubKey confidentiality_key;
    bool fSubtractFeeFromAmount;
};

class CWallet final : public WalletStorage, public interfaces::Chain::Notifications
{
private:
    CKeyingMaterial vMasterKey GUARDED_BY(cs_wallet);

    bool Unlock(const CKeyingMaterial& vMasterKeyIn, bool accept_no_keys = false);

    std::atomic<bool> fAbortRescan{false};
    std::atomic<bool> fScanningWallet{false}; // controlled by WalletRescanReserver
    std::atomic<bool> m_attaching_chain{false};
    std::atomic<int64_t> m_scanning_start{0};
    std::atomic<double> m_scanning_progress{0};
    friend class WalletRescanReserver;

    //! the current wallet version: clients below this version are not able to load the wallet
    int nWalletVersion GUARDED_BY(cs_wallet){FEATURE_BASE};

    /** The next scheduled rebroadcast of wallet transactions. */
    int64_t nNextResend = 0;
    /** Whether this wallet will submit newly created transactions to the node's mempool and
     * prompt rebroadcasts (see ResendWalletTransactions()). */
    bool fBroadcastTransactions = false;
    // Local time that the tip block was received. Used to schedule wallet rebroadcasts.
    std::atomic<int64_t> m_best_block_time {0};

    /**
     * Used to keep track of spent outpoints, and
     * detect and report conflicts (double-spends or
     * mutated transactions where the mutant gets mined).
     */
    typedef std::multimap<COutPoint, uint256> TxSpends;
    TxSpends mapTxSpends GUARDED_BY(cs_wallet);
    void AddToSpends(const COutPoint& outpoint, const uint256& wtxid, WalletBatch* batch = nullptr) EXCLUSIVE_LOCKS_REQUIRED(cs_wallet);
    void AddToSpends(const CWalletTx& wtx, WalletBatch* batch = nullptr) EXCLUSIVE_LOCKS_REQUIRED(cs_wallet);

    /**
     * Add a transaction to the wallet, or update it.  confirm.block_* should
     * be set when the transaction was known to be included in a block.  When
     * block_hash.IsNull(), then wallet state is not updated in AddToWallet, but
     * notifications happen and cached balances are marked dirty.
     *
     * If fUpdate is true, existing transactions will be updated.
     * TODO: One exception to this is that the abandoned state is cleared under the
     * assumption that any further notification of a transaction that was considered
     * abandoned is an indication that it is not safe to be considered abandoned.
     * Abandoned state should probably be more carefully tracked via different
     * chain notifications or by checking mempool presence when necessary.
     *
     * Should be called with rescanning_old_block set to true, if the transaction is
     * not discovered in real time, but during a rescan of old blocks.
     */
    bool AddToWalletIfInvolvingMe(const CTransactionRef& tx, const SyncTxState& state, bool fUpdate, bool rescanning_old_block) EXCLUSIVE_LOCKS_REQUIRED(cs_wallet);

    /** Mark a transaction (and its in-wallet descendants) as conflicting with a particular block. */
    void MarkConflicted(const uint256& hashBlock, int conflicting_height, const uint256& hashTx);

    /** Mark a transaction's inputs dirty, thus forcing the outputs to be recomputed */
    void MarkInputsDirty(const CTransactionRef& tx) EXCLUSIVE_LOCKS_REQUIRED(cs_wallet);

    void SyncMetaData(std::pair<TxSpends::iterator, TxSpends::iterator>) EXCLUSIVE_LOCKS_REQUIRED(cs_wallet);

    void SyncTransaction(const CTransactionRef& tx, const SyncTxState& state, bool update_tx = true, bool rescanning_old_block = false) EXCLUSIVE_LOCKS_REQUIRED(cs_wallet);

    /** WalletFlags set on this wallet. */
    std::atomic<uint64_t> m_wallet_flags{0};

    bool SetAddressBookWithDB(WalletBatch& batch, const CTxDestination& address, const std::string& strName, const std::string& strPurpose);

    //! Unsets a wallet flag and saves it to disk
    void UnsetWalletFlagWithDB(WalletBatch& batch, uint64_t flag);

    //! Unset the blank wallet flag and saves it to disk
    void UnsetBlankWalletFlag(WalletBatch& batch) override;

    /** Provider of aplication-wide arguments. */
    const ArgsManager& m_args;

    /** Interface for accessing chain state. */
    interfaces::Chain* m_chain;

    /** Wallet name: relative directory name or "" for default wallet. */
    std::string m_name;

    /** Internal database handle. */
    std::unique_ptr<WalletDatabase> const m_database;

    /**
     * The following is used to keep track of how far behind the wallet is
     * from the chain sync, and to allow clients to block on us being caught up.
     *
     * Processed hash is a pointer on node's tip and doesn't imply that the wallet
     * has scanned sequentially all blocks up to this one.
     */
    uint256 m_last_block_processed GUARDED_BY(cs_wallet);

    /** Height of last block processed is used by wallet to know depth of transactions
     * without relying on Chain interface beyond asynchronous updates. For safety, we
     * initialize it to -1. Height is a pointer on node's tip and doesn't imply
     * that the wallet has scanned sequentially all blocks up to this one.
     */
    int m_last_block_processed_height GUARDED_BY(cs_wallet) = -1;

    std::map<OutputType, ScriptPubKeyMan*> m_external_spk_managers;
    std::map<OutputType, ScriptPubKeyMan*> m_internal_spk_managers;

    // Indexed by a unique identifier produced by each ScriptPubKeyMan using
    // ScriptPubKeyMan::GetID. In many cases it will be the hash of an internal structure
    std::map<uint256, std::unique_ptr<ScriptPubKeyMan>> m_spk_managers;

    /**
     * Catch wallet up to current chain, scanning new blocks, updating the best
     * block locator and m_last_block_processed, and registering for
     * notifications about new blocks and transactions.
     */
    static bool AttachChain(const std::shared_ptr<CWallet>& wallet, interfaces::Chain& chain, const bool rescan_required, bilingual_str& error, std::vector<bilingual_str>& warnings);

public:
    /**
     * Main wallet lock.
     * This lock protects all the fields added by CWallet.
     */
    mutable RecursiveMutex cs_wallet;

    WalletDatabase& GetDatabase() const override
    {
        assert(static_cast<bool>(m_database));
        return *m_database;
    }

    /** Get a name for this wallet for logging/debugging purposes.
     */
    const std::string& GetName() const { return m_name; }

    typedef std::map<unsigned int, CMasterKey> MasterKeyMap;
    MasterKeyMap mapMasterKeys;
    unsigned int nMasterKeyMaxID = 0;

    /** Construct wallet with specified name and database implementation. */
    CWallet(interfaces::Chain* chain, const std::string& name, const ArgsManager& args, std::unique_ptr<WalletDatabase> database)
        : m_args(args),
          m_chain(chain),
          m_name(name),
          m_database(std::move(database))
    {
    }

    ~CWallet()
    {
        // Should not have slots connected at this point.
        assert(NotifyUnload.empty());
    }

    bool IsCrypted() const;
    bool IsLocked() const override;
    bool Lock();

    /** Interface to assert chain access */
    bool HaveChain() const { return m_chain ? true : false; }

    /** Map from txid to CWalletTx for all transactions this wallet is
     * interested in, including received and sent transactions. */
    std::map<uint256, CWalletTx> mapWallet GUARDED_BY(cs_wallet);

    typedef std::multimap<int64_t, CWalletTx*> TxItems;
    TxItems wtxOrdered;

    int64_t nOrderPosNext GUARDED_BY(cs_wallet) = 0;
    uint64_t nAccountingEntryNumber = 0;

    std::map<CTxDestination, CAddressBookData> m_address_book GUARDED_BY(cs_wallet);
    const CAddressBookData* FindAddressBookEntry(const CTxDestination&, bool allow_change = false) const EXCLUSIVE_LOCKS_REQUIRED(cs_wallet);

    /** Set of Coins owned by this wallet that we won't try to spend from. A
     * Coin may be locked if it has already been used to fund a transaction
     * that hasn't confirmed yet. We wouldn't consider the Coin spent already,
     * but also shouldn't try to use it again. */
    std::set<COutPoint> setLockedCoins GUARDED_BY(cs_wallet);

    /** Registered interfaces::Chain::Notifications handler. */
    std::unique_ptr<interfaces::Handler> m_chain_notifications_handler;

    /** Interface for accessing chain state. */
    interfaces::Chain& chain() const { assert(m_chain); return *m_chain; }

    // ELEMENTS //
    //! The online PAK aka `liquid_pak` in the wallet set by `initpegoutwallet`
    CPubKey online_key;


    //! The derivation counter for offline_xpub
    int offline_counter = -1;

    //! The offline descriptor aka `bitcoind_descriptor` set by `initpegoutwallet`
    std::string offline_desc;

    //The offline xpub aka `bitcoin_xpub` in the wallet set by `initpegoutwallet`
    CExtPubKey offline_xpub;

    // Master derivation blinding key
    uint256 blinding_derivation_key;
    // Specifically imported blinding keys
    std::map<CScriptID, uint256> mapSpecificBlindingKeys;

    // END ELEMENTS

    const CWalletTx* GetWalletTx(const uint256& hash) const EXCLUSIVE_LOCKS_REQUIRED(cs_wallet);

    std::set<uint256> GetTxConflicts(const CWalletTx& wtx) const EXCLUSIVE_LOCKS_REQUIRED(cs_wallet);

    /**
     * Return depth of transaction in blockchain:
     * <0  : conflicts with a transaction this deep in the blockchain
     *  0  : in memory pool, waiting to be included in a block
     * >=1 : this many blocks deep in the main chain
     */
    int GetTxDepthInMainChain(const CWalletTx& wtx) const EXCLUSIVE_LOCKS_REQUIRED(cs_wallet);
    bool IsTxInMainChain(const CWalletTx& wtx) const EXCLUSIVE_LOCKS_REQUIRED(cs_wallet)
    {
        AssertLockHeld(cs_wallet);
        return GetTxDepthInMainChain(wtx) > 0;
    }

    /**
     * @return number of blocks to maturity for this transaction:
     *  0 : is not a coinbase transaction, or is a mature coinbase transaction
     * >0 : is a coinbase transaction which matures in this many blocks
     */
    int GetTxBlocksToMaturity(const CWalletTx& wtx) const EXCLUSIVE_LOCKS_REQUIRED(cs_wallet);
    bool IsTxImmatureCoinBase(const CWalletTx& wtx) const EXCLUSIVE_LOCKS_REQUIRED(cs_wallet);

    //! check whether we support the named feature
    bool CanSupportFeature(enum WalletFeature wf) const override EXCLUSIVE_LOCKS_REQUIRED(cs_wallet) { AssertLockHeld(cs_wallet); return IsFeatureSupported(nWalletVersion, wf); }

    bool IsSpent(const COutPoint& outpoint) const EXCLUSIVE_LOCKS_REQUIRED(cs_wallet);

    // Whether this or any known scriptPubKey with the same single key has been spent.
    bool IsSpentKey(const CScript& scriptPubKey) const EXCLUSIVE_LOCKS_REQUIRED(cs_wallet);
    void SetSpentKeyState(WalletBatch& batch, const uint256& hash, unsigned int n, bool used, std::set<CTxDestination>& tx_destinations) EXCLUSIVE_LOCKS_REQUIRED(cs_wallet);

    /** Display address on an external signer. Returns false if external signer support is not compiled */
    bool DisplayAddress(const CTxDestination& dest) EXCLUSIVE_LOCKS_REQUIRED(cs_wallet);

    bool IsLockedCoin(const COutPoint& output) const EXCLUSIVE_LOCKS_REQUIRED(cs_wallet);
    bool LockCoin(const COutPoint& output, WalletBatch* batch = nullptr) EXCLUSIVE_LOCKS_REQUIRED(cs_wallet);
    bool UnlockCoin(const COutPoint& output, WalletBatch* batch = nullptr) EXCLUSIVE_LOCKS_REQUIRED(cs_wallet);
    bool UnlockAllCoins() EXCLUSIVE_LOCKS_REQUIRED(cs_wallet);
    void ListLockedCoins(std::vector<COutPoint>& vOutpts) const EXCLUSIVE_LOCKS_REQUIRED(cs_wallet);

    /*
     * Rescan abort properties
     */
    void AbortRescan() { fAbortRescan = true; }
    bool IsAbortingRescan() const { return fAbortRescan; }
    bool IsScanning() const { return fScanningWallet; }
    int64_t ScanningDuration() const { return fScanningWallet ? GetTimeMillis() - m_scanning_start : 0; }
    double ScanningProgress() const { return fScanningWallet ? (double) m_scanning_progress : 0; }

    //! Upgrade stored CKeyMetadata objects to store key origin info as KeyOriginInfo
    void UpgradeKeyMetadata() EXCLUSIVE_LOCKS_REQUIRED(cs_wallet);

    //! Upgrade DescriptorCaches
    void UpgradeDescriptorCache() EXCLUSIVE_LOCKS_REQUIRED(cs_wallet);

    bool LoadMinVersion(int nVersion) EXCLUSIVE_LOCKS_REQUIRED(cs_wallet) { AssertLockHeld(cs_wallet); nWalletVersion = nVersion; return true; }

    //! Adds a destination data tuple to the store, without saving it to disk
    void LoadDestData(const CTxDestination& dest, const std::string& key, const std::string& value) EXCLUSIVE_LOCKS_REQUIRED(cs_wallet);

    //! Holds a timestamp at which point the wallet is scheduled (externally) to be relocked. Caller must arrange for actual relocking to occur via Lock().
    int64_t nRelockTime GUARDED_BY(cs_wallet){0};

    // Used to prevent concurrent calls to walletpassphrase RPC.
    Mutex m_unlock_mutex;
    bool Unlock(const SecureString& strWalletPassphrase, bool accept_no_keys = false);
    bool ChangeWalletPassphrase(const SecureString& strOldWalletPassphrase, const SecureString& strNewWalletPassphrase);
    bool EncryptWallet(const SecureString& strWalletPassphrase);

    void GetKeyBirthTimes(std::map<CKeyID, int64_t> &mapKeyBirth) const EXCLUSIVE_LOCKS_REQUIRED(cs_wallet);
    unsigned int ComputeTimeSmart(const CWalletTx& wtx, bool rescanning_old_block) const;

    /**
     * Increment the next transaction order id
     * @return next transaction order id
     */
    int64_t IncOrderPosNext(WalletBatch *batch = nullptr) EXCLUSIVE_LOCKS_REQUIRED(cs_wallet);
    DBErrors ReorderTransactions();

    void MarkDirty();

    //! Callback for updating transaction metadata in mapWallet.
    //!
    //! @param wtx - reference to mapWallet transaction to update
    //! @param new_tx - true if wtx is newly inserted, false if it previously existed
    //!
    //! @return true if wtx is changed and needs to be saved to disk, otherwise false
    using UpdateWalletTxFn = std::function<bool(CWalletTx& wtx, bool new_tx)>;

    CWalletTx* AddToWallet(CTransactionRef tx, const TxState& state, const UpdateWalletTxFn& update_wtx=nullptr, bool fFlushOnClose=true, bool rescanning_old_block = false);
    bool LoadToWallet(const uint256& hash, const UpdateWalletTxFn& fill_wtx) EXCLUSIVE_LOCKS_REQUIRED(cs_wallet);
    void transactionAddedToMempool(const CTransactionRef& tx, uint64_t mempool_sequence) override;
    void blockConnected(const CBlock& block, int height) override;
    void blockDisconnected(const CBlock& block, int height) override;
    void updatedBlockTip() override;
    int64_t RescanFromTime(int64_t startTime, const WalletRescanReserver& reserver, bool update);

    struct ScanResult {
        enum { SUCCESS, FAILURE, USER_ABORT } status = SUCCESS;

        //! Hash and height of most recent block that was successfully scanned.
        //! Unset if no blocks were scanned due to read errors or the chain
        //! being empty.
        uint256 last_scanned_block;
        std::optional<int> last_scanned_height;

        //! Height of the most recent block that could not be scanned due to
        //! read errors or pruning. Will be set if status is FAILURE, unset if
        //! status is SUCCESS, and may or may not be set if status is
        //! USER_ABORT.
        uint256 last_failed_block;
    };
    ScanResult ScanForWalletTransactions(const uint256& start_block, int start_height, std::optional<int> max_height, const WalletRescanReserver& reserver, bool fUpdate);
    void transactionRemovedFromMempool(const CTransactionRef& tx, MemPoolRemovalReason reason, uint64_t mempool_sequence) override;
    void ReacceptWalletTransactions() EXCLUSIVE_LOCKS_REQUIRED(cs_wallet);
    void ResendWalletTransactions();

    OutputType TransactionChangeType(const std::optional<OutputType>& change_type, const std::vector<CRecipient>& vecSend) const;

    /** Fetch the inputs and sign with SIGHASH_ALL. */
    bool SignTransaction(CMutableTransaction& tx) const EXCLUSIVE_LOCKS_REQUIRED(cs_wallet);
    /** Sign the tx given the input coins and sighash. */
    bool SignTransaction(CMutableTransaction& tx, const std::map<COutPoint, Coin>& coins, int sighash, std::map<int, bilingual_str>& input_errors) const;
    SigningResult SignMessage(const std::string& message, const PKHash& pkhash, std::string& str_sig) const;

    /**
     * Fills out a PSBT with information from the wallet. Fills in UTXOs if we have
     * them. Tries to sign if sign=true. Sets `complete` if the PSBT is now complete
     * (i.e. has all required signatures or signature-parts, and is ready to
     * finalize.) Sets `error` and returns false if something goes wrong.
     *
     * @param[in]  psbtx PartiallySignedTransaction to fill in
     * @param[out] complete indicates whether the PSBT is now complete
     * @param[in]  sighash_type the sighash type to use when signing (if PSBT does not specify)
     * @param[in]  sign whether to sign or not
     * @param[in]  bip32derivs whether to fill in bip32 derivation information if available
     * @param[out] n_signed the number of inputs signed by this wallet
     * @param[in] finalize whether to create the final scriptSig or scriptWitness if possible
     * return error
     */
    TransactionError FillPSBT(PartiallySignedTransaction& psbtx,
                  bool& complete,
                  int sighash_type = SIGHASH_DEFAULT,
                  bool sign = true,
                  bool bip32derivs = true,
                  bool imbalance_ok = false,
                  size_t* n_signed = nullptr,
                  bool include_explicit = false,
                  bool finalize = true) const;

    // ELEMENTS
    TransactionError FillPSBTData(PartiallySignedTransaction& psbtx, bool bip32derivs = false, bool include_explicit = false) const;
    TransactionError SignPSBT(PartiallySignedTransaction& psbtx, bool& complete, int sighash_type = 1, bool sign = true, bool imbalance_ok = false, bool bip32derivs = false, size_t* n_signed = nullptr, bool finalize = true) const;
    BlindingStatus WalletBlindPSBT(PartiallySignedTransaction& psbtx) const;
    // end ELEMENTS

    /**
     * Submit the transaction to the node's mempool and then relay to peers.
     * Should be called after CreateTransaction unless you want to abort
     * broadcasting the transaction.
     *
     * @param[in] tx The transaction to be broadcast.
     * @param[in] mapValue key-values to be set on the transaction.
     * @param[in] orderForm BIP 70 / BIP 21 order form details to be set on the transaction.
     * @param[in] blind_details (optional) blinding information, if the transaction is to be blinded
     */
    void CommitTransaction(CTransactionRef tx, mapValue_t mapValue, std::vector<std::pair<std::string, std::string>> orderForm, const BlindDetails* blind_details = nullptr);

    /** Pass this transaction to node for mempool insertion and relay to peers if flag set to true */
    bool SubmitTxMemoryPoolAndRelay(CWalletTx& wtx, std::string& err_string, bool relay) const
        EXCLUSIVE_LOCKS_REQUIRED(cs_wallet);

    bool DummySignTx(CMutableTransaction &txNew, const std::set<CTxOut> &txouts, const CCoinControl* coin_control = nullptr) const
    {
        std::vector<CTxOut> v_txouts(txouts.size());
        std::copy(txouts.begin(), txouts.end(), v_txouts.begin());
        return DummySignTx(txNew, v_txouts, coin_control);
    }
    bool DummySignTx(CMutableTransaction &txNew, const std::vector<CTxOut> &txouts, const CCoinControl* coin_control = nullptr) const;

    bool ImportScripts(const std::set<CScript> scripts, int64_t timestamp) EXCLUSIVE_LOCKS_REQUIRED(cs_wallet);
    bool ImportPrivKeys(const std::map<CKeyID, CKey>& privkey_map, const int64_t timestamp) EXCLUSIVE_LOCKS_REQUIRED(cs_wallet);
    bool ImportPubKeys(const std::vector<CKeyID>& ordered_pubkeys, const std::map<CKeyID, CPubKey>& pubkey_map, const std::map<CKeyID, std::pair<CPubKey, KeyOriginInfo>>& key_origins, const bool add_keypool, const bool internal, const int64_t timestamp) EXCLUSIVE_LOCKS_REQUIRED(cs_wallet);
    bool ImportScriptPubKeys(const std::string& label, const std::set<CScript>& script_pub_keys, const bool have_solving_data, const bool apply_label, const int64_t timestamp) EXCLUSIVE_LOCKS_REQUIRED(cs_wallet);

    CFeeRate m_pay_tx_fee{DEFAULT_PAY_TX_FEE};
    unsigned int m_confirm_target{DEFAULT_TX_CONFIRM_TARGET};
    /** Allow Coin Selection to pick unconfirmed UTXOs that were sent from our own wallet if it
     * cannot fund the transaction otherwise. */
    bool m_spend_zero_conf_change{DEFAULT_SPEND_ZEROCONF_CHANGE};
    bool m_signal_rbf{DEFAULT_WALLET_RBF};
    bool m_allow_fallback_fee{true}; //!< will be false if -fallbackfee=0
    CFeeRate m_min_fee{DEFAULT_TRANSACTION_MINFEE}; //!< Override with -mintxfee
    /**
     * If fee estimation does not have enough data to provide estimates, use this fee instead.
     * Has no effect if not using fee estimation
     * Override with -fallbackfee
     */
    CFeeRate m_fallback_fee{DEFAULT_FALLBACK_FEE};

     /** If the cost to spend a change output at this feerate is greater than the value of the
      * output itself, just drop it to fees. */
    CFeeRate m_discard_rate{DEFAULT_DISCARD_FEE};

    /** When the actual feerate is less than the consolidate feerate, we will tend to make transactions which
     * consolidate inputs. When the actual feerate is greater than the consolidate feerate, we will tend to make
     * transactions which have the lowest fees.
     */
    CFeeRate m_consolidate_feerate{DEFAULT_CONSOLIDATE_FEERATE};

    /** The maximum fee amount we're willing to pay to prioritize partial spend avoidance. */
    CAmount m_max_aps_fee{DEFAULT_MAX_AVOIDPARTIALSPEND_FEE}; //!< note: this is absolute fee, not fee rate
    OutputType m_default_address_type{DEFAULT_ADDRESS_TYPE};
    /**
     * Default output type for change outputs. When unset, automatically choose type
     * based on address type setting and the types other of non-change outputs
     * (see -changetype option documentation and implementation in
     * CWallet::TransactionChangeType for details).
     */
    std::optional<OutputType> m_default_change_type{};
    /** Absolute maximum transaction fee (in satoshis) used by default for the wallet */
    CAmount m_default_max_tx_fee{DEFAULT_TRANSACTION_MAXFEE};

    size_t KeypoolCountExternalKeys() const EXCLUSIVE_LOCKS_REQUIRED(cs_wallet);
    bool TopUpKeyPool(unsigned int kpSize = 0);

    std::optional<int64_t> GetOldestKeyPoolTime() const;

    // Filter struct for 'ListAddrBookAddresses'
    struct AddrBookFilter {
        // Fetch addresses with the provided label
        std::optional<std::string> m_op_label{std::nullopt};
        // Don't include change addresses by default
        bool ignore_change{true};
    };

    /**
     * Filter and retrieve destinations stored in the addressbook
     */
    std::vector<CTxDestination> ListAddrBookAddresses(const std::optional<AddrBookFilter>& filter) const EXCLUSIVE_LOCKS_REQUIRED(cs_wallet);

    /**
     * Retrieve all the known labels in the address book
     */
    std::set<std::string> ListAddrBookLabels(const std::string& purpose) const EXCLUSIVE_LOCKS_REQUIRED(cs_wallet);

    /**
     * Walk-through the address book entries.
     * Stops when the provided 'ListAddrBookFunc' returns false.
     */
    using ListAddrBookFunc = std::function<void(const CTxDestination& dest, const std::string& label, const std::string& purpose, bool is_change)>;
    void ForEachAddrBookEntry(const ListAddrBookFunc& func) const EXCLUSIVE_LOCKS_REQUIRED(cs_wallet);

    /**
     * Marks all outputs in each one of the destinations dirty, so their cache is
     * reset and does not return outdated information.
     */
    void MarkDestinationsDirty(const std::set<CTxDestination>& destinations) EXCLUSIVE_LOCKS_REQUIRED(cs_wallet);

    bool GetOnlinePakKey(CPubKey& online_pubkey, std::string& error);
    bool GetNewDestination(const OutputType type, const std::string label, CTxDestination& dest, bilingual_str& error, bool add_blinding_key = false);
    bool GetNewChangeDestination(const OutputType type, CTxDestination& dest, bilingual_str& error, bool add_blinding_key = false);

    isminetype IsMine(const CTxDestination& dest) const EXCLUSIVE_LOCKS_REQUIRED(cs_wallet);
    isminetype IsMine(const CScript& script) const EXCLUSIVE_LOCKS_REQUIRED(cs_wallet);
    /**
     * Returns amount of debit if the input matches the
     * filter, otherwise returns 0
     */
    CAmountMap GetDebit(const CTxIn& txin, const isminefilter& filter) const;
    isminetype IsMine(const CTxOut& txout) const EXCLUSIVE_LOCKS_REQUIRED(cs_wallet);
    bool IsMine(const CTransaction& tx) const EXCLUSIVE_LOCKS_REQUIRED(cs_wallet);
    /** should probably be renamed to IsRelevantToMe */
    bool IsFromMe(const CTransaction& tx) const;
    CAmountMap GetDebit(const CTransaction& tx, const isminefilter& filter) const;
    void chainStateFlushed(const CBlockLocator& loc) override;

    DBErrors LoadWallet();
    DBErrors ZapSelectTx(std::vector<uint256>& vHashIn, std::vector<uint256>& vHashOut) EXCLUSIVE_LOCKS_REQUIRED(cs_wallet);

    bool SetAddressBook(const CTxDestination& address, const std::string& strName, const std::string& purpose);

    bool DelAddressBook(const CTxDestination& address);

    bool IsAddressUsed(const CTxDestination& dest) const EXCLUSIVE_LOCKS_REQUIRED(cs_wallet);
    bool SetAddressUsed(WalletBatch& batch, const CTxDestination& dest, bool used) EXCLUSIVE_LOCKS_REQUIRED(cs_wallet);

    std::vector<std::string> GetAddressReceiveRequests() const EXCLUSIVE_LOCKS_REQUIRED(cs_wallet);
    bool SetAddressReceiveRequest(WalletBatch& batch, const CTxDestination& dest, const std::string& id, const std::string& value) EXCLUSIVE_LOCKS_REQUIRED(cs_wallet);

    unsigned int GetKeyPoolSize() const EXCLUSIVE_LOCKS_REQUIRED(cs_wallet);

    //! signify that a particular wallet feature is now used.
    void SetMinVersion(enum WalletFeature, WalletBatch* batch_in = nullptr) override;

    //! get the current wallet format (the oldest client version guaranteed to understand this wallet)
    int GetVersion() const { LOCK(cs_wallet); return nWalletVersion; }

    //! Get wallet transactions that conflict with given transaction (spend same outputs)
    std::set<uint256> GetConflicts(const uint256& txid) const EXCLUSIVE_LOCKS_REQUIRED(cs_wallet);

    //! Check if a given transaction has any of its outputs spent by another transaction in the wallet
    bool HasWalletSpend(const uint256& txid) const EXCLUSIVE_LOCKS_REQUIRED(cs_wallet);

    //! Flush wallet (bitdb flush)
    void Flush();

    //! Close wallet database
    void Close();

    /** Wallet is about to be unloaded */
    boost::signals2::signal<void ()> NotifyUnload;

    /**
     * Address book entry changed.
     * @note called without lock cs_wallet held.
     */
    boost::signals2::signal<void(const CTxDestination& address,
                                 const std::string& label, bool isMine,
                                 const std::string& purpose, ChangeType status)>
        NotifyAddressBookChanged;

    /**
     * Wallet transaction added, removed or updated.
     * @note called with lock cs_wallet held.
     */
    boost::signals2::signal<void(const uint256& hashTx, ChangeType status)> NotifyTransactionChanged;

    /** Show progress e.g. for rescan */
    boost::signals2::signal<void (const std::string &title, int nProgress)> ShowProgress;

    /** Watch-only address added */
    boost::signals2::signal<void (bool fHaveWatchOnly)> NotifyWatchonlyChanged;

    /** Keypool has new keys */
    boost::signals2::signal<void ()> NotifyCanGetAddressesChanged;

    /**
     * Wallet status (encrypted, locked) changed.
     * Note: Called without locks held.
     */
    boost::signals2::signal<void (CWallet* wallet)> NotifyStatusChanged;

    /** Inquire whether this wallet broadcasts transactions. */
    bool GetBroadcastTransactions() const { return fBroadcastTransactions; }
    /** Set whether this wallet broadcasts transactions. */
    void SetBroadcastTransactions(bool broadcast) { fBroadcastTransactions = broadcast; }

    /** Return whether transaction can be abandoned */
    bool TransactionCanBeAbandoned(const uint256& hashTx) const;

    /* Mark a transaction (and it in-wallet descendants) as abandoned so its inputs may be respent. */
    bool AbandonTransaction(const uint256& hashTx);

    /** Mark a transaction as replaced by another transaction (e.g., BIP 125). */
    bool MarkReplaced(const uint256& originalHash, const uint256& newHash);

    /* Initializes the wallet, returns a new CWallet instance or a null pointer in case of an error */
    static std::shared_ptr<CWallet> Create(WalletContext& context, const std::string& name, std::unique_ptr<WalletDatabase> database, uint64_t wallet_creation_flags, bilingual_str& error, std::vector<bilingual_str>& warnings);

    /**
     * Wallet post-init setup
     * Gives the wallet a chance to register repetitive tasks and complete post-init tasks
     */
    void postInitProcess();

    bool BackupWallet(const std::string& strDest) const;

    /* Returns true if HD is enabled */
    bool IsHDEnabled() const;

    /* Returns true if the wallet can give out new addresses. This means it has keys in the keypool or can generate new keys */
    bool CanGetAddresses(bool internal = false) const;

    /**
     * Blocks until the wallet state is up-to-date to /at least/ the current
     * chain at the time this function is entered
     * Obviously holding cs_main/cs_wallet when going into this call may cause
     * deadlock
     */
    void BlockUntilSyncedToCurrentChain() const LOCKS_EXCLUDED(::cs_main) EXCLUSIVE_LOCKS_REQUIRED(!cs_wallet);

    /** set a single wallet flag */
    void SetWalletFlag(uint64_t flags);

    /** Unsets a single wallet flag */
    void UnsetWalletFlag(uint64_t flag);

    /** check if a certain wallet flag is set */
    bool IsWalletFlagSet(uint64_t flag) const override;

    /** overwrite all flags by the given uint64_t
       returns false if unknown, non-tolerable flags are present */
    bool AddWalletFlags(uint64_t flags);
    /** Loads the flags into the wallet. (used by LoadWallet) */
    bool LoadWalletFlags(uint64_t flags);

    /** Determine if we are a legacy wallet */
    bool IsLegacy() const;

    /** Returns a bracketed wallet name for displaying in logs, will return [default wallet] if the wallet has no name */
    const std::string GetDisplayName() const override {
        std::string wallet_name = GetName().length() == 0 ? "default wallet" : GetName();
        return strprintf("[%s]", wallet_name);
    };

    /** Prepends the wallet name in logging output to ease debugging in multi-wallet use cases */
    template<typename... Params>
    void WalletLogPrintf(std::string fmt, Params... parameters) const {
        LogPrintf(("%s " + fmt).c_str(), GetDisplayName(), parameters...);
    };

    /** Upgrade the wallet */
    bool UpgradeWallet(int version, bilingual_str& error);

    //! Returns all unique ScriptPubKeyMans in m_internal_spk_managers and m_external_spk_managers
    std::set<ScriptPubKeyMan*> GetActiveScriptPubKeyMans() const;

    //! Returns all unique ScriptPubKeyMans
    std::set<ScriptPubKeyMan*> GetAllScriptPubKeyMans() const;

    //! Get the ScriptPubKeyMan for the given OutputType and internal/external chain.
    ScriptPubKeyMan* GetScriptPubKeyMan(const OutputType& type, bool internal) const;

    //! Get all the ScriptPubKeyMans for a script
    std::set<ScriptPubKeyMan*> GetScriptPubKeyMans(const CScript& script) const;
    //! Get the ScriptPubKeyMan by id
    ScriptPubKeyMan* GetScriptPubKeyMan(const uint256& id) const;

    //! Get the SigningProvider for a script
    std::unique_ptr<SigningProvider> GetSolvingProvider(const CScript& script) const;
    std::unique_ptr<SigningProvider> GetSolvingProvider(const CScript& script, SignatureData& sigdata) const;

    //! Get the LegacyScriptPubKeyMan which is used for all types, internal, and external.
    LegacyScriptPubKeyMan* GetLegacyScriptPubKeyMan() const;
    LegacyScriptPubKeyMan* GetOrCreateLegacyScriptPubKeyMan();

    //! Make a LegacyScriptPubKeyMan and set it for all types, internal, and external.
    void SetupLegacyScriptPubKeyMan();

    const CKeyingMaterial& GetEncryptionKey() const override;
    bool HasEncryptionKeys() const override;

    /** Get last block processed height */
    int GetLastBlockHeight() const EXCLUSIVE_LOCKS_REQUIRED(cs_wallet)
    {
        AssertLockHeld(cs_wallet);
        assert(m_last_block_processed_height >= 0);
        return m_last_block_processed_height;
    };
    uint256 GetLastBlockHash() const EXCLUSIVE_LOCKS_REQUIRED(cs_wallet)
    {
        AssertLockHeld(cs_wallet);
        assert(m_last_block_processed_height >= 0);
        return m_last_block_processed;
    }
    /** Set last block processed height, currently only use in unit test */
    void SetLastBlockProcessed(int block_height, uint256 block_hash) EXCLUSIVE_LOCKS_REQUIRED(cs_wallet)
    {
        AssertLockHeld(cs_wallet);
        m_last_block_processed_height = block_height;
        m_last_block_processed = block_hash;
    };

    //! Connect the signals from ScriptPubKeyMans to the signals in CWallet
    void ConnectScriptPubKeyManNotifiers();

    //! Instantiate a descriptor ScriptPubKeyMan from the WalletDescriptor and load it
    void LoadDescriptorScriptPubKeyMan(uint256 id, WalletDescriptor& desc);

    //! Adds the active ScriptPubKeyMan for the specified type and internal. Writes it to the wallet file
    //! @param[in] id The unique id for the ScriptPubKeyMan
    //! @param[in] type The OutputType this ScriptPubKeyMan provides addresses for
    //! @param[in] internal Whether this ScriptPubKeyMan provides change addresses
    void AddActiveScriptPubKeyMan(uint256 id, OutputType type, bool internal);

    //! Loads an active ScriptPubKeyMan for the specified type and internal. (used by LoadWallet)
    //! @param[in] id The unique id for the ScriptPubKeyMan
    //! @param[in] type The OutputType this ScriptPubKeyMan provides addresses for
    //! @param[in] internal Whether this ScriptPubKeyMan provides change addresses
    void LoadActiveScriptPubKeyMan(uint256 id, OutputType type, bool internal);

    //! Remove specified ScriptPubKeyMan from set of active SPK managers. Writes the change to the wallet file.
    //! @param[in] id The unique id for the ScriptPubKeyMan
    //! @param[in] type The OutputType this ScriptPubKeyMan provides addresses for
    //! @param[in] internal Whether this ScriptPubKeyMan provides change addresses
    void DeactivateScriptPubKeyMan(uint256 id, OutputType type, bool internal);

    //! Create new DescriptorScriptPubKeyMans and add them to the wallet
    void SetupDescriptorScriptPubKeyMans() EXCLUSIVE_LOCKS_REQUIRED(cs_wallet);

    //! Return the DescriptorScriptPubKeyMan for a WalletDescriptor if it is already in the wallet
    DescriptorScriptPubKeyMan* GetDescriptorScriptPubKeyMan(const WalletDescriptor& desc) const;

    //! Returns whether the provided ScriptPubKeyMan is internal
    //! @param[in] spk_man The ScriptPubKeyMan to test
    //! @return contains value only for active DescriptorScriptPubKeyMan, otherwise undefined
    std::optional<bool> IsInternalScriptPubKeyMan(ScriptPubKeyMan* spk_man) const;

    //! Add a descriptor to the wallet, return a ScriptPubKeyMan & associated output type
    ScriptPubKeyMan* AddWalletDescriptor(WalletDescriptor& desc, const FlatSigningProvider& signing_provider, const std::string& label, bool internal) EXCLUSIVE_LOCKS_REQUIRED(cs_wallet);

    //
    // ELEMENTS

    //! Setters for online/offline pubkey pairs for PAK
    bool SetOnlinePubKey(const CPubKey& online_key_in);
    bool SetOfflineCounter(int counter);
    bool SetOfflineDescriptor(const std::string& offline_desc_in);
    bool SetOfflineXPubKey(const CExtPubKey& offline_xpub_in);

    void ComputeBlindingData(const CConfidentialValue& conf_value, const CConfidentialAsset& conf_asset, const CConfidentialNonce& nonce, const CScript& scriptPubKey, const std::vector<unsigned char>& vchRangeproof, CAmount& value, CPubKey& blinding_pubkey, uint256& value_factor, CAsset& asset, uint256& asset_factor) const;

    // First looks in imported blinding key store, then derives on its own
    CKey GetBlindingKey(const CScript* script) const;
    // Pubkey accessor for GetBlindingKey
    CPubKey GetBlindingPubKey(const CScript& script) const;

    bool LoadSpecificBlindingKey(const CScriptID& scriptid, const uint256& key) EXCLUSIVE_LOCKS_REQUIRED(cs_wallet);
    bool AddSpecificBlindingKey(const CScriptID& scriptid, const uint256& key) EXCLUSIVE_LOCKS_REQUIRED(cs_wallet);
    bool SetMasterBlindingKey(const uint256& key) EXCLUSIVE_LOCKS_REQUIRED(cs_wallet);

    /// Returns a map of entropy to the respective pair of reissuance token and issuance asset.
    std::map<uint256, std::pair<CAsset, CAsset> > GetReissuanceTokenTypes() const;

    // END ELEMENTS
    //
};

/**
 * Called periodically by the schedule thread. Prompts individual wallets to resend
 * their transactions. Actual rebroadcast schedule is managed by the wallets themselves.
 */
void MaybeResendWalletTxs(WalletContext& context);

/** RAII object to check and reserve a wallet rescan */
class WalletRescanReserver
{
private:
    CWallet& m_wallet;
    bool m_could_reserve;
public:
    explicit WalletRescanReserver(CWallet& w) : m_wallet(w), m_could_reserve(false) {}

    bool reserve()
    {
        assert(!m_could_reserve);
        if (m_wallet.fScanningWallet.exchange(true)) {
            return false;
        }
        m_wallet.m_scanning_start = GetTimeMillis();
        m_wallet.m_scanning_progress = 0;
        m_could_reserve = true;
        return true;
    }

    bool isReserved() const
    {
        return (m_could_reserve && m_wallet.fScanningWallet);
    }

    ~WalletRescanReserver()
    {
        if (m_could_reserve) {
            m_wallet.fScanningWallet = false;
        }
    }
};

//! Add wallet name to persistent configuration so it will be loaded on startup.
bool AddWalletSetting(interfaces::Chain& chain, const std::string& wallet_name);

//! Remove wallet name from persistent configuration so it will not be loaded on startup.
bool RemoveWalletSetting(interfaces::Chain& chain, const std::string& wallet_name);

<<<<<<< HEAD
bool DummySignInput(const SigningProvider& provider, CMutableTransaction& tx, const size_t nIn, const CTxOut& txout, bool use_max_sig);
=======
bool DummySignInput(const SigningProvider& provider, CTxIn &tx_in, const CTxOut &txout, const CCoinControl* coin_control = nullptr);
>>>>>>> 194710d8

bool FillInputToWeight(CMutableTransaction& mtx, size_t nIn, int64_t target_weight);
} // namespace wallet

#endif // BITCOIN_WALLET_WALLET_H<|MERGE_RESOLUTION|>--- conflicted
+++ resolved
@@ -1052,11 +1052,7 @@
 //! Remove wallet name from persistent configuration so it will not be loaded on startup.
 bool RemoveWalletSetting(interfaces::Chain& chain, const std::string& wallet_name);
 
-<<<<<<< HEAD
-bool DummySignInput(const SigningProvider& provider, CMutableTransaction& tx, const size_t nIn, const CTxOut& txout, bool use_max_sig);
-=======
-bool DummySignInput(const SigningProvider& provider, CTxIn &tx_in, const CTxOut &txout, const CCoinControl* coin_control = nullptr);
->>>>>>> 194710d8
+bool DummySignInput(const SigningProvider& provider, CMutableTransaction& tx, const size_t nIn, const CTxOut& txout, const CCoinControl* coin_control = nullptr);
 
 bool FillInputToWeight(CMutableTransaction& mtx, size_t nIn, int64_t target_weight);
 } // namespace wallet
