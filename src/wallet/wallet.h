--- conflicted
+++ resolved
@@ -331,11 +331,6 @@
     // ScriptPubKeyMan::GetID. In many cases it will be the hash of an internal structure
     std::map<uint256, std::unique_ptr<ScriptPubKeyMan>> m_spk_managers;
 
-<<<<<<< HEAD
-    bool CreateTransactionInternal(const std::vector<CRecipient>& vecSend, CTransactionRef& tx, CAmount& nFeeRet, int& nChangePosInOut, bilingual_str& error, const CCoinControl& coin_control, FeeCalculation& fee_calc_out, bool sign, BlindDetails* blind_details, const IssuanceDetails* issuance_details) EXCLUSIVE_LOCKS_REQUIRED(cs_wallet);
-
-=======
->>>>>>> 629c4ab2
     /**
      * Catch wallet up to current chain, scanning new blocks, updating the best
      * block locator and m_last_block_processed, and registering for
@@ -356,20 +351,6 @@
         return *m_database;
     }
 
-<<<<<<< HEAD
-    /**
-     * Select a set of coins such that nValueRet >= nTargetValue and at least
-     * all coins from coin_control are selected; never select unconfirmed coins if they are not ours
-     * param@[out]  setCoinsRet         Populated with inputs including pre-selected inputs from
-     *                                  coin_control and Coin Selection if successful.
-     * param@[out]  nValueRet           Total value of selected coins including pre-selected ones
-     *                                  from coin_control and Coin Selection if successful.
-     */
-    bool SelectCoins(const std::vector<COutput>& vAvailableCoins, const CAmountMap& mapTargetValue, std::set<CInputCoin>& setCoinsRet, CAmountMap& mapValueRet,
-                    const CCoinControl& coin_control, CoinSelectionParams& coin_selection_params, bilingual_str& error) const EXCLUSIVE_LOCKS_REQUIRED(cs_wallet);
-
-=======
->>>>>>> 629c4ab2
     /** Get a name for this wallet for logging/debugging purposes.
      */
     const std::string& GetName() const { return m_name; }
@@ -447,12 +428,6 @@
 
     const CWalletTx* GetWalletTx(const uint256& hash) const EXCLUSIVE_LOCKS_REQUIRED(cs_wallet);
 
-<<<<<<< HEAD
-    /**
-     * populate vCoins with vector of available COutputs.
-     */
-    void AvailableCoins(std::vector<COutput>& vCoins, const CCoinControl *coinControl = nullptr, const CAmount& nMinimumAmount = 1, const CAmount& nMaximumAmount = MAX_MONEY, const CAmount& nMinimumSumAmount = MAX_MONEY, const uint64_t nMaximumCount = 0, const CAsset* = nullptr) const EXCLUSIVE_LOCKS_REQUIRED(cs_wallet);
-=======
     // TODO: Remove "NO_THREAD_SAFETY_ANALYSIS" and replace it with the correct
     // annotation "EXCLUSIVE_LOCKS_REQUIRED(pwallet->cs_wallet)". The annotation
     // "NO_THREAD_SAFETY_ANALYSIS" was temporarily added to avoid having to
@@ -460,7 +435,6 @@
     // that we still have the runtime check "AssertLockHeld(pwallet->cs_wallet)"
     // in place.
     std::set<uint256> GetTxConflicts(const CWalletTx& wtx) const NO_THREAD_SAFETY_ANALYSIS;
->>>>>>> 629c4ab2
 
     /**
      * Return depth of transaction in blockchain:
@@ -485,24 +459,8 @@
     int GetTxBlocksToMaturity(const CWalletTx& wtx) const;
     bool IsTxImmatureCoinBase(const CWalletTx& wtx) const;
 
-<<<<<<< HEAD
-    /**
-     * Shuffle and select coins until nTargetValue is reached while avoiding
-     * small change; This method is stochastic for some inputs and upon
-     * completion the coin set and corresponding actual target value is
-     * assembled
-     * param@[in]   coins           Set of UTXOs to consider. These will be categorized into
-     *                              OutputGroups and filtered using eligibility_filter before
-     *                              selecting coins.
-     * param@[out]  setCoinsRet     Populated with the coins selected if successful.
-     * param@[out]  nValueRet       Used to return the total value of selected coins.
-     */
-    bool AttemptSelection(const CAmountMap& mapTargetValue, const CoinEligibilityFilter& eligibility_filter, std::vector<COutput> coins,
-        std::set<CInputCoin>& setCoinsRet, CAmountMap& mapValueRet, const CoinSelectionParams& coin_selection_params) const;
-=======
     //! check whether we support the named feature
     bool CanSupportFeature(enum WalletFeature wf) const override EXCLUSIVE_LOCKS_REQUIRED(cs_wallet) { AssertLockHeld(cs_wallet); return IsFeatureSupported(nWalletVersion, wf); }
->>>>>>> 629c4ab2
 
     bool IsSpent(const uint256& hash, unsigned int n) const EXCLUSIVE_LOCKS_REQUIRED(cs_wallet);
 
@@ -595,19 +553,6 @@
     void transactionRemovedFromMempool(const CTransactionRef& tx, MemPoolRemovalReason reason, uint64_t mempool_sequence) override;
     void ReacceptWalletTransactions() EXCLUSIVE_LOCKS_REQUIRED(cs_wallet);
     void ResendWalletTransactions();
-<<<<<<< HEAD
-    struct Balance {
-        CAmountMap m_mine_trusted;           //!< Trusted, at depth=GetBalance.min_depth or more
-        CAmountMap m_mine_untrusted_pending; //!< Untrusted, but in mempool (pending)
-        CAmountMap m_mine_immature;          //!< Immature coinbases in the main chain
-        CAmountMap m_watchonly_trusted;
-        CAmountMap m_watchonly_untrusted_pending;
-        CAmountMap m_watchonly_immature;
-    };
-    Balance GetBalance(int min_depth = 0, bool avoid_reuse = true) const;
-    CAmountMap GetAvailableBalance(const CCoinControl* coinControl = nullptr) const;
-=======
->>>>>>> 629c4ab2
 
     OutputType TransactionChangeType(const std::optional<OutputType>& change_type, const std::vector<CRecipient>& vecSend) const;
 
@@ -646,16 +591,6 @@
     // end ELEMENTS
 
     /**
-<<<<<<< HEAD
-     * Create a new transaction paying the recipients with a set of coins
-     * selected by SelectCoins(); Also create the change output, when needed
-     * @note passing nChangePosInOut as -1 will result in setting a random position
-     */
-    bool CreateTransaction(const std::vector<CRecipient>& vecSend, CTransactionRef& tx, CAmount& nFeeRet, int& nChangePosInOut,
-                           bilingual_str& error, const CCoinControl& coin_control, FeeCalculation& fee_calc_out, bool sign = true, BlindDetails* blind_details = nullptr, const IssuanceDetails* issuance_details = nullptr);
-    /**
-=======
->>>>>>> 629c4ab2
      * Submit the transaction to the node's mempool and then relay to peers.
      * Should be called after CreateTransaction unless you want to abort
      * broadcasting the transaction.
@@ -667,14 +602,10 @@
      */
     void CommitTransaction(CTransactionRef tx, mapValue_t mapValue, std::vector<std::pair<std::string, std::string>> orderForm, const BlindDetails* blind_details = nullptr);
 
-<<<<<<< HEAD
-    bool DummySignTx(CMutableTransaction &txNew, const std::set<CTxOut> &txouts, const CCoinControl* coin_control = nullptr) const
-=======
     /** Pass this transaction to node for mempool insertion and relay to peers if flag set to true */
     bool SubmitTxMemoryPoolAndRelay(const CWalletTx& wtx, std::string& err_string, bool relay) const;
 
-    bool DummySignTx(CMutableTransaction &txNew, const std::set<CTxOut> &txouts, bool use_max_sig = false) const
->>>>>>> 629c4ab2
+    bool DummySignTx(CMutableTransaction &txNew, const std::set<CTxOut> &txouts, const CCoinControl* coin_control = nullptr) const
     {
         std::vector<CTxOut> v_txouts(txouts.size());
         std::copy(txouts.begin(), txouts.end(), v_txouts.begin());
@@ -744,40 +675,16 @@
 
     isminetype IsMine(const CTxDestination& dest) const EXCLUSIVE_LOCKS_REQUIRED(cs_wallet);
     isminetype IsMine(const CScript& script) const EXCLUSIVE_LOCKS_REQUIRED(cs_wallet);
-<<<<<<< HEAD
-    isminetype IsMine(const CTxIn& txin) const EXCLUSIVE_LOCKS_REQUIRED(cs_wallet);
-    isminetype IsMine(const COutPoint& txin) const EXCLUSIVE_LOCKS_REQUIRED(cs_wallet);
-=======
->>>>>>> 629c4ab2
     /**
      * Returns amount of debit if the input matches the
      * filter, otherwise returns 0
      */
     CAmountMap GetDebit(const CTxIn& txin, const isminefilter& filter) const;
     isminetype IsMine(const CTxOut& txout) const EXCLUSIVE_LOCKS_REQUIRED(cs_wallet);
-<<<<<<< HEAD
-    CAmountMap GetCredit(const CTransaction& tx, const size_t out_index, const isminefilter& filter) const;
-    bool IsChange(const CTxOut& txout) const EXCLUSIVE_LOCKS_REQUIRED(cs_wallet);
-    bool IsChange(const CScript& script) const EXCLUSIVE_LOCKS_REQUIRED(cs_wallet);
-    CAmountMap GetChange(const CTxOut& txout) const EXCLUSIVE_LOCKS_REQUIRED(cs_wallet);
     bool IsMine(const CTransaction& tx) const EXCLUSIVE_LOCKS_REQUIRED(cs_wallet);
     /** should probably be renamed to IsRelevantToMe */
     bool IsFromMe(const CTransaction& tx) const;
     CAmountMap GetDebit(const CTransaction& tx, const isminefilter& filter) const;
-    /** Returns whether all of the inputs match the filter */
-    bool IsAllFromMe(const CTransaction& tx, const isminefilter& filter) const;
-    CAmountMap GetChange(const CTransaction& tx) const;
-
-    // ELEMENTS:
-    CAmountMap GetCredit(const CWalletTx& wtx, const isminefilter& filter) const EXCLUSIVE_LOCKS_REQUIRED(cs_wallet);
-    CAmountMap GetChange(const CWalletTx& wtx) const EXCLUSIVE_LOCKS_REQUIRED(cs_wallet);
-
-=======
-    bool IsMine(const CTransaction& tx) const EXCLUSIVE_LOCKS_REQUIRED(cs_wallet);
-    /** should probably be renamed to IsRelevantToMe */
-    bool IsFromMe(const CTransaction& tx) const;
-    CAmount GetDebit(const CTransaction& tx, const isminefilter& filter) const;
->>>>>>> 629c4ab2
     void chainStateFlushed(const CBlockLocator& loc) override;
 
     DBErrors LoadWallet();
@@ -1070,21 +977,6 @@
     }
 };
 
-<<<<<<< HEAD
-struct TxSize {
-    int64_t vsize{-1};
-    int64_t weight{-1};
-};
-
-/** Calculate the size of the transaction assuming all signatures are max size
-* Use DummySignatureCreator, which inserts 71 byte signatures everywhere.
-* NOTE: this requires that all inputs must be in mapWallet (eg the tx should
-* be IsAllFromMe). */
-TxSize CalculateMaximumSignedTxSize(const CTransaction &tx, const CWallet *wallet, const CCoinControl* coin_control = nullptr) EXCLUSIVE_LOCKS_REQUIRED(wallet->cs_wallet);
-TxSize CalculateMaximumSignedTxSize(const CTransaction &tx, const CWallet *wallet, const std::vector<CTxOut>& txouts, const CCoinControl* coin_control = nullptr);
-
-=======
->>>>>>> 629c4ab2
 //! Add wallet name to persistent configuration so it will be loaded on startup.
 bool AddWalletSetting(interfaces::Chain& chain, const std::string& wallet_name);
 
