// Copyright (c) 2009-2010 Satoshi Nakamoto
// Copyright (c) 2009-2020 The Bitcoin Core developers
// Distributed under the MIT software license, see the accompanying
// file COPYING or http://www.opensource.org/licenses/mit-license.php.

#ifndef BITCOIN_WALLET_WALLET_H
#define BITCOIN_WALLET_WALLET_H

#include <amount.h>
#include <asset.h>
#include <interfaces/chain.h>
#include <interfaces/handler.h>
#include <outputtype.h>
#include <policy/feerate.h>
#include <tinyformat.h>
#include <ui_interface.h>
#include <util/strencodings.h>
#include <util/system.h>
#include <validationinterface.h>
#include <wallet/coinselection.h>
#include <wallet/crypter.h>
#include <wallet/scriptpubkeyman.h>
#include <wallet/walletdb.h>
#include <wallet/walletutil.h>

#include <algorithm>
#include <atomic>
#include <map>
#include <memory>
#include <set>
#include <stdexcept>
#include <stdint.h>
#include <string>
#include <utility>
#include <vector>

#include <boost/signals2/signal.hpp>

using LoadWalletFn = std::function<void(std::unique_ptr<interfaces::Wallet> wallet)>;

//! Explicitly unload and delete the wallet.
//! Blocks the current thread after signaling the unload intent so that all
//! wallet clients release the wallet.
//! Note that, when blocking is not required, the wallet is implicitly unloaded
//! by the shared pointer deleter.
void UnloadWallet(std::shared_ptr<CWallet>&& wallet);

bool AddWallet(const std::shared_ptr<CWallet>& wallet);
bool RemoveWallet(const std::shared_ptr<CWallet>& wallet);
bool HasWallets();
std::vector<std::shared_ptr<CWallet>> GetWallets();
std::shared_ptr<CWallet> GetWallet(const std::string& name);
std::shared_ptr<CWallet> LoadWallet(interfaces::Chain& chain, const WalletLocation& location, std::string& error, std::vector<std::string>& warnings);
std::unique_ptr<interfaces::Handler> HandleLoadWallet(LoadWalletFn load_wallet);

enum class WalletCreationStatus {
    SUCCESS,
    CREATION_FAILED,
    ENCRYPTION_FAILED
};

WalletCreationStatus CreateWallet(interfaces::Chain& chain, const SecureString& passphrase, uint64_t wallet_creation_flags, const std::string& name, std::string& error, std::vector<std::string>& warnings, std::shared_ptr<CWallet>& result);

//! -paytxfee default
constexpr CAmount DEFAULT_PAY_TX_FEE = 0;
//! -fallbackfee default
static const CAmount DEFAULT_FALLBACK_FEE = 0;
//! -discardfee default
static const CAmount DEFAULT_DISCARD_FEE = 10000;
//! -mintxfee default
static const CAmount DEFAULT_TRANSACTION_MINFEE = 1000;
//! minimum recommended increment for BIP 125 replacement txs
static const CAmount WALLET_INCREMENTAL_RELAY_FEE = 5000;
//! Default for -spendzeroconfchange
static const bool DEFAULT_SPEND_ZEROCONF_CHANGE = true;
//! Default for -walletrejectlongchains
static const bool DEFAULT_WALLET_REJECT_LONG_CHAINS = false;
//! -txconfirmtarget default
static const unsigned int DEFAULT_TX_CONFIRM_TARGET = 6;
//! -walletrbf default
static const bool DEFAULT_WALLET_RBF = true;
static const bool DEFAULT_WALLETBROADCAST = true;
static const bool DEFAULT_DISABLE_WALLET = false;
//! -maxtxfee default
constexpr CAmount DEFAULT_TRANSACTION_MAXFEE{COIN / 10};
//! Discourage users to set fees higher than this amount (in satoshis) per kB
constexpr CAmount HIGH_TX_FEE_PER_KB{COIN / 100};
//! -maxtxfee will warn if called with a higher fee than this amount (in satoshis)
constexpr CAmount HIGH_MAX_TX_FEE{100 * HIGH_TX_FEE_PER_KB};

//! Pre-calculated constants for input size estimation in *virtual size*
static constexpr size_t DUMMY_NESTED_P2WPKH_INPUT_SIZE = 91;

class CCoinControl;
class COutput;
class CScript;
class CWalletTx;
struct FeeCalculation;
enum class FeeEstimateMode;
class ReserveDestination;

//! Default for -addresstype
constexpr OutputType DEFAULT_ADDRESS_TYPE{OutputType::BECH32};

//! Default for -changetype
constexpr OutputType DEFAULT_CHANGE_TYPE{OutputType::CHANGE_AUTO};

static constexpr uint64_t KNOWN_WALLET_FLAGS =
        WALLET_FLAG_AVOID_REUSE
    |   WALLET_FLAG_BLANK_WALLET
    |   WALLET_FLAG_KEY_ORIGIN_METADATA
    |   WALLET_FLAG_DISABLE_PRIVATE_KEYS;

static constexpr uint64_t MUTABLE_WALLET_FLAGS =
        WALLET_FLAG_AVOID_REUSE;

static const std::map<std::string,WalletFlags> WALLET_FLAG_MAP{
    {"avoid_reuse", WALLET_FLAG_AVOID_REUSE},
    {"blank", WALLET_FLAG_BLANK_WALLET},
    {"key_origin_metadata", WALLET_FLAG_KEY_ORIGIN_METADATA},
    {"disable_private_keys", WALLET_FLAG_DISABLE_PRIVATE_KEYS},
};

extern const std::map<uint64_t,std::string> WALLET_FLAG_CAVEATS;

/** A wrapper to reserve an address from a wallet
 *
 * ReserveDestination is used to reserve an address.
 * It is currently only used inside of CreateTransaction.
 *
 * Instantiating a ReserveDestination does not reserve an address. To do so,
 * GetReservedDestination() needs to be called on the object. Once an address has been
 * reserved, call KeepDestination() on the ReserveDestination object to make sure it is not
 * returned. Call ReturnDestination() to return the address so it can be re-used (for
 * example, if the address was used in a new transaction
 * and that transaction was not completed and needed to be aborted).
 *
 * If an address is reserved and KeepDestination() is not called, then the address will be
 * returned when the ReserveDestination goes out of scope.
 */
class ReserveDestination
{
protected:
    //! The wallet to reserve from
    CWallet* const pwallet;
    //! The ScriptPubKeyMan to reserve from. Based on type when GetReservedDestination is called
    ScriptPubKeyMan* m_spk_man{nullptr};
    OutputType const type;
    //! The index of the address's key in the keypool
    int64_t nIndex{-1};
    //! The destination
    CTxDestination address;
    //! Whether this is from the internal (change output) keypool
    bool fInternal{false};

public:
    //! Construct a ReserveDestination object. This does NOT reserve an address yet
    explicit ReserveDestination(CWallet* pwallet, OutputType type)
      : pwallet(pwallet)
      , type(type) { }

    ReserveDestination(const ReserveDestination&) = delete;
    ReserveDestination& operator=(const ReserveDestination&) = delete;

    //! Destructor. If a key has been reserved and not KeepKey'ed, it will be returned to the keypool
    ~ReserveDestination()
    {
        ReturnDestination();
    }

    //! Reserve an address
    bool GetReservedDestination(CTxDestination& pubkey, bool internal);
    //! Attach a blinding pubkey to a reserved address
    void SetBlindingPubKey(const CPubKey& blinding_pubkey, CTxDestination& dest);
    //! Return reserved address
    void ReturnDestination();
    //! Keep the address. Do not return it's key to the keypool when this object goes out of scope
    void KeepDestination();
};

/** Address book data */
class CAddressBookData
{
public:
    std::string name;
    std::string purpose;

    CAddressBookData() : purpose("unknown") {}

    typedef std::map<std::string, std::string> StringMap;
    StringMap destdata;
};

struct CRecipient
{
    CScript scriptPubKey;
    CAmount nAmount;
    CAsset asset;
    CPubKey confidentiality_key;
    bool fSubtractFeeFromAmount;
};

typedef std::map<std::string, std::string> mapValue_t;


static inline void ReadOrderPos(int64_t& nOrderPos, mapValue_t& mapValue)
{
    if (!mapValue.count("n"))
    {
        nOrderPos = -1; // TODO: calculate elsewhere
        return;
    }
    nOrderPos = atoi64(mapValue["n"].c_str());
}


static inline void WriteOrderPos(const int64_t& nOrderPos, mapValue_t& mapValue)
{
    if (nOrderPos == -1)
        return;
    mapValue["n"] = i64tostr(nOrderPos);
}

struct COutputEntry
{
    CTxDestination destination;
    CAmount amount;
    int vout;
    CAsset asset;
    uint256 amount_blinding_factor;
    uint256 asset_blinding_factor;
};

/** Legacy class used for deserializing vtxPrev for backwards compatibility.
 * vtxPrev was removed in commit 93a18a3650292afbb441a47d1fa1b94aeb0164e3,
 * but old wallet.dat files may still contain vtxPrev vectors of CMerkleTxs.
 * These need to get deserialized for field alignment when deserializing
 * a CWalletTx, but the deserialized values are discarded.**/
class CMerkleTx
{
public:
    template<typename Stream>
    void Unserialize(Stream& s)
    {
        CTransactionRef tx;
        uint256 hashBlock;
        std::vector<uint256> vMerkleBranch;
        int nIndex;

        s >> tx >> hashBlock >> vMerkleBranch >> nIndex;
    }
};

//Get the marginal bytes of spending the specified output
int CalculateMaximumSignedInputSize(const CTxOut& txout, const CWallet* pwallet, bool use_max_sig = false);

/**
 * A transaction with a bunch of additional info that only the owner cares about.
 * It includes any unrecorded transactions needed to link it back to the block chain.
 */
class CWalletTx
{
private:
    const CWallet* pwallet;

    /** Constant used in hashBlock to indicate tx has been abandoned, only used at
     * serialization/deserialization to avoid ambiguity with conflicted.
     */
    static const uint256 ABANDON_HASH;

public:
    /**
     * Key/value map with information about the transaction.
     *
     * The following keys can be read and written through the map and are
     * serialized in the wallet database:
     *
     *     "comment", "to"   - comment strings provided to sendtoaddress,
     *                         and sendmany wallet RPCs
     *     "replaces_txid"   - txid (as HexStr) of transaction replaced by
     *                         bumpfee on transaction created by bumpfee
     *     "replaced_by_txid" - txid (as HexStr) of transaction created by
     *                         bumpfee on transaction replaced by bumpfee
     *     "from", "message" - obsolete fields that could be set in UI prior to
     *                         2011 (removed in commit 4d9b223)
     *
     * The following keys are serialized in the wallet database, but shouldn't
     * be read or written through the map (they will be temporarily added and
     * removed from the map during serialization):
     *
     *     "fromaccount"     - serialized strFromAccount value
     *     "n"               - serialized nOrderPos value
     *     "timesmart"       - serialized nTimeSmart value
     *     "spent"           - serialized vfSpent value that existed prior to
     *                         2014 (removed in commit 93a18a3)
     */
    mutable mapValue_t mapValue;
    std::vector<std::pair<std::string, std::string> > vOrderForm;
    unsigned int fTimeReceivedIsTxTime;
    unsigned int nTimeReceived; //!< time received by this node
    /**
     * Stable timestamp that never changes, and reflects the order a transaction
     * was added to the wallet. Timestamp is based on the block time for a
     * transaction added as part of a block, or else the time when the
     * transaction was received if it wasn't part of a block, with the timestamp
     * adjusted in both cases so timestamp order matches the order transactions
     * were added to the wallet. More details can be found in
     * CWallet::ComputeTimeSmart().
     */
    unsigned int nTimeSmart;
    /**
     * From me flag is set to 1 for transactions that were created by the wallet
     * on this bitcoin node, and set to 0 for transactions that were created
     * externally and came in through the network or sendrawtransaction RPC.
     */
    bool fFromMe;
    int64_t nOrderPos; //!< position in ordered transaction list
    std::multimap<int64_t, CWalletTx*>::const_iterator m_it_wtxOrdered;

    // memory only
    enum AmountType { DEBIT, CREDIT, IMMATURE_CREDIT, AVAILABLE_CREDIT, AMOUNTTYPE_ENUM_ELEMENTS };
    CAmountMap GetCachableAmount(AmountType type, const isminefilter& filter, bool recalculate = false) const;
    mutable CachableAmountMap m_amounts[AMOUNTTYPE_ENUM_ELEMENTS];
    /**
     * This flag is true if all m_amounts caches are empty. This is particularly
     * useful in places where MarkDirty is conditionally called and the
     * condition can be expensive and thus can be skipped if the flag is true.
     * See MarkDestinationsDirty.
     */
    mutable bool m_is_cache_empty{true};
    mutable bool fChangeCached;
    mutable bool fInMempool;
    mutable CAmountMap nChangeCached;

    CWalletTx(const CWallet* pwalletIn, CTransactionRef arg)
        : tx(std::move(arg))
    {
        Init(pwalletIn);
    }

    void Init(const CWallet* pwalletIn)
    {
        pwallet = pwalletIn;
        mapValue.clear();
        vOrderForm.clear();
        fTimeReceivedIsTxTime = false;
        nTimeReceived = 0;
        nTimeSmart = 0;
        fFromMe = false;
        fChangeCached = false;
        fInMempool = false;
        nChangeCached = CAmountMap();
        nOrderPos = -1;
        m_confirm = Confirmation{};
    }

    CTransactionRef tx;

    /* New transactions start as UNCONFIRMED. At BlockConnected,
     * they will transition to CONFIRMED. In case of reorg, at BlockDisconnected,
     * they roll back to UNCONFIRMED. If we detect a conflicting transaction at
     * block connection, we update conflicted tx and its dependencies as CONFLICTED.
     * If tx isn't confirmed and outside of mempool, the user may switch it to ABANDONED
     * by using the abandontransaction call. This last status may be override by a CONFLICTED
     * or CONFIRMED transition.
     */
    enum Status {
        UNCONFIRMED,
        CONFIRMED,
        CONFLICTED,
        ABANDONED
    };

    /* Confirmation includes tx status and a triplet of {block height/block hash/tx index in block}
     * at which tx has been confirmed. All three are set to 0 if tx is unconfirmed or abandoned.
     * Meaning of these fields changes with CONFLICTED state where they instead point to block hash
     * and block height of the deepest conflicting tx.
     */
    struct Confirmation {
        Status status;
        int block_height;
        uint256 hashBlock;
        int nIndex;
        Confirmation(Status s = UNCONFIRMED, int b = 0, uint256 h = uint256(), int i = 0) : status(s), block_height(b), hashBlock(h), nIndex(i) {}
    };

    Confirmation m_confirm;

    template<typename Stream>
    void Serialize(Stream& s) const
    {
        mapValue_t mapValueCopy = mapValue;

        mapValueCopy["fromaccount"] = "";
        WriteOrderPos(nOrderPos, mapValueCopy);
        if (nTimeSmart) {
            mapValueCopy["timesmart"] = strprintf("%u", nTimeSmart);
        }

        std::vector<char> dummy_vector1; //!< Used to be vMerkleBranch
        std::vector<char> dummy_vector2; //!< Used to be vtxPrev
        bool dummy_bool = false; //!< Used to be fSpent
        uint256 serializedHash = isAbandoned() ? ABANDON_HASH : m_confirm.hashBlock;
        int serializedIndex = isAbandoned() || isConflicted() ? -1 : m_confirm.nIndex;
        s << tx << serializedHash << dummy_vector1 << serializedIndex << dummy_vector2 << mapValueCopy << vOrderForm << fTimeReceivedIsTxTime << nTimeReceived << fFromMe << dummy_bool;
    }

    template<typename Stream>
    void Unserialize(Stream& s)
    {
        Init(nullptr);

        std::vector<uint256> dummy_vector1; //!< Used to be vMerkleBranch
        std::vector<CMerkleTx> dummy_vector2; //!< Used to be vtxPrev
        bool dummy_bool; //! Used to be fSpent
        int serializedIndex;
        s >> tx >> m_confirm.hashBlock >> dummy_vector1 >> serializedIndex >> dummy_vector2 >> mapValue >> vOrderForm >> fTimeReceivedIsTxTime >> nTimeReceived >> fFromMe >> dummy_bool;

        /* At serialization/deserialization, an nIndex == -1 means that hashBlock refers to
         * the earliest block in the chain we know this or any in-wallet ancestor conflicts
         * with. If nIndex == -1 and hashBlock is ABANDON_HASH, it means transaction is abandoned.
         * In same context, an nIndex >= 0 refers to a confirmed transaction (if hashBlock set) or
         * unconfirmed one. Older clients interpret nIndex == -1 as unconfirmed for backward
         * compatibility (pre-commit 9ac63d6).
         */
        if (serializedIndex == -1 && m_confirm.hashBlock == ABANDON_HASH) {
            setAbandoned();
        } else if (serializedIndex == -1) {
            setConflicted();
        } else if (!m_confirm.hashBlock.IsNull()) {
            m_confirm.nIndex = serializedIndex;
            setConfirmed();
        }

        ReadOrderPos(nOrderPos, mapValue);
        nTimeSmart = mapValue.count("timesmart") ? (unsigned int)atoi64(mapValue["timesmart"]) : 0;

        mapValue.erase("fromaccount");
        mapValue.erase("spent");
        mapValue.erase("n");
        mapValue.erase("timesmart");
    }

    void SetTx(CTransactionRef arg)
    {
        tx = std::move(arg);
    }

    //! make sure balances are recalculated
    void MarkDirty()
    {
        m_amounts[DEBIT].Reset();
        m_amounts[CREDIT].Reset();
        m_amounts[IMMATURE_CREDIT].Reset();
        m_amounts[AVAILABLE_CREDIT].Reset();
        fChangeCached = false;
        m_is_cache_empty = true;
        WipeUnknownBlindingData();
    }

    void BindWallet(CWallet *pwalletIn)
    {
        pwallet = pwalletIn;
        MarkDirty();
    }

    //! filter decides which addresses will count towards the debit
    CAmountMap GetDebit(const isminefilter& filter) const;
    CAmountMap GetCredit(const isminefilter& filter) const;
    CAmountMap GetImmatureCredit(bool fUseCache=true) const;
    // TODO: Remove "NO_THREAD_SAFETY_ANALYSIS" and replace it with the correct
    // annotation "EXCLUSIVE_LOCKS_REQUIRED(pwallet->cs_wallet)". The
    // annotation "NO_THREAD_SAFETY_ANALYSIS" was temporarily added to avoid
    // having to resolve the issue of member access into incomplete type CWallet.
    CAmountMap GetAvailableCredit(bool fUseCache=true, const isminefilter& filter=ISMINE_SPENDABLE) const NO_THREAD_SAFETY_ANALYSIS;
    CAmountMap GetImmatureWatchOnlyCredit(const bool fUseCache=true) const;
    CAmountMap GetChange() const;

    // Get the marginal bytes if spending the specified output from this transaction
    int GetSpendSize(unsigned int out, bool use_max_sig = false) const
    {
        return CalculateMaximumSignedInputSize(tx->vout[out], pwallet, use_max_sig);
    }

    void GetAmounts(std::list<COutputEntry>& listReceived,
                    std::list<COutputEntry>& listSent, CAmount& nFee, const isminefilter& filter) const;

    bool IsFromMe(const isminefilter& filter) const
    {
        return (GetDebit(filter) > CAmountMap());
    }

    // True if only scriptSigs are different
    bool IsEquivalentTo(const CWalletTx& tx) const;

    bool InMempool() const;
    bool IsTrusted(interfaces::Chain::Lock& locked_chain) const;
    bool IsTrusted(interfaces::Chain::Lock& locked_chain, std::set<uint256>& trusted_parents) const;

    int64_t GetTxTime() const;

    // Pass this transaction to node for mempool insertion and relay to peers if flag set to true
    bool SubmitMemoryPoolAndRelay(std::string& err_string, bool relay);

    // ELEMENTS:

private:
    /* Computes, stores and returns the unblinded info, or retrieves if already computed previously.
    * @param[in]    map_index - Where to store the blinding data. Issuance data is stored after the output data, with additional index offset calculated via GetPseudoInputOffset
    * @param[in]    vchRangeproof - The rangeproof to unwind
    * @param[in]    conf_value - The value to unblind
    * @param[in]    conf_asset - The asset to unblind
    * @param[in]    nonce - The nonce used to ECDH with the blinding key. This is null for issuance as blinding key is directly used as nonce
    * @param[in]    scriptPubKey - The script being committed to by the rangeproof
    * @param[out]   blinding_pubkey_out - Pointer to the recovered pubkey of the destination
    * @param[out]   value_out - Pointer to the CAmount where the unblinded amount will be stored
    * @param[out]   value_factor_out - Pointer to the recovered value blinding factor of the output
    * @param[out]   asset_out - Pointer to the recovered underlying asset type
    * @param[out]   asset_factor_out - Pointer to the recovered asset blinding factor of the output
    */
    void GetBlindingData(const unsigned int map_index, const std::vector<unsigned char>& vchRangeproof, const CConfidentialValue& conf_value, const CConfidentialAsset& conf_asset, const CConfidentialNonce nonce, const CScript& scriptPubKey, CPubKey* blinding_pubkey_out, CAmount* value_out, uint256* value_factor_out, CAsset* asset_out, uint256* asset_factor_out) const;
    void WipeUnknownBlindingData();

public:
    // For use in wallet transaction creation to remember 3rd party values
    // Unneeded for issuance.
    void SetBlindingData(const unsigned int output_index, const CPubKey& blinding_pubkey, const CAmount value, const uint256& value_factor, const CAsset& asset, const uint256& asset_factor);

    // Convenience method to retrieve all blinding data at once, for an ordinary non-issuance tx
    void GetNonIssuanceBlindingData(const unsigned int output_index, CPubKey* blinding_pubkey_out, CAmount* value_out, uint256* value_factor_out, CAsset* asset_out, uint256* asset_factor_out) const;

    //! Returns either the value out (if it is known) or -1
    CAmount GetOutputValueOut(unsigned int ouput_index) const;

    //! Returns either the blinding factor (if it is to us) or 0
    uint256 GetOutputAmountBlindingFactor(unsigned int output_index) const;
    uint256 GetOutputAssetBlindingFactor(unsigned int output_index) const;
    //! Returns the underlying asset type, or 0 if unknown
    CAsset GetOutputAsset(unsigned int output_index) const;
    //! Get the issuance CAssets for both the asset itself and the issuing tokens
    void GetIssuanceAssets(unsigned int vinIndex, CAsset* out_asset, CAsset* out_reissuance_token) const;
    // ! Return map of issued assets at input_index
    CAmountMap GetIssuanceAssets(unsigned int input_index) const;
    // ! Returns receiver's blinding pubkey
    CPubKey GetOutputBlindingPubKey(unsigned int output_index) const;
    //! Get the issuance blinder for either the asset itself or the issuing tokens
    uint256 GetIssuanceBlindingFactor(unsigned int input_index, bool reissuance_token) const;
    //! Get the issuance amount for either the asset itself or the issuing tokens
    CAmount GetIssuanceAmount(unsigned int input_index, bool reissuance_token) const;

    //! Get the mapValue offset for a specific vin index and type of issuance pseudo-input
    unsigned int GetPseudoInputOffset(unsigned int input_index, bool reissuance_token) const;

    // TODO: Remove "NO_THREAD_SAFETY_ANALYSIS" and replace it with the correct
    // annotation "EXCLUSIVE_LOCKS_REQUIRED(pwallet->cs_wallet)". The annotation
    // "NO_THREAD_SAFETY_ANALYSIS" was temporarily added to avoid having to
    // resolve the issue of member access into incomplete type CWallet. Note
    // that we still have the runtime check "AssertLockHeld(pwallet->cs_wallet)"
    // in place.
    std::set<uint256> GetConflicts() const NO_THREAD_SAFETY_ANALYSIS;

    /**
     * Return depth of transaction in blockchain:
     * <0  : conflicts with a transaction this deep in the blockchain
     *  0  : in memory pool, waiting to be included in a block
     * >=1 : this many blocks deep in the main chain
     */
    // TODO: Remove "NO_THREAD_SAFETY_ANALYSIS" and replace it with the correct
    // annotation "EXCLUSIVE_LOCKS_REQUIRED(pwallet->cs_wallet)". The annotation
    // "NO_THREAD_SAFETY_ANALYSIS" was temporarily added to avoid having to
    // resolve the issue of member access into incomplete type CWallet. Note
    // that we still have the runtime check "AssertLockHeld(pwallet->cs_wallet)"
    // in place.
    int GetDepthInMainChain() const NO_THREAD_SAFETY_ANALYSIS;
    bool IsInMainChain() const { return GetDepthInMainChain() > 0; }

    /**
     * @return number of blocks to maturity for this transaction:
     *  0 : is not a coinbase transaction, or is a mature coinbase transaction
     * >0 : is a coinbase transaction which matures in this many blocks
     */
    int GetBlocksToMaturity() const;
    bool isAbandoned() const { return m_confirm.status == CWalletTx::ABANDONED; }
    void setAbandoned()
    {
        m_confirm.status = CWalletTx::ABANDONED;
        m_confirm.hashBlock = uint256();
        m_confirm.block_height = 0;
        m_confirm.nIndex = 0;
    }
    bool isConflicted() const { return m_confirm.status == CWalletTx::CONFLICTED; }
    void setConflicted() { m_confirm.status = CWalletTx::CONFLICTED; }
    bool isUnconfirmed() const { return m_confirm.status == CWalletTx::UNCONFIRMED; }
    void setUnconfirmed() { m_confirm.status = CWalletTx::UNCONFIRMED; }
    bool isConfirmed() const { return m_confirm.status == CWalletTx::CONFIRMED; }
    void setConfirmed() { m_confirm.status = CWalletTx::CONFIRMED; }
    const uint256& GetHash() const { return tx->GetHash(); }
    bool IsCoinBase() const { return tx->IsCoinBase(); }
    bool IsImmatureCoinBase() const;
};

class COutput
{
public:
    const CWalletTx *tx;
    int i;
    int nDepth;

    /** Pre-computed estimated size of this output as a fully-signed input in a transaction. Can be -1 if it could not be calculated */
    int nInputBytes;

    /** Whether we have the private keys to spend this output */
    bool fSpendable;

    /** Whether we know how to spend this output, ignoring the lack of keys */
    bool fSolvable;

    /** Whether to use the maximum sized, 72 byte signature when calculating the size of the input spend. This should only be set when watch-only outputs are allowed */
    bool use_max_sig;

    /**
     * Whether this output is considered safe to spend. Unconfirmed transactions
     * from outside keys and unconfirmed replacement transactions are considered
     * unsafe and will not be used to fund new spending transactions.
     */
    bool fSafe;

    COutput(const CWalletTx *txIn, int iIn, int nDepthIn, bool fSpendableIn, bool fSolvableIn, bool fSafeIn, bool use_max_sig_in = false)
    {
        tx = txIn; i = iIn; nDepth = nDepthIn; fSpendable = fSpendableIn; fSolvable = fSolvableIn; fSafe = fSafeIn; nInputBytes = -1; use_max_sig = use_max_sig_in;
        // If known and signable by the given wallet, compute nInputBytes
        // Failure will keep this value -1
        if (fSpendable && tx) {
            nInputBytes = tx->GetSpendSize(i, use_max_sig);
        }
    }

    std::string ToString() const;

    inline CInputCoin GetInputCoin() const
    {
        return CInputCoin(tx, i, nInputBytes);
    }
};

struct CoinSelectionParams
{
    bool use_bnb = true;
    size_t change_output_size = 0;
    size_t change_spend_size = 0;
    CFeeRate effective_fee = CFeeRate(0);
    size_t tx_noinputs_size = 0;
    //! Indicate that we are subtracting the fee from outputs
    bool m_subtract_fee_outputs = false;

    CoinSelectionParams(bool use_bnb, size_t change_output_size, size_t change_spend_size, CFeeRate effective_fee, size_t tx_noinputs_size) : use_bnb(use_bnb), change_output_size(change_output_size), change_spend_size(change_spend_size), effective_fee(effective_fee), tx_noinputs_size(tx_noinputs_size) {}
    CoinSelectionParams() {}
};

struct IssuanceDetails {
    bool issuing = false;

    bool blind_issuance = true;
    CAsset reissuance_asset;
    CAsset reissuance_token;
    uint256 entropy;
};

struct BlindDetails {
    bool ignore_blind_failure = true; // Certain corner-cases are hard to avoid

    // Temporary tx-specific details.
    std::vector<uint256> i_amount_blinds;
    std::vector<uint256> i_asset_blinds;
    std::vector<CAsset>  i_assets;
    std::vector<CAmount> i_amounts;
    std::vector<CAmount> o_amounts;
    std::vector<CPubKey> o_pubkeys;
    std::vector<uint256> o_amount_blinds;
    std::vector<CAsset>  o_assets;
    std::vector<uint256> o_asset_blinds;
    // We need to store an unblinded and unsigned version of the transaction
    // in case of !sign
    CMutableTransaction tx_unblinded_unsigned;

    int num_to_blind;
    int change_to_blind;
    // Only used to strip blinding if its the only blind output in certain situations
    int only_recipient_blind_index;
    // Needed in case of one blinded output that is change and no blind inputs
    int only_change_pos;
};

class WalletRescanReserver; //forward declarations for ScanForWalletTransactions/RescanFromTime
/**
 * A CWallet maintains a set of transactions and balances, and provides the ability to create new transactions.
 */
class CWallet final : public WalletStorage, private interfaces::Chain::Notifications
{
private:
    CKeyingMaterial vMasterKey GUARDED_BY(cs_wallet);


    bool Unlock(const CKeyingMaterial& vMasterKeyIn, bool accept_no_keys = false);

    std::atomic<bool> fAbortRescan{false};
    std::atomic<bool> fScanningWallet{false}; // controlled by WalletRescanReserver
    std::atomic<int64_t> m_scanning_start{0};
    std::atomic<double> m_scanning_progress{0};
    std::mutex mutexScanning;
    friend class WalletRescanReserver;

    //! the current wallet version: clients below this version are not able to load the wallet
    int nWalletVersion GUARDED_BY(cs_wallet){FEATURE_BASE};

    //! the maximum wallet format version: memory-only variable that specifies to what version this wallet may be upgraded
    int nWalletMaxVersion GUARDED_BY(cs_wallet) = FEATURE_BASE;

    int64_t nNextResend = 0;
    int64_t nLastResend = 0;
    bool fBroadcastTransactions = false;
    // Local time that the tip block was received. Used to schedule wallet rebroadcasts.
    std::atomic<int64_t> m_best_block_time {0};

    /**
     * Used to keep track of spent outpoints, and
     * detect and report conflicts (double-spends or
     * mutated transactions where the mutant gets mined).
     */
    typedef std::multimap<COutPoint, uint256> TxSpends;
    TxSpends mapTxSpends GUARDED_BY(cs_wallet);
    void AddToSpends(const COutPoint& outpoint, const uint256& wtxid) EXCLUSIVE_LOCKS_REQUIRED(cs_wallet);
    void AddToSpends(const uint256& wtxid) EXCLUSIVE_LOCKS_REQUIRED(cs_wallet);

    /**
     * Add a transaction to the wallet, or update it.  pIndex and posInBlock should
     * be set when the transaction was known to be included in a block.  When
     * pIndex == nullptr, then wallet state is not updated in AddToWallet, but
     * notifications happen and cached balances are marked dirty.
     *
     * If fUpdate is true, existing transactions will be updated.
     * TODO: One exception to this is that the abandoned state is cleared under the
     * assumption that any further notification of a transaction that was considered
     * abandoned is an indication that it is not safe to be considered abandoned.
     * Abandoned state should probably be more carefully tracked via different
     * posInBlock signals or by checking mempool presence when necessary.
     */
    bool AddToWalletIfInvolvingMe(const CTransactionRef& tx, CWalletTx::Confirmation confirm, bool fUpdate) EXCLUSIVE_LOCKS_REQUIRED(cs_wallet);

    /* Mark a transaction (and its in-wallet descendants) as conflicting with a particular block. */
    void MarkConflicted(const uint256& hashBlock, int conflicting_height, const uint256& hashTx);

    /* Mark a transaction's inputs dirty, thus forcing the outputs to be recomputed */
    void MarkInputsDirty(const CTransactionRef& tx) EXCLUSIVE_LOCKS_REQUIRED(cs_wallet);

    void SyncMetaData(std::pair<TxSpends::iterator, TxSpends::iterator>) EXCLUSIVE_LOCKS_REQUIRED(cs_wallet);

    /* Used by TransactionAddedToMemorypool/BlockConnected/Disconnected/ScanForWalletTransactions.
     * Should be called with non-zero block_hash and posInBlock if this is for a transaction that is included in a block. */
    void SyncTransaction(const CTransactionRef& tx, CWalletTx::Confirmation confirm, bool update_tx = true) EXCLUSIVE_LOCKS_REQUIRED(cs_wallet);

    std::atomic<uint64_t> m_wallet_flags{0};

    bool SetAddressBookWithDB(WalletBatch& batch, const CTxDestination& address, const std::string& strName, const std::string& strPurpose);

    //! Unsets a wallet flag and saves it to disk
    void UnsetWalletFlagWithDB(WalletBatch& batch, uint64_t flag);

    //! Unset the blank wallet flag and saves it to disk
    void UnsetBlankWalletFlag(WalletBatch& batch) override;

    /** Interface for accessing chain state. */
    interfaces::Chain* m_chain;

    /** Wallet location which includes wallet name (see WalletLocation). */
    WalletLocation m_location;

    /** Internal database handle. */
    std::unique_ptr<WalletDatabase> database;

    /**
     * The following is used to keep track of how far behind the wallet is
     * from the chain sync, and to allow clients to block on us being caught up.
     *
     * Processed hash is a pointer on node's tip and doesn't imply that the wallet
     * has scanned sequentially all blocks up to this one.
     */
    uint256 m_last_block_processed GUARDED_BY(cs_wallet);

    /* Height of last block processed is used by wallet to know depth of transactions
     * without relying on Chain interface beyond asynchronous updates. For safety, we
     * initialize it to -1. Height is a pointer on node's tip and doesn't imply
     * that the wallet has scanned sequentially all blocks up to this one.
     */
    int m_last_block_processed_height GUARDED_BY(cs_wallet) = -1;

    std::map<OutputType, ScriptPubKeyMan*> m_external_spk_managers;
    std::map<OutputType, ScriptPubKeyMan*> m_internal_spk_managers;

    // Indexed by a unique identifier produced by each ScriptPubKeyMan using
    // ScriptPubKeyMan::GetID. In many cases it will be the hash of an internal structure
    std::map<uint256, std::unique_ptr<ScriptPubKeyMan>> m_spk_managers;

public:
    /*
     * Main wallet lock.
     * This lock protects all the fields added by CWallet.
     */
    mutable RecursiveMutex cs_wallet;

    /** Get database handle used by this wallet. Ideally this function would
     * not be necessary.
     */
    WalletDatabase& GetDBHandle()
    {
        return *database;
    }
    WalletDatabase& GetDatabase() override { return *database; }

    /**
     * Select a set of coins such that nValueRet >= nTargetValue and at least
     * all coins from coinControl are selected; Never select unconfirmed coins
     * if they are not ours
     */
    bool SelectCoins(const std::vector<COutput>& vAvailableCoins, const CAmountMap& mapTargetValue, std::set<CInputCoin>& setCoinsRet, CAmountMap& mapValueRet,
                    const CCoinControl& coin_control, CoinSelectionParams& coin_selection_params, bool& bnb_used) const;

    const WalletLocation& GetLocation() const { return m_location; }

    /** Get a name for this wallet for logging/debugging purposes.
     */
    const std::string& GetName() const { return m_location.GetName(); }

    typedef std::map<unsigned int, CMasterKey> MasterKeyMap;
    MasterKeyMap mapMasterKeys;
    unsigned int nMasterKeyMaxID = 0;

    /** Construct wallet with specified name and database implementation. */
    CWallet(interfaces::Chain* chain, const WalletLocation& location, std::unique_ptr<WalletDatabase> database)
        : m_chain(chain),
          m_location(location),
          database(std::move(database))
    {
    }

    ~CWallet()
    {
        // Should not have slots connected at this point.
        assert(NotifyUnload.empty());
    }

    bool IsCrypted() const;
    bool IsLocked() const override;
    bool Lock();

    /** Interface to assert chain access and if successful lock it */
    std::unique_ptr<interfaces::Chain::Lock> LockChain() { return m_chain ? m_chain->lock() : nullptr; }

    std::map<uint256, CWalletTx> mapWallet GUARDED_BY(cs_wallet);

    typedef std::multimap<int64_t, CWalletTx*> TxItems;
    TxItems wtxOrdered;

    int64_t nOrderPosNext GUARDED_BY(cs_wallet) = 0;
    uint64_t nAccountingEntryNumber = 0;

    std::map<CTxDestination, CAddressBookData> mapAddressBook GUARDED_BY(cs_wallet);

    std::set<COutPoint> setLockedCoins GUARDED_BY(cs_wallet);

    /** Registered interfaces::Chain::Notifications handler. */
    std::unique_ptr<interfaces::Handler> m_chain_notifications_handler;

    /** Register the wallet for chain notifications */
    void handleNotifications();

    /** Interface for accessing chain state. */
    interfaces::Chain& chain() const { assert(m_chain); return *m_chain; }

    // ELEMENTS //
    //! The online PAK aka `liquid_pak` in the wallet set by `initpegoutwallet`
    CPubKey online_key;


    //! The derivation counter for offline_xpub
    int offline_counter = -1;

    //! The offline descriptor aka `bitcoind_descriptor` set by `initpegoutwallet`
    std::string offline_desc;

    //The offline xpub aka `bitcoin_xpub` in the wallet set by `initpegoutwallet`
    CExtPubKey offline_xpub;

    // Master derivation blinding key
    uint256 blinding_derivation_key;
    // Specifically imported blinding keys
    std::map<CScriptID, uint256> mapSpecificBlindingKeys;

    // END ELEMENTS

    const CWalletTx* GetWalletTx(const uint256& hash) const;

    //! check whether we are allowed to upgrade (or already support) to the named feature
    bool CanSupportFeature(enum WalletFeature wf) const override EXCLUSIVE_LOCKS_REQUIRED(cs_wallet) { AssertLockHeld(cs_wallet); return nWalletMaxVersion >= wf; }

    /**
     * populate vCoins with vector of available COutputs.
     */
    void AvailableCoins(interfaces::Chain::Lock& locked_chain, std::vector<COutput>& vCoins, bool fOnlySafe=true, const CCoinControl *coinControl = nullptr, const CAmount& nMinimumAmount = 1, const CAmount& nMaximumAmount = MAX_MONEY, const CAmount& nMinimumSumAmount = MAX_MONEY, const uint64_t nMaximumCount = 0, const CAsset* = nullptr) const EXCLUSIVE_LOCKS_REQUIRED(cs_wallet);

    /**
     * Return list of available coins and locked coins grouped by non-change output address.
     */
    std::map<CTxDestination, std::vector<COutput>> ListCoins(interfaces::Chain::Lock& locked_chain) const EXCLUSIVE_LOCKS_REQUIRED(cs_wallet);

    /**
     * Find non-change parent output.
     */
    const CTxOut& FindNonChangeParentOutput(const CTransaction& tx, int output) const EXCLUSIVE_LOCKS_REQUIRED(cs_wallet);

    /**
     * Shuffle and select coins until nTargetValue is reached while avoiding
     * small change; This method is stochastic for some inputs and upon
     * completion the coin set and corresponding actual target value is
     * assembled
     */
    bool SelectCoinsMinConf(const CAmountMap& mapTargetValue, const CoinEligibilityFilter& eligibility_filter, std::vector<OutputGroup> groups,
        std::set<CInputCoin>& setCoinsRet, CAmountMap& mapValueRet, const CoinSelectionParams& coin_selection_params, bool& bnb_used) const;

    bool IsSpent(const uint256& hash, unsigned int n) const EXCLUSIVE_LOCKS_REQUIRED(cs_wallet);

    // Whether this or any known UTXO with the same single key has been spent.
    bool IsUsedDestination(const uint256& hash, unsigned int n) const EXCLUSIVE_LOCKS_REQUIRED(cs_wallet);
    void SetUsedDestinationState(WalletBatch& batch, const uint256& hash, unsigned int n, bool used, std::set<CTxDestination>& tx_destinations) EXCLUSIVE_LOCKS_REQUIRED(cs_wallet);

    std::vector<OutputGroup> GroupOutputs(const std::vector<COutput>& outputs, bool single_coin) const;

    bool IsLockedCoin(uint256 hash, unsigned int n) const EXCLUSIVE_LOCKS_REQUIRED(cs_wallet);
    void LockCoin(const COutPoint& output) EXCLUSIVE_LOCKS_REQUIRED(cs_wallet);
    void UnlockCoin(const COutPoint& output) EXCLUSIVE_LOCKS_REQUIRED(cs_wallet);
    void UnlockAllCoins() EXCLUSIVE_LOCKS_REQUIRED(cs_wallet);
    void ListLockedCoins(std::vector<COutPoint>& vOutpts) const EXCLUSIVE_LOCKS_REQUIRED(cs_wallet);

    /*
     * Rescan abort properties
     */
    void AbortRescan() { fAbortRescan = true; }
    bool IsAbortingRescan() { return fAbortRescan; }
    bool IsScanning() { return fScanningWallet; }
    int64_t ScanningDuration() const { return fScanningWallet ? GetTimeMillis() - m_scanning_start : 0; }
    double ScanningProgress() const { return fScanningWallet ? (double) m_scanning_progress : 0; }

    //! Upgrade stored CKeyMetadata objects to store key origin info as KeyOriginInfo
    void UpgradeKeyMetadata() EXCLUSIVE_LOCKS_REQUIRED(cs_wallet);

    bool LoadMinVersion(int nVersion) EXCLUSIVE_LOCKS_REQUIRED(cs_wallet) { AssertLockHeld(cs_wallet); nWalletVersion = nVersion; nWalletMaxVersion = std::max(nWalletMaxVersion, nVersion); return true; }

    //! Adds a destination data tuple to the store, and saves it to disk
    bool AddDestData(WalletBatch& batch, const CTxDestination& dest, const std::string& key, const std::string& value) EXCLUSIVE_LOCKS_REQUIRED(cs_wallet);
    //! Erases a destination data tuple in the store and on disk
    bool EraseDestData(WalletBatch& batch, const CTxDestination& dest, const std::string& key) EXCLUSIVE_LOCKS_REQUIRED(cs_wallet);
    //! Adds a destination data tuple to the store, without saving it to disk
    void LoadDestData(const CTxDestination& dest, const std::string& key, const std::string& value) EXCLUSIVE_LOCKS_REQUIRED(cs_wallet);
    //! Look up a destination data tuple in the store, return true if found false otherwise
    bool GetDestData(const CTxDestination& dest, const std::string& key, std::string* value) const EXCLUSIVE_LOCKS_REQUIRED(cs_wallet);
    //! Get all destination values matching a prefix.
    std::vector<std::string> GetDestValues(const std::string& prefix) const EXCLUSIVE_LOCKS_REQUIRED(cs_wallet);

    //! Holds a timestamp at which point the wallet is scheduled (externally) to be relocked. Caller must arrange for actual relocking to occur via Lock().
    int64_t nRelockTime = 0;

    bool Unlock(const SecureString& strWalletPassphrase, bool accept_no_keys = false);
    bool ChangeWalletPassphrase(const SecureString& strOldWalletPassphrase, const SecureString& strNewWalletPassphrase);
    bool EncryptWallet(const SecureString& strWalletPassphrase);

    void GetKeyBirthTimes(interfaces::Chain::Lock& locked_chain, std::map<CKeyID, int64_t> &mapKeyBirth) const EXCLUSIVE_LOCKS_REQUIRED(cs_wallet);
    unsigned int ComputeTimeSmart(const CWalletTx& wtx) const;

    /**
     * Increment the next transaction order id
     * @return next transaction order id
     */
    int64_t IncOrderPosNext(WalletBatch *batch = nullptr) EXCLUSIVE_LOCKS_REQUIRED(cs_wallet);
    DBErrors ReorderTransactions();

    void MarkDirty();
    bool AddToWallet(const CWalletTx& wtxIn, bool fFlushOnClose=true);
    void LoadToWallet(CWalletTx& wtxIn) EXCLUSIVE_LOCKS_REQUIRED(cs_wallet);
    void TransactionAddedToMempool(const CTransactionRef& tx) override;
    void BlockConnected(const CBlock& block, const std::vector<CTransactionRef>& vtxConflicted, int height) override;
    void BlockDisconnected(const CBlock& block, int height) override;
    void UpdatedBlockTip() override;
    int64_t RescanFromTime(int64_t startTime, const WalletRescanReserver& reserver, bool update);

    struct ScanResult {
        enum { SUCCESS, FAILURE, USER_ABORT } status = SUCCESS;

        //! Hash and height of most recent block that was successfully scanned.
        //! Unset if no blocks were scanned due to read errors or the chain
        //! being empty.
        uint256 last_scanned_block;
        Optional<int> last_scanned_height;

        //! Height of the most recent block that could not be scanned due to
        //! read errors or pruning. Will be set if status is FAILURE, unset if
        //! status is SUCCESS, and may or may not be set if status is
        //! USER_ABORT.
        uint256 last_failed_block;
    };
    ScanResult ScanForWalletTransactions(const uint256& first_block, const uint256& last_block, const WalletRescanReserver& reserver, bool fUpdate);
    void TransactionRemovedFromMempool(const CTransactionRef &ptx) override;
    void ReacceptWalletTransactions() EXCLUSIVE_LOCKS_REQUIRED(cs_wallet);
    void ResendWalletTransactions();
    struct Balance {
        CAmountMap m_mine_trusted;           //!< Trusted, at depth=GetBalance.min_depth or more
        CAmountMap m_mine_untrusted_pending; //!< Untrusted, but in mempool (pending)
        CAmountMap m_mine_immature;          //!< Immature coinbases in the main chain
        CAmountMap m_watchonly_trusted;
        CAmountMap m_watchonly_untrusted_pending;
        CAmountMap m_watchonly_immature;
    };
    Balance GetBalance(int min_depth = 0, bool avoid_reuse = true) const;
    CAmountMap GetAvailableBalance(const CCoinControl* coinControl = nullptr) const;

    OutputType TransactionChangeType(OutputType change_type, const std::vector<CRecipient>& vecSend);

    /**
     * Insert additional inputs into the transaction by
     * calling CreateTransaction();
     */
    bool FundTransaction(CMutableTransaction& tx, CAmount& nFeeRet, int& nChangePosInOut, std::string& strFailReason, bool lockUnspents, const std::set<int>& setSubtractFeeFromOutputs, CCoinControl);
    bool SignTransaction(CMutableTransaction& tx) EXCLUSIVE_LOCKS_REQUIRED(cs_wallet);

    /**
     * Create a new transaction paying the recipients with a set of coins
     * selected by SelectCoins(); Also create the change output, when needed
     * @note passing nChangePosInOut as -1 will result in setting a random position
     */
    bool CreateTransaction(interfaces::Chain::Lock& locked_chain, const std::vector<CRecipient>& vecSend, CTransactionRef& tx, CAmount& nFeeRet, int& nChangePosInOut,
                           std::string& strFailReason, const CCoinControl& coin_control, bool sign = true, BlindDetails* blind_details = nullptr, const IssuanceDetails* issuance_details = nullptr);
    /**
     * Submit the transaction to the node's mempool and then relay to peers.
     * Should be called after CreateTransaction unless you want to abort
     * broadcasting the transaction.
     *
     * @param[in] tx The transaction to be broadcast.
     * @param[in] mapValue key-values to be set on the transaction.
     * @param[in] orderForm BIP 70 / BIP 21 order form details to be set on the transaction.
     * @param[in] blind_details (optional) blinding information, if the transaction is to be blinded
     */
    void CommitTransaction(CTransactionRef tx, mapValue_t mapValue, std::vector<std::pair<std::string, std::string>> orderForm, const BlindDetails* blind_details = nullptr);

    bool DummySignTx(CMutableTransaction &txNew, const std::set<CTxOut> &txouts, const CCoinControl* coin_control = nullptr) const
    {
        std::vector<CTxOut> v_txouts(txouts.size());
        std::copy(txouts.begin(), txouts.end(), v_txouts.begin());
        return DummySignTx(txNew, v_txouts, coin_control);
    }
    bool DummySignTx(CMutableTransaction &txNew, const std::vector<CTxOut> &txouts, const CCoinControl* coin_control = nullptr) const;

    bool ImportScripts(const std::set<CScript> scripts, int64_t timestamp) EXCLUSIVE_LOCKS_REQUIRED(cs_wallet);
    bool ImportPrivKeys(const std::map<CKeyID, CKey>& privkey_map, const int64_t timestamp) EXCLUSIVE_LOCKS_REQUIRED(cs_wallet);
    bool ImportPubKeys(const std::vector<CKeyID>& ordered_pubkeys, const std::map<CKeyID, CPubKey>& pubkey_map, const std::map<CKeyID, std::pair<CPubKey, KeyOriginInfo>>& key_origins, const bool add_keypool, const bool internal, const int64_t timestamp) EXCLUSIVE_LOCKS_REQUIRED(cs_wallet);
    bool ImportScriptPubKeys(const std::string& label, const std::set<CScript>& script_pub_keys, const bool have_solving_data, const bool apply_label, const int64_t timestamp) EXCLUSIVE_LOCKS_REQUIRED(cs_wallet);

    CFeeRate m_pay_tx_fee{DEFAULT_PAY_TX_FEE};
    unsigned int m_confirm_target{DEFAULT_TX_CONFIRM_TARGET};
    bool m_spend_zero_conf_change{DEFAULT_SPEND_ZEROCONF_CHANGE};
    bool m_signal_rbf{DEFAULT_WALLET_RBF};
    bool m_allow_fallback_fee{true}; //!< will be false if -fallbackfee=0
    CFeeRate m_min_fee{DEFAULT_TRANSACTION_MINFEE}; //!< Override with -mintxfee
    /**
     * If fee estimation does not have enough data to provide estimates, use this fee instead.
     * Has no effect if not using fee estimation
     * Override with -fallbackfee
     */
    CFeeRate m_fallback_fee{DEFAULT_FALLBACK_FEE};
    CFeeRate m_discard_rate{DEFAULT_DISCARD_FEE};
    OutputType m_default_address_type{DEFAULT_ADDRESS_TYPE};
    OutputType m_default_change_type{DEFAULT_CHANGE_TYPE};
    /** Absolute maximum transaction fee (in satoshis) used by default for the wallet */
    CAmount m_default_max_tx_fee{DEFAULT_TRANSACTION_MAXFEE};

    size_t KeypoolCountExternalKeys() EXCLUSIVE_LOCKS_REQUIRED(cs_wallet);
    bool TopUpKeyPool(unsigned int kpSize = 0);

    int64_t GetOldestKeyPoolTime();

    std::set<std::set<CTxDestination>> GetAddressGroupings() EXCLUSIVE_LOCKS_REQUIRED(cs_wallet);
    std::map<CTxDestination, CAmount> GetAddressBalances(interfaces::Chain::Lock& locked_chain);

    std::set<CTxDestination> GetLabelAddresses(const std::string& label) const;

    /**
     * Marks all outputs in each one of the destinations dirty, so their cache is
     * reset and does not return outdated information.
     */
    void MarkDestinationsDirty(const std::set<CTxDestination>& destinations) EXCLUSIVE_LOCKS_REQUIRED(cs_wallet);

    bool GetOnlinePakKey(CPubKey& online_pubkey, std::string& error);
    bool GetNewDestination(const OutputType type, const std::string label, CTxDestination& dest, std::string& error, bool add_blinding_key = false);
    bool GetNewChangeDestination(const OutputType type, CTxDestination& dest, std::string& error, bool add_blinding_key = false);

    isminetype IsMine(const CTxDestination& dest) const;
    isminetype IsMine(const CScript& script) const;
    isminetype IsMine(const CTxIn& txin) const;
    /**
     * Returns amount of debit if the input matches the
     * filter, otherwise returns 0
     */
    CAmountMap GetDebit(const CTxIn& txin, const isminefilter& filter) const;
    isminetype IsMine(const CTxOut& txout) const;
    CAmountMap GetCredit(const CTransaction& tx, const size_t out_index, const isminefilter& filter) const;
    bool IsChange(const CTxOut& txout) const;
    bool IsChange(const CScript& script) const;
    CAmountMap GetChange(const CTxOut& txout) const;
    bool IsMine(const CTransaction& tx) const;
    /** should probably be renamed to IsRelevantToMe */
    bool IsFromMe(const CTransaction& tx) const;
    CAmountMap GetDebit(const CTransaction& tx, const isminefilter& filter) const;
    /** Returns whether all of the inputs match the filter */
    bool IsAllFromMe(const CTransaction& tx, const isminefilter& filter) const;
    CAmountMap GetChange(const CTransaction& tx) const;

    // ELEMENTS:
    CAmountMap GetCredit(const CWalletTx& wtx, const isminefilter& filter) const;
    CAmountMap GetChange(const CWalletTx& wtx) const;

    void ChainStateFlushed(const CBlockLocator& loc) override;

    DBErrors LoadWallet(bool& fFirstRunRet);
    DBErrors ZapWalletTx(std::vector<CWalletTx>& vWtx);
    DBErrors ZapSelectTx(std::vector<uint256>& vHashIn, std::vector<uint256>& vHashOut) EXCLUSIVE_LOCKS_REQUIRED(cs_wallet);

    bool SetAddressBook(const CTxDestination& address, const std::string& strName, const std::string& purpose);

    bool DelAddressBook(const CTxDestination& address);

    unsigned int GetKeyPoolSize() const EXCLUSIVE_LOCKS_REQUIRED(cs_wallet);

    //! signify that a particular wallet feature is now used. this may change nWalletVersion and nWalletMaxVersion if those are lower
    void SetMinVersion(enum WalletFeature, WalletBatch* batch_in = nullptr, bool fExplicit = false) override;

    //! change which version we're allowed to upgrade to (note that this does not immediately imply upgrading to that format)
    bool SetMaxVersion(int nVersion);

    //! get the current wallet format (the oldest client version guaranteed to understand this wallet)
    int GetVersion() { LOCK(cs_wallet); return nWalletVersion; }

    //! Get wallet transactions that conflict with given transaction (spend same outputs)
    std::set<uint256> GetConflicts(const uint256& txid) const EXCLUSIVE_LOCKS_REQUIRED(cs_wallet);

    //! Check if a given transaction has any of its outputs spent by another transaction in the wallet
    bool HasWalletSpend(const uint256& txid) const EXCLUSIVE_LOCKS_REQUIRED(cs_wallet);

    //! Flush wallet (bitdb flush)
    void Flush(bool shutdown=false);

    /** Wallet is about to be unloaded */
    boost::signals2::signal<void ()> NotifyUnload;

    /**
     * Address book entry changed.
     * @note called with lock cs_wallet held.
     */
    boost::signals2::signal<void (CWallet *wallet, const CTxDestination
            &address, const std::string &label, bool isMine,
            const std::string &purpose,
            ChangeType status)> NotifyAddressBookChanged;

    /**
     * Wallet transaction added, removed or updated.
     * @note called with lock cs_wallet held.
     */
    boost::signals2::signal<void (CWallet *wallet, const uint256 &hashTx,
            ChangeType status)> NotifyTransactionChanged;

    /** Show progress e.g. for rescan */
    boost::signals2::signal<void (const std::string &title, int nProgress)> ShowProgress;

    /** Watch-only address added */
    boost::signals2::signal<void (bool fHaveWatchOnly)> NotifyWatchonlyChanged;

    /** Keypool has new keys */
    boost::signals2::signal<void ()> NotifyCanGetAddressesChanged;

    /**
     * Wallet status (encrypted, locked) changed.
     * Note: Called without locks held.
     */
    boost::signals2::signal<void (CWallet* wallet)> NotifyStatusChanged;

    /** Inquire whether this wallet broadcasts transactions. */
    bool GetBroadcastTransactions() const { return fBroadcastTransactions; }
    /** Set whether this wallet broadcasts transactions. */
    void SetBroadcastTransactions(bool broadcast) { fBroadcastTransactions = broadcast; }

    /** Return whether transaction can be abandoned */
    bool TransactionCanBeAbandoned(const uint256& hashTx) const;

    /* Mark a transaction (and it in-wallet descendants) as abandoned so its inputs may be respent. */
    bool AbandonTransaction(const uint256& hashTx);

    /** Mark a transaction as replaced by another transaction (e.g., BIP 125). */
    bool MarkReplaced(const uint256& originalHash, const uint256& newHash);

    //! Verify wallet naming and perform salvage on the wallet if required
    static bool Verify(interfaces::Chain& chain, const WalletLocation& location, bool salvage_wallet, std::string& error_string, std::vector<std::string>& warnings);

    /* Initializes the wallet, returns a new CWallet instance or a null pointer in case of an error */
    static std::shared_ptr<CWallet> CreateWalletFromFile(interfaces::Chain& chain, const WalletLocation& location, std::string& error, std::vector<std::string>& warnings, uint64_t wallet_creation_flags = 0);

    /**
     * Wallet post-init setup
     * Gives the wallet a chance to register repetitive tasks and complete post-init tasks
     */
    void postInitProcess();

    bool BackupWallet(const std::string& strDest);

    /* Returns true if HD is enabled */
    bool IsHDEnabled() const;

    /* Returns true if the wallet can give out new addresses. This means it has keys in the keypool or can generate new keys */
    bool CanGetAddresses(bool internal = false);

    /**
     * Blocks until the wallet state is up-to-date to /at least/ the current
     * chain at the time this function is entered
     * Obviously holding cs_main/cs_wallet when going into this call may cause
     * deadlock
     */
    void BlockUntilSyncedToCurrentChain() LOCKS_EXCLUDED(cs_main, cs_wallet);

    /** set a single wallet flag */
    void SetWalletFlag(uint64_t flags);

    /** Unsets a single wallet flag */
    void UnsetWalletFlag(uint64_t flag);

    /** check if a certain wallet flag is set */
    bool IsWalletFlagSet(uint64_t flag) const override;

    /** overwrite all flags by the given uint64_t
       returns false if unknown, non-tolerable flags are present */
    bool SetWalletFlags(uint64_t overwriteFlags, bool memOnly);

    /** Returns a bracketed wallet name for displaying in logs, will return [default wallet] if the wallet has no name */
    const std::string GetDisplayName() const override {
        std::string wallet_name = GetName().length() == 0 ? "default wallet" : GetName();
        return strprintf("[%s]", wallet_name);
    };

    /** Prepends the wallet name in logging output to ease debugging in multi-wallet use cases */
    template<typename... Params>
    void WalletLogPrintf(std::string fmt, Params... parameters) const {
        LogPrintf(("%s " + fmt).c_str(), GetDisplayName(), parameters...);
    };

    //! Returns all unique ScriptPubKeyMans in m_internal_spk_managers and m_external_spk_managers
    std::set<ScriptPubKeyMan*> GetActiveScriptPubKeyMans() const;

    //! Returns all unique ScriptPubKeyMans
    std::set<ScriptPubKeyMan*> GetAllScriptPubKeyMans() const;

    //! Get the ScriptPubKeyMan for the given OutputType and internal/external chain.
    ScriptPubKeyMan* GetScriptPubKeyMan(const OutputType& type, bool internal) const;

    //! Get the ScriptPubKeyMan for a script
    ScriptPubKeyMan* GetScriptPubKeyMan(const CScript& script) const;
    //! Get the ScriptPubKeyMan by id
    ScriptPubKeyMan* GetScriptPubKeyMan(const uint256& id) const;

    //! Get the SigningProvider for a script
    std::unique_ptr<SigningProvider> GetSigningProvider(const CScript& script) const;
    std::unique_ptr<SigningProvider> GetSigningProvider(const CScript& script, SignatureData& sigdata) const;

    //! Get the LegacyScriptPubKeyMan which is used for all types, internal, and external.
    LegacyScriptPubKeyMan* GetLegacyScriptPubKeyMan() const;
    LegacyScriptPubKeyMan* GetOrCreateLegacyScriptPubKeyMan();

    //! Make a LegacyScriptPubKeyMan and set it for all types, internal, and external.
    void SetupLegacyScriptPubKeyMan();

    const CKeyingMaterial& GetEncryptionKey() const override;
    bool HasEncryptionKeys() const override;

    /** Get last block processed height */
    int GetLastBlockHeight() const EXCLUSIVE_LOCKS_REQUIRED(cs_wallet)
    {
        AssertLockHeld(cs_wallet);
        assert(m_last_block_processed_height >= 0);
        return m_last_block_processed_height;
    };
    /** Set last block processed height, currently only use in unit test */
    void SetLastBlockProcessed(int block_height, uint256 block_hash) EXCLUSIVE_LOCKS_REQUIRED(cs_wallet)
    {
        AssertLockHeld(cs_wallet);
        m_last_block_processed_height = block_height;
        m_last_block_processed = block_hash;
    };

<<<<<<< HEAD
    //
    // ELEMENTS

    //! Setters for online/offline pubkey pairs for PAK
    bool SetOnlinePubKey(const CPubKey& online_key_in);
    bool SetOfflineCounter(int counter);
    bool SetOfflineDescriptor(const std::string& offline_desc_in);
    bool SetOfflineXPubKey(const CExtPubKey& offline_xpub_in);

    void ComputeBlindingData(const CConfidentialValue& conf_value, const CConfidentialAsset& conf_asset, const CConfidentialNonce& nonce, const CScript& scriptPubKey, const std::vector<unsigned char>& vchRangeproof, CAmount& value, CPubKey& blinding_pubkey, uint256& value_factor, CAsset& asset, uint256& asset_factor) const;

    // First looks in imported blinding key store, then derives on its own
    CKey GetBlindingKey(const CScript* script) const;
    // Pubkey accessor for GetBlindingKey
    CPubKey GetBlindingPubKey(const CScript& script) const;

    bool LoadSpecificBlindingKey(const CScriptID& scriptid, const uint256& key);
    bool AddSpecificBlindingKey(const CScriptID& scriptid, const uint256& key);
    bool SetMasterBlindingKey(const uint256& key);

    /// Returns a map of entropy to the respective pair of reissuance token and issuance asset.
    std::map<uint256, std::pair<CAsset, CAsset> > GetReissuanceTokenTypes() const;

    // END ELEMENTS
    //
=======
    //! Connect the signals from ScriptPubKeyMans to the signals in CWallet
    void ConnectScriptPubKeyManNotifiers();
>>>>>>> 2d6e76af
};

/**
 * Called periodically by the schedule thread. Prompts individual wallets to resend
 * their transactions. Actual rebroadcast schedule is managed by the wallets themselves.
 */
void MaybeResendWalletTxs();

/** RAII object to check and reserve a wallet rescan */
class WalletRescanReserver
{
private:
    CWallet* m_wallet;
    bool m_could_reserve;
public:
    explicit WalletRescanReserver(CWallet* w) : m_wallet(w), m_could_reserve(false) {}

    bool reserve()
    {
        assert(!m_could_reserve);
        std::lock_guard<std::mutex> lock(m_wallet->mutexScanning);
        if (m_wallet->fScanningWallet) {
            return false;
        }
        m_wallet->m_scanning_start = GetTimeMillis();
        m_wallet->m_scanning_progress = 0;
        m_wallet->fScanningWallet = true;
        m_could_reserve = true;
        return true;
    }

    bool isReserved() const
    {
        return (m_could_reserve && m_wallet->fScanningWallet);
    }

    ~WalletRescanReserver()
    {
        std::lock_guard<std::mutex> lock(m_wallet->mutexScanning);
        if (m_could_reserve) {
            m_wallet->fScanningWallet = false;
        }
    }
};

// Calculate the size of the transaction assuming all signatures are max size
// Use DummySignatureCreator, which inserts 71 byte signatures everywhere.
int64_t CalculateMaximumSignedTxSize(const CTransaction &tx, const CWallet *wallet, const CCoinControl* coin_control = nullptr) EXCLUSIVE_LOCKS_REQUIRED(wallet->cs_wallet);
int64_t CalculateMaximumSignedTxSize(const CTransaction &tx, const CWallet *wallet, const std::vector<CTxOut>& txouts, const CCoinControl* coin_control = nullptr);
#endif // BITCOIN_WALLET_WALLET_H<|MERGE_RESOLUTION|>--- conflicted
+++ resolved
@@ -1300,7 +1300,9 @@
         m_last_block_processed = block_hash;
     };
 
-<<<<<<< HEAD
+    //! Connect the signals from ScriptPubKeyMans to the signals in CWallet
+    void ConnectScriptPubKeyManNotifiers();
+
     //
     // ELEMENTS
 
@@ -1326,10 +1328,6 @@
 
     // END ELEMENTS
     //
-=======
-    //! Connect the signals from ScriptPubKeyMans to the signals in CWallet
-    void ConnectScriptPubKeyManNotifiers();
->>>>>>> 2d6e76af
 };
 
 /**
