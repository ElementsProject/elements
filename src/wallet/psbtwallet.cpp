--- conflicted
+++ resolved
@@ -44,7 +44,7 @@
         }
 
         // Get key origin info for input, if bip32derivs is true. Does not actually sign anything.
-        SignPSBTInput(HidingSigningProvider(pwallet, true /* don't sign */, !bip32derivs), psbtx, i, 1 /* SIGHASH_ALL, ignored */);
+        SignPSBTInput(HidingSigningProvider(pwallet->GetSigningProvider(), true /* don't sign */, !bip32derivs), psbtx, i, 1 /* SIGHASH_ALL, ignored */);
     }
 
     return TransactionError::OK;
@@ -130,12 +130,8 @@
             return TransactionError::SIGHASH_MISMATCH;
         }
 
-<<<<<<< HEAD
         // Here we _only_ sign, and do not e.g. fill in key origin data.
-        complete &= SignPSBTInput(HidingSigningProvider(pwallet, !sign, true /*  no key origins */), psbtx, i, sighash_type);
-=======
-        complete &= SignPSBTInput(HidingSigningProvider(pwallet->GetSigningProvider(), !sign, !bip32derivs), psbtx, i, sighash_type);
->>>>>>> 6a97e8a0
+        complete &= SignPSBTInput(HidingSigningProvider(pwallet->GetSigningProvider(), !sign, true /*  no key origins */), psbtx, i, sighash_type);
     }
 
     // Restore the saved transaction, to remove our temporary munging.
@@ -148,7 +144,6 @@
     const CMutableTransaction& tx = *psbtx.tx;
 
     // Fill in the bip32 keypaths and redeemscripts for the outputs so that hardware wallets can identify change
-<<<<<<< HEAD
     for (unsigned int i = 0; i < tx.vout.size(); ++i) {
         const CTxOut& out = tx.vout.at(i);
         PSBTOutput& psbt_out = psbtx.outputs.at(i);
@@ -158,12 +153,8 @@
         psbt_out.FillSignatureData(sigdata);
 
         MutableTransactionSignatureCreator creator(&tx, 0 /* nIn, ignored */, out.nValue, 1 /* sighashtype, ignored */);
-        ProduceSignature(HidingSigningProvider(pwallet, true /* don't sign */, !bip32derivs), creator, out.scriptPubKey, sigdata);
+        ProduceSignature(HidingSigningProvider(pwallet->GetSigningProvider(), true /* don't sign */, !bip32derivs), creator, out.scriptPubKey, sigdata);
         psbt_out.FromSignatureData(sigdata);
-=======
-    for (unsigned int i = 0; i < psbtx.tx->vout.size(); ++i) {
-        UpdatePSBTOutput(HidingSigningProvider(pwallet->GetSigningProvider(), true, !bip32derivs), psbtx, i);
->>>>>>> 6a97e8a0
     }
 }
 
