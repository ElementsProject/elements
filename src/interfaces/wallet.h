// Copyright (c) 2018-2020 The Bitcoin Core developers
// Distributed under the MIT software license, see the accompanying
// file COPYING or http://www.opensource.org/licenses/mit-license.php.

#ifndef BITCOIN_INTERFACES_WALLET_H
#define BITCOIN_INTERFACES_WALLET_H

#include <amount.h>                    // For CAmount
<<<<<<< HEAD
#include <asset.h>                     // For CAmountMap
=======
#include <interfaces/chain.h>          // For ChainClient
>>>>>>> 269a7ccb
#include <pubkey.h>                    // For CKeyID and CScriptID (definitions needed in CTxDestination instantiation)
#include <script/standard.h>           // For CTxDestination
#include <support/allocators/secure.h> // For SecureString
#include <util/message.h>
#include <util/ui_change_type.h>

#include <functional>
#include <map>
#include <memory>
#include <stdint.h>
#include <string>
#include <tuple>
#include <utility>
#include <vector>

class CCoinControl;
class CFeeRate;
class CKey;
class CWallet;
enum class FeeReason;
enum class OutputType;
enum class TransactionError;
enum class WalletCreationStatus;
enum isminetype : unsigned int;
struct CRecipient;
struct PartiallySignedTransaction;
struct WalletContext;
struct bilingual_str;
typedef uint8_t isminefilter;

namespace interfaces {

class Handler;
struct WalletAddress;
struct WalletBalances;
struct WalletTx;
struct WalletTxOut;
struct WalletTxStatus;

using WalletOrderForm = std::vector<std::pair<std::string, std::string>>;
using WalletValueMap = std::map<std::string, std::string>;

//! Interface for accessing a wallet.
class Wallet
{
public:
    virtual ~Wallet() {}

    //! Encrypt wallet.
    virtual bool encryptWallet(const SecureString& wallet_passphrase) = 0;

    //! Return whether wallet is encrypted.
    virtual bool isCrypted() = 0;

    //! Lock wallet.
    virtual bool lock() = 0;

    //! Unlock wallet.
    virtual bool unlock(const SecureString& wallet_passphrase) = 0;

    //! Return whether wallet is locked.
    virtual bool isLocked() = 0;

    //! Change wallet passphrase.
    virtual bool changeWalletPassphrase(const SecureString& old_wallet_passphrase,
        const SecureString& new_wallet_passphrase) = 0;

    //! Abort a rescan.
    virtual void abortRescan() = 0;

    //! Back up wallet.
    virtual bool backupWallet(const std::string& filename) = 0;

    //! Get wallet name.
    virtual std::string getWalletName() = 0;

    // Get a new address.
    virtual bool getNewDestination(const OutputType type, const std::string label, CTxDestination& dest, bool add_blinding_key = false) = 0;

    //! Get public key.
    virtual bool getPubKey(const CScript& script, const CKeyID& address, CPubKey& pub_key) = 0;

    //! Sign message
    virtual SigningResult signMessage(const std::string& message, const PKHash& pkhash, std::string& str_sig) = 0;

    //! Return whether wallet has private key.
    virtual bool isSpendable(const CTxDestination& dest) = 0;

    //! Return whether wallet has watch only keys.
    virtual bool haveWatchOnly() = 0;

    //! Add or update address.
    virtual bool setAddressBook(const CTxDestination& dest, const std::string& name, const std::string& purpose) = 0;

    // Remove address.
    virtual bool delAddressBook(const CTxDestination& dest) = 0;

    //! Look up address in wallet, return whether exists.
    virtual bool getAddress(const CTxDestination& dest,
        std::string* name,
        isminetype* is_mine,
        std::string* purpose) = 0;

    //! Get wallet address list.
    virtual std::vector<WalletAddress> getAddresses() = 0;

    //! Add dest data.
    virtual bool addDestData(const CTxDestination& dest, const std::string& key, const std::string& value) = 0;

    //! Erase dest data.
    virtual bool eraseDestData(const CTxDestination& dest, const std::string& key) = 0;

    //! Get dest values with prefix.
    virtual std::vector<std::string> getDestValues(const std::string& prefix) = 0;

    //! Lock coin.
    virtual void lockCoin(const COutPoint& output) = 0;

    //! Unlock coin.
    virtual void unlockCoin(const COutPoint& output) = 0;

    //! Return whether coin is locked.
    virtual bool isLockedCoin(const COutPoint& output) = 0;

    //! List locked coins.
    virtual void listLockedCoins(std::vector<COutPoint>& outputs) = 0;

    //! Create transaction.
    virtual CTransactionRef createTransaction(const std::vector<CRecipient>& recipients,
        const CCoinControl& coin_control,
        bool sign,
        int& change_pos,
        CAmount& fee,
        std::vector<CAmount>& out_amounts,
        bilingual_str& fail_reason) = 0;

    //! Commit transaction.
    virtual void commitTransaction(CTransactionRef tx,
        WalletValueMap value_map,
        WalletOrderForm order_form) = 0;

    //! Return whether transaction can be abandoned.
    virtual bool transactionCanBeAbandoned(const uint256& txid) = 0;

    //! Abandon transaction.
    virtual bool abandonTransaction(const uint256& txid) = 0;

    //! Return whether transaction can be bumped.
    virtual bool transactionCanBeBumped(const uint256& txid) = 0;

    //! Create bump transaction.
    virtual bool createBumpTransaction(const uint256& txid,
        const CCoinControl& coin_control,
        std::vector<bilingual_str>& errors,
        CAmount& old_fee,
        CAmount& new_fee,
        CMutableTransaction& mtx) = 0;

    //! Sign bump transaction.
    virtual bool signBumpTransaction(CMutableTransaction& mtx) = 0;

    //! Commit bump transaction.
    virtual bool commitBumpTransaction(const uint256& txid,
        CMutableTransaction&& mtx,
        std::vector<bilingual_str>& errors,
        uint256& bumped_txid) = 0;

    //! Get a transaction.
    virtual CTransactionRef getTx(const uint256& txid) = 0;

    //! Get transaction information.
    virtual WalletTx getWalletTx(const uint256& txid) = 0;

    //! Get list of all wallet transactions.
    virtual std::vector<WalletTx> getWalletTxs() = 0;

    //! Try to get updated status for a particular transaction, if possible without blocking.
    virtual bool tryGetTxStatus(const uint256& txid,
        WalletTxStatus& tx_status,
        int& num_blocks,
        int64_t& block_time) = 0;

    //! Get transaction details.
    virtual WalletTx getWalletTxDetails(const uint256& txid,
        WalletTxStatus& tx_status,
        WalletOrderForm& order_form,
        bool& in_mempool,
        int& num_blocks) = 0;

    //! Fill PSBT.
    virtual TransactionError fillPSBT(int sighash_type,
        bool sign,
        bool bip32derivs,
        PartiallySignedTransaction& psbtx,
        bool& complete,
        size_t* n_signed) = 0;

    //! Get balances.
    virtual WalletBalances getBalances() = 0;

    //! Get balances if possible without blocking.
    virtual bool tryGetBalances(WalletBalances& balances, uint256& block_hash) = 0;

    //! Get balance.
    virtual CAmountMap getBalance() = 0;

    //! Get available balance.
    virtual CAmountMap getAvailableBalance(const CCoinControl& coin_control) = 0;

    //! Return whether transaction input belongs to wallet.
    virtual isminetype txinIsMine(const CTxIn& txin) = 0;

    //! Return whether transaction output belongs to wallet.
    virtual isminetype txoutIsMine(const CTxOut& txout) = 0;

    //! Return debit amount if transaction input belongs to wallet.
    virtual CAmountMap getDebit(const CTxIn& txin, isminefilter filter) = 0;

    //! Return credit amount if transaction input belongs to wallet.
    virtual CAmountMap getCredit(const CTransaction& tx, const size_t out_index, isminefilter filter) = 0;

    //! Return AvailableCoins + LockedCoins grouped by wallet address.
    //! (put change in one group with wallet address)
    using CoinsList = std::map<CTxDestination, std::vector<std::tuple<COutPoint, WalletTxOut>>>;
    virtual CoinsList listCoins() = 0;

    //! Return wallet transaction output information.
    virtual std::vector<WalletTxOut> getCoins(const std::vector<COutPoint>& outputs) = 0;

    //! Get required fee.
    virtual CAmount getRequiredFee(unsigned int tx_bytes) = 0;

    //! Get minimum fee.
    virtual CAmount getMinimumFee(unsigned int tx_bytes,
        const CCoinControl& coin_control,
        int* returned_target,
        FeeReason* reason) = 0;

    //! Get tx confirm target.
    virtual unsigned int getConfirmTarget() = 0;

    // Return whether HD enabled.
    virtual bool hdEnabled() = 0;

    // Return whether the wallet is blank.
    virtual bool canGetAddresses() = 0;

    // Return whether private keys enabled.
    virtual bool privateKeysDisabled() = 0;

    // Get default address type.
    virtual OutputType getDefaultAddressType() = 0;

    //! Get max tx fee.
    virtual CAmount getDefaultMaxTxFee() = 0;

    // Remove wallet.
    virtual void remove() = 0;

    //! Return whether is a legacy wallet
    virtual bool isLegacy() = 0;

    //! Register handler for unload message.
    using UnloadFn = std::function<void()>;
    virtual std::unique_ptr<Handler> handleUnload(UnloadFn fn) = 0;

    //! Register handler for show progress messages.
    using ShowProgressFn = std::function<void(const std::string& title, int progress)>;
    virtual std::unique_ptr<Handler> handleShowProgress(ShowProgressFn fn) = 0;

    //! Register handler for status changed messages.
    using StatusChangedFn = std::function<void()>;
    virtual std::unique_ptr<Handler> handleStatusChanged(StatusChangedFn fn) = 0;

    //! Register handler for address book changed messages.
    using AddressBookChangedFn = std::function<void(const CTxDestination& address,
        const std::string& label,
        bool is_mine,
        const std::string& purpose,
        ChangeType status)>;
    virtual std::unique_ptr<Handler> handleAddressBookChanged(AddressBookChangedFn fn) = 0;

    //! Register handler for transaction changed messages.
    using TransactionChangedFn = std::function<void(const uint256& txid, ChangeType status)>;
    virtual std::unique_ptr<Handler> handleTransactionChanged(TransactionChangedFn fn) = 0;

    //! Register handler for watchonly changed messages.
    using WatchOnlyChangedFn = std::function<void(bool have_watch_only)>;
    virtual std::unique_ptr<Handler> handleWatchOnlyChanged(WatchOnlyChangedFn fn) = 0;

    //! Register handler for keypool changed messages.
    using CanGetAddressesChangedFn = std::function<void()>;
    virtual std::unique_ptr<Handler> handleCanGetAddressesChanged(CanGetAddressesChangedFn fn) = 0;

    //! Return pointer to internal wallet class, useful for testing.
    virtual CWallet* wallet() { return nullptr; }
};

//! Wallet chain client that in addition to having chain client methods for
//! starting up, shutting down, and registering RPCs, also has additional
//! methods (called by the GUI) to load and create wallets.
class WalletClient : public ChainClient
{
public:
    //! Create new wallet.
    virtual std::unique_ptr<Wallet> createWallet(const std::string& name, const SecureString& passphrase, uint64_t wallet_creation_flags, WalletCreationStatus& status, bilingual_str& error, std::vector<bilingual_str>& warnings) = 0;

   //! Load existing wallet.
   virtual std::unique_ptr<Wallet> loadWallet(const std::string& name, bilingual_str& error, std::vector<bilingual_str>& warnings) = 0;

   //! Return default wallet directory.
   virtual std::string getWalletDir() = 0;

   //! Return available wallets in wallet directory.
   virtual std::vector<std::string> listWalletDir() = 0;

   //! Return interfaces for accessing wallets (if any).
   virtual std::vector<std::unique_ptr<Wallet>> getWallets() = 0;

   //! Register handler for load wallet messages. This callback is triggered by
   //! createWallet and loadWallet above, and also triggered when wallets are
   //! loaded at startup or by RPC.
   using LoadWalletFn = std::function<void(std::unique_ptr<Wallet> wallet)>;
   virtual std::unique_ptr<Handler> handleLoadWallet(LoadWalletFn fn) = 0;
};

//! Information about one wallet address.
struct WalletAddress
{
    CTxDestination dest;
    isminetype is_mine;
    std::string name;
    std::string purpose;

    WalletAddress(CTxDestination dest, isminetype is_mine, std::string name, std::string purpose)
        : dest(std::move(dest)), is_mine(is_mine), name(std::move(name)), purpose(std::move(purpose))
    {
    }
};

//! Collection of wallet balances.
struct WalletBalances
{
    CAmountMap balance = CAmountMap();
    CAmountMap unconfirmed_balance = CAmountMap();
    CAmountMap immature_balance = CAmountMap();
    bool have_watch_only = false;
    CAmountMap watch_only_balance = CAmountMap();
    CAmountMap unconfirmed_watch_only_balance = CAmountMap();
    CAmountMap immature_watch_only_balance = CAmountMap();

    bool balanceChanged(const WalletBalances& prev) const
    {
        return balance != prev.balance || unconfirmed_balance != prev.unconfirmed_balance ||
               immature_balance != prev.immature_balance || watch_only_balance != prev.watch_only_balance ||
               unconfirmed_watch_only_balance != prev.unconfirmed_watch_only_balance ||
               immature_watch_only_balance != prev.immature_watch_only_balance;
    }
};

// Wallet transaction information.
struct WalletTx
{
    CTransactionRef tx;
    std::vector<isminetype> txin_is_mine;
    std::vector<isminetype> txout_is_mine;
    std::vector<bool> txout_is_change;
    std::vector<CTxDestination> txout_address;
    std::vector<isminetype> txout_address_is_mine;
    std::vector<CAmount> txout_amounts;
    std::vector<CAsset> txout_assets;
    std::vector<CAmount> txin_issuance_asset_amount;
    std::vector<CAsset> txin_issuance_asset;
    std::vector<CAmount> txin_issuance_token_amount;
    std::vector<CAsset> txin_issuance_token;
    CAmountMap credit;
    CAmountMap debit;
    CAmountMap change;
    int64_t time;
    std::map<std::string, std::string> value_map;
    bool is_coinbase;
};

//! Updated transaction status.
struct WalletTxStatus
{
    int block_height;
    int blocks_to_maturity;
    int depth_in_main_chain;
    unsigned int time_received;
    uint32_t lock_time;
    bool is_final;
    bool is_trusted;
    bool is_abandoned;
    bool is_coinbase;
    bool is_in_main_chain;
};

//! Wallet transaction output.
struct WalletTxOut
{
    CTxOut txout;
    int64_t time;
    int depth_in_main_chain = -1;
    bool is_spent = false;
};

//! Return implementation of Wallet interface. This function is defined in
//! dummywallet.cpp and throws if the wallet component is not compiled.
std::unique_ptr<Wallet> MakeWallet(const std::shared_ptr<CWallet>& wallet);

//! Return implementation of ChainClient interface for a wallet client. This
//! function will be undefined in builds where ENABLE_WALLET is false.
std::unique_ptr<WalletClient> MakeWalletClient(Chain& chain, ArgsManager& args, std::vector<std::string> wallet_filenames);

} // namespace interfaces

#endif // BITCOIN_INTERFACES_WALLET_H<|MERGE_RESOLUTION|>--- conflicted
+++ resolved
@@ -6,11 +6,8 @@
 #define BITCOIN_INTERFACES_WALLET_H
 
 #include <amount.h>                    // For CAmount
-<<<<<<< HEAD
 #include <asset.h>                     // For CAmountMap
-=======
 #include <interfaces/chain.h>          // For ChainClient
->>>>>>> 269a7ccb
 #include <pubkey.h>                    // For CKeyID and CScriptID (definitions needed in CTxDestination instantiation)
 #include <script/standard.h>           // For CTxDestination
 #include <support/allocators/secure.h> // For SecureString
