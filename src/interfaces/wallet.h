--- conflicted
+++ resolved
@@ -90,11 +90,7 @@
     virtual std::string getWalletName() = 0;
 
     // Get a new address.
-<<<<<<< HEAD
-    virtual util::Result<CTxDestination> getNewDestination(const OutputType type, const std::string label, bool add_blinding_key = false) = 0;
-=======
-    virtual util::Result<CTxDestination> getNewDestination(const OutputType type, const std::string& label) = 0;
->>>>>>> f5e96ece
+    virtual util::Result<CTxDestination> getNewDestination(const OutputType type, const std::string& label, bool add_blinding_key = false) = 0;
 
     //! Get public key.
     virtual bool getPubKey(const CScript& script, const CKeyID& address, CPubKey& pub_key) = 0;
