// Copyright (c) 2018-2021 The Bitcoin Core developers
// Distributed under the MIT software license, see the accompanying
// file COPYING or http://www.opensource.org/licenses/mit-license.php.

#ifndef BITCOIN_INTERFACES_CHAIN_H
#define BITCOIN_INTERFACES_CHAIN_H

#include <primitives/transaction.h> // For CTransactionRef
#include <util/settings.h>          // For util::SettingsValue
#include <validation.h>             // ELEMENTS For MempoolAcceptResult

#include <functional>
#include <memory>
#include <optional>
#include <stddef.h>
#include <stdint.h>
#include <string>
#include <vector>

class ArgsManager;
class CBlock;
class CBlockUndo;
class CFeeRate;
class CRPCCommand;
class CScheduler;
class Coin;
class uint256;
enum class MemPoolRemovalReason;
enum class RBFTransactionState;
struct bilingual_str;
struct CBlockLocator;
struct FeeCalculation;
class TxValidationState;
namespace node {
struct NodeContext;
} // namespace node

namespace interfaces {

class Handler;
class Wallet;

//! Hash/height pair to help track and identify blocks.
struct BlockKey {
    uint256 hash;
    int height = -1;
};

//! Helper for findBlock to selectively return pieces of block data. If block is
//! found, data will be returned by setting specified output variables. If block
//! is not found, output variables will keep their previous values.
class FoundBlock
{
public:
    FoundBlock& hash(uint256& hash) { m_hash = &hash; return *this; }
    FoundBlock& height(int& height) { m_height = &height; return *this; }
    FoundBlock& time(int64_t& time) { m_time = &time; return *this; }
    FoundBlock& maxTime(int64_t& max_time) { m_max_time = &max_time; return *this; }
    FoundBlock& mtpTime(int64_t& mtp_time) { m_mtp_time = &mtp_time; return *this; }
    //! Return whether block is in the active (most-work) chain.
    FoundBlock& inActiveChain(bool& in_active_chain) { m_in_active_chain = &in_active_chain; return *this; }
    //! Return locator if block is in the active chain.
    FoundBlock& locator(CBlockLocator& locator) { m_locator = &locator; return *this; }
    //! Return next block in the active chain if current block is in the active chain.
    FoundBlock& nextBlock(const FoundBlock& next_block) { m_next_block = &next_block; return *this; }
    //! Read block data from disk. If the block exists but doesn't have data
    //! (for example due to pruning), the CBlock variable will be set to null.
    FoundBlock& data(CBlock& data) { m_data = &data; return *this; }

    uint256* m_hash = nullptr;
    int* m_height = nullptr;
    int64_t* m_time = nullptr;
    int64_t* m_max_time = nullptr;
    int64_t* m_mtp_time = nullptr;
    bool* m_in_active_chain = nullptr;
    CBlockLocator* m_locator = nullptr;
    const FoundBlock* m_next_block = nullptr;
    CBlock* m_data = nullptr;
    mutable bool found = false;
};

//! Block data sent with blockConnected, blockDisconnected notifications.
struct BlockInfo {
    const uint256& hash;
    const uint256* prev_hash = nullptr;
    int height = -1;
    int file_number = -1;
    unsigned data_pos = 0;
    const CBlock* data = nullptr;
    const CBlockUndo* undo_data = nullptr;

    BlockInfo(const uint256& hash LIFETIMEBOUND) : hash(hash) {}
};

//! Interface giving clients (wallet processes, maybe other analysis tools in
//! the future) ability to access to the chain state, receive notifications,
//! estimate fees, and submit transactions.
//!
//! TODO: Current chain methods are too low level, exposing too much of the
//! internal workings of the bitcoin node, and not being very convenient to use.
//! Chain methods should be cleaned up and simplified over time. Examples:
//!
//! * The initMessages() and showProgress() methods which the wallet uses to send
//!   notifications to the GUI should go away when GUI and wallet can directly
//!   communicate with each other without going through the node
//!   (https://github.com/bitcoin/bitcoin/pull/15288#discussion_r253321096).
//!
//! * The handleRpc, registerRpcs, rpcEnableDeprecated methods and other RPC
//!   methods can go away if wallets listen for HTTP requests on their own
//!   ports instead of registering to handle requests on the node HTTP port.
//!
//! * Move fee estimation queries to an asynchronous interface and let the
//!   wallet cache it, fee estimation being driven by node mempool, wallet
//!   should be the consumer.
//!
//! * `guessVerificationProgress` and similar methods can go away if rescan
//!   logic moves out of the wallet, and the wallet just requests scans from the
//!   node (https://github.com/bitcoin/bitcoin/issues/11756)
class Chain
{
public:
    virtual ~Chain() {}

    //! Get current chain height, not including genesis block (returns 0 if
    //! chain only contains genesis block, nullopt if chain does not contain
    //! any blocks)
    virtual std::optional<int> getHeight() = 0;

    //! Get block hash. Height must be valid or this function will abort.
    virtual uint256 getBlockHash(int height) = 0;

    //! Check that the block is available on disk (i.e. has not been
    //! pruned), and contains transactions.
    virtual bool haveBlockOnDisk(int height) = 0;

    //! Get locator for the current chain tip.
    virtual CBlockLocator getTipLocator() = 0;

    //! Return a locator that refers to a block in the active chain.
    //! If specified block is not in the active chain, return locator for the latest ancestor that is in the chain.
    virtual CBlockLocator getActiveChainLocator(const uint256& block_hash) = 0;

    //! Return height of the highest block on chain in common with the locator,
    //! which will either be the original block used to create the locator,
    //! or one of its ancestors.
    virtual std::optional<int> findLocatorFork(const CBlockLocator& locator) = 0;

    //! Return whether node has the block and optionally return block metadata
    //! or contents.
    virtual bool findBlock(const uint256& hash, const FoundBlock& block={}) = 0;

    //! Find first block in the chain with timestamp >= the given time
    //! and height >= than the given height, return false if there is no block
    //! with a high enough timestamp and height. Optionally return block
    //! information.
    virtual bool findFirstBlockWithTimeAndHeight(int64_t min_time, int min_height, const FoundBlock& block={}) = 0;

    //! Find ancestor of block at specified height and optionally return
    //! ancestor information.
    virtual bool findAncestorByHeight(const uint256& block_hash, int ancestor_height, const FoundBlock& ancestor_out={}) = 0;

    //! Return whether block descends from a specified ancestor, and
    //! optionally return ancestor information.
    virtual bool findAncestorByHash(const uint256& block_hash,
        const uint256& ancestor_hash,
        const FoundBlock& ancestor_out={}) = 0;

    //! Find most recent common ancestor between two blocks and optionally
    //! return block information.
    virtual bool findCommonAncestor(const uint256& block_hash1,
        const uint256& block_hash2,
        const FoundBlock& ancestor_out={},
        const FoundBlock& block1_out={},
        const FoundBlock& block2_out={}) = 0;

    //! Look up unspent output information. Returns coins in the mempool and in
    //! the current chain UTXO set. Iterates through all the keys in the map and
    //! populates the values.
    virtual void findCoins(std::map<COutPoint, Coin>& coins) = 0;

    //! Estimate fraction of total transactions verified if blocks up to
    //! the specified block hash are verified.
    virtual double guessVerificationProgress(const uint256& block_hash) = 0;

    //! Return true if data is available for all blocks in the specified range
    //! of blocks. This checks all blocks that are ancestors of block_hash in
    //! the height range from min_height to max_height, inclusive.
    virtual bool hasBlocks(const uint256& block_hash, int min_height = 0, std::optional<int> max_height = {}) = 0;

    //! Check if transaction is RBF opt in.
    virtual RBFTransactionState isRBFOptIn(const CTransaction& tx) = 0;

    //! Check if transaction is in mempool.
    virtual bool isInMempool(const uint256& txid) = 0;

    //! Check if transaction has descendants in mempool.
    virtual bool hasDescendantsInMempool(const uint256& txid) = 0;

    //! Transaction is added to memory pool, if the transaction fee is below the
    //! amount specified by max_tx_fee, and broadcast to all peers if relay is set to true.
    //! Return false if the transaction could not be added due to the fee or for another reason.
    virtual bool broadcastTransaction(const CTransactionRef& tx,
        const CAmount& max_tx_fee,
        bool relay,
        std::string& err_string) = 0;

    //! Calculate mempool ancestor and descendant counts for the given transaction.
    virtual void getTransactionAncestry(const uint256& txid, size_t& ancestors, size_t& descendants, size_t* ancestorsize = nullptr, CAmount* ancestorfees = nullptr) = 0;

    //! Get the node's package limits.
    //! Currently only returns the ancestor and descendant count limits, but could be enhanced to
    //! return more policy settings.
    virtual void getPackageLimits(unsigned int& limit_ancestor_count, unsigned int& limit_descendant_count) = 0;

    //! Check if transaction will pass the mempool's chain limits.
    virtual bool checkChainLimits(const CTransactionRef& tx) = 0;

    //! Estimate smart fee.
    virtual CFeeRate estimateSmartFee(int num_blocks, bool conservative, FeeCalculation* calc = nullptr) = 0;

    //! Fee estimator max target.
    virtual unsigned int estimateMaxBlocks() = 0;

    //! Mempool minimum fee.
    virtual CFeeRate mempoolMinFee() = 0;

    //! Relay current minimum fee (from -minrelaytxfee and -incrementalrelayfee settings).
    virtual CFeeRate relayMinFee() = 0;

    //! Relay incremental fee setting (-incrementalrelayfee), reflecting cost of relay.
    virtual CFeeRate relayIncrementalFee() = 0;

    //! Relay dust fee setting (-dustrelayfee), reflecting lowest rate it's economical to spend.
    virtual CFeeRate relayDustFee() = 0;

    //! Check if any block has been pruned.
    virtual bool havePruned() = 0;

    //! Check if the node is ready to broadcast transactions.
    virtual bool isReadyToBroadcast() = 0;

    //! Check if in IBD.
    virtual bool isInitialBlockDownload() = 0;

    //! Check if shutdown requested.
    virtual bool shutdownRequested() = 0;

    //! Send init message.
    virtual void initMessage(const std::string& message) = 0;

    //! Send init warning.
    virtual void initWarning(const bilingual_str& message) = 0;

    //! Send init error.
    virtual void initError(const bilingual_str& message) = 0;

    //! Send progress indicator.
    virtual void showProgress(const std::string& title, int progress, bool resume_possible) = 0;

    //! Chain notifications.
    class Notifications
    {
    public:
        virtual ~Notifications() {}
        virtual void transactionAddedToMempool(const CTransactionRef& tx, uint64_t mempool_sequence) {}
        virtual void transactionRemovedFromMempool(const CTransactionRef& tx, MemPoolRemovalReason reason, uint64_t mempool_sequence) {}
        virtual void blockConnected(const BlockInfo& block) {}
        virtual void blockDisconnected(const BlockInfo& block) {}
        virtual void updatedBlockTip() {}
        virtual void chainStateFlushed(const CBlockLocator& locator) {}
    };

    //! Register handler for notifications.
    virtual std::unique_ptr<Handler> handleNotifications(std::shared_ptr<Notifications> notifications) = 0;

    //! Wait for pending notifications to be processed unless block hash points to the current
    //! chain tip.
    virtual void waitForNotificationsIfTipChanged(const uint256& old_tip) = 0;

    //! Register handler for RPC. Command is not copied, so reference
    //! needs to remain valid until Handler is disconnected.
    virtual std::unique_ptr<Handler> handleRpc(const CRPCCommand& command) = 0;

    //! Check if deprecated RPC is enabled.
    virtual bool rpcEnableDeprecated(const std::string& method) = 0;

    //! Run function after given number of seconds. Cancel any previous calls with same name.
    virtual void rpcRunLater(const std::string& name, std::function<void()> fn, int64_t seconds) = 0;

    //! Current RPC serialization flags.
    virtual int rpcSerializationFlags() = 0;

    //! Get settings value.
    virtual util::SettingsValue getSetting(const std::string& arg) = 0;

    //! Get list of settings values.
    virtual std::vector<util::SettingsValue> getSettingsList(const std::string& arg) = 0;

    //! Return <datadir>/settings.json setting value.
    virtual util::SettingsValue getRwSetting(const std::string& name) = 0;

    //! Write a setting to <datadir>/settings.json. Optionally just update the
    //! setting in memory and do not write the file.
    virtual bool updateRwSetting(const std::string& name, const util::SettingsValue& value, bool write=true) = 0;

    //! Synchronously send transactionAddedToMempool notifications about all
    //! current mempool transactions to the specified handler and return after
    //! the last one is sent. These notifications aren't coordinated with async
    //! notifications sent by handleNotifications, so out of date async
    //! notifications from handleNotifications can arrive during and after
    //! synchronous notifications from requestMempoolTransactions. Clients need
    //! to be prepared to handle this by ignoring notifications about unknown
    //! removed transactions and already added new transactions.
    virtual void requestMempoolTransactions(Notifications& notifications) = 0;

    //! Return true if an assumed-valid chain is in use.
    virtual bool hasAssumedValidChain() = 0;

<<<<<<< HEAD
// ELEMENTS
    virtual CBlockIndex* getTip() = 0;
    virtual MempoolAcceptResult testPeginClaimAcceptance(const CTransactionRef tx) = 0;
    virtual bool testBlockValidity(BlockValidationState& state, const CChainParams& chainparams, const CBlock& block, CBlockIndex* pindexPrev, bool fCheckPOW, bool fCheckMerkleRoot) = 0;
=======
    //! Get internal node context. Useful for testing, but not
    //! accessible across processes.
    virtual node::NodeContext* context() { return nullptr; }
>>>>>>> 92c8e184
};

//! Interface to let node manage chain clients (wallets, or maybe tools for
//! monitoring and analysis in the future).
class ChainClient
{
public:
    virtual ~ChainClient() {}

    //! Register rpcs.
    virtual void registerRpcs() = 0;

    //! Check for errors before loading.
    virtual bool verify() = 0;

    //! Load saved state.
    virtual bool load() = 0;

    //! Start client execution and provide a scheduler.
    virtual void start(CScheduler& scheduler) = 0;

    //! Save state to disk.
    virtual void flush() = 0;

    //! Shut down client.
    virtual void stop() = 0;

    //! Set mock time.
    virtual void setMockTime(int64_t time) = 0;
};

//! Return implementation of Chain interface.
std::unique_ptr<Chain> MakeChain(node::NodeContext& node);

} // namespace interfaces

#endif // BITCOIN_INTERFACES_CHAIN_H<|MERGE_RESOLUTION|>--- conflicted
+++ resolved
@@ -316,16 +316,14 @@
     //! Return true if an assumed-valid chain is in use.
     virtual bool hasAssumedValidChain() = 0;
 
-<<<<<<< HEAD
+    //! Get internal node context. Useful for testing, but not
+    //! accessible across processes.
+    virtual node::NodeContext* context() { return nullptr; }
+
 // ELEMENTS
     virtual CBlockIndex* getTip() = 0;
     virtual MempoolAcceptResult testPeginClaimAcceptance(const CTransactionRef tx) = 0;
     virtual bool testBlockValidity(BlockValidationState& state, const CChainParams& chainparams, const CBlock& block, CBlockIndex* pindexPrev, bool fCheckPOW, bool fCheckMerkleRoot) = 0;
-=======
-    //! Get internal node context. Useful for testing, but not
-    //! accessible across processes.
-    virtual node::NodeContext* context() { return nullptr; }
->>>>>>> 92c8e184
 };
 
 //! Interface to let node manage chain clients (wallets, or maybe tools for
