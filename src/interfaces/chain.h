// Copyright (c) 2018-2021 The Bitcoin Core developers
// Distributed under the MIT software license, see the accompanying
// file COPYING or http://www.opensource.org/licenses/mit-license.php.

#ifndef BITCOIN_INTERFACES_CHAIN_H
#define BITCOIN_INTERFACES_CHAIN_H

#include <primitives/transaction.h> // For CTransactionRef
#include <util/settings.h>          // For util::SettingsValue
#include <validation.h>             // ELEMENTS For MempoolAcceptResult

#include <functional>
#include <memory>
#include <optional>
#include <stddef.h>
#include <stdint.h>
#include <string>
#include <vector>

class ArgsManager;
class CBlock;
class CFeeRate;
class CRPCCommand;
class CScheduler;
class Coin;
class uint256;
enum class MemPoolRemovalReason;
enum class RBFTransactionState;
struct bilingual_str;
struct CBlockLocator;
struct FeeCalculation;
class TxValidationState;
namespace node {
struct NodeContext;
} // namespace node

namespace interfaces {

class Handler;
class Wallet;

//! Helper for findBlock to selectively return pieces of block data. If block is
//! found, data will be returned by setting specified output variables. If block
//! is not found, output variables will keep their previous values.
class FoundBlock
{
public:
    FoundBlock& hash(uint256& hash) { m_hash = &hash; return *this; }
    FoundBlock& height(int& height) { m_height = &height; return *this; }
    FoundBlock& time(int64_t& time) { m_time = &time; return *this; }
    FoundBlock& maxTime(int64_t& max_time) { m_max_time = &max_time; return *this; }
    FoundBlock& mtpTime(int64_t& mtp_time) { m_mtp_time = &mtp_time; return *this; }
    //! Return whether block is in the active (most-work) chain.
    FoundBlock& inActiveChain(bool& in_active_chain) { m_in_active_chain = &in_active_chain; return *this; }
    //! Return next block in the active chain if current block is in the active chain.
    FoundBlock& nextBlock(const FoundBlock& next_block) { m_next_block = &next_block; return *this; }
    //! Read block data from disk. If the block exists but doesn't have data
    //! (for example due to pruning), the CBlock variable will be set to null.
    FoundBlock& data(CBlock& data) { m_data = &data; return *this; }

    uint256* m_hash = nullptr;
    int* m_height = nullptr;
    int64_t* m_time = nullptr;
    int64_t* m_max_time = nullptr;
    int64_t* m_mtp_time = nullptr;
    bool* m_in_active_chain = nullptr;
    const FoundBlock* m_next_block = nullptr;
    CBlock* m_data = nullptr;
    mutable bool found = false;
};

//! Interface giving clients (wallet processes, maybe other analysis tools in
//! the future) ability to access to the chain state, receive notifications,
//! estimate fees, and submit transactions.
//!
//! TODO: Current chain methods are too low level, exposing too much of the
//! internal workings of the bitcoin node, and not being very convenient to use.
//! Chain methods should be cleaned up and simplified over time. Examples:
//!
//! * The initMessages() and showProgress() methods which the wallet uses to send
//!   notifications to the GUI should go away when GUI and wallet can directly
//!   communicate with each other without going through the node
//!   (https://github.com/bitcoin/bitcoin/pull/15288#discussion_r253321096).
//!
//! * The handleRpc, registerRpcs, rpcEnableDeprecated methods and other RPC
//!   methods can go away if wallets listen for HTTP requests on their own
//!   ports instead of registering to handle requests on the node HTTP port.
//!
//! * Move fee estimation queries to an asynchronous interface and let the
//!   wallet cache it, fee estimation being driven by node mempool, wallet
//!   should be the consumer.
//!
//! * `guessVerificationProgress` and similar methods can go away if rescan
//!   logic moves out of the wallet, and the wallet just requests scans from the
//!   node (https://github.com/bitcoin/bitcoin/issues/11756)
class Chain
{
public:
    virtual ~Chain() {}

    //! Get current chain height, not including genesis block (returns 0 if
    //! chain only contains genesis block, nullopt if chain does not contain
    //! any blocks)
    virtual std::optional<int> getHeight() = 0;

    //! Get block hash. Height must be valid or this function will abort.
    virtual uint256 getBlockHash(int height) = 0;

    //! Check that the block is available on disk (i.e. has not been
    //! pruned), and contains transactions.
    virtual bool haveBlockOnDisk(int height) = 0;

    //! Get locator for the current chain tip.
    virtual CBlockLocator getTipLocator() = 0;

    //! Return a locator that refers to a block in the active chain.
    //! If specified block is not in the active chain, return locator for the latest ancestor that is in the chain.
    virtual CBlockLocator getActiveChainLocator(const uint256& block_hash) = 0;

    //! Return height of the highest block on chain in common with the locator,
    //! which will either be the original block used to create the locator,
    //! or one of its ancestors.
    virtual std::optional<int> findLocatorFork(const CBlockLocator& locator) = 0;

    //! Return whether node has the block and optionally return block metadata
    //! or contents.
    virtual bool findBlock(const uint256& hash, const FoundBlock& block={}) = 0;

    //! Find first block in the chain with timestamp >= the given time
    //! and height >= than the given height, return false if there is no block
    //! with a high enough timestamp and height. Optionally return block
    //! information.
    virtual bool findFirstBlockWithTimeAndHeight(int64_t min_time, int min_height, const FoundBlock& block={}) = 0;

    //! Find ancestor of block at specified height and optionally return
    //! ancestor information.
    virtual bool findAncestorByHeight(const uint256& block_hash, int ancestor_height, const FoundBlock& ancestor_out={}) = 0;

    //! Return whether block descends from a specified ancestor, and
    //! optionally return ancestor information.
    virtual bool findAncestorByHash(const uint256& block_hash,
        const uint256& ancestor_hash,
        const FoundBlock& ancestor_out={}) = 0;

    //! Find most recent common ancestor between two blocks and optionally
    //! return block information.
    virtual bool findCommonAncestor(const uint256& block_hash1,
        const uint256& block_hash2,
        const FoundBlock& ancestor_out={},
        const FoundBlock& block1_out={},
        const FoundBlock& block2_out={}) = 0;

    //! Look up unspent output information. Returns coins in the mempool and in
    //! the current chain UTXO set. Iterates through all the keys in the map and
    //! populates the values.
    virtual void findCoins(std::map<COutPoint, Coin>& coins) = 0;

    //! Estimate fraction of total transactions verified if blocks up to
    //! the specified block hash are verified.
    virtual double guessVerificationProgress(const uint256& block_hash) = 0;

    //! Return true if data is available for all blocks in the specified range
    //! of blocks. This checks all blocks that are ancestors of block_hash in
    //! the height range from min_height to max_height, inclusive.
    virtual bool hasBlocks(const uint256& block_hash, int min_height = 0, std::optional<int> max_height = {}) = 0;

    //! Check if transaction is RBF opt in.
    virtual RBFTransactionState isRBFOptIn(const CTransaction& tx) = 0;

    //! Check if transaction is in mempool.
    virtual bool isInMempool(const uint256& txid) = 0;

    //! Check if transaction has descendants in mempool.
    virtual bool hasDescendantsInMempool(const uint256& txid) = 0;

    //! Transaction is added to memory pool, if the transaction fee is below the
    //! amount specified by max_tx_fee, and broadcast to all peers if relay is set to true.
    //! Return false if the transaction could not be added due to the fee or for another reason.
    virtual bool broadcastTransaction(const CTransactionRef& tx,
        const CAmount& max_tx_fee,
        bool relay,
        std::string& err_string) = 0;

    //! Calculate mempool ancestor and descendant counts for the given transaction.
    virtual void getTransactionAncestry(const uint256& txid, size_t& ancestors, size_t& descendants, size_t* ancestorsize = nullptr, CAmount* ancestorfees = nullptr) = 0;

    //! Get the node's package limits.
    //! Currently only returns the ancestor and descendant count limits, but could be enhanced to
    //! return more policy settings.
    virtual void getPackageLimits(unsigned int& limit_ancestor_count, unsigned int& limit_descendant_count) = 0;

    //! Check if transaction will pass the mempool's chain limits.
    virtual bool checkChainLimits(const CTransactionRef& tx) = 0;

    //! Estimate smart fee.
    virtual CFeeRate estimateSmartFee(int num_blocks, bool conservative, FeeCalculation* calc = nullptr) = 0;

    //! Fee estimator max target.
    virtual unsigned int estimateMaxBlocks() = 0;

    //! Mempool minimum fee.
    virtual CFeeRate mempoolMinFee() = 0;

    //! Relay current minimum fee (from -minrelaytxfee and -incrementalrelayfee settings).
    virtual CFeeRate relayMinFee() = 0;

    //! Relay incremental fee setting (-incrementalrelayfee), reflecting cost of relay.
    virtual CFeeRate relayIncrementalFee() = 0;

    //! Relay dust fee setting (-dustrelayfee), reflecting lowest rate it's economical to spend.
    virtual CFeeRate relayDustFee() = 0;

    //! Check if any block has been pruned.
    virtual bool havePruned() = 0;

    //! Check if the node is ready to broadcast transactions.
    virtual bool isReadyToBroadcast() = 0;

    //! Check if in IBD.
    virtual bool isInitialBlockDownload() = 0;

    //! Check if shutdown requested.
    virtual bool shutdownRequested() = 0;

    //! Send init message.
    virtual void initMessage(const std::string& message) = 0;

    //! Send init warning.
    virtual void initWarning(const bilingual_str& message) = 0;

    //! Send init error.
    virtual void initError(const bilingual_str& message) = 0;

    //! Send progress indicator.
    virtual void showProgress(const std::string& title, int progress, bool resume_possible) = 0;

    //! Chain notifications.
    class Notifications
    {
    public:
        virtual ~Notifications() {}
        virtual void transactionAddedToMempool(const CTransactionRef& tx, uint64_t mempool_sequence) {}
        virtual void transactionRemovedFromMempool(const CTransactionRef& tx, MemPoolRemovalReason reason, uint64_t mempool_sequence) {}
        virtual void blockConnected(const CBlock& block, int height) {}
        virtual void blockDisconnected(const CBlock& block, int height) {}
        virtual void updatedBlockTip() {}
        virtual void chainStateFlushed(const CBlockLocator& locator) {}
    };

    //! Register handler for notifications.
    virtual std::unique_ptr<Handler> handleNotifications(std::shared_ptr<Notifications> notifications) = 0;

    //! Wait for pending notifications to be processed unless block hash points to the current
    //! chain tip.
    virtual void waitForNotificationsIfTipChanged(const uint256& old_tip) = 0;

    //! Register handler for RPC. Command is not copied, so reference
    //! needs to remain valid until Handler is disconnected.
    virtual std::unique_ptr<Handler> handleRpc(const CRPCCommand& command) = 0;

    //! Check if deprecated RPC is enabled.
    virtual bool rpcEnableDeprecated(const std::string& method) = 0;

    //! Run function after given number of seconds. Cancel any previous calls with same name.
    virtual void rpcRunLater(const std::string& name, std::function<void()> fn, int64_t seconds) = 0;

    //! Current RPC serialization flags.
    virtual int rpcSerializationFlags() = 0;

    //! Get settings value.
    virtual util::SettingsValue getSetting(const std::string& arg) = 0;

    //! Get list of settings values.
    virtual std::vector<util::SettingsValue> getSettingsList(const std::string& arg) = 0;

    //! Return <datadir>/settings.json setting value.
    virtual util::SettingsValue getRwSetting(const std::string& name) = 0;

    //! Write a setting to <datadir>/settings.json. Optionally just update the
    //! setting in memory and do not write the file.
    virtual bool updateRwSetting(const std::string& name, const util::SettingsValue& value, bool write=true) = 0;

    //! Synchronously send transactionAddedToMempool notifications about all
    //! current mempool transactions to the specified handler and return after
    //! the last one is sent. These notifications aren't coordinated with async
    //! notifications sent by handleNotifications, so out of date async
    //! notifications from handleNotifications can arrive during and after
    //! synchronous notifications from requestMempoolTransactions. Clients need
    //! to be prepared to handle this by ignoring notifications about unknown
    //! removed transactions and already added new transactions.
    virtual void requestMempoolTransactions(Notifications& notifications) = 0;

<<<<<<< HEAD
// ELEMENTS
    virtual CBlockIndex* getTip() = 0;
    virtual MempoolAcceptResult testPeginClaimAcceptance(const CTransactionRef tx) = 0;
    virtual bool testBlockValidity(BlockValidationState& state, const CChainParams& chainparams, const CBlock& block, CBlockIndex* pindexPrev, bool fCheckPOW, bool fCheckMerkleRoot) = 0;
=======
    //! Return true if an assumed-valid chain is in use.
    virtual bool hasAssumedValidChain() = 0;
>>>>>>> 8d4a058a
};

//! Interface to let node manage chain clients (wallets, or maybe tools for
//! monitoring and analysis in the future).
class ChainClient
{
public:
    virtual ~ChainClient() {}

    //! Register rpcs.
    virtual void registerRpcs() = 0;

    //! Check for errors before loading.
    virtual bool verify() = 0;

    //! Load saved state.
    virtual bool load() = 0;

    //! Start client execution and provide a scheduler.
    virtual void start(CScheduler& scheduler) = 0;

    //! Save state to disk.
    virtual void flush() = 0;

    //! Shut down client.
    virtual void stop() = 0;

    //! Set mock time.
    virtual void setMockTime(int64_t time) = 0;
};

//! Return implementation of Chain interface.
std::unique_ptr<Chain> MakeChain(node::NodeContext& node);

} // namespace interfaces

#endif // BITCOIN_INTERFACES_CHAIN_H<|MERGE_RESOLUTION|>--- conflicted
+++ resolved
@@ -290,15 +290,13 @@
     //! removed transactions and already added new transactions.
     virtual void requestMempoolTransactions(Notifications& notifications) = 0;
 
-<<<<<<< HEAD
+    //! Return true if an assumed-valid chain is in use.
+    virtual bool hasAssumedValidChain() = 0;
+
 // ELEMENTS
     virtual CBlockIndex* getTip() = 0;
     virtual MempoolAcceptResult testPeginClaimAcceptance(const CTransactionRef tx) = 0;
     virtual bool testBlockValidity(BlockValidationState& state, const CChainParams& chainparams, const CBlock& block, CBlockIndex* pindexPrev, bool fCheckPOW, bool fCheckMerkleRoot) = 0;
-=======
-    //! Return true if an assumed-valid chain is in use.
-    virtual bool hasAssumedValidChain() = 0;
->>>>>>> 8d4a058a
 };
 
 //! Interface to let node manage chain clients (wallets, or maybe tools for
