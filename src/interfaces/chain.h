// Copyright (c) 2018-2020 The Bitcoin Core developers
// Distributed under the MIT software license, see the accompanying
// file COPYING or http://www.opensource.org/licenses/mit-license.php.

#ifndef BITCOIN_INTERFACES_CHAIN_H
#define BITCOIN_INTERFACES_CHAIN_H

#include <primitives/transaction.h> // For CTransactionRef
#include <util/settings.h>          // For util::SettingsValue
#include <validation.h>             // ELEMENTS For MempoolAcceptResult

#include <functional>
#include <memory>
#include <optional>
#include <stddef.h>
#include <stdint.h>
#include <string>
#include <vector>

class ArgsManager;
class CBlock;
class CFeeRate;
class CRPCCommand;
class CScheduler;
class Coin;
class uint256;
enum class MemPoolRemovalReason;
enum class RBFTransactionState;
struct bilingual_str;
struct CBlockLocator;
struct FeeCalculation;
struct NodeContext;
class TxValidationState;

namespace interfaces {

class Handler;
class Wallet;

//! Helper for findBlock to selectively return pieces of block data. If block is
//! found, data will be returned by setting specified output variables. If block
//! is not found, output variables will keep their previous values.
class FoundBlock
{
public:
    FoundBlock& hash(uint256& hash) { m_hash = &hash; return *this; }
    FoundBlock& height(int& height) { m_height = &height; return *this; }
    FoundBlock& time(int64_t& time) { m_time = &time; return *this; }
    FoundBlock& maxTime(int64_t& max_time) { m_max_time = &max_time; return *this; }
    FoundBlock& mtpTime(int64_t& mtp_time) { m_mtp_time = &mtp_time; return *this; }
    //! Return whether block is in the active (most-work) chain.
    FoundBlock& inActiveChain(bool& in_active_chain) { m_in_active_chain = &in_active_chain; return *this; }
    //! Return next block in the active chain if current block is in the active chain.
    FoundBlock& nextBlock(const FoundBlock& next_block) { m_next_block = &next_block; return *this; }
    //! Read block data from disk. If the block exists but doesn't have data
    //! (for example due to pruning), the CBlock variable will be set to null.
    FoundBlock& data(CBlock& data) { m_data = &data; return *this; }

    uint256* m_hash = nullptr;
    int* m_height = nullptr;
    int64_t* m_time = nullptr;
    int64_t* m_max_time = nullptr;
    int64_t* m_mtp_time = nullptr;
    bool* m_in_active_chain = nullptr;
    const FoundBlock* m_next_block = nullptr;
    CBlock* m_data = nullptr;
    mutable bool found = false;
};

//! Interface giving clients (wallet processes, maybe other analysis tools in
//! the future) ability to access to the chain state, receive notifications,
//! estimate fees, and submit transactions.
//!
//! TODO: Current chain methods are too low level, exposing too much of the
//! internal workings of the bitcoin node, and not being very convenient to use.
//! Chain methods should be cleaned up and simplified over time. Examples:
//!
//! * The initMessages() and showProgress() methods which the wallet uses to send
//!   notifications to the GUI should go away when GUI and wallet can directly
//!   communicate with each other without going through the node
//!   (https://github.com/bitcoin/bitcoin/pull/15288#discussion_r253321096).
//!
//! * The handleRpc, registerRpcs, rpcEnableDeprecated methods and other RPC
//!   methods can go away if wallets listen for HTTP requests on their own
//!   ports instead of registering to handle requests on the node HTTP port.
//!
//! * Move fee estimation queries to an asynchronous interface and let the
//!   wallet cache it, fee estimation being driven by node mempool, wallet
//!   should be the consumer.
//!
//! * `guessVerificationProgress` and similar methods can go away if rescan
//!   logic moves out of the wallet, and the wallet just requests scans from the
//!   node (https://github.com/bitcoin/bitcoin/issues/11756)
class Chain
{
public:
    virtual ~Chain() {}

    //! Get current chain height, not including genesis block (returns 0 if
    //! chain only contains genesis block, nullopt if chain does not contain
    //! any blocks)
    virtual std::optional<int> getHeight() = 0;

    //! Get block hash. Height must be valid or this function will abort.
    virtual uint256 getBlockHash(int height) = 0;

    //! Check that the block is available on disk (i.e. has not been
    //! pruned), and contains transactions.
    virtual bool haveBlockOnDisk(int height) = 0;

    //! Get locator for the current chain tip.
    virtual CBlockLocator getTipLocator() = 0;

    //! Return height of the highest block on chain in common with the locator,
    //! which will either be the original block used to create the locator,
    //! or one of its ancestors.
    virtual std::optional<int> findLocatorFork(const CBlockLocator& locator) = 0;

    //! Check if transaction will be final given chain height current time.
    virtual bool checkFinalTx(const CTransaction& tx) = 0;

    //! Return whether node has the block and optionally return block metadata
    //! or contents.
    virtual bool findBlock(const uint256& hash, const FoundBlock& block={}) = 0;

    //! Find first block in the chain with timestamp >= the given time
    //! and height >= than the given height, return false if there is no block
    //! with a high enough timestamp and height. Optionally return block
    //! information.
    virtual bool findFirstBlockWithTimeAndHeight(int64_t min_time, int min_height, const FoundBlock& block={}) = 0;

    //! Find ancestor of block at specified height and optionally return
    //! ancestor information.
    virtual bool findAncestorByHeight(const uint256& block_hash, int ancestor_height, const FoundBlock& ancestor_out={}) = 0;

    //! Return whether block descends from a specified ancestor, and
    //! optionally return ancestor information.
    virtual bool findAncestorByHash(const uint256& block_hash,
        const uint256& ancestor_hash,
        const FoundBlock& ancestor_out={}) = 0;

    //! Find most recent common ancestor between two blocks and optionally
    //! return block information.
    virtual bool findCommonAncestor(const uint256& block_hash1,
        const uint256& block_hash2,
        const FoundBlock& ancestor_out={},
        const FoundBlock& block1_out={},
        const FoundBlock& block2_out={}) = 0;

    //! Look up unspent output information. Returns coins in the mempool and in
    //! the current chain UTXO set. Iterates through all the keys in the map and
    //! populates the values.
    virtual void findCoins(std::map<COutPoint, Coin>& coins) = 0;

    //! Estimate fraction of total transactions verified if blocks up to
    //! the specified block hash are verified.
    virtual double guessVerificationProgress(const uint256& block_hash) = 0;

    //! Return true if data is available for all blocks in the specified range
    //! of blocks. This checks all blocks that are ancestors of block_hash in
    //! the height range from min_height to max_height, inclusive.
    virtual bool hasBlocks(const uint256& block_hash, int min_height = 0, std::optional<int> max_height = {}) = 0;

    //! Check if transaction is RBF opt in.
    virtual RBFTransactionState isRBFOptIn(const CTransaction& tx) = 0;

    //! Check if transaction is in mempool.
    virtual bool isInMempool(const uint256& txid) = 0;

    //! Check if transaction has descendants in mempool.
    virtual bool hasDescendantsInMempool(const uint256& txid) = 0;

    //! Transaction is added to memory pool, if the transaction fee is below the
    //! amount specified by max_tx_fee, and broadcast to all peers if relay is set to true.
    //! Return false if the transaction could not be added due to the fee or for another reason.
    virtual bool broadcastTransaction(const CTransactionRef& tx,
        const CAmount& max_tx_fee,
        bool relay,
        std::string& err_string) = 0;

    //! Calculate mempool ancestor and descendant counts for the given transaction.
    virtual void getTransactionAncestry(const uint256& txid, size_t& ancestors, size_t& descendants, size_t* ancestorsize = nullptr, CAmount* ancestorfees = nullptr) = 0;

    //! Get the node's package limits.
    //! Currently only returns the ancestor and descendant count limits, but could be enhanced to
    //! return more policy settings.
    virtual void getPackageLimits(unsigned int& limit_ancestor_count, unsigned int& limit_descendant_count) = 0;

    //! Check if transaction will pass the mempool's chain limits.
    virtual bool checkChainLimits(const CTransactionRef& tx) = 0;

    //! Estimate smart fee.
    virtual CFeeRate estimateSmartFee(int num_blocks, bool conservative, FeeCalculation* calc = nullptr) = 0;

    //! Fee estimator max target.
    virtual unsigned int estimateMaxBlocks() = 0;

    //! Mempool minimum fee.
    virtual CFeeRate mempoolMinFee() = 0;

    //! Relay current minimum fee (from -minrelaytxfee and -incrementalrelayfee settings).
    virtual CFeeRate relayMinFee() = 0;

    //! Relay incremental fee setting (-incrementalrelayfee), reflecting cost of relay.
    virtual CFeeRate relayIncrementalFee() = 0;

    //! Relay dust fee setting (-dustrelayfee), reflecting lowest rate it's economical to spend.
    virtual CFeeRate relayDustFee() = 0;

    //! Check if any block has been pruned.
    virtual bool havePruned() = 0;

    //! Check if the node is ready to broadcast transactions.
    virtual bool isReadyToBroadcast() = 0;

    //! Check if in IBD.
    virtual bool isInitialBlockDownload() = 0;

    //! Check if shutdown requested.
    virtual bool shutdownRequested() = 0;

    //! Get adjusted time.
    virtual int64_t getAdjustedTime() = 0;

    //! Send init message.
    virtual void initMessage(const std::string& message) = 0;

    //! Send init warning.
    virtual void initWarning(const bilingual_str& message) = 0;

    //! Send init error.
    virtual void initError(const bilingual_str& message) = 0;

    //! Send progress indicator.
    virtual void showProgress(const std::string& title, int progress, bool resume_possible) = 0;

    //! Chain notifications.
    class Notifications
    {
    public:
        virtual ~Notifications() {}
        virtual void transactionAddedToMempool(const CTransactionRef& tx, uint64_t mempool_sequence) {}
        virtual void transactionRemovedFromMempool(const CTransactionRef& tx, MemPoolRemovalReason reason, uint64_t mempool_sequence) {}
        virtual void blockConnected(const CBlock& block, int height) {}
        virtual void blockDisconnected(const CBlock& block, int height) {}
        virtual void updatedBlockTip() {}
        virtual void chainStateFlushed(const CBlockLocator& locator) {}
    };

    //! Register handler for notifications.
    virtual std::unique_ptr<Handler> handleNotifications(std::shared_ptr<Notifications> notifications) = 0;

    //! Wait for pending notifications to be processed unless block hash points to the current
    //! chain tip.
    virtual void waitForNotificationsIfTipChanged(const uint256& old_tip) = 0;

    //! Register handler for RPC. Command is not copied, so reference
    //! needs to remain valid until Handler is disconnected.
    virtual std::unique_ptr<Handler> handleRpc(const CRPCCommand& command) = 0;

    //! Check if deprecated RPC is enabled.
    virtual bool rpcEnableDeprecated(const std::string& method) = 0;

    //! Run function after given number of seconds. Cancel any previous calls with same name.
    virtual void rpcRunLater(const std::string& name, std::function<void()> fn, int64_t seconds) = 0;

    //! Current RPC serialization flags.
    virtual int rpcSerializationFlags() = 0;

    //! Get settings value.
    virtual util::SettingsValue getSetting(const std::string& arg) = 0;

    //! Get list of settings values.
    virtual std::vector<util::SettingsValue> getSettingsList(const std::string& arg) = 0;

    //! Return <datadir>/settings.json setting value.
    virtual util::SettingsValue getRwSetting(const std::string& name) = 0;

    //! Write a setting to <datadir>/settings.json. Optionally just update the
    //! setting in memory and do not write the file.
    virtual bool updateRwSetting(const std::string& name, const util::SettingsValue& value, bool write=true) = 0;

    //! Synchronously send transactionAddedToMempool notifications about all
    //! current mempool transactions to the specified handler and return after
    //! the last one is sent. These notifications aren't coordinated with async
    //! notifications sent by handleNotifications, so out of date async
    //! notifications from handleNotifications can arrive during and after
    //! synchronous notifications from requestMempoolTransactions. Clients need
    //! to be prepared to handle this by ignoring notifications about unknown
    //! removed transactions and already added new transactions.
    virtual void requestMempoolTransactions(Notifications& notifications) = 0;
<<<<<<< HEAD

    //! Check if Taproot has activated
    virtual bool isTaprootActive() = 0;

// ELEMENTS
    virtual CBlockIndex* getTip() = 0;
    virtual MempoolAcceptResult testPeginClaimAcceptance(const CTransactionRef tx) = 0;
    virtual bool testBlockValidity(BlockValidationState& state, const CChainParams& chainparams, const CBlock& block, CBlockIndex* pindexPrev, bool fCheckPOW, bool fCheckMerkleRoot) = 0;
=======
>>>>>>> 064c729a
};

//! Interface to let node manage chain clients (wallets, or maybe tools for
//! monitoring and analysis in the future).
class ChainClient
{
public:
    virtual ~ChainClient() {}

    //! Register rpcs.
    virtual void registerRpcs() = 0;

    //! Check for errors before loading.
    virtual bool verify() = 0;

    //! Load saved state.
    virtual bool load() = 0;

    //! Start client execution and provide a scheduler.
    virtual void start(CScheduler& scheduler) = 0;

    //! Save state to disk.
    virtual void flush() = 0;

    //! Shut down client.
    virtual void stop() = 0;

    //! Set mock time.
    virtual void setMockTime(int64_t time) = 0;
};

//! Return implementation of Chain interface.
std::unique_ptr<Chain> MakeChain(NodeContext& node);

} // namespace interfaces

#endif // BITCOIN_INTERFACES_CHAIN_H<|MERGE_RESOLUTION|>--- conflicted
+++ resolved
@@ -289,17 +289,11 @@
     //! to be prepared to handle this by ignoring notifications about unknown
     //! removed transactions and already added new transactions.
     virtual void requestMempoolTransactions(Notifications& notifications) = 0;
-<<<<<<< HEAD
-
-    //! Check if Taproot has activated
-    virtual bool isTaprootActive() = 0;
 
 // ELEMENTS
     virtual CBlockIndex* getTip() = 0;
     virtual MempoolAcceptResult testPeginClaimAcceptance(const CTransactionRef tx) = 0;
     virtual bool testBlockValidity(BlockValidationState& state, const CChainParams& chainparams, const CBlock& block, CBlockIndex* pindexPrev, bool fCheckPOW, bool fCheckMerkleRoot) = 0;
-=======
->>>>>>> 064c729a
 };
 
 //! Interface to let node manage chain clients (wallets, or maybe tools for
