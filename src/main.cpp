--- conflicted
+++ resolved
@@ -381,18 +381,6 @@
     if ((int64)nLockTime > INT_MAX)
         return error("AcceptToMemoryPool() : not accepting nLockTime beyond 2038 yet");
 
-<<<<<<< HEAD
-    // Safety limits
-    unsigned int nSize = ::GetSerializeSize(*this, SER_NETWORK);
-    // Checking ECDSA signatures is a CPU bottleneck, so to avoid denial-of-service
-    // attacks disallow transactions with more than one SigOp per 34 bytes.
-    // 34 bytes because a TxOut is:
-    //   20-byte address + 8 byte bitcoin amount + 5 bytes of ops + 1 byte script length
-    if (GetSigOpCount() > nSize / 34 || nSize < 100)
-        return error("AcceptToMemoryPool() : transaction with out-of-bounds SigOpCount");
-
-=======
->>>>>>> cdc6b8d6
     // Rather not work on nonstandard transactions (unless -testnet)
     if (!fTestNet && !IsStandard())
         return error("AcceptToMemoryPool() : nonstandard transaction type");
@@ -455,7 +443,7 @@
         // 34 bytes because a TxOut is:
         //   20-byte address + 8 byte bitcoin amount + 5 bytes of ops + 1 byte script length
         if (GetSigOpCount() > nSize / 34 || nSize < 100)
-            return error("AcceptToMemoryPool() : nonstandard transaction");
+            return error("AcceptToMemoryPool() : transaction with out-of-bounds SigOpCount");
 
         int64 nFees = GetValueIn(mapInputs)-GetValueOut();
 
@@ -965,7 +953,7 @@
             // Revisit this if/when transaction replacement is implemented and allows
             // adding inputs:
             fInvalid = true;
-            return error("FetchInputs() : %s prevout.n out of range %d %d %d prev tx %s\n%s", GetHash().ToString().substr(0,10).c_str(), prevout.n, txPrev.vout.size(), txindex.vSpent.size(), prevout.hash.ToString().substr(0,10).c_str(), txPrev.ToString().c_str());
+            return DoS(100, error("FetchInputs() : %s prevout.n out of range %d %d %d prev tx %s\n%s", GetHash().ToString().substr(0,10).c_str(), prevout.n, txPrev.vout.size(), txindex.vSpent.size(), prevout.hash.ToString().substr(0,10).c_str(), txPrev.ToString().c_str()));
         }
     }
 
@@ -1034,16 +1022,7 @@
             CTransaction& txPrev = inputs[prevout.hash].second;
 
             if (prevout.n >= txPrev.vout.size() || prevout.n >= txindex.vSpent.size())
-<<<<<<< HEAD
-            {
-                // Revisit this if/when transaction replacement is implemented and allows
-                // adding inputs:
-                fInvalid = true;
                 return DoS(100, error("ConnectInputs() : %s prevout.n out of range %d %d %d prev tx %s\n%s", GetHash().ToString().substr(0,10).c_str(), prevout.n, txPrev.vout.size(), txindex.vSpent.size(), prevout.hash.ToString().substr(0,10).c_str(), txPrev.ToString().c_str()));
-            }
-=======
-                return error("ConnectInputs() : %s prevout.n out of range %d %d %d prev tx %s\n%s", GetHash().ToString().substr(0,10).c_str(), prevout.n, txPrev.vout.size(), txindex.vSpent.size(), prevout.hash.ToString().substr(0,10).c_str(), txPrev.ToString().c_str());
->>>>>>> cdc6b8d6
 
             // If prev is coinbase, check that it's matured
             if (txPrev.IsCoinBase())
@@ -1051,32 +1030,33 @@
                     if (pindex->nBlockPos == txindex.pos.nBlockPos && pindex->nFile == txindex.pos.nFile)
                         return error("ConnectInputs() : tried to spend coinbase at depth %d", pindexBlock->nHeight - pindex->nHeight);
 
-<<<<<<< HEAD
+            // Check for conflicts (double-spend)
+            // This doesn't trigger the DoS code on purpose; if it did, it would make it easier
+            // for an attacker to attempt to split the network.
+            if (!txindex.vSpent[prevout.n].IsNull())
+                return fMiner ? false : error("ConnectInputs() : %s prev tx already used at %s", GetHash().ToString().substr(0,10).c_str(), txindex.vSpent[prevout.n].ToString().c_str());
+
+            // Check for negative or overflow input values
+            nValueIn += txPrev.vout[prevout.n].nValue;
+            if (!MoneyRange(txPrev.vout[prevout.n].nValue) || !MoneyRange(nValueIn))
+                return DoS(100, error("ConnectInputs() : txin values out of range"));
+
             // Skip ECDSA signature verification when connecting blocks (fBlock=true)
             // before the last blockchain checkpoint. This is safe because block merkle hashes are
             // still computed and checked, and any change will be caught at the next checkpoint.
             if (!(fBlock && (nBestHeight < Checkpoints::GetTotalBlocksEstimate())))
+            {
                 // Verify signature
-                if (!VerifySignature(txPrev, *this, i))
+                if (!VerifySignature(txPrev, *this, i, fStrictPayToScriptHash, 0))
+                {
+                    // only during transition phase for P2SH: do not invoke anti-DoS code for
+                    // potentially old clients relaying bad P2SH transactions
+                    if (fStrictPayToScriptHash && VerifySignature(txPrev, *this, i, false, 0))
+                        return error("ConnectInputs() : %s P2SH VerifySignature failed", GetHash().ToString().substr(0,10).c_str());
+
                     return DoS(100,error("ConnectInputs() : %s VerifySignature failed", GetHash().ToString().substr(0,10).c_str()));
-
-            // Check for conflicts (double-spend)
-            // This doesn't trigger the DoS code on purpose; if it did, it would make it easier
-            // for an attacker to attempt to split the network.
-=======
-            // Check for conflicts (double-spend)
->>>>>>> cdc6b8d6
-            if (!txindex.vSpent[prevout.n].IsNull())
-                return fMiner ? false : error("ConnectInputs() : %s prev tx already used at %s", GetHash().ToString().substr(0,10).c_str(), txindex.vSpent[prevout.n].ToString().c_str());
-
-            // Check for negative or overflow input values
-            nValueIn += txPrev.vout[prevout.n].nValue;
-            if (!MoneyRange(txPrev.vout[prevout.n].nValue) || !MoneyRange(nValueIn))
-                return DoS(100, error("ConnectInputs() : txin values out of range"));
-
-            // Verify signature
-            if (!VerifySignature(txPrev, *this, i, fStrictPayToScriptHash, 0))
-                return error("ConnectInputs() : %s VerifySignature failed", GetHash().ToString().substr(0,10).c_str());
+                }
+            }
 
             // Mark outpoints as spent
             txindex.vSpent[prevout.n] = posThisTx;
@@ -1094,13 +1074,7 @@
         // Tally transaction fees
         int64 nTxFee = nValueIn - GetValueOut();
         if (nTxFee < 0)
-<<<<<<< HEAD
             return DoS(100, error("ConnectInputs() : %s nTxFee < 0", GetHash().ToString().substr(0,10).c_str()));
-        if (nTxFee < nMinFee)
-            return false;
-=======
-            return error("ConnectInputs() : %s nTxFee < 0", GetHash().ToString().substr(0,10).c_str());
->>>>>>> cdc6b8d6
         nFees += nTxFee;
         if (!MoneyRange(nFees))
             return DoS(100, error("ConnectInputs() : nFees out of range"));
@@ -1218,7 +1192,7 @@
     {
         nSigOps += tx.GetSigOpCount();
         if (nSigOps > MAX_BLOCK_SIGOPS)
-            return error("ConnectBlock() : too many sigops");
+            return DoS(100, error("ConnectBlock() : too many sigops"));
 
         CDiskTxPos posThisTx(pindex->nFile, pindex->nBlockPos, nTxPos);
         nTxPos += ::GetSerializeSize(tx, SER_DISK);
@@ -1237,7 +1211,7 @@
                 // an incredibly-expensive-to-validate block.
                 nSigOps += tx.GetP2SHSigOpCount(mapInputs);
                 if (nSigOps > MAX_BLOCK_SIGOPS)
-                    return error("ConnectBlock() : too many sigops");
+                    return DoS(100, error("ConnectBlock() : too many sigops"));
             }
 
             nFees += tx.GetValueIn(mapInputs)-tx.GetValueOut();
@@ -1511,11 +1485,7 @@
 
     // Check that it's not full of nonstandard transactions
     if (GetSigOpCount() > MAX_BLOCK_SIGOPS)
-<<<<<<< HEAD
         return DoS(100, error("CheckBlock() : out-of-bounds SigOpCount"));
-=======
-        return error("CheckBlock() : out-of-bounds SigOpCount");
->>>>>>> cdc6b8d6
 
     // Check merkleroot
     if (hashMerkleRoot != BuildMerkleTree())
