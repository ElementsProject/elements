--- conflicted
+++ resolved
@@ -61,11 +61,7 @@
   qt/moc_optionsmodel.cpp \
   qt/moc_overviewpage.cpp \
   qt/moc_peertablemodel.cpp \
-<<<<<<< HEAD
-=======
   qt/moc_peertablesortproxy.cpp \
-  qt/moc_paymentserver.cpp \
->>>>>>> 328da335
   qt/moc_psbtoperationsdialog.cpp \
   qt/moc_qrimagewidget.cpp \
   qt/moc_qvalidatedlineedit.cpp \
