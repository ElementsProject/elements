--- conflicted
+++ resolved
@@ -59,16 +59,11 @@
             m_xpubs[xpub_pair.first].insert(xpub_pair.second.begin(), xpub_pair.second.end());
         }
     }
-<<<<<<< HEAD
+    for (auto& scalar : psbt.m_scalar_offsets) {
+        m_scalar_offsets.insert(scalar);
+    }
     if (fallback_locktime == std::nullopt && psbt.fallback_locktime != std::nullopt) fallback_locktime = psbt.fallback_locktime;
     if (m_tx_modifiable == std::nullopt && psbt.m_tx_modifiable != std::nullopt) m_tx_modifiable = psbt.m_tx_modifiable;
-=======
-    for (auto& scalar : psbt.m_scalar_offsets) {
-        m_scalar_offsets.insert(scalar);
-    }
-    if (fallback_locktime == nullopt && psbt.fallback_locktime != nullopt) fallback_locktime = psbt.fallback_locktime;
-    if (m_tx_modifiable == nullopt && psbt.m_tx_modifiable != nullopt) m_tx_modifiable = psbt.m_tx_modifiable;
->>>>>>> 1240172e
     unknown.insert(psbt.unknown.begin(), psbt.unknown.end());
 
     return true;
@@ -127,11 +122,7 @@
         txin.nSequence = input.sequence.value_or(max_sequence);
         txin.assetIssuance.assetBlindingNonce = input.m_issuance_blinding_nonce;
         txin.assetIssuance.assetEntropy = input.m_issuance_asset_entropy;
-<<<<<<< HEAD
-        if (input.m_issuance_value != std::nullopt && input.m_issuance_inflation_keys_amount != std::nullopt) {
-=======
-        if (input.m_issuance_value != nullopt && input.m_issuance_inflation_keys_amount != nullopt && !force_unblinded) {
->>>>>>> 1240172e
+        if (input.m_issuance_value != std::nullopt && input.m_issuance_inflation_keys_amount != std::nullopt && !force_unblinded) {
             txin.assetIssuance.nAmount.SetToAmount(*input.m_issuance_value);
             txin.assetIssuance.nInflationKeys.SetToAmount(*input.m_issuance_inflation_keys_amount);
         } else {
