// Copyright (c) 2009-2020 The Bitcoin Core developers
// Distributed under the MIT software license, see the accompanying
// file COPYING or http://www.opensource.org/licenses/mit-license.php.

#include <blindpsbt.h>
#include <psbt.h>

#include <chainparams.h>
#include <pegins.h>
#include <primitives/transaction.h>
#include <util/check.h>
#include <util/strencodings.h>


PartiallySignedTransaction::PartiallySignedTransaction(const CMutableTransaction& tx, uint32_t version) : m_version(version)
{
    if (version == 0) {
        this->tx = tx;
    }
    inputs.resize(tx.vin.size(), PSBTInput(GetVersion()));
    outputs.resize(tx.vout.size(), PSBTOutput(GetVersion()));
    SetupFromTx(tx);
}

PartiallySignedTransaction::PartiallySignedTransaction(uint32_t version) :
    m_version(version)
{
    if (GetVersion() >= 2) {
        tx_version = CTransaction::CURRENT_VERSION;
    }
}

bool PartiallySignedTransaction::IsNull() const
{
    return !tx && inputs.empty() && outputs.empty() && unknown.empty();
}

bool PartiallySignedTransaction::Merge(const PartiallySignedTransaction& psbt)
{
    // Prohibited to merge two PSBTs over different transactions
    if (GetUniqueID() != psbt.GetUniqueID()) {
        return false;
    }

    assert(*tx_version == psbt.tx_version);
    for (unsigned int i = 0; i < inputs.size(); ++i) {
        if (!inputs[i].Merge(psbt.inputs[i])) {
            return false;
        }
    }
    for (unsigned int i = 0; i < outputs.size(); ++i) {
        if (!outputs[i].Merge(psbt.outputs[i])) {
            return false;
        }
    }
    for (auto& xpub_pair : psbt.m_xpubs) {
        if (m_xpubs.count(xpub_pair.first) == 0) {
            m_xpubs[xpub_pair.first] = xpub_pair.second;
        } else {
            m_xpubs[xpub_pair.first].insert(xpub_pair.second.begin(), xpub_pair.second.end());
        }
    }
    for (auto& scalar : psbt.m_scalar_offsets) {
        m_scalar_offsets.insert(scalar);
    }
    if (fallback_locktime == std::nullopt && psbt.fallback_locktime != std::nullopt) fallback_locktime = psbt.fallback_locktime;
    if (m_tx_modifiable == std::nullopt && psbt.m_tx_modifiable != std::nullopt) m_tx_modifiable = psbt.m_tx_modifiable;
    unknown.insert(psbt.unknown.begin(), psbt.unknown.end());

    return true;
}

bool PartiallySignedTransaction::ComputeTimeLock(uint32_t& locktime) const
{
    std::optional<uint32_t> time_lock{0};
    std::optional<uint32_t> height_lock{0};
    for (const PSBTInput& input : inputs) {
        if (input.time_locktime != std::nullopt && input.height_locktime == std::nullopt) {
            height_lock.reset(); // Transaction can no longer have a height locktime
            if (time_lock == std::nullopt) {
                return false;
            }
        } else if (input.time_locktime == std::nullopt && input.height_locktime != std::nullopt) {
            time_lock.reset(); // Transaction can no longer have a time locktime
            if (height_lock == std::nullopt) {
                return false;
            }
        }
        if (input.time_locktime && time_lock != std::nullopt) {
            time_lock = std::max(time_lock, input.time_locktime);
        }
        if (input.height_locktime && height_lock != std::nullopt) {
            height_lock = std::max(height_lock, input.height_locktime);
        }
    }
    if (height_lock != std::nullopt && *height_lock > 0) {
        locktime = *height_lock;
        return true;
    }
    if (time_lock != std::nullopt && *time_lock > 0) {
        locktime = *time_lock;
        return true;
    }
    locktime = fallback_locktime.value_or(0);
    return true;
}

CMutableTransaction PartiallySignedTransaction::GetUnsignedTx(bool force_unblinded) const
{
    if (tx != std::nullopt) {
        return *tx;
    }

    CMutableTransaction mtx;
    mtx.nVersion = *tx_version;
    bool locktime_success = ComputeTimeLock(mtx.nLockTime);
    assert(locktime_success);
    uint32_t max_sequence = CTxIn::SEQUENCE_FINAL;
    for (const PSBTInput& input : inputs) {
        CTxIn txin;
        txin.prevout.hash = input.prev_txid;
        txin.prevout.n = *input.prev_out;
        txin.nSequence = input.sequence.value_or(max_sequence);
        txin.assetIssuance.assetBlindingNonce = input.m_issuance_blinding_nonce;
        txin.assetIssuance.assetEntropy = input.m_issuance_asset_entropy;
        // If there is a commitment we should set the value to the commitment unless we are forcing unblinded.
        // If we are forcing unblinded but there is no value, we just use the commitment.
        if (input.m_issuance_value != std::nullopt && (input.m_issuance_value_commitment.IsNull() || force_unblinded)) {
            txin.assetIssuance.nAmount.SetToAmount(*input.m_issuance_value);
        }
        else if(!input.m_issuance_value_commitment.IsNull()) {
            txin.assetIssuance.nAmount = input.m_issuance_value_commitment;
        }
        else {
            txin.assetIssuance.nAmount.SetNull();
        }
        if (input.m_issuance_inflation_keys_amount != std::nullopt && (input.m_issuance_inflation_keys_commitment.IsNull() || force_unblinded)) {
            txin.assetIssuance.nInflationKeys.SetToAmount(*input.m_issuance_inflation_keys_amount);
        }
        else if(!input.m_issuance_inflation_keys_commitment.IsNull()) {
            txin.assetIssuance.nInflationKeys = input.m_issuance_inflation_keys_commitment;
        }
        else {
            txin.assetIssuance.nInflationKeys.SetNull();
        }
        mtx.vin.push_back(txin);
    }
    for (const PSBTOutput& output : outputs) {
        CTxOut txout;
        CTxOutWitness txoutwit;
        txout.scriptPubKey = *output.script;

        bool exp_value = output.m_value_commitment.IsNull() || force_unblinded;
        exp_value = exp_value && output.amount != std::nullopt;
        if (!output.m_value_commitment.IsNull() && output.amount != std::nullopt) {
            exp_value = exp_value && !output.m_blind_value_proof.empty();
            exp_value = exp_value && !output.m_asset_commitment.IsNull();
            exp_value = exp_value && VerifyBlindValueProof(*output.amount, output.m_value_commitment, output.m_blind_value_proof, output.m_asset_commitment);
        }
        if (exp_value) {
            txout.nValue.SetToAmount(*output.amount);
        } else {
            txout.nValue = output.m_value_commitment;
            txoutwit.vchRangeproof = output.m_value_rangeproof;
        }

        bool exp_asset = output.m_asset_commitment.IsNull() || force_unblinded;
        exp_asset = exp_asset && !output.m_asset.IsNull();
        if (!output.m_asset_commitment.IsNull() && !output.m_asset.IsNull()) {
            exp_asset = exp_asset && !output.m_blind_asset_proof.empty();
            exp_asset = exp_asset && !output.m_asset.IsNull();
            exp_asset = exp_asset && VerifyBlindAssetProof(output.m_asset, output.m_blind_asset_proof, output.m_asset_commitment);
        }
        if (exp_asset) {
            txout.nAsset.SetToAsset(CAsset(output.m_asset));
        } else {
            txout.nAsset = output.m_asset_commitment;
            txoutwit.vchSurjectionproof = output.m_asset_surjection_proof;
        }
        if (output.m_ecdh_pubkey.IsValid() && !force_unblinded) {
            txout.nNonce.vchCommitment.insert(txout.nNonce.vchCommitment.end(), output.m_ecdh_pubkey.begin(), output.m_ecdh_pubkey.end());
        }
        mtx.vout.push_back(txout);
        mtx.witness.vtxoutwit.push_back(txoutwit);
    }
    mtx.witness.vtxinwit.resize(inputs.size());
    return mtx;
}

uint256 PartiallySignedTransaction::GetUniqueID() const
{
    if (tx != std::nullopt) {
        return tx->GetHash();
    }

    // Get the unsigned transaction
    CMutableTransaction mtx = GetUnsignedTx(/* force_unblinded */ true);
    // Set the locktime to 0
    mtx.nLockTime = 0;
    // Set the sequence numbers to 0
    for (CTxIn& txin : mtx.vin) {
        txin.nSequence = 0;
    }
    return mtx.GetHash();
}

bool PartiallySignedTransaction::AddInput(PSBTInput& psbtin)
{
    // Check required fields are present and this input is not a duplicate
    if (psbtin.prev_txid.IsNull() ||
        psbtin.prev_out == std::nullopt ||
        std::find_if(inputs.begin(), inputs.end(),
        [psbtin](const PSBTInput& psbt) {
            return psbt.prev_txid == psbtin.prev_txid && psbt.prev_out == psbtin.prev_out;
        }
    ) != inputs.end()) {
        return false;
    }

    if (tx != std::nullopt) {
        // This is a v0 psbt, so do the v0 AddInput
        CTxIn txin(COutPoint(psbtin.prev_txid, *psbtin.prev_out));
        if (std::find(tx->vin.begin(), tx->vin.end(), txin) != tx->vin.end()) {
            return false;
        }
        tx->vin.push_back(txin);
        psbtin.partial_sigs.clear();
        psbtin.final_script_sig.clear();
        psbtin.final_script_witness.SetNull();
        inputs.push_back(psbtin);
        return true;
    }

    // No global tx, must be PSBTv2.
    // Check inputs modifiable flag
    if (m_tx_modifiable == std::nullopt || !m_tx_modifiable->test(0)) {
        return false;
    }

    // Determine if we need to iterate the inputs.
    // For now, we only do this if the new input has a required time lock.
    // The BIP states that we should also do this if m_tx_modifiable's bit 2 is set
    // (Has SIGHASH_SINGLE flag) but since we are only adding inputs at the end of the vector,
    // we don't care about that.
    bool iterate_inputs = psbtin.time_locktime != std::nullopt || psbtin.height_locktime != std::nullopt;
    if (iterate_inputs) {
        uint32_t old_timelock;
        if (!ComputeTimeLock(old_timelock)) {
            return false;
        }

        std::optional<uint32_t> time_lock = psbtin.time_locktime;
        std::optional<uint32_t> height_lock = psbtin.height_locktime;
        bool has_sigs = false;
        for (const PSBTInput& input : inputs) {
            if (input.time_locktime != std::nullopt && input.height_locktime == std::nullopt) {
                height_lock.reset(); // Transaction can no longer have a height locktime
                if (time_lock == std::nullopt) {
                    return false;
                }
            } else if (input.time_locktime == std::nullopt && input.height_locktime != std::nullopt) {
                time_lock.reset(); // Transaction can no longer have a time locktime
                if (height_lock == std::nullopt) {
                    return false;
                }
            }
            if (input.time_locktime && time_lock != std::nullopt) {
                time_lock = std::max(time_lock, input.time_locktime);
            }
            if (input.height_locktime && height_lock != std::nullopt) {
                height_lock = std::max(height_lock, input.height_locktime);
            }
            if (!input.partial_sigs.empty()) {
                has_sigs = true;
            }
        }
        uint32_t new_timelock = fallback_locktime.value_or(0);
        if (height_lock != std::nullopt && *height_lock > 0) {
            new_timelock = *height_lock;
        } else if (time_lock != std::nullopt && *time_lock > 0) {
            new_timelock = *time_lock;
        }
        if (has_sigs && old_timelock != new_timelock) {
            return false;
        }
    }

    // Add the input to the end
    inputs.push_back(psbtin);
    return true;
}

bool PartiallySignedTransaction::AddOutput(const PSBTOutput& psbtout)
{
    if (psbtout.amount == std::nullopt || psbtout.script == std::nullopt) {
        return false;
    }

    if (tx != std::nullopt) {
        // This is a v0 psbt, do the v0 AddOutput
        CTxOut txout(CAsset(), *psbtout.amount, *psbtout.script);
        tx->vout.push_back(txout);
        outputs.push_back(psbtout);
        return true;
    }

    // No global tx, must be PSBTv2
    // Check outputs are modifiable
    if (m_tx_modifiable == std::nullopt || !m_tx_modifiable->test(1)) {
        return false;
    }
    outputs.push_back(psbtout);

    return true;
}

bool PSBTInput::GetUTXO(CTxOut& utxo) const
{
    if (non_witness_utxo) {
        if (*prev_out >= non_witness_utxo->vout.size()) {
            return false;
        }
        utxo = non_witness_utxo->vout[*prev_out];
    } else if (!witness_utxo.IsNull()) {
        utxo = witness_utxo;
    } else if (m_peg_in_value && !m_peg_in_claim_script.empty()) {
        // For Peg-ins, get the UTXO from the peg-in stuff
        utxo = CTxOut(Params().GetConsensus().pegged_asset, CConfidentialValue(*m_peg_in_value), m_peg_in_claim_script);
    } else {
        return false;
    }
    return true;
}

COutPoint PSBTInput::GetOutPoint() const
{
    return COutPoint(prev_txid, *prev_out);
}

bool PartiallySignedTransaction::IsBlinded() const
{
    for (const PSBTOutput& out : outputs) {
        if (out.IsBlinded()) {
            return true;
        }
    }
    return false;
}

bool PartiallySignedTransaction::IsFullyBlinded() const
{
    for (const PSBTOutput& out : outputs) {
        if (out.IsBlinded() && !out.IsFullyBlinded()) {
            return false;
        }
    }
    return true;
}

bool PSBTInput::IsNull() const
{
    return !non_witness_utxo && witness_utxo.IsNull() && partial_sigs.empty() && unknown.empty() && hd_keypaths.empty() && redeem_script.empty() && witness_script.empty();
}

void PSBTInput::FillSignatureData(SignatureData& sigdata) const
{
    if (!final_script_sig.empty()) {
        sigdata.scriptSig = final_script_sig;
        sigdata.complete = true;
    }
    if (!final_script_witness.IsNull()) {
        sigdata.scriptWitness = final_script_witness;
        sigdata.complete = true;
    }
    if (sigdata.complete) {
        return;
    }

    sigdata.signatures.insert(partial_sigs.begin(), partial_sigs.end());
    if (!redeem_script.empty()) {
        sigdata.redeem_script = redeem_script;
    }
    if (!witness_script.empty()) {
        sigdata.witness_script = witness_script;
    }
    for (const auto& key_pair : hd_keypaths) {
        sigdata.misc_pubkeys.emplace(key_pair.first.GetID(), key_pair);
    }
}

void PSBTInput::FromSignatureData(const SignatureData& sigdata)
{
    if (sigdata.complete) {
        partial_sigs.clear();
        hd_keypaths.clear();
        redeem_script.clear();
        witness_script.clear();

        if (!sigdata.scriptSig.empty()) {
            final_script_sig = sigdata.scriptSig;
        }
        if (!sigdata.scriptWitness.IsNull()) {
            final_script_witness = sigdata.scriptWitness;
        }
        return;
    }

    partial_sigs.insert(sigdata.signatures.begin(), sigdata.signatures.end());
    if (redeem_script.empty() && !sigdata.redeem_script.empty()) {
        redeem_script = sigdata.redeem_script;
    }
    if (witness_script.empty() && !sigdata.witness_script.empty()) {
        witness_script = sigdata.witness_script;
    }
    for (const auto& entry : sigdata.misc_pubkeys) {
        hd_keypaths.emplace(entry.second);
    }
}

bool PSBTInput::Merge(const PSBTInput& input)
{
    assert(prev_txid == input.prev_txid);
    assert(*prev_out == *input.prev_out);

    if (!non_witness_utxo && input.non_witness_utxo) non_witness_utxo = input.non_witness_utxo;
    if (witness_utxo.IsNull() && !input.witness_utxo.IsNull()) {
        // TODO: For segwit v1, we will want to clear out the non-witness utxo when setting a witness one. For v0 and non-segwit, this is not safe
        witness_utxo = input.witness_utxo;
    }

    partial_sigs.insert(input.partial_sigs.begin(), input.partial_sigs.end());
    hd_keypaths.insert(input.hd_keypaths.begin(), input.hd_keypaths.end());
    unknown.insert(input.unknown.begin(), input.unknown.end());

    if (redeem_script.empty() && !input.redeem_script.empty()) redeem_script = input.redeem_script;
    if (witness_script.empty() && !input.witness_script.empty()) witness_script = input.witness_script;
    if (final_script_sig.empty() && !input.final_script_sig.empty()) final_script_sig = input.final_script_sig;
    if (final_script_witness.IsNull() && !input.final_script_witness.IsNull()) final_script_witness = input.final_script_witness;
    if (sequence == std::nullopt && input.sequence != std::nullopt) sequence = input.sequence;
    if (time_locktime == std::nullopt && input.time_locktime != std::nullopt) time_locktime = input.time_locktime;
    if (height_locktime == std::nullopt && input.height_locktime != std::nullopt) height_locktime = input.height_locktime;

    if (m_issuance_value == std::nullopt && m_issuance_value_commitment.IsNull() && input.m_issuance_value != std::nullopt) m_issuance_value = input.m_issuance_value;
    if (m_issuance_value_commitment.IsNull() && !input.m_issuance_value_commitment.IsNull()) {
        m_issuance_value_commitment = input.m_issuance_value_commitment;
        m_issuance_value.reset();
    }
    if (m_issuance_rangeproof.empty() && !input.m_issuance_rangeproof.empty()) m_issuance_rangeproof = input.m_issuance_rangeproof;
    if (m_issuance_inflation_keys_rangeproof.empty() && !input.m_issuance_inflation_keys_rangeproof.empty()) m_issuance_inflation_keys_rangeproof = input.m_issuance_inflation_keys_rangeproof;
    if (m_issuance_inflation_keys_amount == std::nullopt && m_issuance_inflation_keys_commitment.IsNull() && input.m_issuance_inflation_keys_amount != std::nullopt) m_issuance_inflation_keys_amount = input.m_issuance_inflation_keys_amount;
    if (m_issuance_inflation_keys_commitment.IsNull() && !input.m_issuance_inflation_keys_commitment.IsNull()) {
        m_issuance_inflation_keys_commitment = input.m_issuance_inflation_keys_commitment;
        m_issuance_inflation_keys_amount.reset();
    }
    if (m_issuance_blinding_nonce.IsNull() && !input.m_issuance_blinding_nonce.IsNull()) m_issuance_blinding_nonce = input.m_issuance_blinding_nonce;
    if (m_issuance_asset_entropy.IsNull() && !input.m_issuance_asset_entropy.IsNull()) m_issuance_asset_entropy = input.m_issuance_asset_entropy;
    if (m_blind_issuance_value_proof.empty() && !input.m_blind_issuance_value_proof.empty()) m_blind_issuance_value_proof = input.m_blind_issuance_value_proof;
    if (m_blind_issuance_inflation_keys_proof.empty() && !input.m_blind_issuance_inflation_keys_proof.empty()) m_blind_issuance_inflation_keys_proof = input.m_blind_issuance_inflation_keys_proof;

    if (m_peg_in_tx.index() == 0 && input.m_peg_in_tx.index() != 0) m_peg_in_tx = input.m_peg_in_tx;
    if (m_peg_in_txout_proof.index() == 0 && input.m_peg_in_txout_proof.index() != 0) m_peg_in_txout_proof = input.m_peg_in_txout_proof;
    if (m_peg_in_claim_script.empty() && !input.m_peg_in_claim_script.empty()) m_peg_in_claim_script = input.m_peg_in_claim_script;
    if (m_peg_in_genesis_hash.IsNull() && !input.m_peg_in_genesis_hash.IsNull()) m_peg_in_genesis_hash = input.m_peg_in_genesis_hash;
    if (m_peg_in_value == std::nullopt && input.m_peg_in_value != std::nullopt) m_peg_in_value = input.m_peg_in_value;
    if (m_peg_in_witness.IsNull() && !input.m_peg_in_witness.IsNull()) m_peg_in_witness = input.m_peg_in_witness;

    if (m_utxo_rangeproof.empty() && !input.m_utxo_rangeproof.empty()) m_utxo_rangeproof = input.m_utxo_rangeproof;

    return true;
}

void PSBTOutput::FillSignatureData(SignatureData& sigdata) const
{
    if (!redeem_script.empty()) {
        sigdata.redeem_script = redeem_script;
    }
    if (!witness_script.empty()) {
        sigdata.witness_script = witness_script;
    }
    for (const auto& key_pair : hd_keypaths) {
        sigdata.misc_pubkeys.emplace(key_pair.first.GetID(), key_pair);
    }
}

void PSBTOutput::FromSignatureData(const SignatureData& sigdata)
{
    if (redeem_script.empty() && !sigdata.redeem_script.empty()) {
        redeem_script = sigdata.redeem_script;
    }
    if (witness_script.empty() && !sigdata.witness_script.empty()) {
        witness_script = sigdata.witness_script;
    }
    for (const auto& entry : sigdata.misc_pubkeys) {
        hd_keypaths.emplace(entry.second);
    }
}

bool PSBTOutput::IsNull() const
{
    return redeem_script.empty() && witness_script.empty() && hd_keypaths.empty() && unknown.empty();
}

bool PSBTOutput::Merge(const PSBTOutput& output)
{
    assert(amount == output.amount);
    assert(script == output.script);
    assert(m_asset == output.m_asset);

    hd_keypaths.insert(output.hd_keypaths.begin(), output.hd_keypaths.end());
    unknown.insert(output.unknown.begin(), output.unknown.end());

    if (redeem_script.empty() && !output.redeem_script.empty()) redeem_script = output.redeem_script;
    if (witness_script.empty() && !output.witness_script.empty()) witness_script = output.witness_script;

    // If this IsBlinded and output IsBlinded, make sure the creator added fields are the same
    if (IsBlinded() && output.IsBlinded()) {
        if (!m_blinding_pubkey.IsValid() || !output.m_blinding_pubkey.IsValid() || !m_blinder_index || !output.m_blinder_index) return false;
        if (m_blinding_pubkey != output.m_blinding_pubkey) return false;
        if (m_blinder_index != output.m_blinder_index) return false;
    }

    // If this IsFullyBlinded and output IsFullyBlinded, just double check them
    if (IsFullyBlinded() && output.IsFullyBlinded()) {
        if (!m_value_commitment.IsNull() && !output.m_value_commitment.IsNull() && (m_value_commitment != output.m_value_commitment)) return false;
        if (!m_asset_commitment.IsNull() && !output.m_asset_commitment.IsNull() && (m_asset_commitment != output.m_asset_commitment)) return false;
        if (!m_value_rangeproof.empty() && !output.m_value_rangeproof.empty() && (m_value_rangeproof != output.m_value_rangeproof)) return false;
        if (!m_asset_surjection_proof.empty() && !output.m_asset_surjection_proof.empty() && (m_asset_surjection_proof != output.m_asset_surjection_proof)) return false;
    }

    // If output IsFullyBlinded and this is not, copy the blinding data and remove the explicits
    if (IsBlinded() && !IsFullyBlinded() && output.IsFullyBlinded()) {
        m_value_commitment = output.m_value_commitment;
        m_asset_commitment = output.m_asset_commitment;
        m_value_rangeproof = output.m_value_rangeproof;
        m_asset_surjection_proof = output.m_asset_surjection_proof;
        m_ecdh_pubkey = output.m_ecdh_pubkey;
        m_blind_value_proof = output.m_blind_value_proof;
        m_blind_asset_proof = output.m_blind_asset_proof;
    }

    return true;
}

CTxOut PSBTOutput::GetTxOut() const
{
    assert(script != std::nullopt);
    assert(amount != std::nullopt || !m_value_commitment.IsNull());
    assert(!m_asset.IsNull() || !m_asset_commitment.IsNull());
    return CTxOut(!m_asset_commitment.IsNull() ? m_asset_commitment : CAsset(m_asset), !m_value_commitment.IsNull() ? m_value_commitment : CConfidentialValue(*amount), *script);
}

bool PSBTOutput::IsBlinded() const
{
    return m_blinding_pubkey.IsValid();
}

bool PSBTOutput::IsPartiallyBlinded() const
{
    return IsBlinded() && (
        !m_value_commitment.IsNull() ||
        !m_asset_commitment.IsNull() ||
        !m_value_rangeproof.empty() ||
        !m_asset_surjection_proof.empty() ||
        m_ecdh_pubkey.IsValid());
}

bool PSBTOutput::IsFullyBlinded() const
{
    return IsBlinded() &&
        !m_value_commitment.IsNull() &&
        !m_asset_commitment.IsNull() &&
        !m_value_rangeproof.empty() &&
        !m_asset_surjection_proof.empty() &&
        m_ecdh_pubkey.IsValid();
}

bool PSBTInputSigned(const PSBTInput& input)
{
    return !input.final_script_sig.empty() || !input.final_script_witness.IsNull();
}

size_t CountPSBTUnsignedInputs(const PartiallySignedTransaction& psbt) {
    size_t count = 0;
    for (const auto& input : psbt.inputs) {
        if (!PSBTInputSigned(input)) {
            count++;
        }
    }

    return count;
}

void UpdatePSBTOutput(const SigningProvider& provider, PartiallySignedTransaction& psbt, int index)
{
    CMutableTransaction tx = psbt.GetUnsignedTx();
    const CTxOut& out = tx.vout.at(index);
    PSBTOutput& psbt_out = psbt.outputs.at(index);

    // Fill a SignatureData with output info
    SignatureData sigdata;
    psbt_out.FillSignatureData(sigdata);

    // Construct a would-be spend of this output, to update sigdata with.
    // Note that ProduceSignature is used to fill in metadata (not actual signatures),
    // so provider does not need to provide any private keys (it can be a HidingSigningProvider).
    MutableTransactionSignatureCreator creator(&tx, /*input_idx=*/0, out.nValue, SIGHASH_ALL);
    ProduceSignature(provider, creator, out.scriptPubKey, sigdata);

    // Put redeem_script, witness_script, key paths, into PSBTOutput.
    psbt_out.FromSignatureData(sigdata);
}

PrecomputedTransactionData PrecomputePSBTData(const PartiallySignedTransaction& psbt)
{
    const CMutableTransaction tx = psbt.GetUnsignedTx();
    bool have_all_spent_outputs = true;
    std::vector<CTxOut> utxos(psbt.inputs.size());
    for (size_t idx = 0; idx < psbt.inputs.size(); ++idx) {
        if (!psbt.inputs[idx].GetUTXO(utxos[idx])) have_all_spent_outputs = false;
    }
    PrecomputedTransactionData txdata{Params().HashGenesisBlock()};
    if (have_all_spent_outputs) {
        txdata.Init(tx, std::move(utxos), true);
    } else {
        txdata.Init(tx, {}, true);
    }
    return txdata;
}

bool SignPSBTInput(const SigningProvider& provider, PartiallySignedTransaction& psbt, int index, const PrecomputedTransactionData* txdata, int sighash,  SignatureData* out_sigdata, bool finalize)
{
    PSBTInput& input = psbt.inputs.at(index);

    // If this input is a peg-in, also make the peg-in witness
    if (input.m_peg_in_tx.index() != 0
        && input.m_peg_in_txout_proof.index() != 0
        && !input.m_peg_in_claim_script.empty()
        && !input.m_peg_in_genesis_hash.IsNull()
        && input.m_peg_in_value != std::nullopt) {
        if (Params().GetConsensus().ParentChainHasPow()) {
            input.m_peg_in_witness = CreatePeginWitness(*input.m_peg_in_value, Params().GetConsensus().pegged_asset, input.m_peg_in_genesis_hash, input.m_peg_in_claim_script, *std::get_if<Sidechain::Bitcoin::CTransactionRef>(&input.m_peg_in_tx), *std::get_if<Sidechain::Bitcoin::CMerkleBlock>(&input.m_peg_in_txout_proof));
        } else {
            input.m_peg_in_witness = CreatePeginWitness(*input.m_peg_in_value, Params().GetConsensus().pegged_asset, input.m_peg_in_genesis_hash, input.m_peg_in_claim_script, *std::get_if<CTransactionRef>(&input.m_peg_in_tx), *std::get_if<CMerkleBlock>(&input.m_peg_in_txout_proof));
        }
    }

    const CMutableTransaction& tx = psbt.GetUnsignedTx();

    if (PSBTInputSigned(input)) {
        return true;
    }

    // Fill SignatureData with input info
    SignatureData sigdata;
    input.FillSignatureData(sigdata);

    // Get UTXO
    bool require_witness_sig = false;
    CTxOut utxo;

    if (input.non_witness_utxo) {
        // If we're taking our information from a non-witness UTXO, verify that it matches the prevout.
        COutPoint prevout = input.GetOutPoint();
        if (prevout.n >= input.non_witness_utxo->vout.size()) {
            return false;
        }
        if (input.non_witness_utxo->GetHash() != prevout.hash) {
            return false;
        }
        utxo = input.non_witness_utxo->vout[prevout.n];
    } else if (!input.witness_utxo.IsNull()) {
        utxo = input.witness_utxo;
        // When we're taking our information from a witness UTXO, we can't verify it is actually data from
        // the output being spent. This is safe in case a witness signature is produced (which includes this
        // information directly in the hash), but not for non-witness signatures. Remember that we require
        // a witness signature in this situation.
        require_witness_sig = true;
    } else if (input.m_peg_in_value && !input.m_peg_in_claim_script.empty()) {
        utxo = CTxOut(Params().GetConsensus().pegged_asset, CConfidentialValue(*input.m_peg_in_value), input.m_peg_in_claim_script);
    } else {
        return false;
    }

    sigdata.witness = false;
    bool sig_complete;
    if (txdata == nullptr) {
        sig_complete = ProduceSignature(provider, DUMMY_SIGNATURE_CREATOR, utxo.scriptPubKey, sigdata);
    } else {
        MutableTransactionSignatureCreator creator(&tx, index, utxo.nValue, txdata, sighash);
        sig_complete = ProduceSignature(provider, creator, utxo.scriptPubKey, sigdata);
    }
    // Verify that a witness signature was produced in case one was required.
    if (require_witness_sig && !sigdata.witness) return false;

    // If we are not finalizing, set sigdata.complete to false to not set the scriptWitness
    if (!finalize && sigdata.complete) sigdata.complete = false;

    input.FromSignatureData(sigdata);

    // If we have a witness signature, put a witness UTXO.
    // TODO: For segwit v1, we should remove the non_witness_utxo
    if (sigdata.witness) {
        input.witness_utxo = utxo;
        // input.non_witness_utxo = nullptr;
    }

    // Fill in the missing info
    if (out_sigdata) {
        out_sigdata->missing_pubkeys = sigdata.missing_pubkeys;
        out_sigdata->missing_sigs = sigdata.missing_sigs;
        out_sigdata->missing_redeem_script = sigdata.missing_redeem_script;
        out_sigdata->missing_witness_script = sigdata.missing_witness_script;
    }

    return sig_complete;
}

bool FinalizePSBT(PartiallySignedTransaction& psbtx)
{
    // Finalize input signatures -- in case we have partial signatures that add up to a complete
    //   signature, but have not combined them yet (e.g. because the combiner that created this
    //   PartiallySignedTransaction did not understand them), this will combine them into a final
    //   script.
    bool complete = true;
    const PrecomputedTransactionData txdata = PrecomputePSBTData(psbtx);
<<<<<<< HEAD
    for (unsigned int i = 0; i < psbtx.inputs.size(); ++i) {
        complete &= SignPSBTInput(DUMMY_SIGNING_PROVIDER, psbtx, i, &txdata, SIGHASH_ALL);
=======
    for (unsigned int i = 0; i < psbtx.tx->vin.size(); ++i) {
        complete &= SignPSBTInput(DUMMY_SIGNING_PROVIDER, psbtx, i, &txdata, SIGHASH_ALL, nullptr, true);
>>>>>>> 383d350b
    }

    return complete;
}

bool FinalizeAndExtractPSBT(PartiallySignedTransaction& psbtx, CMutableTransaction& result)
{
    // It's not safe to extract a PSBT that isn't finalized, and there's no easy way to check
    //   whether a PSBT is finalized without finalizing it, so we just do this.
    if (!FinalizePSBT(psbtx)) {
        return false;
    }

    result = psbtx.GetUnsignedTx();
    for (unsigned int i = 0; i < result.vin.size(); ++i) {
        const PSBTInput& psbt_in = psbtx.inputs[i];
        CTxIn& txin = result.vin[i];
        CTxInWitness& txin_wit = result.witness.vtxinwit[i];

        txin.scriptSig = psbt_in.final_script_sig;
        txin_wit.scriptWitness = psbt_in.final_script_witness;
        txin_wit.vchIssuanceAmountRangeproof = psbt_in.m_issuance_rangeproof;
        txin_wit.vchInflationKeysRangeproof = psbt_in.m_issuance_inflation_keys_rangeproof;

        txin.m_is_pegin = !psbt_in.m_peg_in_witness.IsNull();
        txin_wit.m_pegin_witness = psbt_in.m_peg_in_witness;
    }
    for (unsigned int i = 0; i < result.vout.size(); ++i) {
        const PSBTOutput& psbt_out = psbtx.outputs[i];
        result.witness.vtxoutwit[i].vchSurjectionproof = psbt_out.m_asset_surjection_proof;
        result.witness.vtxoutwit[i].vchRangeproof = psbt_out.m_value_rangeproof;
    }
    return true;
}

TransactionError CombinePSBTs(PartiallySignedTransaction& out, const std::vector<PartiallySignedTransaction>& psbtxs)
{
    out = psbtxs[0]; // Copy the first one

    // Merge
    for (auto it = std::next(psbtxs.begin()); it != psbtxs.end(); ++it) {
        if (!out.Merge(*it)) {
            return TransactionError::PSBT_MISMATCH;
        }
    }
    return TransactionError::OK;
}

std::string PSBTRoleName(PSBTRole role) {
    switch (role) {
    case PSBTRole::CREATOR: return "creator";
    case PSBTRole::UPDATER: return "updater";
    case PSBTRole::BLINDER: return "blinder";
    case PSBTRole::SIGNER: return "signer";
    case PSBTRole::FINALIZER: return "finalizer";
    case PSBTRole::EXTRACTOR: return "extractor";
        // no default case, so the compiler can warn about missing cases
    }
    assert(false);
}

std::string EncodePSBT(const PartiallySignedTransaction& psbt)
{
    CDataStream ssTx(SER_NETWORK, PROTOCOL_VERSION);
    ssTx << psbt;
    return EncodeBase64(ssTx);
}

bool DecodeBase64PSBT(PartiallySignedTransaction& psbt, const std::string& base64_tx, std::string& error)
{
    bool invalid;
    std::string tx_data = DecodeBase64(base64_tx, &invalid);
    if (invalid) {
        error = "invalid base64";
        return false;
    }
    return DecodeRawPSBT(psbt, tx_data, error);
}

bool DecodeRawPSBT(PartiallySignedTransaction& psbt, const std::string& tx_data, std::string& error)
{
    CDataStream ss_data(MakeUCharSpan(tx_data), SER_NETWORK, PROTOCOL_VERSION);
    try {
        ss_data >> psbt;
        if (!ss_data.empty()) {
            error = "extra data after PSBT";
            return false;
        }
    } catch (const std::exception& e) {
        error = e.what();
        return false;
    }
    return true;
}

uint32_t PartiallySignedTransaction::GetVersion() const
{
    if (m_version != std::nullopt) {
        return *m_version;
    }
    return 0;
}

void PartiallySignedTransaction::SetupFromTx(const CMutableTransaction& tx)
{
    tx_version = tx.nVersion;
    fallback_locktime = tx.nLockTime;

    uint32_t i;
    for (i = 0; i < tx.vin.size(); ++i) {
        PSBTInput& input = inputs.at(i);
        const CTxIn& txin = tx.vin.at(i);

        input.prev_txid = txin.prevout.hash;
        input.prev_out = txin.prevout.n;
        input.sequence = txin.nSequence;

        // Elements things
        if (!txin.assetIssuance.IsNull()) {
            if (txin.assetIssuance.nAmount.IsExplicit()) {
                input.m_issuance_value = txin.assetIssuance.nAmount.GetAmount();
            } else {
                input.m_issuance_value_commitment = txin.assetIssuance.nAmount;
            }

            if (txin.assetIssuance.nInflationKeys.IsExplicit()) {
                input.m_issuance_inflation_keys_amount = txin.assetIssuance.nInflationKeys.GetAmount();
            } else {
                input.m_issuance_inflation_keys_commitment = txin.assetIssuance.nInflationKeys;
            }

            if (!txin.assetIssuance.assetBlindingNonce.IsNull()) {
                input.m_issuance_blinding_nonce = txin.assetIssuance.assetBlindingNonce;
            }
            if (!txin.assetIssuance.assetEntropy.IsNull()) {
                input.m_issuance_asset_entropy = txin.assetIssuance.assetEntropy;
            }
        }
        // Peg-in things
        if (txin.m_is_pegin) {
            CAmount peg_in_value;
            CAsset asset;
            if (DecomposePeginWitness(tx.witness.vtxinwit[i].m_pegin_witness, peg_in_value, asset, input.m_peg_in_genesis_hash, input.m_peg_in_claim_script, input.m_peg_in_tx, input.m_peg_in_txout_proof)) {
                input.m_peg_in_value = peg_in_value;
                assert(asset == Params().GetConsensus().pegged_asset);
            }
        }
    }

    for (i = 0; i < tx.vout.size(); ++i) {
        PSBTOutput& output = outputs.at(i);
        const CTxOut& txout = tx.vout.at(i);

        output.script = txout.scriptPubKey;

        // Elements things
        if (txout.nAsset.IsExplicit()) {
            output.m_asset = txout.nAsset.GetAsset().id;
        } else {
            output.m_asset_commitment = txout.nAsset;
        }

        if (txout.nValue.IsExplicit()) {
            output.amount = txout.nValue.GetAmount();
        } else {
            output.m_value_commitment = txout.nValue;
        }

        // Usually the blinding pubkey is put into the nonce, so pull it out of there
        if (txout.nNonce.IsCommitment()) {
            output.m_blinding_pubkey.Set(txout.nNonce.vchCommitment.begin(), txout.nNonce.vchCommitment.end());
        }
    }
}

void PartiallySignedTransaction::CacheUnsignedTxPieces()
{
    // To make things easier, we split up the global unsigned transaction
    // and use the PSBTv2 fields for PSBTv0.
    if (tx != std::nullopt) {
        SetupFromTx(*tx);
    }
}<|MERGE_RESOLUTION|>--- conflicted
+++ resolved
@@ -723,13 +723,8 @@
     //   script.
     bool complete = true;
     const PrecomputedTransactionData txdata = PrecomputePSBTData(psbtx);
-<<<<<<< HEAD
     for (unsigned int i = 0; i < psbtx.inputs.size(); ++i) {
-        complete &= SignPSBTInput(DUMMY_SIGNING_PROVIDER, psbtx, i, &txdata, SIGHASH_ALL);
-=======
-    for (unsigned int i = 0; i < psbtx.tx->vin.size(); ++i) {
         complete &= SignPSBTInput(DUMMY_SIGNING_PROVIDER, psbtx, i, &txdata, SIGHASH_ALL, nullptr, true);
->>>>>>> 383d350b
     }
 
     return complete;
