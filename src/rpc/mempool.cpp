// Copyright (c) 2010 Satoshi Nakamoto
// Copyright (c) 2009-2022 The Bitcoin Core developers
// Distributed under the MIT software license, see the accompanying
// file COPYING or http://www.opensource.org/licenses/mit-license.php.

#include <rpc/blockchain.h>

#include <core_io.h>
#include <fs.h>
#include <policy/rbf.h>
#include <primitives/transaction.h>
#include <rpc/server.h>
#include <rpc/server_util.h>
#include <rpc/util.h>
#include <txmempool.h>
#include <univalue.h>
#include <util/moneystr.h>
#include <validation.h>

using node::DEFAULT_MAX_RAW_TX_FEE_RATE;
using node::NodeContext;

static RPCHelpMan sendrawtransaction()
{
    return RPCHelpMan{"sendrawtransaction",
                "\nSubmit a raw transaction (serialized, hex-encoded) to local node and network.\n"
                "\nThe transaction will be sent unconditionally to all peers, so using sendrawtransaction\n"
                "for manual rebroadcast may degrade privacy by leaking the transaction's origin, as\n"
                "nodes will normally not rebroadcast non-wallet transactions already in their mempool.\n"
                "\nA specific exception, RPC_TRANSACTION_ALREADY_IN_CHAIN, may throw if the transaction cannot be added to the mempool.\n"
                "\nRelated RPCs: createrawtransaction, signrawtransactionwithkey\n",
                {
                    {"hexstring", RPCArg::Type::STR_HEX, RPCArg::Optional::NO, "The hex string of the raw transaction"},
                    {"maxfeerate", RPCArg::Type::AMOUNT, RPCArg::Default{FormatMoney(DEFAULT_MAX_RAW_TX_FEE_RATE.GetFeePerK())},
                        "Reject transactions whose fee rate is higher than the specified value, expressed in " + CURRENCY_UNIT +
                            "/kvB.\nSet to 0 to accept any fee rate.\n"},
                },
                RPCResult{
                    RPCResult::Type::STR_HEX, "", "The transaction hash in hex"
                },
                RPCExamples{
            "\nCreate a transaction\n"
            + HelpExampleCli("createrawtransaction", "\"[{\\\"txid\\\" : \\\"mytxid\\\",\\\"vout\\\":0}]\" \"{\\\"myaddress\\\":0.01}\"") +
            "Sign the transaction, and get back the hex\n"
            + HelpExampleCli("signrawtransactionwithwallet", "\"myhex\"") +
            "\nSend the transaction (signed hex)\n"
            + HelpExampleCli("sendrawtransaction", "\"signedhex\"") +
            "\nAs a JSON-RPC call\n"
            + HelpExampleRpc("sendrawtransaction", "\"signedhex\"")
                },
        [&](const RPCHelpMan& self, const JSONRPCRequest& request) -> UniValue
{
    RPCTypeCheck(request.params, {
        UniValue::VSTR,
        UniValueType(), // VNUM or VSTR, checked inside AmountFromValue()
    });

    CMutableTransaction mtx;
    if (!DecodeHexTx(mtx, request.params[0].get_str())) {
        throw JSONRPCError(RPC_DESERIALIZATION_ERROR, "TX decode failed. Make sure the tx has at least one input.");
    }
    CTransactionRef tx(MakeTransactionRef(std::move(mtx)));

    const CFeeRate max_raw_tx_fee_rate = request.params[1].isNull() ?
                                             DEFAULT_MAX_RAW_TX_FEE_RATE :
                                             CFeeRate(AmountFromValue(request.params[1]));

    for (const auto& out : tx->vout) {
        // If we have a nonce, it could be a smuggled pubkey, or it could be a
        //   proper nonce produced by blinding. In the latter case, the value
        //   will always be blinded and not explicit. In the former case, we
        //   error out because the transaction is not blinded properly.
        if (!out.nNonce.IsNull() && out.nValue.IsExplicit()) {
            throw JSONRPCError(RPC_TRANSACTION_ERROR, "Transaction output has nonce, but is not blinded. Did you forget to call blindrawtransaction, or rawblindrawtransaction?");
        }
    }

    int64_t virtual_size = GetVirtualTransactionSize(*tx);
    CAmount max_raw_tx_fee = max_raw_tx_fee_rate.GetFee(virtual_size);

<<<<<<< HEAD
    std::string err_string;
    AssertLockNotHeld(cs_main);
    NodeContext& node = EnsureAnyNodeContext(request.context);
    const TransactionError err = BroadcastTransaction(node, tx, err_string, max_raw_tx_fee, /*relay*/ true, /*wait_callback*/ true);
    if (TransactionError::OK != err) {
        throw JSONRPCTransactionError(err, err_string);
    }
=======
            std::string err_string;
            AssertLockNotHeld(cs_main);
            NodeContext& node = EnsureAnyNodeContext(request.context);
            const TransactionError err = BroadcastTransaction(node, tx, err_string, max_raw_tx_fee, /*relay=*/true, /*wait_callback=*/true);
            if (TransactionError::OK != err) {
                throw JSONRPCTransactionError(err, err_string);
            }
>>>>>>> 0da559e0

    return tx->GetHash().GetHex();
},
    };
}

static RPCHelpMan testmempoolaccept()
{
    return RPCHelpMan{"testmempoolaccept",
                "\nReturns result of mempool acceptance tests indicating if raw transaction(s) (serialized, hex-encoded) would be accepted by mempool.\n"
                "\nIf multiple transactions are passed in, parents must come before children and package policies apply: the transactions cannot conflict with any mempool transactions or each other.\n"
                "\nIf one transaction fails, other transactions may not be fully validated (the 'allowed' key will be blank).\n"
                "\nThe maximum number of transactions allowed is " + ToString(MAX_PACKAGE_COUNT) + ".\n"
                "\nThis checks if transactions violate the consensus or policy rules.\n"
                "\nSee sendrawtransaction call.\n",
                {
                    {"rawtxs", RPCArg::Type::ARR, RPCArg::Optional::NO, "An array of hex strings of raw transactions.",
                        {
                            {"rawtx", RPCArg::Type::STR_HEX, RPCArg::Optional::OMITTED, ""},
                        },
                        },
                    {"maxfeerate", RPCArg::Type::AMOUNT, RPCArg::Default{FormatMoney(DEFAULT_MAX_RAW_TX_FEE_RATE.GetFeePerK())},
                     "Reject transactions whose fee rate is higher than the specified value, expressed in " + CURRENCY_UNIT + "/kvB\n"},
                },
                RPCResult{
                    RPCResult::Type::ARR, "", "The result of the mempool acceptance test for each raw transaction in the input array.\n"
                        "Returns results for each transaction in the same order they were passed in.\n"
                        "Transactions that cannot be fully validated due to failures in other transactions will not contain an 'allowed' result.\n",
                    {
                        {RPCResult::Type::OBJ, "", "",
                        {
                            {RPCResult::Type::STR_HEX, "txid", "The transaction hash in hex"},
                            {RPCResult::Type::STR_HEX, "wtxid", "The transaction witness hash in hex"},
                            {RPCResult::Type::STR, "package-error", /*optional=*/true, "Package validation error, if any (only possible if rawtxs had more than 1 transaction)."},
                            {RPCResult::Type::BOOL, "allowed", /*optional=*/true, "Whether this tx would be accepted to the mempool and pass client-specified maxfeerate. "
                                                               "If not present, the tx was not fully validated due to a failure in another tx in the list."},
                            {RPCResult::Type::NUM, "vsize", /*optional=*/true, "Virtual transaction size as defined in BIP 141. This is different from actual serialized size for witness transactions as witness data is discounted (only present when 'allowed' is true)"},
                            {RPCResult::Type::OBJ, "fees", /*optional=*/true, "Transaction fees (only present if 'allowed' is true)",
                            {
                                {RPCResult::Type::STR_AMOUNT, "base", "transaction fee in " + CURRENCY_UNIT},
                            }},
                            {RPCResult::Type::STR, "reject-reason", /*optional=*/true, "Rejection string (only present when 'allowed' is false)"},
                        }},
                    }
                },
                RPCExamples{
            "\nCreate a transaction\n"
            + HelpExampleCli("createrawtransaction", "\"[{\\\"txid\\\" : \\\"mytxid\\\",\\\"vout\\\":0}]\" \"{\\\"myaddress\\\":0.01}\"") +
            "Sign the transaction, and get back the hex\n"
            + HelpExampleCli("signrawtransactionwithwallet", "\"myhex\"") +
            "\nTest acceptance of the transaction (signed hex)\n"
            + HelpExampleCli("testmempoolaccept", R"('["signedhex"]')") +
            "\nAs a JSON-RPC call\n"
            + HelpExampleRpc("testmempoolaccept", "[\"signedhex\"]")
                },
        [&](const RPCHelpMan& self, const JSONRPCRequest& request) -> UniValue
{
    RPCTypeCheck(request.params, {
        UniValue::VARR,
        UniValueType(), // VNUM or VSTR, checked inside AmountFromValue()
    });
    const UniValue raw_transactions = request.params[0].get_array();
    if (raw_transactions.size() < 1 || raw_transactions.size() > MAX_PACKAGE_COUNT) {
        throw JSONRPCError(RPC_INVALID_PARAMETER,
                           "Array must contain between 1 and " + ToString(MAX_PACKAGE_COUNT) + " transactions.");
    }

    const CFeeRate max_raw_tx_fee_rate = request.params[1].isNull() ?
                                             DEFAULT_MAX_RAW_TX_FEE_RATE :
                                             CFeeRate(AmountFromValue(request.params[1]));

    std::vector<CTransactionRef> txns;
    txns.reserve(raw_transactions.size());
    for (const auto& rawtx : raw_transactions.getValues()) {
        CMutableTransaction mtx;
        if (!DecodeHexTx(mtx, rawtx.get_str())) {
            throw JSONRPCError(RPC_DESERIALIZATION_ERROR,
                               "TX decode failed: " + rawtx.get_str() + " Make sure the tx has at least one input.");
        }
        txns.emplace_back(MakeTransactionRef(std::move(mtx)));
    }

<<<<<<< HEAD
    NodeContext& node = EnsureAnyNodeContext(request.context);
    CTxMemPool& mempool = EnsureMemPool(node);
    ChainstateManager& chainman = EnsureChainman(node);
    CChainState& chainstate = chainman.ActiveChainstate();
    const PackageMempoolAcceptResult package_result = [&] {
        LOCK(::cs_main);
        if (txns.size() > 1) return ProcessNewPackage(chainstate, mempool, txns, /* test_accept */ true);
        return PackageMempoolAcceptResult(txns[0]->GetWitnessHash(),
               chainman.ProcessTransaction(txns[0], /*test_accept=*/ true));
    }();

    UniValue rpc_result(UniValue::VARR);
    // We will check transaction fees while we iterate through txns in order. If any transaction fee
    // exceeds maxfeerate, we will leave the rest of the validation results blank, because it
    // doesn't make sense to return a validation result for a transaction if its ancestor(s) would
    // not be submitted.
    bool exit_early{false};
    for (const auto& tx : txns) {
        UniValue result_inner(UniValue::VOBJ);
        result_inner.pushKV("txid", tx->GetHash().GetHex());
        result_inner.pushKV("wtxid", tx->GetWitnessHash().GetHex());
        if (package_result.m_state.GetResult() == PackageValidationResult::PCKG_POLICY) {
            result_inner.pushKV("package-error", package_result.m_state.GetRejectReason());
        }
        auto it = package_result.m_tx_results.find(tx->GetWitnessHash());
        if (exit_early || it == package_result.m_tx_results.end()) {
            // Validation unfinished. Just return the txid and wtxid.
            rpc_result.push_back(result_inner);
            continue;
        }
        const auto& tx_result = it->second;
        // Package testmempoolaccept doesn't allow transactions to already be in the mempool.
        CHECK_NONFATAL(tx_result.m_result_type != MempoolAcceptResult::ResultType::MEMPOOL_ENTRY);
        if (tx_result.m_result_type == MempoolAcceptResult::ResultType::VALID) {
            const CAmount fee = tx_result.m_base_fees.value();
            // Check that fee does not exceed maximum fee
            const int64_t virtual_size = tx_result.m_vsize.value();
            const CAmount max_raw_tx_fee = max_raw_tx_fee_rate.GetFee(virtual_size);
            if (max_raw_tx_fee && fee > max_raw_tx_fee) {
                result_inner.pushKV("allowed", false);
                result_inner.pushKV("reject-reason", "max-fee-exceeded");
                exit_early = true;
            } else {
                // Only return the fee and vsize if the transaction would pass ATMP.
                // These can be used to calculate the feerate.
                result_inner.pushKV("allowed", true);
                result_inner.pushKV("vsize", virtual_size);
                UniValue fees(UniValue::VOBJ);
                fees.pushKV("base", ValueFromAmount(fee));
                result_inner.pushKV("fees", fees);
=======
            NodeContext& node = EnsureAnyNodeContext(request.context);
            CTxMemPool& mempool = EnsureMemPool(node);
            ChainstateManager& chainman = EnsureChainman(node);
            CChainState& chainstate = chainman.ActiveChainstate();
            const PackageMempoolAcceptResult package_result = [&] {
                LOCK(::cs_main);
                if (txns.size() > 1) return ProcessNewPackage(chainstate, mempool, txns, /*test_accept=*/true);
                return PackageMempoolAcceptResult(txns[0]->GetWitnessHash(),
                                                  chainman.ProcessTransaction(txns[0], /*test_accept=*/true));
            }();

            UniValue rpc_result(UniValue::VARR);
            // We will check transaction fees while we iterate through txns in order. If any transaction fee
            // exceeds maxfeerate, we will leave the rest of the validation results blank, because it
            // doesn't make sense to return a validation result for a transaction if its ancestor(s) would
            // not be submitted.
            bool exit_early{false};
            for (const auto& tx : txns) {
                UniValue result_inner(UniValue::VOBJ);
                result_inner.pushKV("txid", tx->GetHash().GetHex());
                result_inner.pushKV("wtxid", tx->GetWitnessHash().GetHex());
                if (package_result.m_state.GetResult() == PackageValidationResult::PCKG_POLICY) {
                    result_inner.pushKV("package-error", package_result.m_state.GetRejectReason());
                }
                auto it = package_result.m_tx_results.find(tx->GetWitnessHash());
                if (exit_early || it == package_result.m_tx_results.end()) {
                    // Validation unfinished. Just return the txid and wtxid.
                    rpc_result.push_back(result_inner);
                    continue;
                }
                const auto& tx_result = it->second;
                // Package testmempoolaccept doesn't allow transactions to already be in the mempool.
                CHECK_NONFATAL(tx_result.m_result_type != MempoolAcceptResult::ResultType::MEMPOOL_ENTRY);
                if (tx_result.m_result_type == MempoolAcceptResult::ResultType::VALID) {
                    const CAmount fee = tx_result.m_base_fees.value();
                    // Check that fee does not exceed maximum fee
                    const int64_t virtual_size = tx_result.m_vsize.value();
                    const CAmount max_raw_tx_fee = max_raw_tx_fee_rate.GetFee(virtual_size);
                    if (max_raw_tx_fee && fee > max_raw_tx_fee) {
                        result_inner.pushKV("allowed", false);
                        result_inner.pushKV("reject-reason", "max-fee-exceeded");
                        exit_early = true;
                    } else {
                        // Only return the fee and vsize if the transaction would pass ATMP.
                        // These can be used to calculate the feerate.
                        result_inner.pushKV("allowed", true);
                        result_inner.pushKV("vsize", virtual_size);
                        UniValue fees(UniValue::VOBJ);
                        fees.pushKV("base", ValueFromAmount(fee));
                        result_inner.pushKV("fees", fees);
                    }
                } else {
                    result_inner.pushKV("allowed", false);
                    const TxValidationState state = tx_result.m_state;
                    if (state.GetResult() == TxValidationResult::TX_MISSING_INPUTS) {
                        result_inner.pushKV("reject-reason", "missing-inputs");
                    } else {
                        result_inner.pushKV("reject-reason", state.GetRejectReason());
                    }
                }
                rpc_result.push_back(result_inner);
>>>>>>> 0da559e0
            }
        } else {
            result_inner.pushKV("allowed", false);
            const TxValidationState state = tx_result.m_state;
            if (state.GetResult() == TxValidationResult::TX_MISSING_INPUTS) {
                result_inner.pushKV("reject-reason", "missing-inputs");
            } else {
                result_inner.pushKV("reject-reason", state.GetRejectReason());
            }
        }
        rpc_result.push_back(result_inner);
    }
    return rpc_result;
},
    };
}

static std::vector<RPCResult> MempoolEntryDescription()
{
    return {
        RPCResult{RPCResult::Type::NUM, "vsize", "virtual transaction size as defined in BIP 141. This is different from actual serialized size for witness transactions as witness data is discounted."},
        RPCResult{RPCResult::Type::NUM, "weight", "transaction weight as defined in BIP 141."},
        RPCResult{RPCResult::Type::STR_AMOUNT, "fee", /*optional=*/true,
                  "transaction fee, denominated in " + CURRENCY_UNIT + " (DEPRECATED, returned only if config option -deprecatedrpc=fees is passed)"},
        RPCResult{RPCResult::Type::STR_AMOUNT, "modifiedfee", /*optional=*/true,
                  "transaction fee with fee deltas used for mining priority, denominated in " + CURRENCY_UNIT +
                      " (DEPRECATED, returned only if config option -deprecatedrpc=fees is passed)"},
        RPCResult{RPCResult::Type::NUM_TIME, "time", "local time transaction entered pool in seconds since 1 Jan 1970 GMT"},
        RPCResult{RPCResult::Type::NUM, "height", "block height when transaction entered pool"},
        RPCResult{RPCResult::Type::NUM, "descendantcount", "number of in-mempool descendant transactions (including this one)"},
        RPCResult{RPCResult::Type::NUM, "descendantsize", "virtual transaction size of in-mempool descendants (including this one)"},
        RPCResult{RPCResult::Type::STR_AMOUNT, "descendantfees", /*optional=*/true,
                  "transaction fees of in-mempool descendants (including this one) with fee deltas used for mining priority, denominated in " +
                      CURRENCY_ATOM + "s (DEPRECATED, returned only if config option -deprecatedrpc=fees is passed)"},
        RPCResult{RPCResult::Type::NUM, "ancestorcount", "number of in-mempool ancestor transactions (including this one)"},
        RPCResult{RPCResult::Type::NUM, "ancestorsize", "virtual transaction size of in-mempool ancestors (including this one)"},
        RPCResult{RPCResult::Type::STR_AMOUNT, "ancestorfees", /*optional=*/true,
                  "transaction fees of in-mempool ancestors (including this one) with fee deltas used for mining priority, denominated in " +
                      CURRENCY_ATOM + "s (DEPRECATED, returned only if config option -deprecatedrpc=fees is passed)"},
        RPCResult{RPCResult::Type::STR_HEX, "wtxid", "hash of serialized transaction, including witness data"},
        RPCResult{RPCResult::Type::OBJ, "fees", "",
            {
                RPCResult{RPCResult::Type::STR_AMOUNT, "base", "transaction fee, denominated in " + CURRENCY_UNIT},
                RPCResult{RPCResult::Type::STR_AMOUNT, "modified", "transaction fee with fee deltas used for mining priority, denominated in " + CURRENCY_UNIT},
                RPCResult{RPCResult::Type::STR_AMOUNT, "ancestor", "transaction fees of in-mempool ancestors (including this one) with fee deltas used for mining priority, denominated in " + CURRENCY_UNIT},
                RPCResult{RPCResult::Type::STR_AMOUNT, "descendant", "transaction fees of in-mempool descendants (including this one) with fee deltas used for mining priority, denominated in " + CURRENCY_UNIT},
            }},
        RPCResult{RPCResult::Type::ARR, "depends", "unconfirmed transactions used as inputs for this transaction",
            {RPCResult{RPCResult::Type::STR_HEX, "transactionid", "parent transaction id"}}},
        RPCResult{RPCResult::Type::ARR, "spentby", "unconfirmed transactions spending outputs from this transaction",
            {RPCResult{RPCResult::Type::STR_HEX, "transactionid", "child transaction id"}}},
        RPCResult{RPCResult::Type::BOOL, "bip125-replaceable", "Whether this transaction could be replaced due to BIP125 (replace-by-fee)"},
        RPCResult{RPCResult::Type::BOOL, "unbroadcast", "Whether this transaction is currently unbroadcast (initial broadcast not yet acknowledged by any peers)"},
    };
}

static void entryToJSON(const CTxMemPool& pool, UniValue& info, const CTxMemPoolEntry& e) EXCLUSIVE_LOCKS_REQUIRED(pool.cs)
{
    AssertLockHeld(pool.cs);

    info.pushKV("vsize", (int)e.GetTxSize());
    info.pushKV("weight", (int)e.GetTxWeight());
    // TODO: top-level fee fields are deprecated. deprecated_fee_fields_enabled blocks should be removed in v24
    const bool deprecated_fee_fields_enabled{IsDeprecatedRPCEnabled("fees")};
    if (deprecated_fee_fields_enabled) {
        info.pushKV("fee", ValueFromAmount(e.GetFee()));
        info.pushKV("modifiedfee", ValueFromAmount(e.GetModifiedFee()));
    }
    info.pushKV("time", count_seconds(e.GetTime()));
    info.pushKV("height", (int)e.GetHeight());
    info.pushKV("descendantcount", e.GetCountWithDescendants());
    info.pushKV("descendantsize", e.GetSizeWithDescendants());
    if (deprecated_fee_fields_enabled) {
        info.pushKV("descendantfees", e.GetModFeesWithDescendants());
    }
    info.pushKV("ancestorcount", e.GetCountWithAncestors());
    info.pushKV("ancestorsize", e.GetSizeWithAncestors());
    if (deprecated_fee_fields_enabled) {
        info.pushKV("ancestorfees", e.GetModFeesWithAncestors());
    }
    info.pushKV("wtxid", pool.vTxHashes[e.vTxHashesIdx].first.ToString());

    UniValue fees(UniValue::VOBJ);
    fees.pushKV("base", ValueFromAmount(e.GetFee()));
    fees.pushKV("modified", ValueFromAmount(e.GetModifiedFee()));
    fees.pushKV("ancestor", ValueFromAmount(e.GetModFeesWithAncestors()));
    fees.pushKV("descendant", ValueFromAmount(e.GetModFeesWithDescendants()));
    info.pushKV("fees", fees);

    const CTransaction& tx = e.GetTx();
    std::set<std::string> setDepends;
    for (const CTxIn& txin : tx.vin)
    {
        if (pool.exists(GenTxid::Txid(txin.prevout.hash)))
            setDepends.insert(txin.prevout.hash.ToString());
    }

    UniValue depends(UniValue::VARR);
    for (const std::string& dep : setDepends)
    {
        depends.push_back(dep);
    }

    info.pushKV("depends", depends);

    UniValue spent(UniValue::VARR);
    const CTxMemPool::txiter& it = pool.mapTx.find(tx.GetHash());
    const CTxMemPoolEntry::Children& children = it->GetMemPoolChildrenConst();
    for (const CTxMemPoolEntry& child : children) {
        spent.push_back(child.GetTx().GetHash().ToString());
    }

    info.pushKV("spentby", spent);

    // Add opt-in RBF status
    bool rbfStatus = false;
    RBFTransactionState rbfState = IsRBFOptIn(tx, pool);
    if (rbfState == RBFTransactionState::UNKNOWN) {
        throw JSONRPCError(RPC_MISC_ERROR, "Transaction is not in mempool");
    } else if (rbfState == RBFTransactionState::REPLACEABLE_BIP125) {
        rbfStatus = true;
    }

    info.pushKV("bip125-replaceable", rbfStatus);
    info.pushKV("unbroadcast", pool.IsUnbroadcastTx(tx.GetHash()));
}

UniValue MempoolToJSON(const CTxMemPool& pool, bool verbose, bool include_mempool_sequence)
{
    if (verbose) {
        if (include_mempool_sequence) {
            throw JSONRPCError(RPC_INVALID_PARAMETER, "Verbose results cannot contain mempool sequence values.");
        }
        LOCK(pool.cs);
        UniValue o(UniValue::VOBJ);
        for (const CTxMemPoolEntry& e : pool.mapTx) {
            const uint256& hash = e.GetTx().GetHash();
            UniValue info(UniValue::VOBJ);
            entryToJSON(pool, info, e);
            // Mempool has unique entries so there is no advantage in using
            // UniValue::pushKV, which checks if the key already exists in O(N).
            // UniValue::__pushKV is used instead which currently is O(1).
            o.__pushKV(hash.ToString(), info);
        }
        return o;
    } else {
        uint64_t mempool_sequence;
        std::vector<uint256> vtxid;
        {
            LOCK(pool.cs);
            pool.queryHashes(vtxid);
            mempool_sequence = pool.GetSequence();
        }
        UniValue a(UniValue::VARR);
        for (const uint256& hash : vtxid)
            a.push_back(hash.ToString());

        if (!include_mempool_sequence) {
            return a;
        } else {
            UniValue o(UniValue::VOBJ);
            o.pushKV("txids", a);
            o.pushKV("mempool_sequence", mempool_sequence);
            return o;
        }
    }
}

static RPCHelpMan getrawmempool()
{
    return RPCHelpMan{"getrawmempool",
        "\nReturns all transaction ids in memory pool as a json array of string transaction ids.\n"
        "\nHint: use getmempoolentry to fetch a specific transaction from the mempool.\n",
        {
            {"verbose", RPCArg::Type::BOOL, RPCArg::Default{false}, "True for a json object, false for array of transaction ids"},
            {"mempool_sequence", RPCArg::Type::BOOL, RPCArg::Default{false}, "If verbose=false, returns a json object with transaction list and mempool sequence number attached."},
        },
        {
            RPCResult{"for verbose = false",
                RPCResult::Type::ARR, "", "",
                {
                    {RPCResult::Type::STR_HEX, "", "The transaction id"},
                }},
            RPCResult{"for verbose = true",
                RPCResult::Type::OBJ_DYN, "", "",
                {
                    {RPCResult::Type::OBJ, "transactionid", "", MempoolEntryDescription()},
                }},
            RPCResult{"for verbose = false and mempool_sequence = true",
                RPCResult::Type::OBJ, "", "",
                {
                    {RPCResult::Type::ARR, "txids", "",
                    {
                        {RPCResult::Type::STR_HEX, "", "The transaction id"},
                    }},
                    {RPCResult::Type::NUM, "mempool_sequence", "The mempool sequence value."},
                }},
        },
        RPCExamples{
            HelpExampleCli("getrawmempool", "true")
            + HelpExampleRpc("getrawmempool", "true")
        },
        [&](const RPCHelpMan& self, const JSONRPCRequest& request) -> UniValue
{
    bool fVerbose = false;
    if (!request.params[0].isNull())
        fVerbose = request.params[0].get_bool();

    bool include_mempool_sequence = false;
    if (!request.params[1].isNull()) {
        include_mempool_sequence = request.params[1].get_bool();
    }

    return MempoolToJSON(EnsureAnyMemPool(request.context), fVerbose, include_mempool_sequence);
},
    };
}

static RPCHelpMan getmempoolancestors()
{
    return RPCHelpMan{"getmempoolancestors",
        "\nIf txid is in the mempool, returns all in-mempool ancestors.\n",
        {
            {"txid", RPCArg::Type::STR_HEX, RPCArg::Optional::NO, "The transaction id (must be in mempool)"},
            {"verbose", RPCArg::Type::BOOL, RPCArg::Default{false}, "True for a json object, false for array of transaction ids"},
        },
        {
            RPCResult{"for verbose = false",
                RPCResult::Type::ARR, "", "",
                {{RPCResult::Type::STR_HEX, "", "The transaction id of an in-mempool ancestor transaction"}}},
            RPCResult{"for verbose = true",
                RPCResult::Type::OBJ_DYN, "", "",
                {
                    {RPCResult::Type::OBJ, "transactionid", "", MempoolEntryDescription()},
                }},
        },
        RPCExamples{
            HelpExampleCli("getmempoolancestors", "\"mytxid\"")
            + HelpExampleRpc("getmempoolancestors", "\"mytxid\"")
        },
        [&](const RPCHelpMan& self, const JSONRPCRequest& request) -> UniValue
{
    bool fVerbose = false;
    if (!request.params[1].isNull())
        fVerbose = request.params[1].get_bool();

    uint256 hash = ParseHashV(request.params[0], "parameter 1");

    const CTxMemPool& mempool = EnsureAnyMemPool(request.context);
    LOCK(mempool.cs);

    CTxMemPool::txiter it = mempool.mapTx.find(hash);
    if (it == mempool.mapTx.end()) {
        throw JSONRPCError(RPC_INVALID_ADDRESS_OR_KEY, "Transaction not in mempool");
    }

    CTxMemPool::setEntries setAncestors;
    uint64_t noLimit = std::numeric_limits<uint64_t>::max();
    std::string dummy;
    mempool.CalculateMemPoolAncestors(*it, setAncestors, noLimit, noLimit, noLimit, noLimit, dummy, false);

    if (!fVerbose) {
        UniValue o(UniValue::VARR);
        for (CTxMemPool::txiter ancestorIt : setAncestors) {
            o.push_back(ancestorIt->GetTx().GetHash().ToString());
        }
        return o;
    } else {
        UniValue o(UniValue::VOBJ);
        for (CTxMemPool::txiter ancestorIt : setAncestors) {
            const CTxMemPoolEntry &e = *ancestorIt;
            const uint256& _hash = e.GetTx().GetHash();
            UniValue info(UniValue::VOBJ);
            entryToJSON(mempool, info, e);
            o.pushKV(_hash.ToString(), info);
        }
        return o;
    }
},
    };
}

static RPCHelpMan getmempooldescendants()
{
    return RPCHelpMan{"getmempooldescendants",
        "\nIf txid is in the mempool, returns all in-mempool descendants.\n",
        {
            {"txid", RPCArg::Type::STR_HEX, RPCArg::Optional::NO, "The transaction id (must be in mempool)"},
            {"verbose", RPCArg::Type::BOOL, RPCArg::Default{false}, "True for a json object, false for array of transaction ids"},
        },
        {
            RPCResult{"for verbose = false",
                RPCResult::Type::ARR, "", "",
                {{RPCResult::Type::STR_HEX, "", "The transaction id of an in-mempool descendant transaction"}}},
            RPCResult{"for verbose = true",
                RPCResult::Type::OBJ_DYN, "", "",
                {
                    {RPCResult::Type::OBJ, "transactionid", "", MempoolEntryDescription()},
                }},
        },
        RPCExamples{
            HelpExampleCli("getmempooldescendants", "\"mytxid\"")
            + HelpExampleRpc("getmempooldescendants", "\"mytxid\"")
        },
        [&](const RPCHelpMan& self, const JSONRPCRequest& request) -> UniValue
{
    bool fVerbose = false;
    if (!request.params[1].isNull())
        fVerbose = request.params[1].get_bool();

    uint256 hash = ParseHashV(request.params[0], "parameter 1");

    const CTxMemPool& mempool = EnsureAnyMemPool(request.context);
    LOCK(mempool.cs);

    CTxMemPool::txiter it = mempool.mapTx.find(hash);
    if (it == mempool.mapTx.end()) {
        throw JSONRPCError(RPC_INVALID_ADDRESS_OR_KEY, "Transaction not in mempool");
    }

    CTxMemPool::setEntries setDescendants;
    mempool.CalculateDescendants(it, setDescendants);
    // CTxMemPool::CalculateDescendants will include the given tx
    setDescendants.erase(it);

    if (!fVerbose) {
        UniValue o(UniValue::VARR);
        for (CTxMemPool::txiter descendantIt : setDescendants) {
            o.push_back(descendantIt->GetTx().GetHash().ToString());
        }

        return o;
    } else {
        UniValue o(UniValue::VOBJ);
        for (CTxMemPool::txiter descendantIt : setDescendants) {
            const CTxMemPoolEntry &e = *descendantIt;
            const uint256& _hash = e.GetTx().GetHash();
            UniValue info(UniValue::VOBJ);
            entryToJSON(mempool, info, e);
            o.pushKV(_hash.ToString(), info);
        }
        return o;
    }
},
    };
}

static RPCHelpMan getmempoolentry()
{
    return RPCHelpMan{"getmempoolentry",
        "\nReturns mempool data for given transaction\n",
        {
            {"txid", RPCArg::Type::STR_HEX, RPCArg::Optional::NO, "The transaction id (must be in mempool)"},
        },
        RPCResult{
            RPCResult::Type::OBJ, "", "", MempoolEntryDescription()},
        RPCExamples{
            HelpExampleCli("getmempoolentry", "\"mytxid\"")
            + HelpExampleRpc("getmempoolentry", "\"mytxid\"")
        },
        [&](const RPCHelpMan& self, const JSONRPCRequest& request) -> UniValue
{
    uint256 hash = ParseHashV(request.params[0], "parameter 1");

    const CTxMemPool& mempool = EnsureAnyMemPool(request.context);
    LOCK(mempool.cs);

    CTxMemPool::txiter it = mempool.mapTx.find(hash);
    if (it == mempool.mapTx.end()) {
        throw JSONRPCError(RPC_INVALID_ADDRESS_OR_KEY, "Transaction not in mempool");
    }

    const CTxMemPoolEntry &e = *it;
    UniValue info(UniValue::VOBJ);
    entryToJSON(mempool, info, e);
    return info;
},
    };
}

UniValue MempoolInfoToJSON(const CTxMemPool& pool)
{
    // Make sure this call is atomic in the pool.
    LOCK(pool.cs);
    UniValue ret(UniValue::VOBJ);
    ret.pushKV("loaded", pool.IsLoaded());
    ret.pushKV("size", (int64_t)pool.size());
    ret.pushKV("bytes", (int64_t)pool.GetTotalTxSize());
    ret.pushKV("usage", (int64_t)pool.DynamicMemoryUsage());
    ret.pushKV("total_fee", ValueFromAmount(pool.GetTotalFee()));
    int64_t maxmempool{gArgs.GetIntArg("-maxmempool", DEFAULT_MAX_MEMPOOL_SIZE) * 1000000};
    ret.pushKV("maxmempool", maxmempool);
    ret.pushKV("mempoolminfee", ValueFromAmount(std::max(pool.GetMinFee(maxmempool), ::minRelayTxFee).GetFeePerK()));
    ret.pushKV("minrelaytxfee", ValueFromAmount(::minRelayTxFee.GetFeePerK()));
    ret.pushKV("unbroadcastcount", uint64_t{pool.GetUnbroadcastTxs().size()});
    return ret;
}

static RPCHelpMan getmempoolinfo()
{
    return RPCHelpMan{"getmempoolinfo",
        "\nReturns details on the active state of the TX memory pool.\n",
        {},
        RPCResult{
            RPCResult::Type::OBJ, "", "",
            {
                {RPCResult::Type::BOOL, "loaded", "True if the mempool is fully loaded"},
                {RPCResult::Type::NUM, "size", "Current tx count"},
                {RPCResult::Type::NUM, "bytes", "Sum of all virtual transaction sizes as defined in BIP 141. Differs from actual serialized size because witness data is discounted"},
                {RPCResult::Type::NUM, "usage", "Total memory usage for the mempool"},
                {RPCResult::Type::STR_AMOUNT, "total_fee", "Total fees for the mempool in " + CURRENCY_UNIT + ", ignoring modified fees through prioritisetransaction"},
                {RPCResult::Type::NUM, "maxmempool", "Maximum memory usage for the mempool"},
                {RPCResult::Type::STR_AMOUNT, "mempoolminfee", "Minimum fee rate in " + CURRENCY_UNIT + "/kvB for tx to be accepted. Is the maximum of minrelaytxfee and minimum mempool fee"},
                {RPCResult::Type::STR_AMOUNT, "minrelaytxfee", "Current minimum relay fee for transactions"},
                {RPCResult::Type::NUM, "unbroadcastcount", "Current number of transactions that haven't passed initial broadcast yet"}
            }},
        RPCExamples{
            HelpExampleCli("getmempoolinfo", "")
            + HelpExampleRpc("getmempoolinfo", "")
        },
        [&](const RPCHelpMan& self, const JSONRPCRequest& request) -> UniValue
{
    return MempoolInfoToJSON(EnsureAnyMemPool(request.context));
},
    };
}

static RPCHelpMan savemempool()
{
    return RPCHelpMan{"savemempool",
        "\nDumps the mempool to disk. It will fail until the previous dump is fully loaded.\n",
        {},
        RPCResult{
            RPCResult::Type::OBJ, "", "",
            {
                {RPCResult::Type::STR, "filename", "the directory and file where the mempool was saved"},
            }},
        RPCExamples{
            HelpExampleCli("savemempool", "")
            + HelpExampleRpc("savemempool", "")
        },
        [&](const RPCHelpMan& self, const JSONRPCRequest& request) -> UniValue
{
    const ArgsManager& args{EnsureAnyArgsman(request.context)};
    const CTxMemPool& mempool = EnsureAnyMemPool(request.context);

    if (!mempool.IsLoaded()) {
        throw JSONRPCError(RPC_MISC_ERROR, "The mempool was not loaded yet");
    }

    if (!DumpMempool(mempool)) {
        throw JSONRPCError(RPC_MISC_ERROR, "Unable to dump mempool to disk");
    }

    UniValue ret(UniValue::VOBJ);
    ret.pushKV("filename", fs::path((args.GetDataDirNet() / "mempool.dat")).u8string());

    return ret;
},
    };
}

void RegisterMempoolRPCCommands(CRPCTable& t)
{
    static const CRPCCommand commands[]{
        // category     actor (function)
        // --------     ----------------
        {"rawtransactions", &sendrawtransaction},
        {"rawtransactions", &testmempoolaccept},
        {"blockchain", &getmempoolancestors},
        {"blockchain", &getmempooldescendants},
        {"blockchain", &getmempoolentry},
        {"blockchain", &getmempoolinfo},
        {"blockchain", &getrawmempool},
        {"blockchain", &savemempool},
    };
    for (const auto& c : commands) {
        t.appendCommand(c.name, &c);
    }
}<|MERGE_RESOLUTION|>--- conflicted
+++ resolved
@@ -78,23 +78,13 @@
     int64_t virtual_size = GetVirtualTransactionSize(*tx);
     CAmount max_raw_tx_fee = max_raw_tx_fee_rate.GetFee(virtual_size);
 
-<<<<<<< HEAD
     std::string err_string;
     AssertLockNotHeld(cs_main);
     NodeContext& node = EnsureAnyNodeContext(request.context);
-    const TransactionError err = BroadcastTransaction(node, tx, err_string, max_raw_tx_fee, /*relay*/ true, /*wait_callback*/ true);
+    const TransactionError err = BroadcastTransaction(node, tx, err_string, max_raw_tx_fee, /*relay=*/true, /*wait_callback=*/true);
     if (TransactionError::OK != err) {
         throw JSONRPCTransactionError(err, err_string);
     }
-=======
-            std::string err_string;
-            AssertLockNotHeld(cs_main);
-            NodeContext& node = EnsureAnyNodeContext(request.context);
-            const TransactionError err = BroadcastTransaction(node, tx, err_string, max_raw_tx_fee, /*relay=*/true, /*wait_callback=*/true);
-            if (TransactionError::OK != err) {
-                throw JSONRPCTransactionError(err, err_string);
-            }
->>>>>>> 0da559e0
 
     return tx->GetHash().GetHex();
 },
@@ -177,14 +167,13 @@
         txns.emplace_back(MakeTransactionRef(std::move(mtx)));
     }
 
-<<<<<<< HEAD
     NodeContext& node = EnsureAnyNodeContext(request.context);
     CTxMemPool& mempool = EnsureMemPool(node);
     ChainstateManager& chainman = EnsureChainman(node);
     CChainState& chainstate = chainman.ActiveChainstate();
     const PackageMempoolAcceptResult package_result = [&] {
         LOCK(::cs_main);
-        if (txns.size() > 1) return ProcessNewPackage(chainstate, mempool, txns, /* test_accept */ true);
+        if (txns.size() > 1) return ProcessNewPackage(chainstate, mempool, txns, /*test_accept=*/true);
         return PackageMempoolAcceptResult(txns[0]->GetWitnessHash(),
                chainman.ProcessTransaction(txns[0], /*test_accept=*/ true));
     }();
@@ -228,69 +217,6 @@
                 UniValue fees(UniValue::VOBJ);
                 fees.pushKV("base", ValueFromAmount(fee));
                 result_inner.pushKV("fees", fees);
-=======
-            NodeContext& node = EnsureAnyNodeContext(request.context);
-            CTxMemPool& mempool = EnsureMemPool(node);
-            ChainstateManager& chainman = EnsureChainman(node);
-            CChainState& chainstate = chainman.ActiveChainstate();
-            const PackageMempoolAcceptResult package_result = [&] {
-                LOCK(::cs_main);
-                if (txns.size() > 1) return ProcessNewPackage(chainstate, mempool, txns, /*test_accept=*/true);
-                return PackageMempoolAcceptResult(txns[0]->GetWitnessHash(),
-                                                  chainman.ProcessTransaction(txns[0], /*test_accept=*/true));
-            }();
-
-            UniValue rpc_result(UniValue::VARR);
-            // We will check transaction fees while we iterate through txns in order. If any transaction fee
-            // exceeds maxfeerate, we will leave the rest of the validation results blank, because it
-            // doesn't make sense to return a validation result for a transaction if its ancestor(s) would
-            // not be submitted.
-            bool exit_early{false};
-            for (const auto& tx : txns) {
-                UniValue result_inner(UniValue::VOBJ);
-                result_inner.pushKV("txid", tx->GetHash().GetHex());
-                result_inner.pushKV("wtxid", tx->GetWitnessHash().GetHex());
-                if (package_result.m_state.GetResult() == PackageValidationResult::PCKG_POLICY) {
-                    result_inner.pushKV("package-error", package_result.m_state.GetRejectReason());
-                }
-                auto it = package_result.m_tx_results.find(tx->GetWitnessHash());
-                if (exit_early || it == package_result.m_tx_results.end()) {
-                    // Validation unfinished. Just return the txid and wtxid.
-                    rpc_result.push_back(result_inner);
-                    continue;
-                }
-                const auto& tx_result = it->second;
-                // Package testmempoolaccept doesn't allow transactions to already be in the mempool.
-                CHECK_NONFATAL(tx_result.m_result_type != MempoolAcceptResult::ResultType::MEMPOOL_ENTRY);
-                if (tx_result.m_result_type == MempoolAcceptResult::ResultType::VALID) {
-                    const CAmount fee = tx_result.m_base_fees.value();
-                    // Check that fee does not exceed maximum fee
-                    const int64_t virtual_size = tx_result.m_vsize.value();
-                    const CAmount max_raw_tx_fee = max_raw_tx_fee_rate.GetFee(virtual_size);
-                    if (max_raw_tx_fee && fee > max_raw_tx_fee) {
-                        result_inner.pushKV("allowed", false);
-                        result_inner.pushKV("reject-reason", "max-fee-exceeded");
-                        exit_early = true;
-                    } else {
-                        // Only return the fee and vsize if the transaction would pass ATMP.
-                        // These can be used to calculate the feerate.
-                        result_inner.pushKV("allowed", true);
-                        result_inner.pushKV("vsize", virtual_size);
-                        UniValue fees(UniValue::VOBJ);
-                        fees.pushKV("base", ValueFromAmount(fee));
-                        result_inner.pushKV("fees", fees);
-                    }
-                } else {
-                    result_inner.pushKV("allowed", false);
-                    const TxValidationState state = tx_result.m_state;
-                    if (state.GetResult() == TxValidationResult::TX_MISSING_INPUTS) {
-                        result_inner.pushKV("reject-reason", "missing-inputs");
-                    } else {
-                        result_inner.pushKV("reject-reason", state.GetRejectReason());
-                    }
-                }
-                rpc_result.push_back(result_inner);
->>>>>>> 0da559e0
             }
         } else {
             result_inner.pushKV("allowed", false);
