// Copyright (c) 2010 Satoshi Nakamoto
// Copyright (c) 2009-2022 The Bitcoin Core developers
// Distributed under the MIT software license, see the accompanying
// file COPYING or http://www.opensource.org/licenses/mit-license.php.

#include <rpc/blockchain.h>

#include <kernel/mempool_persist.h>

#include <chainparams.h>
#include <core_io.h>
#include <fs.h>
#include <kernel/mempool_entry.h>
#include <node/mempool_persist_args.h>
#include <policy/rbf.h>
#include <policy/settings.h>
#include <primitives/transaction.h>
#include <rpc/server.h>
#include <rpc/server_util.h>
#include <rpc/util.h>
#include <script/standard.h>
#include <txmempool.h>
#include <univalue.h>
#include <util/moneystr.h>
#include <util/time.h>

#include <utility>

using kernel::DumpMempool;

using node::DEFAULT_MAX_RAW_TX_FEE_RATE;
using node::MempoolPath;
using node::NodeContext;

static RPCHelpMan sendrawtransaction()
{
    return RPCHelpMan{"sendrawtransaction",
<<<<<<< HEAD
                "\nSubmit a raw transaction (serialized, hex-encoded) to local node and network.\n"
                "\nThe transaction will be sent unconditionally to all peers, so using sendrawtransaction\n"
                "for manual rebroadcast may degrade privacy by leaking the transaction's origin, as\n"
                "nodes will normally not rebroadcast non-wallet transactions already in their mempool.\n"
                "\nA specific exception, RPC_TRANSACTION_ALREADY_IN_CHAIN, may throw if the transaction cannot be added to the mempool.\n"
                "\nRelated RPCs: createrawtransaction, signrawtransactionwithkey\n",
                {
                    {"hexstring", RPCArg::Type::STR_HEX, RPCArg::Optional::NO, "The hex string of the raw transaction"},
                    {"maxfeerate", RPCArg::Type::AMOUNT, RPCArg::Default{FormatMoney(DEFAULT_MAX_RAW_TX_FEE_RATE.GetFeePerK())},
                        "Reject transactions whose fee rate is higher than the specified value, expressed in " + CURRENCY_UNIT +
                            "/kvB.\nSet to 0 to accept any fee rate.\n"},
                },
                RPCResult{
                    RPCResult::Type::STR_HEX, "", "The transaction hash in hex"
                },
                RPCExamples{
=======
        "\nSubmit a raw transaction (serialized, hex-encoded) to local node and network.\n"
        "\nThe transaction will be sent unconditionally to all peers, so using sendrawtransaction\n"
        "for manual rebroadcast may degrade privacy by leaking the transaction's origin, as\n"
        "nodes will normally not rebroadcast non-wallet transactions already in their mempool.\n"
        "\nA specific exception, RPC_TRANSACTION_ALREADY_IN_CHAIN, may throw if the transaction cannot be added to the mempool.\n"
        "\nRelated RPCs: createrawtransaction, signrawtransactionwithkey\n",
        {
            {"hexstring", RPCArg::Type::STR_HEX, RPCArg::Optional::NO, "The hex string of the raw transaction"},
            {"maxfeerate", RPCArg::Type::AMOUNT, RPCArg::Default{FormatMoney(DEFAULT_MAX_RAW_TX_FEE_RATE.GetFeePerK())},
             "Reject transactions whose fee rate is higher than the specified value, expressed in " + CURRENCY_UNIT +
                 "/kvB.\nSet to 0 to accept any fee rate."},
            {"maxburnamount", RPCArg::Type::AMOUNT, RPCArg::Default{FormatMoney(0)},
             "Reject transactions with provably unspendable outputs (e.g. 'datacarrier' outputs that use the OP_RETURN opcode) greater than the specified value, expressed in " + CURRENCY_UNIT + ".\n"
             "If burning funds through unspendable outputs is desired, increase this value.\n"
             "This check is based on heuristics and does not guarantee spendability of outputs.\n"},
        },
        RPCResult{
            RPCResult::Type::STR_HEX, "", "The transaction hash in hex"
        },
        RPCExamples{
>>>>>>> b7702bd5
            "\nCreate a transaction\n"
            + HelpExampleCli("createrawtransaction", "\"[{\\\"txid\\\" : \\\"mytxid\\\",\\\"vout\\\":0}]\" \"{\\\"myaddress\\\":0.01}\"") +
            "Sign the transaction, and get back the hex\n"
            + HelpExampleCli("signrawtransactionwithwallet", "\"myhex\"") +
            "\nSend the transaction (signed hex)\n"
            + HelpExampleCli("sendrawtransaction", "\"signedhex\"") +
            "\nAs a JSON-RPC call\n"
            + HelpExampleRpc("sendrawtransaction", "\"signedhex\"")
                },
        [&](const RPCHelpMan& self, const JSONRPCRequest& request) -> UniValue
        {
            const CAmount max_burn_amount = request.params[2].isNull() ? 0 : AmountFromValue(request.params[2]);

            CMutableTransaction mtx;
            if (!DecodeHexTx(mtx, request.params[0].get_str())) {
                throw JSONRPCError(RPC_DESERIALIZATION_ERROR, "TX decode failed. Make sure the tx has at least one input.");
            }

            for (const auto& out : mtx.vout) {
                if((out.scriptPubKey.IsUnspendable() || !out.scriptPubKey.HasValidOps()) && out.nValue > max_burn_amount) {
                    throw JSONRPCTransactionError(TransactionError::MAX_BURN_EXCEEDED);
                }
            }

            CTransactionRef tx(MakeTransactionRef(std::move(mtx)));

    const CFeeRate max_raw_tx_fee_rate = request.params[1].isNull() ?
                                             DEFAULT_MAX_RAW_TX_FEE_RATE :
                                             CFeeRate(AmountFromValue(request.params[1]));

    for (const auto& out : tx->vout) {
        // If we have a nonce, it could be a smuggled pubkey, or it could be a
        //   proper nonce produced by blinding. In the latter case, the value
        //   will always be blinded and not explicit. In the former case, we
        //   error out because the transaction is not blinded properly.
        if (!out.nNonce.IsNull() && out.nValue.IsExplicit()) {
            throw JSONRPCError(RPC_TRANSACTION_ERROR, "Transaction output has nonce, but is not blinded. Did you forget to call blindrawtransaction, or rawblindrawtransaction?");
        }
    }

    int64_t virtual_size = GetVirtualTransactionSize(*tx);
    CAmount max_raw_tx_fee = max_raw_tx_fee_rate.GetFee(virtual_size);

    std::string err_string;
    AssertLockNotHeld(cs_main);
    NodeContext& node = EnsureAnyNodeContext(request.context);
    const TransactionError err = BroadcastTransaction(node, tx, err_string, max_raw_tx_fee, /*relay=*/true, /*wait_callback=*/true);
    if (TransactionError::OK != err) {
        throw JSONRPCTransactionError(err, err_string);
    }

    return tx->GetHash().GetHex();
},
    };
}

static RPCHelpMan testmempoolaccept()
{
    return RPCHelpMan{"testmempoolaccept",
                "\nReturns result of mempool acceptance tests indicating if raw transaction(s) (serialized, hex-encoded) would be accepted by mempool.\n"
                "\nIf multiple transactions are passed in, parents must come before children and package policies apply: the transactions cannot conflict with any mempool transactions or each other.\n"
                "\nIf one transaction fails, other transactions may not be fully validated (the 'allowed' key will be blank).\n"
                "\nThe maximum number of transactions allowed is " + ToString(MAX_PACKAGE_COUNT) + ".\n"
                "\nThis checks if transactions violate the consensus or policy rules.\n"
                "\nSee sendrawtransaction call.\n",
                {
                    {"rawtxs", RPCArg::Type::ARR, RPCArg::Optional::NO, "An array of hex strings of raw transactions.",
                        {
                            {"rawtx", RPCArg::Type::STR_HEX, RPCArg::Optional::OMITTED, ""},
                        },
                        },
                    {"maxfeerate", RPCArg::Type::AMOUNT, RPCArg::Default{FormatMoney(DEFAULT_MAX_RAW_TX_FEE_RATE.GetFeePerK())},
                     "Reject transactions whose fee rate is higher than the specified value, expressed in " + CURRENCY_UNIT + "/kvB\n"},
                },
                RPCResult{
                    RPCResult::Type::ARR, "", "The result of the mempool acceptance test for each raw transaction in the input array.\n"
                        "Returns results for each transaction in the same order they were passed in.\n"
                        "Transactions that cannot be fully validated due to failures in other transactions will not contain an 'allowed' result.\n",
                    {
                        {RPCResult::Type::OBJ, "", "",
                        {
                            {RPCResult::Type::STR_HEX, "txid", "The transaction hash in hex"},
                            {RPCResult::Type::STR_HEX, "wtxid", "The transaction witness hash in hex"},
                            {RPCResult::Type::STR, "package-error", /*optional=*/true, "Package validation error, if any (only possible if rawtxs had more than 1 transaction)."},
                            {RPCResult::Type::BOOL, "allowed", /*optional=*/true, "Whether this tx would be accepted to the mempool and pass client-specified maxfeerate. "
                                                               "If not present, the tx was not fully validated due to a failure in another tx in the list."},
                            {RPCResult::Type::NUM, "vsize", /*optional=*/true, "Virtual transaction size as defined in BIP 141. This is different from actual serialized size for witness transactions as witness data is discounted (only present when 'allowed' is true)"},
                            {RPCResult::Type::OBJ, "fees", /*optional=*/true, "Transaction fees (only present if 'allowed' is true)",
                            {
                                {RPCResult::Type::STR_AMOUNT, "base", "transaction fee in " + CURRENCY_UNIT},
                                {RPCResult::Type::STR_AMOUNT, "effective-feerate", /*optional=*/false, "the effective feerate in " + CURRENCY_UNIT + " per KvB. May differ from the base feerate if, for example, there are modified fees from prioritisetransaction or a package feerate was used."},
                                {RPCResult::Type::ARR, "effective-includes", /*optional=*/false, "transactions whose fees and vsizes are included in effective-feerate.",
                                    {RPCResult{RPCResult::Type::STR_HEX, "", "transaction wtxid in hex"},
                                    }},
                            }},
                            {RPCResult::Type::STR, "reject-reason", /*optional=*/true, "Rejection string (only present when 'allowed' is false)"},
                        }},
                    }
                },
            RPCExamples{
            "\nCreate a transaction\n"
            + HelpExampleCli("createrawtransaction", "\"[{\\\"txid\\\" : \\\"mytxid\\\",\\\"vout\\\":0}]\" \"{\\\"myaddress\\\":0.01}\"") +
            "Sign the transaction, and get back the hex\n"
            + HelpExampleCli("signrawtransactionwithwallet", "\"myhex\"") +
            "\nTest acceptance of the transaction (signed hex)\n"
            + HelpExampleCli("testmempoolaccept", R"('["signedhex"]')") +
            "\nAs a JSON-RPC call\n"
            + HelpExampleRpc("testmempoolaccept", "[\"signedhex\"]")
                },
        [&](const RPCHelpMan& self, const JSONRPCRequest& request) -> UniValue
{
    const UniValue raw_transactions = request.params[0].get_array();
    if (raw_transactions.size() < 1 || raw_transactions.size() > MAX_PACKAGE_COUNT) {
        throw JSONRPCError(RPC_INVALID_PARAMETER,
                           "Array must contain between 1 and " + ToString(MAX_PACKAGE_COUNT) + " transactions.");
    }

    const CFeeRate max_raw_tx_fee_rate = request.params[1].isNull() ?
                                             DEFAULT_MAX_RAW_TX_FEE_RATE :
                                             CFeeRate(AmountFromValue(request.params[1]));

    std::vector<CTransactionRef> txns;
    txns.reserve(raw_transactions.size());
    for (const auto& rawtx : raw_transactions.getValues()) {
        CMutableTransaction mtx;
        if (!DecodeHexTx(mtx, rawtx.get_str())) {
            throw JSONRPCError(RPC_DESERIALIZATION_ERROR,
                               "TX decode failed: " + rawtx.get_str() + " Make sure the tx has at least one input.");
        }
        txns.emplace_back(MakeTransactionRef(std::move(mtx)));
    }

    NodeContext& node = EnsureAnyNodeContext(request.context);
    CTxMemPool& mempool = EnsureMemPool(node);
    ChainstateManager& chainman = EnsureChainman(node);
    Chainstate& chainstate = chainman.ActiveChainstate();
    const PackageMempoolAcceptResult package_result = [&] {
        LOCK(::cs_main);
        if (txns.size() > 1) return ProcessNewPackage(chainstate, mempool, txns, /*test_accept=*/true);
        return PackageMempoolAcceptResult(txns[0]->GetWitnessHash(),
                                            chainman.ProcessTransaction(txns[0], /*test_accept=*/true));
    }();

    UniValue rpc_result(UniValue::VARR);
    // We will check transaction fees while we iterate through txns in order. If any transaction fee
    // exceeds maxfeerate, we will leave the rest of the validation results blank, because it
    // doesn't make sense to return a validation result for a transaction if its ancestor(s) would
    // not be submitted.
    bool exit_early{false};
    for (const auto& tx : txns) {
        UniValue result_inner(UniValue::VOBJ);
        result_inner.pushKV("txid", tx->GetHash().GetHex());
        result_inner.pushKV("wtxid", tx->GetWitnessHash().GetHex());
        if (package_result.m_state.GetResult() == PackageValidationResult::PCKG_POLICY) {
            result_inner.pushKV("package-error", package_result.m_state.GetRejectReason());
        }
        auto it = package_result.m_tx_results.find(tx->GetWitnessHash());
        if (exit_early || it == package_result.m_tx_results.end()) {
            // Validation unfinished. Just return the txid and wtxid.
            rpc_result.push_back(result_inner);
            continue;
        }
        const auto& tx_result = it->second;
        // Package testmempoolaccept doesn't allow transactions to already be in the mempool.
        CHECK_NONFATAL(tx_result.m_result_type != MempoolAcceptResult::ResultType::MEMPOOL_ENTRY);
        if (tx_result.m_result_type == MempoolAcceptResult::ResultType::VALID) {
            const CAmount fee = tx_result.m_base_fees.value();
            // Check that fee does not exceed maximum fee
            const int64_t virtual_size = tx_result.m_vsize.value();
            const CAmount max_raw_tx_fee = max_raw_tx_fee_rate.GetFee(virtual_size);
            if (max_raw_tx_fee && fee > max_raw_tx_fee) {
                result_inner.pushKV("allowed", false);
                result_inner.pushKV("reject-reason", "max-fee-exceeded");
                exit_early = true;
            } else {
                // Only return the fee and vsize if the transaction would pass ATMP.
                // These can be used to calculate the feerate.
                result_inner.pushKV("allowed", true);
                result_inner.pushKV("vsize", virtual_size);
                UniValue fees(UniValue::VOBJ);
                fees.pushKV("base", ValueFromAmount(fee));
                fees.pushKV("effective-feerate", ValueFromAmount(tx_result.m_effective_feerate.value().GetFeePerK()));
                UniValue effective_includes_res(UniValue::VARR);
                for (const auto& wtxid : tx_result.m_wtxids_fee_calculations.value()) {
                    effective_includes_res.push_back(wtxid.ToString());
                }
                fees.pushKV("effective-includes", effective_includes_res);
                result_inner.pushKV("fees", fees);
            }
        } else {
            result_inner.pushKV("allowed", false);
            const TxValidationState state = tx_result.m_state;
            if (state.GetResult() == TxValidationResult::TX_MISSING_INPUTS) {
                result_inner.pushKV("reject-reason", "missing-inputs");
            } else {
                result_inner.pushKV("reject-reason", state.GetRejectReason());
            }
        }
        rpc_result.push_back(result_inner);
    }
    return rpc_result;
},
    };
}

static std::vector<RPCResult> MempoolEntryDescription()
{
    return {
        RPCResult{RPCResult::Type::NUM, "vsize", "virtual transaction size as defined in BIP 141. This is different from actual serialized size for witness transactions as witness data is discounted."},
        RPCResult{RPCResult::Type::NUM, "weight", "transaction weight as defined in BIP 141."},
        RPCResult{RPCResult::Type::NUM_TIME, "time", "local time transaction entered pool in seconds since 1 Jan 1970 GMT"},
        RPCResult{RPCResult::Type::NUM, "height", "block height when transaction entered pool"},
        RPCResult{RPCResult::Type::NUM, "descendantcount", "number of in-mempool descendant transactions (including this one)"},
        RPCResult{RPCResult::Type::NUM, "descendantsize", "virtual transaction size of in-mempool descendants (including this one)"},
        RPCResult{RPCResult::Type::NUM, "ancestorcount", "number of in-mempool ancestor transactions (including this one)"},
        RPCResult{RPCResult::Type::NUM, "ancestorsize", "virtual transaction size of in-mempool ancestors (including this one)"},
        RPCResult{RPCResult::Type::STR_HEX, "wtxid", "hash of serialized transaction, including witness data"},
        RPCResult{RPCResult::Type::OBJ, "fees", "",
            {
                RPCResult{RPCResult::Type::STR_AMOUNT, "base", "transaction fee, denominated in " + CURRENCY_UNIT},
                RPCResult{RPCResult::Type::STR_AMOUNT, "modified", "transaction fee with fee deltas used for mining priority, denominated in " + CURRENCY_UNIT},
                RPCResult{RPCResult::Type::STR_AMOUNT, "ancestor", "transaction fees of in-mempool ancestors (including this one) with fee deltas used for mining priority, denominated in " + CURRENCY_UNIT},
                RPCResult{RPCResult::Type::STR_AMOUNT, "descendant", "transaction fees of in-mempool descendants (including this one) with fee deltas used for mining priority, denominated in " + CURRENCY_UNIT},
            }},
        RPCResult{RPCResult::Type::ARR, "depends", "unconfirmed transactions used as inputs for this transaction",
            {RPCResult{RPCResult::Type::STR_HEX, "transactionid", "parent transaction id"}}},
        RPCResult{RPCResult::Type::ARR, "spentby", "unconfirmed transactions spending outputs from this transaction",
            {RPCResult{RPCResult::Type::STR_HEX, "transactionid", "child transaction id"}}},
        RPCResult{RPCResult::Type::BOOL, "bip125-replaceable", "Whether this transaction signals BIP125 replaceability or has an unconfirmed ancestor signaling BIP125 replaceability.\n"},
        RPCResult{RPCResult::Type::BOOL, "unbroadcast", "Whether this transaction is currently unbroadcast (initial broadcast not yet acknowledged by any peers)"},
    };
}

static void entryToJSON(const CTxMemPool& pool, UniValue& info, const CTxMemPoolEntry& e) EXCLUSIVE_LOCKS_REQUIRED(pool.cs)
{
    AssertLockHeld(pool.cs);

    info.pushKV("vsize", (int)e.GetTxSize());
    info.pushKV("weight", (int)e.GetTxWeight());
    info.pushKV("time", count_seconds(e.GetTime()));
    info.pushKV("height", (int)e.GetHeight());
    info.pushKV("descendantcount", e.GetCountWithDescendants());
    info.pushKV("descendantsize", e.GetSizeWithDescendants());
    info.pushKV("ancestorcount", e.GetCountWithAncestors());
    info.pushKV("ancestorsize", e.GetSizeWithAncestors());
    info.pushKV("wtxid", pool.vTxHashes[e.vTxHashesIdx].first.ToString());

    UniValue fees(UniValue::VOBJ);
    fees.pushKV("base", ValueFromAmount(e.GetFee()));
    fees.pushKV("modified", ValueFromAmount(e.GetModifiedFee()));
    fees.pushKV("ancestor", ValueFromAmount(e.GetModFeesWithAncestors()));
    fees.pushKV("descendant", ValueFromAmount(e.GetModFeesWithDescendants()));
    info.pushKV("fees", fees);

    const CTransaction& tx = e.GetTx();
    std::set<std::string> setDepends;
    for (const CTxIn& txin : tx.vin)
    {
        if (pool.exists(GenTxid::Txid(txin.prevout.hash)))
            setDepends.insert(txin.prevout.hash.ToString());
    }

    UniValue depends(UniValue::VARR);
    for (const std::string& dep : setDepends)
    {
        depends.push_back(dep);
    }

    info.pushKV("depends", depends);

    UniValue spent(UniValue::VARR);
    const CTxMemPool::txiter& it = pool.mapTx.find(tx.GetHash());
    const CTxMemPoolEntry::Children& children = it->GetMemPoolChildrenConst();
    for (const CTxMemPoolEntry& child : children) {
        spent.push_back(child.GetTx().GetHash().ToString());
    }

    info.pushKV("spentby", spent);

    // Add opt-in RBF status
    bool rbfStatus = false;
    RBFTransactionState rbfState = IsRBFOptIn(tx, pool);
    if (rbfState == RBFTransactionState::UNKNOWN) {
        throw JSONRPCError(RPC_MISC_ERROR, "Transaction is not in mempool");
    } else if (rbfState == RBFTransactionState::REPLACEABLE_BIP125) {
        rbfStatus = true;
    }

    info.pushKV("bip125-replaceable", rbfStatus);
    info.pushKV("unbroadcast", pool.IsUnbroadcastTx(tx.GetHash()));
}

UniValue MempoolToJSON(const CTxMemPool& pool, bool verbose, bool include_mempool_sequence)
{
    if (verbose) {
        if (include_mempool_sequence) {
            throw JSONRPCError(RPC_INVALID_PARAMETER, "Verbose results cannot contain mempool sequence values.");
        }
        LOCK(pool.cs);
        UniValue o(UniValue::VOBJ);
        for (const CTxMemPoolEntry& e : pool.mapTx) {
            const uint256& hash = e.GetTx().GetHash();
            UniValue info(UniValue::VOBJ);
            entryToJSON(pool, info, e);
            // Mempool has unique entries so there is no advantage in using
            // UniValue::pushKV, which checks if the key already exists in O(N).
            // UniValue::__pushKV is used instead which currently is O(1).
            o.__pushKV(hash.ToString(), info);
        }
        return o;
    } else {
        uint64_t mempool_sequence;
        std::vector<uint256> vtxid;
        {
            LOCK(pool.cs);
            pool.queryHashes(vtxid);
            mempool_sequence = pool.GetSequence();
        }
        UniValue a(UniValue::VARR);
        for (const uint256& hash : vtxid)
            a.push_back(hash.ToString());

        if (!include_mempool_sequence) {
            return a;
        } else {
            UniValue o(UniValue::VOBJ);
            o.pushKV("txids", a);
            o.pushKV("mempool_sequence", mempool_sequence);
            return o;
        }
    }
}

static RPCHelpMan getrawmempool()
{
    return RPCHelpMan{"getrawmempool",
        "\nReturns all transaction ids in memory pool as a json array of string transaction ids.\n"
        "\nHint: use getmempoolentry to fetch a specific transaction from the mempool.\n",
        {
            {"verbose", RPCArg::Type::BOOL, RPCArg::Default{false}, "True for a json object, false for array of transaction ids"},
            {"mempool_sequence", RPCArg::Type::BOOL, RPCArg::Default{false}, "If verbose=false, returns a json object with transaction list and mempool sequence number attached."},
        },
        {
            RPCResult{"for verbose = false",
                RPCResult::Type::ARR, "", "",
                {
                    {RPCResult::Type::STR_HEX, "", "The transaction id"},
                }},
            RPCResult{"for verbose = true",
                RPCResult::Type::OBJ_DYN, "", "",
                {
                    {RPCResult::Type::OBJ, "transactionid", "", MempoolEntryDescription()},
                }},
            RPCResult{"for verbose = false and mempool_sequence = true",
                RPCResult::Type::OBJ, "", "",
                {
                    {RPCResult::Type::ARR, "txids", "",
                    {
                        {RPCResult::Type::STR_HEX, "", "The transaction id"},
                    }},
                    {RPCResult::Type::NUM, "mempool_sequence", "The mempool sequence value."},
                }},
        },
        RPCExamples{
            HelpExampleCli("getrawmempool", "true")
            + HelpExampleRpc("getrawmempool", "true")
        },
        [&](const RPCHelpMan& self, const JSONRPCRequest& request) -> UniValue
{
    bool fVerbose = false;
    if (!request.params[0].isNull())
        fVerbose = request.params[0].get_bool();

    bool include_mempool_sequence = false;
    if (!request.params[1].isNull()) {
        include_mempool_sequence = request.params[1].get_bool();
    }

    return MempoolToJSON(EnsureAnyMemPool(request.context), fVerbose, include_mempool_sequence);
},
    };
}

static RPCHelpMan getmempoolancestors()
{
    return RPCHelpMan{"getmempoolancestors",
        "\nIf txid is in the mempool, returns all in-mempool ancestors.\n",
        {
            {"txid", RPCArg::Type::STR_HEX, RPCArg::Optional::NO, "The transaction id (must be in mempool)"},
            {"verbose", RPCArg::Type::BOOL, RPCArg::Default{false}, "True for a json object, false for array of transaction ids"},
        },
        {
            RPCResult{"for verbose = false",
                RPCResult::Type::ARR, "", "",
                {{RPCResult::Type::STR_HEX, "", "The transaction id of an in-mempool ancestor transaction"}}},
            RPCResult{"for verbose = true",
                RPCResult::Type::OBJ_DYN, "", "",
                {
                    {RPCResult::Type::OBJ, "transactionid", "", MempoolEntryDescription()},
                }},
        },
        RPCExamples{
            HelpExampleCli("getmempoolancestors", "\"mytxid\"")
            + HelpExampleRpc("getmempoolancestors", "\"mytxid\"")
        },
        [&](const RPCHelpMan& self, const JSONRPCRequest& request) -> UniValue
{
    bool fVerbose = false;
    if (!request.params[1].isNull())
        fVerbose = request.params[1].get_bool();

    uint256 hash = ParseHashV(request.params[0], "parameter 1");

    const CTxMemPool& mempool = EnsureAnyMemPool(request.context);
    LOCK(mempool.cs);

    CTxMemPool::txiter it = mempool.mapTx.find(hash);
    if (it == mempool.mapTx.end()) {
        throw JSONRPCError(RPC_INVALID_ADDRESS_OR_KEY, "Transaction not in mempool");
    }

    auto ancestors{mempool.AssumeCalculateMemPoolAncestors(__func__, *it, CTxMemPool::Limits::NoLimits(), /*fSearchForParents=*/false)};

    if (!fVerbose) {
        UniValue o(UniValue::VARR);
        for (CTxMemPool::txiter ancestorIt : ancestors) {
            o.push_back(ancestorIt->GetTx().GetHash().ToString());
        }
        return o;
    } else {
        UniValue o(UniValue::VOBJ);
        for (CTxMemPool::txiter ancestorIt : ancestors) {
            const CTxMemPoolEntry &e = *ancestorIt;
            const uint256& _hash = e.GetTx().GetHash();
            UniValue info(UniValue::VOBJ);
            entryToJSON(mempool, info, e);
            o.pushKV(_hash.ToString(), info);
        }
        return o;
    }
},
    };
}

static RPCHelpMan getmempooldescendants()
{
    return RPCHelpMan{"getmempooldescendants",
        "\nIf txid is in the mempool, returns all in-mempool descendants.\n",
        {
            {"txid", RPCArg::Type::STR_HEX, RPCArg::Optional::NO, "The transaction id (must be in mempool)"},
            {"verbose", RPCArg::Type::BOOL, RPCArg::Default{false}, "True for a json object, false for array of transaction ids"},
        },
        {
            RPCResult{"for verbose = false",
                RPCResult::Type::ARR, "", "",
                {{RPCResult::Type::STR_HEX, "", "The transaction id of an in-mempool descendant transaction"}}},
            RPCResult{"for verbose = true",
                RPCResult::Type::OBJ_DYN, "", "",
                {
                    {RPCResult::Type::OBJ, "transactionid", "", MempoolEntryDescription()},
                }},
        },
        RPCExamples{
            HelpExampleCli("getmempooldescendants", "\"mytxid\"")
            + HelpExampleRpc("getmempooldescendants", "\"mytxid\"")
        },
        [&](const RPCHelpMan& self, const JSONRPCRequest& request) -> UniValue
{
    bool fVerbose = false;
    if (!request.params[1].isNull())
        fVerbose = request.params[1].get_bool();

    uint256 hash = ParseHashV(request.params[0], "parameter 1");

    const CTxMemPool& mempool = EnsureAnyMemPool(request.context);
    LOCK(mempool.cs);

    CTxMemPool::txiter it = mempool.mapTx.find(hash);
    if (it == mempool.mapTx.end()) {
        throw JSONRPCError(RPC_INVALID_ADDRESS_OR_KEY, "Transaction not in mempool");
    }

    CTxMemPool::setEntries setDescendants;
    mempool.CalculateDescendants(it, setDescendants);
    // CTxMemPool::CalculateDescendants will include the given tx
    setDescendants.erase(it);

    if (!fVerbose) {
        UniValue o(UniValue::VARR);
        for (CTxMemPool::txiter descendantIt : setDescendants) {
            o.push_back(descendantIt->GetTx().GetHash().ToString());
        }

        return o;
    } else {
        UniValue o(UniValue::VOBJ);
        for (CTxMemPool::txiter descendantIt : setDescendants) {
            const CTxMemPoolEntry &e = *descendantIt;
            const uint256& _hash = e.GetTx().GetHash();
            UniValue info(UniValue::VOBJ);
            entryToJSON(mempool, info, e);
            o.pushKV(_hash.ToString(), info);
        }
        return o;
    }
},
    };
}

static RPCHelpMan getmempoolentry()
{
    return RPCHelpMan{"getmempoolentry",
        "\nReturns mempool data for given transaction\n",
        {
            {"txid", RPCArg::Type::STR_HEX, RPCArg::Optional::NO, "The transaction id (must be in mempool)"},
        },
        RPCResult{
            RPCResult::Type::OBJ, "", "", MempoolEntryDescription()},
        RPCExamples{
            HelpExampleCli("getmempoolentry", "\"mytxid\"")
            + HelpExampleRpc("getmempoolentry", "\"mytxid\"")
        },
        [&](const RPCHelpMan& self, const JSONRPCRequest& request) -> UniValue
{
    uint256 hash = ParseHashV(request.params[0], "parameter 1");

    const CTxMemPool& mempool = EnsureAnyMemPool(request.context);
    LOCK(mempool.cs);

    CTxMemPool::txiter it = mempool.mapTx.find(hash);
    if (it == mempool.mapTx.end()) {
        throw JSONRPCError(RPC_INVALID_ADDRESS_OR_KEY, "Transaction not in mempool");
    }

    const CTxMemPoolEntry &e = *it;
    UniValue info(UniValue::VOBJ);
    entryToJSON(mempool, info, e);
    return info;
},
    };
}

static RPCHelpMan gettxspendingprevout()
{
    return RPCHelpMan{"gettxspendingprevout",
        "Scans the mempool to find transactions spending any of the given outputs",
        {
            {"outputs", RPCArg::Type::ARR, RPCArg::Optional::NO, "The transaction outputs that we want to check, and within each, the txid (string) vout (numeric).",
                {
                    {"", RPCArg::Type::OBJ, RPCArg::Optional::OMITTED, "",
                        {
                            {"txid", RPCArg::Type::STR_HEX, RPCArg::Optional::NO, "The transaction id"},
                            {"vout", RPCArg::Type::NUM, RPCArg::Optional::NO, "The output number"},
                        },
                    },
                },
            },
        },
        RPCResult{
            RPCResult::Type::ARR, "", "",
            {
                {RPCResult::Type::OBJ, "", "",
                {
                    {RPCResult::Type::STR_HEX, "txid", "the transaction id of the checked output"},
                    {RPCResult::Type::NUM, "vout", "the vout value of the checked output"},
                    {RPCResult::Type::STR_HEX, "spendingtxid", /*optional=*/true, "the transaction id of the mempool transaction spending this output (omitted if unspent)"},
                }},
            }
        },
        RPCExamples{
            HelpExampleCli("gettxspendingprevout", "\"[{\\\"txid\\\":\\\"a08e6907dbbd3d809776dbfc5d82e371b764ed838b5655e72f463568df1aadf0\\\",\\\"vout\\\":3}]\"")
            + HelpExampleRpc("gettxspendingprevout", "\"[{\\\"txid\\\":\\\"a08e6907dbbd3d809776dbfc5d82e371b764ed838b5655e72f463568df1aadf0\\\",\\\"vout\\\":3}]\"")
        },
        [&](const RPCHelpMan& self, const JSONRPCRequest& request) -> UniValue
        {
            const UniValue& output_params = request.params[0].get_array();
            if (output_params.empty()) {
                throw JSONRPCError(RPC_INVALID_PARAMETER, "Invalid parameter, outputs are missing");
            }

            std::vector<COutPoint> prevouts;
            prevouts.reserve(output_params.size());

            for (unsigned int idx = 0; idx < output_params.size(); idx++) {
                const UniValue& o = output_params[idx].get_obj();

                RPCTypeCheckObj(o,
                                {
                                    {"txid", UniValueType(UniValue::VSTR)},
                                    {"vout", UniValueType(UniValue::VNUM)},
                                }, /*fAllowNull=*/false, /*fStrict=*/true);

                const uint256 txid(ParseHashO(o, "txid"));
                const int nOutput{find_value(o, "vout").getInt<int>()};
                if (nOutput < 0) {
                    throw JSONRPCError(RPC_INVALID_PARAMETER, "Invalid parameter, vout cannot be negative");
                }

                prevouts.emplace_back(txid, nOutput);
            }

            const CTxMemPool& mempool = EnsureAnyMemPool(request.context);
            LOCK(mempool.cs);

            UniValue result{UniValue::VARR};

            for (const COutPoint& prevout : prevouts) {
                UniValue o(UniValue::VOBJ);
                o.pushKV("txid", prevout.hash.ToString());
                o.pushKV("vout", (uint64_t)prevout.n);

                const CTransaction* spendingTx = mempool.GetConflictTx(prevout);
                if (spendingTx != nullptr) {
                    o.pushKV("spendingtxid", spendingTx->GetHash().ToString());
                }

                result.push_back(o);
            }

            return result;
        },
    };
}

UniValue MempoolInfoToJSON(const CTxMemPool& pool)
{
    // Make sure this call is atomic in the pool.
    LOCK(pool.cs);
    UniValue ret(UniValue::VOBJ);
    ret.pushKV("loaded", pool.GetLoadTried());
    ret.pushKV("size", (int64_t)pool.size());
    ret.pushKV("bytes", (int64_t)pool.GetTotalTxSize());
    ret.pushKV("usage", (int64_t)pool.DynamicMemoryUsage());
    ret.pushKV("total_fee", ValueFromAmount(pool.GetTotalFee()));
    ret.pushKV("maxmempool", pool.m_max_size_bytes);
    ret.pushKV("mempoolminfee", ValueFromAmount(std::max(pool.GetMinFee(), pool.m_min_relay_feerate).GetFeePerK()));
    ret.pushKV("minrelaytxfee", ValueFromAmount(pool.m_min_relay_feerate.GetFeePerK()));
    ret.pushKV("incrementalrelayfee", ValueFromAmount(pool.m_incremental_relay_feerate.GetFeePerK()));
    ret.pushKV("unbroadcastcount", uint64_t{pool.GetUnbroadcastTxs().size()});
    ret.pushKV("fullrbf", pool.m_full_rbf);
    return ret;
}

static RPCHelpMan getmempoolinfo()
{
    return RPCHelpMan{"getmempoolinfo",
        "Returns details on the active state of the TX memory pool.",
        {},
        RPCResult{
            RPCResult::Type::OBJ, "", "",
            {
                {RPCResult::Type::BOOL, "loaded", "True if the mempool is fully loaded"},
                {RPCResult::Type::NUM, "size", "Current tx count"},
                {RPCResult::Type::NUM, "bytes", "Sum of all virtual transaction sizes as defined in BIP 141. Differs from actual serialized size because witness data is discounted"},
                {RPCResult::Type::NUM, "usage", "Total memory usage for the mempool"},
                {RPCResult::Type::STR_AMOUNT, "total_fee", "Total fees for the mempool in " + CURRENCY_UNIT + ", ignoring modified fees through prioritisetransaction"},
                {RPCResult::Type::NUM, "maxmempool", "Maximum memory usage for the mempool"},
                {RPCResult::Type::STR_AMOUNT, "mempoolminfee", "Minimum fee rate in " + CURRENCY_UNIT + "/kvB for tx to be accepted. Is the maximum of minrelaytxfee and minimum mempool fee"},
                {RPCResult::Type::STR_AMOUNT, "minrelaytxfee", "Current minimum relay fee for transactions"},
                {RPCResult::Type::NUM, "incrementalrelayfee", "minimum fee rate increment for mempool limiting or replacement in " + CURRENCY_UNIT + "/kvB"},
                {RPCResult::Type::NUM, "unbroadcastcount", "Current number of transactions that haven't passed initial broadcast yet"},
                {RPCResult::Type::BOOL, "fullrbf", "True if the mempool accepts RBF without replaceability signaling inspection"},
            }},
        RPCExamples{
            HelpExampleCli("getmempoolinfo", "")
            + HelpExampleRpc("getmempoolinfo", "")
        },
        [&](const RPCHelpMan& self, const JSONRPCRequest& request) -> UniValue
{
    return MempoolInfoToJSON(EnsureAnyMemPool(request.context));
},
    };
}

static RPCHelpMan savemempool()
{
    return RPCHelpMan{"savemempool",
        "\nDumps the mempool to disk. It will fail until the previous dump is fully loaded.\n",
        {},
        RPCResult{
            RPCResult::Type::OBJ, "", "",
            {
                {RPCResult::Type::STR, "filename", "the directory and file where the mempool was saved"},
            }},
        RPCExamples{
            HelpExampleCli("savemempool", "")
            + HelpExampleRpc("savemempool", "")
        },
        [&](const RPCHelpMan& self, const JSONRPCRequest& request) -> UniValue
{
    const ArgsManager& args{EnsureAnyArgsman(request.context)};
    const CTxMemPool& mempool = EnsureAnyMemPool(request.context);

    if (!mempool.GetLoadTried()) {
        throw JSONRPCError(RPC_MISC_ERROR, "The mempool was not loaded yet");
    }

    const fs::path& dump_path = MempoolPath(args);

    if (!DumpMempool(mempool, dump_path)) {
        throw JSONRPCError(RPC_MISC_ERROR, "Unable to dump mempool to disk");
    }

    UniValue ret(UniValue::VOBJ);
    ret.pushKV("filename", dump_path.u8string());

    return ret;
},
    };
}

static RPCHelpMan submitpackage()
{
    return RPCHelpMan{"submitpackage",
        "Submit a package of raw transactions (serialized, hex-encoded) to local node (-regtest only).\n"
        "The package will be validated according to consensus and mempool policy rules. If all transactions pass, they will be accepted to mempool.\n"
        "This RPC is experimental and the interface may be unstable. Refer to doc/policy/packages.md for documentation on package policies.\n"
        "Warning: until package relay is in use, successful submission does not mean the transaction will propagate to other nodes on the network.\n"
        "Currently, each transaction is broadcasted individually after submission, which means they must meet other nodes' feerate requirements alone.\n"
        ,
        {
            {"package", RPCArg::Type::ARR, RPCArg::Optional::NO, "An array of raw transactions.",
                {
                    {"rawtx", RPCArg::Type::STR_HEX, RPCArg::Optional::OMITTED, ""},
                },
            },
        },
        RPCResult{
            RPCResult::Type::OBJ, "", "",
            {
                {RPCResult::Type::OBJ_DYN, "tx-results", "transaction results keyed by wtxid",
                {
                    {RPCResult::Type::OBJ, "wtxid", "transaction wtxid", {
                        {RPCResult::Type::STR_HEX, "txid", "The transaction hash in hex"},
                        {RPCResult::Type::STR_HEX, "other-wtxid", /*optional=*/true, "The wtxid of a different transaction with the same txid but different witness found in the mempool. This means the submitted transaction was ignored."},
                        {RPCResult::Type::NUM, "vsize", "Virtual transaction size as defined in BIP 141."},
                        {RPCResult::Type::OBJ, "fees", "Transaction fees", {
                            {RPCResult::Type::STR_AMOUNT, "base", "transaction fee in " + CURRENCY_UNIT},
                            {RPCResult::Type::STR_AMOUNT, "effective-feerate", /*optional=*/true, "if the transaction was not already in the mempool, the effective feerate in " + CURRENCY_UNIT + " per KvB. For example, the package feerate and/or feerate with modified fees from prioritisetransaction."},
                            {RPCResult::Type::ARR, "effective-includes", /*optional=*/true, "if effective-feerate is provided, the wtxids of the transactions whose fees and vsizes are included in effective-feerate.",
                                {{RPCResult::Type::STR_HEX, "", "transaction wtxid in hex"},
                            }},
                        }},
                    }}
                }},
                {RPCResult::Type::ARR, "replaced-transactions", /*optional=*/true, "List of txids of replaced transactions",
                {
                    {RPCResult::Type::STR_HEX, "", "The transaction id"},
                }},
            },
        },
        RPCExamples{
            HelpExampleCli("testmempoolaccept", "[rawtx1, rawtx2]") +
            HelpExampleCli("submitpackage", "[rawtx1, rawtx2]")
        },
        [&](const RPCHelpMan& self, const JSONRPCRequest& request) -> UniValue
        {
            if (!Params().IsMockableChain()) {
                throw std::runtime_error("submitpackage is for regression testing (-regtest mode) only");
            }
            const UniValue raw_transactions = request.params[0].get_array();
            if (raw_transactions.size() < 1 || raw_transactions.size() > MAX_PACKAGE_COUNT) {
                throw JSONRPCError(RPC_INVALID_PARAMETER,
                                   "Array must contain between 1 and " + ToString(MAX_PACKAGE_COUNT) + " transactions.");
            }

            std::vector<CTransactionRef> txns;
            txns.reserve(raw_transactions.size());
            for (const auto& rawtx : raw_transactions.getValues()) {
                CMutableTransaction mtx;
                if (!DecodeHexTx(mtx, rawtx.get_str())) {
                    throw JSONRPCError(RPC_DESERIALIZATION_ERROR,
                                       "TX decode failed: " + rawtx.get_str() + " Make sure the tx has at least one input.");
                }
                txns.emplace_back(MakeTransactionRef(std::move(mtx)));
            }

            NodeContext& node = EnsureAnyNodeContext(request.context);
            CTxMemPool& mempool = EnsureMemPool(node);
            Chainstate& chainstate = EnsureChainman(node).ActiveChainstate();
            const auto package_result = WITH_LOCK(::cs_main, return ProcessNewPackage(chainstate, mempool, txns, /*test_accept=*/ false));

            // First catch any errors.
            switch(package_result.m_state.GetResult()) {
                case PackageValidationResult::PCKG_RESULT_UNSET: break;
                case PackageValidationResult::PCKG_POLICY:
                {
                    throw JSONRPCTransactionError(TransactionError::INVALID_PACKAGE,
                        package_result.m_state.GetRejectReason());
                }
                case PackageValidationResult::PCKG_MEMPOOL_ERROR:
                {
                    throw JSONRPCTransactionError(TransactionError::MEMPOOL_ERROR,
                        package_result.m_state.GetRejectReason());
                }
                case PackageValidationResult::PCKG_TX:
                {
                    for (const auto& tx : txns) {
                        auto it = package_result.m_tx_results.find(tx->GetWitnessHash());
                        if (it != package_result.m_tx_results.end() && it->second.m_state.IsInvalid()) {
                            throw JSONRPCTransactionError(TransactionError::MEMPOOL_REJECTED,
                                strprintf("%s failed: %s", tx->GetHash().ToString(), it->second.m_state.GetRejectReason()));
                        }
                    }
                    // If a PCKG_TX error was returned, there must have been an invalid transaction.
                    NONFATAL_UNREACHABLE();
                }
            }
            size_t num_broadcast{0};
            for (const auto& tx : txns) {
                std::string err_string;
                const auto err = BroadcastTransaction(node, tx, err_string, /*max_tx_fee=*/0, /*relay=*/true, /*wait_callback=*/true);
                if (err != TransactionError::OK) {
                    throw JSONRPCTransactionError(err,
                        strprintf("transaction broadcast failed: %s (all transactions were submitted, %d transactions were broadcast successfully)",
                            err_string, num_broadcast));
                }
                num_broadcast++;
            }
            UniValue rpc_result{UniValue::VOBJ};
            UniValue tx_result_map{UniValue::VOBJ};
            std::set<uint256> replaced_txids;
            for (const auto& tx : txns) {
                auto it = package_result.m_tx_results.find(tx->GetWitnessHash());
                CHECK_NONFATAL(it != package_result.m_tx_results.end());
                UniValue result_inner{UniValue::VOBJ};
                result_inner.pushKV("txid", tx->GetHash().GetHex());
                const auto& tx_result = it->second;
                if (it->second.m_result_type == MempoolAcceptResult::ResultType::DIFFERENT_WITNESS) {
                    result_inner.pushKV("other-wtxid", it->second.m_other_wtxid.value().GetHex());
                }
                if (it->second.m_result_type == MempoolAcceptResult::ResultType::VALID ||
                    it->second.m_result_type == MempoolAcceptResult::ResultType::MEMPOOL_ENTRY) {
                    result_inner.pushKV("vsize", int64_t{it->second.m_vsize.value()});
                    UniValue fees(UniValue::VOBJ);
                    fees.pushKV("base", ValueFromAmount(it->second.m_base_fees.value()));
                    if (tx_result.m_result_type == MempoolAcceptResult::ResultType::VALID) {
                        // Effective feerate is not provided for MEMPOOL_ENTRY transactions even
                        // though modified fees is known, because it is unknown whether package
                        // feerate was used when it was originally submitted.
                        fees.pushKV("effective-feerate", ValueFromAmount(tx_result.m_effective_feerate.value().GetFeePerK()));
                        UniValue effective_includes_res(UniValue::VARR);
                        for (const auto& wtxid : tx_result.m_wtxids_fee_calculations.value()) {
                            effective_includes_res.push_back(wtxid.ToString());
                        }
                        fees.pushKV("effective-includes", effective_includes_res);
                    }
                    result_inner.pushKV("fees", fees);
                    if (it->second.m_replaced_transactions.has_value()) {
                        for (const auto& ptx : it->second.m_replaced_transactions.value()) {
                            replaced_txids.insert(ptx->GetHash());
                        }
                    }
                }
                tx_result_map.pushKV(tx->GetWitnessHash().GetHex(), result_inner);
            }
            rpc_result.pushKV("tx-results", tx_result_map);
            UniValue replaced_list(UniValue::VARR);
            for (const uint256& hash : replaced_txids) replaced_list.push_back(hash.ToString());
            rpc_result.pushKV("replaced-transactions", replaced_list);
            return rpc_result;
        },
    };
}

void RegisterMempoolRPCCommands(CRPCTable& t)
{
    static const CRPCCommand commands[]{
        {"rawtransactions", &sendrawtransaction},
        {"rawtransactions", &testmempoolaccept},
        {"blockchain", &getmempoolancestors},
        {"blockchain", &getmempooldescendants},
        {"blockchain", &getmempoolentry},
        {"blockchain", &gettxspendingprevout},
        {"blockchain", &getmempoolinfo},
        {"blockchain", &getrawmempool},
        {"blockchain", &savemempool},
        {"hidden", &submitpackage},
    };
    for (const auto& c : commands) {
        t.appendCommand(c.name, &c);
    }
}<|MERGE_RESOLUTION|>--- conflicted
+++ resolved
@@ -35,24 +35,6 @@
 static RPCHelpMan sendrawtransaction()
 {
     return RPCHelpMan{"sendrawtransaction",
-<<<<<<< HEAD
-                "\nSubmit a raw transaction (serialized, hex-encoded) to local node and network.\n"
-                "\nThe transaction will be sent unconditionally to all peers, so using sendrawtransaction\n"
-                "for manual rebroadcast may degrade privacy by leaking the transaction's origin, as\n"
-                "nodes will normally not rebroadcast non-wallet transactions already in their mempool.\n"
-                "\nA specific exception, RPC_TRANSACTION_ALREADY_IN_CHAIN, may throw if the transaction cannot be added to the mempool.\n"
-                "\nRelated RPCs: createrawtransaction, signrawtransactionwithkey\n",
-                {
-                    {"hexstring", RPCArg::Type::STR_HEX, RPCArg::Optional::NO, "The hex string of the raw transaction"},
-                    {"maxfeerate", RPCArg::Type::AMOUNT, RPCArg::Default{FormatMoney(DEFAULT_MAX_RAW_TX_FEE_RATE.GetFeePerK())},
-                        "Reject transactions whose fee rate is higher than the specified value, expressed in " + CURRENCY_UNIT +
-                            "/kvB.\nSet to 0 to accept any fee rate.\n"},
-                },
-                RPCResult{
-                    RPCResult::Type::STR_HEX, "", "The transaction hash in hex"
-                },
-                RPCExamples{
-=======
         "\nSubmit a raw transaction (serialized, hex-encoded) to local node and network.\n"
         "\nThe transaction will be sent unconditionally to all peers, so using sendrawtransaction\n"
         "for manual rebroadcast may degrade privacy by leaking the transaction's origin, as\n"
@@ -73,7 +55,6 @@
             RPCResult::Type::STR_HEX, "", "The transaction hash in hex"
         },
         RPCExamples{
->>>>>>> b7702bd5
             "\nCreate a transaction\n"
             + HelpExampleCli("createrawtransaction", "\"[{\\\"txid\\\" : \\\"mytxid\\\",\\\"vout\\\":0}]\" \"{\\\"myaddress\\\":0.01}\"") +
             "Sign the transaction, and get back the hex\n"
@@ -92,8 +73,9 @@
                 throw JSONRPCError(RPC_DESERIALIZATION_ERROR, "TX decode failed. Make sure the tx has at least one input.");
             }
 
+            const uint256& parent_blockhash = Params().ParentGenesisBlockHash();
             for (const auto& out : mtx.vout) {
-                if((out.scriptPubKey.IsUnspendable() || !out.scriptPubKey.HasValidOps()) && out.nValue > max_burn_amount) {
+                if(((out.scriptPubKey.IsUnspendableNotFee() && !out.scriptPubKey.IsPegoutScript(parent_blockhash)) || !out.scriptPubKey.HasValidOps()) && out.nValue.GetAmount() > max_burn_amount) {
                     throw JSONRPCTransactionError(TransactionError::MAX_BURN_EXCEEDED);
                 }
             }
