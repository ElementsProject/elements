--- conflicted
+++ resolved
@@ -48,11 +48,7 @@
 /** Create a transaction from univalue parameters. If (and only if)
     output_pubkeys_out is null, the "nonce hack" of storing Confidential
     Assets output pubkeys in nonces will be used. */
-<<<<<<< HEAD
-CMutableTransaction ConstructTransaction(const UniValue& inputs_in, const UniValue& outputs_in, const UniValue& locktime, bool rbf, const CBlockIndex* active_chain_tip, const UniValue& assets_in, std::vector<CPubKey>* output_pubkeys_out = nullptr, bool allow_peg_in = true);
-=======
-CMutableTransaction ConstructTransaction(const UniValue& inputs_in, const UniValue& outputs_in, const UniValue& locktime, bool rbf, std::map<CTxOut, PSBTOutput>* outputs_aux = nullptr, bool allow_peg_in = true, bool allow_issuance = true);
->>>>>>> 9a154599
+CMutableTransaction ConstructTransaction(const UniValue& inputs_in, const UniValue& outputs_in, const UniValue& locktime, bool rbf, const CBlockIndex* active_chain_tip, std::map<CTxOut, PSBTOutput>* outputs_aux = nullptr, bool allow_peg_in = true, bool allow_issuance = true);
 
 /** Create a peg-in input */
 void CreatePegInInput(CMutableTransaction& mtx, uint32_t input_idx, CTransactionRef& tx_btc, CMerkleBlock& merkle_block, const std::set<CScript>& claim_scripts, const std::vector<unsigned char>& txData, const std::vector<unsigned char>& txOutProofData, const CBlockIndex* active_chain_tip);
