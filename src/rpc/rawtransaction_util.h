// Copyright (c) 2017-2021 The Bitcoin Core developers
// Distributed under the MIT software license, see the accompanying
// file COPYING or http://www.opensource.org/licenses/mit-license.php.

#ifndef BITCOIN_RPC_RAWTRANSACTION_UTIL_H
#define BITCOIN_RPC_RAWTRANSACTION_UTIL_H

#include <map>
#include <string>
<<<<<<< HEAD
#include <vector>

#include <chain.h>
#include <merkleblock.h>
#include <primitives/bitcoin/merkleblock.h>
#include <primitives/bitcoin/transaction.h>
#include <primitives/transaction.h>
#include <pubkey.h>
#include <psbt.h>
=======
#include <optional>
>>>>>>> c5ba1d92

struct bilingual_str;
class FillableSigningProvider;
class UniValue;
struct CMutableTransaction;
class Coin;
class COutPoint;
class SigningProvider;

/**
 * Sign a transaction with the given keystore and previous transactions
 *
 * @param  mtx           The transaction to-be-signed
 * @param  keystore      Temporary keystore containing signing keys
 * @param  coins         Map of unspent outputs
 * @param  hashType      The signature hash type
 * @param result         JSON object where signed transaction results accumulate
 */
void SignTransaction(CMutableTransaction& mtx, const SigningProvider* keystore, const std::map<COutPoint, Coin>& coins, const UniValue& hashType, UniValue& result, const CBlockIndex* active_chain_tip);
void SignTransactionResultToJSON(CMutableTransaction& mtx, bool complete, const std::map<COutPoint, Coin>& coins, const std::map<int, bilingual_str>& input_errors, bool immature_pegin, UniValue& result);

/**
  * Parse a prevtxs UniValue array and get the map of coins from it
  *
  * @param  prevTxsUnival Array of previous txns outputs that tx depends on but may not yet be in the block chain
  * @param  keystore      A pointer to the temporary keystore if there is one
  * @param  coins         Map of unspent outputs - coins in mempool and current chain UTXO set, may be extended by previous txns outputs after call
  */
void ParsePrevouts(const UniValue& prevTxsUnival, FillableSigningProvider* keystore, std::map<COutPoint, Coin>& coins);

<<<<<<< HEAD
/** Create a transaction from univalue parameters. If (and only if)
    output_pubkeys_out is null, the "nonce hack" of storing Confidential
    Assets output pubkeys in nonces will be used. */
CMutableTransaction ConstructTransaction(const UniValue& inputs_in, const UniValue& outputs_in, const UniValue& locktime, bool rbf, const CBlockIndex* active_chain_tip, std::map<CTxOut, PSBTOutput>* outputs_aux = nullptr, bool allow_peg_in = true, bool allow_issuance = true);

/** Create a peg-in input */
void CreatePegInInput(CMutableTransaction& mtx, uint32_t input_idx, CTransactionRef& tx_btc, CMerkleBlock& merkle_block, const std::set<CScript>& claim_scripts, const std::vector<unsigned char>& txData, const std::vector<unsigned char>& txOutProofData, const CBlockIndex* active_chain_tip);
void CreatePegInInput(CMutableTransaction& mtx, uint32_t input_idx, Sidechain::Bitcoin::CTransactionRef& tx_btc, Sidechain::Bitcoin::CMerkleBlock& merkle_block, const std::set<CScript>& claim_scripts, const std::vector<unsigned char>& txData, const std::vector<unsigned char>& txOutProofData, const CBlockIndex* active_chain_tip);

/** Check a peg-in input against the current fedpeg parameters */
bool ValidateTransactionPeginInputs(const CMutableTransaction& mtx, const CBlockIndex* active_chain_tip, std::map<int, bilingual_str>& input_errors);
=======
/** Create a transaction from univalue parameters */
CMutableTransaction ConstructTransaction(const UniValue& inputs_in, const UniValue& outputs_in, const UniValue& locktime, std::optional<bool> rbf);
>>>>>>> c5ba1d92

#endif // BITCOIN_RPC_RAWTRANSACTION_UTIL_H<|MERGE_RESOLUTION|>--- conflicted
+++ resolved
@@ -6,8 +6,8 @@
 #define BITCOIN_RPC_RAWTRANSACTION_UTIL_H
 
 #include <map>
+#include <optional>
 #include <string>
-<<<<<<< HEAD
 #include <vector>
 
 #include <chain.h>
@@ -17,9 +17,6 @@
 #include <primitives/transaction.h>
 #include <pubkey.h>
 #include <psbt.h>
-=======
-#include <optional>
->>>>>>> c5ba1d92
 
 struct bilingual_str;
 class FillableSigningProvider;
@@ -50,11 +47,10 @@
   */
 void ParsePrevouts(const UniValue& prevTxsUnival, FillableSigningProvider* keystore, std::map<COutPoint, Coin>& coins);
 
-<<<<<<< HEAD
 /** Create a transaction from univalue parameters. If (and only if)
     output_pubkeys_out is null, the "nonce hack" of storing Confidential
     Assets output pubkeys in nonces will be used. */
-CMutableTransaction ConstructTransaction(const UniValue& inputs_in, const UniValue& outputs_in, const UniValue& locktime, bool rbf, const CBlockIndex* active_chain_tip, std::map<CTxOut, PSBTOutput>* outputs_aux = nullptr, bool allow_peg_in = true, bool allow_issuance = true);
+CMutableTransaction ConstructTransaction(const UniValue& inputs_in, const UniValue& outputs_in, const UniValue& locktime, std::optional<bool> rbf, const CBlockIndex* active_chain_tip, std::map<CTxOut, PSBTOutput>* outputs_aux = nullptr, bool allow_peg_in = true, bool allow_issuance = true);
 
 /** Create a peg-in input */
 void CreatePegInInput(CMutableTransaction& mtx, uint32_t input_idx, CTransactionRef& tx_btc, CMerkleBlock& merkle_block, const std::set<CScript>& claim_scripts, const std::vector<unsigned char>& txData, const std::vector<unsigned char>& txOutProofData, const CBlockIndex* active_chain_tip);
@@ -62,9 +58,5 @@
 
 /** Check a peg-in input against the current fedpeg parameters */
 bool ValidateTransactionPeginInputs(const CMutableTransaction& mtx, const CBlockIndex* active_chain_tip, std::map<int, bilingual_str>& input_errors);
-=======
-/** Create a transaction from univalue parameters */
-CMutableTransaction ConstructTransaction(const UniValue& inputs_in, const UniValue& outputs_in, const UniValue& locktime, std::optional<bool> rbf);
->>>>>>> c5ba1d92
 
 #endif // BITCOIN_RPC_RAWTRANSACTION_UTIL_H