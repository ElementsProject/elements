// Copyright (c) 2010 Satoshi Nakamoto
// Copyright (c) 2009-2021 The Bitcoin Core developers
// Distributed under the MIT software license, see the accompanying
// file COPYING or http://www.opensource.org/licenses/mit-license.php.

#include <asset.h>
#include <base58.h>
#include <block_proof.h>
#include <chain.h>
#include <coins.h>
#include <consensus/amount.h>
#include <consensus/validation.h>
#include <core_io.h>
#include <index/txindex.h>
#include <key_io.h>
#include <net.h>
#include <node/blockstorage.h>
#include <node/coin.h>
#include <node/context.h>
#include <node/psbt.h>
#include <node/transaction.h>
#include <pegins.h>
#include <policy/packages.h>
#include <policy/policy.h>
#include <policy/rbf.h>
#include <primitives/transaction.h>
#include <primitives/bitcoin/merkleblock.h>
#include <primitives/bitcoin/transaction.h>
#include <psbt.h>
#include <random.h>
#include <rpc/blockchain.h>
#include <rpc/rawtransaction_util.h>
#include <rpc/server.h>
#include <rpc/server_util.h>
#include <rpc/util.h>
#include <script/pegins.h>
#include <script/script.h>
#include <script/sign.h>
#include <script/signingprovider.h>
#include <script/standard.h>
#include <uint256.h>
#include <util/bip32.h>
#include <util/rbf.h>
#include <util/check.h>
#include <util/strencodings.h>
#include <util/string.h>
#include <util/vector.h>
#include <validation.h>
#include <validationinterface.h>
#include <confidential_validation.h>
#include <blind.h>
#include <issuance.h>

#include <numeric>
#include <stdint.h>

#include <univalue.h>

using node::AnalyzePSBT;
using node::BroadcastTransaction;
using node::FindCoins;
using node::GetTransaction;
using node::NodeContext;
using node::PSBTAnalysis;
using node::ReadBlockFromDisk;

static void TxToJSON(const CTransaction& tx, const uint256 hashBlock, UniValue& entry, CChainState& active_chainstate)
{
    // Call into TxToUniv() in bitcoin-common to decode the transaction hex.
    //
    // Blockchain contextual information (confirmations and blocktime) is not
    // available to code in bitcoin-common, so we query them here and push the
    // data into the returned UniValue.
    TxToUniv(tx, /*block_hash=*/uint256(), entry, /*include_hex=*/true, RPCSerializationFlags());

    if (!hashBlock.IsNull()) {
        LOCK(cs_main);

        entry.pushKV("blockhash", hashBlock.GetHex());
        const CBlockIndex* pindex = active_chainstate.m_blockman.LookupBlockIndex(hashBlock);
        if (pindex) {
            if (active_chainstate.m_chain.Contains(pindex)) {
                entry.pushKV("confirmations", 1 + active_chainstate.m_chain.Height() - pindex->nHeight);
                entry.pushKV("time", pindex->GetBlockTime());
                entry.pushKV("blocktime", pindex->GetBlockTime());
            }
            else
                entry.pushKV("confirmations", 0);
        }
    }
}

static std::vector<RPCResult> DecodeTxDoc(const std::string& txid_field_doc)
{
    return {
        // When updating this documentation, update `getrawtransaction` in the same way.
        {RPCResult::Type::STR_HEX, "txid", "The transaction id"},
        {RPCResult::Type::STR_HEX, "hash", "The transaction hash (differs from txid for witness transactions)"},
        {RPCResult::Type::OBJ, "fee", "The fee specified in the transaction", {}, /*skip_type_check=*/true}, // Elements: this is an object
        {RPCResult::Type::NUM, "size", "The serialized transaction size"},
        {RPCResult::Type::NUM, "vsize", "The virtual transaction size (differs from size for witness transactions)"},
        {RPCResult::Type::NUM, "weight", "The transaction's weight (between vsize*4-3 and vsize*4)"},
        {RPCResult::Type::STR_HEX, "withash", /*optional=*/true, "The hash of the witness"}, // ELEMENTS FIXME: is this optional?
        {RPCResult::Type::STR_HEX, "wtxid", /*optional=*/true, "The hash of the witness"}, // ELEMENTS FIXME: is this correct?
        {RPCResult::Type::NUM, "version", "The version"},
        {RPCResult::Type::NUM_TIME, "locktime", "The lock time"},
        {RPCResult::Type::ARR, "vin", "",
        {
            {RPCResult::Type::OBJ, "", "",
            {
                {RPCResult::Type::STR_HEX, "coinbase", /*optional=*/true, "The coinbase value (only if coinbase transaction)"},
                {RPCResult::Type::STR_HEX, "txid", /*optional=*/true, "The transaction id (if not coinbase transaction)"},
                {RPCResult::Type::NUM, "vout", /*optional=*/true, "The output number (if not coinbase transaction)"},
                {RPCResult::Type::OBJ, "scriptSig", /*optional=*/true, "The script (if not coinbase transaction)",
                {
                    {RPCResult::Type::STR, "asm", "asm"},
                    {RPCResult::Type::STR_HEX, "hex", "hex"},
                }},
                {RPCResult::Type::ARR, "txinwitness", /*optional=*/true, "",
                {
                    {RPCResult::Type::STR_HEX, "hex", "hex-encoded witness data (if any)"},
                }},
                {RPCResult::Type::NUM, "sequence", "The script sequence number"},
                {RPCResult::Type::BOOL, "is_pegin", "Is this input a pegin"},
                {RPCResult::Type::ARR, "pegin_witness", /*optional=*/true, "",
                {
                    {RPCResult::Type::STR_HEX, "", "hex-encoded witness data (if any)"},
                }},
            }},
        }},
        {RPCResult::Type::ARR, "vout", "",
        {
            {RPCResult::Type::OBJ, "", "",
            {
                {RPCResult::Type::STR_AMOUNT, "value", /*optional=*/true, "The value in " + CURRENCY_UNIT + " if known"}, // ELEMENTS: present if not confidential
                {RPCResult::Type::STR_HEX, "asset", /*optional=*/true, "Asset type for issuance if known"},
                {RPCResult::Type::STR_HEX, "assetcommitment", /*optional=*/true, "Commitment for the asset"},
                {RPCResult::Type::STR_HEX, "commitmentnonce", "The commitment nonce"},
                {RPCResult::Type::BOOL, "commitmentnonce_fully_valid", "Whether the commitment nonce is fully valid"}, // ELEMENTS: FIXME (this is a pretty bad explanation)
                {RPCResult::Type::NUM, "ct-bits", /*optional=*/true, "The mantissa of the range proof"},
                {RPCResult::Type::NUM, "ct-exponent", /*optional=*/true, "The exponent of the range proof"},
                {RPCResult::Type::NUM, "n", "index"},
                {RPCResult::Type::STR_HEX, "surjectionproof", /*optional=*/true, "The surjection proof for the output"},
                {RPCResult::Type::NUM, "value-maximum", /*optional=*/true, "The maximum value in the range of the confidential output"},
                {RPCResult::Type::NUM, "value-minimum", /*optional=*/true, "The minimum value in the range of the confidential output"},
                {RPCResult::Type::STR_HEX, "valuecommitment", /*optional=*/true, "The commitment for the range proof"}, // ELEMENTS FIXME: is this correct?
                {RPCResult::Type::OBJ, "scriptPubKey", "",
                {
                    {RPCResult::Type::STR, "asm", "the asm"},
                    {RPCResult::Type::STR, "desc", "Inferred descriptor for the output"},
                    {RPCResult::Type::STR_HEX, "hex", "the hex"},
                    {RPCResult::Type::STR, "pegout_address", /*optional=*/true, "(only pegout)"},
                    {RPCResult::Type::STR, "pegout_asm", /*optional=*/true, "(only pegout) pegout scriptpubkey (asm)"},
                    {RPCResult::Type::STR_HEX, "pegout_hex", /*optional=*/true, "(only pegout) pegout scriptpubkey (hex)"},
                    {RPCResult::Type::STR_HEX, "pegout_chain", /*optional=*/true, "(only pegout) Hash of genesis block of parent chain"},
                    {RPCResult::Type::STR_HEX, "pegout_desc", /*optional=*/true, ""}, // ELEMENTS FIXME: what is thiss field for?
                    {RPCResult::Type::STR, "pegout_type", /*optional=*/true, "(only pegout) The pegout type, eg 'pubkeyhash'"},
                    {RPCResult::Type::STR, "type", "The type, eg 'pubkeyhash'"},
                    {RPCResult::Type::STR, "address", /*optional=*/true, "The Bitcoin address (only if a well-defined address exists)"},
                }},
            }},
        }},
    };
}

static std::vector<RPCArg> CreateTxDoc()
{
    return {
        {"inputs", RPCArg::Type::ARR, RPCArg::Optional::NO, "The inputs",
            {
                {"", RPCArg::Type::OBJ, RPCArg::Optional::OMITTED, "",
                    {
                        {"txid", RPCArg::Type::STR_HEX, RPCArg::Optional::NO, "The transaction id"},
                        {"vout", RPCArg::Type::NUM, RPCArg::Optional::NO, "The output number"},
                        {"sequence", RPCArg::Type::NUM, RPCArg::DefaultHint{"depends on the value of the 'replaceable' and 'locktime' arguments"}, "The sequence number"},
                        {"pegin_bitcoin_tx", RPCArg::Type::STR_HEX, RPCArg::Optional::OMITTED_NAMED_ARG, "(only for pegin inputs) The raw bitcoin transaction (in hex) depositing bitcoin to the mainchain_address generated by getpeginaddress"},
                        {"pegin_txout_proof", RPCArg::Type::STR_HEX, RPCArg::Optional::OMITTED_NAMED_ARG, "(only for pegin inputs) A rawtxoutproof (in hex) generated by the mainchain daemon's `gettxoutproof` containing a proof of only bitcoin_tx"},
                        {"pegin_claim_script", RPCArg::Type::STR_HEX, RPCArg::Optional::OMITTED_NAMED_ARG, "(only for pegin inputs) The claim script generated by getpeginaddress."},
                    },
                    },
            },
            },
        {"outputs", RPCArg::Type::ARR, RPCArg::Optional::NO, "The outputs (key-value pairs), where none of the keys are duplicated.\n"
                "That is, each address can only appear once and there can only be one 'data' object.\n"
                "For compatibility reasons, a dictionary, which holds the key-value pairs directly, is also\n"
                "                             accepted as second parameter.",
            {
                {"", RPCArg::Type::OBJ_USER_KEYS, RPCArg::Optional::OMITTED, "",
                    {
                        {"address", RPCArg::Type::AMOUNT, RPCArg::Optional::NO, "A key-value pair. The key (string) is the bitcoin address, the value (float or string) is the amount in " + CURRENCY_UNIT},
                        {"asset", RPCArg::Type::STR, RPCArg::Optional::OMITTED, "The asset tag for this output if it is not the main chain asset"},
                    },
                    },
                {"", RPCArg::Type::OBJ, RPCArg::Optional::OMITTED, "",
                    {
                        {"data", RPCArg::Type::STR_HEX, RPCArg::Optional::NO, "A key-value pair. The key must be \"data\", the value is hex-encoded data"},
                    },
                    },
                {"", RPCArg::Type::OBJ, RPCArg::Optional::OMITTED, "",
                    {
                        {"vdata", RPCArg::Type::STR_HEX, RPCArg::Optional::NO, "The key is \"vdata\", the value is an array of hex encoded data"},
                    },
                    },
                {"", RPCArg::Type::OBJ, RPCArg::Optional::OMITTED, "",
                    {
                        {"burn", RPCArg::Type::STR_HEX, RPCArg::Optional::NO, "A key-value pair. The key must be \"burn\", the value is the amount that will be burned."},
                    },
                    },
                {"", RPCArg::Type::OBJ, RPCArg::Optional::OMITTED, "",
                    {
                        {"fee", RPCArg::Type::AMOUNT, RPCArg::Optional::NO, "The key is \"fee\", the value the fee output you want to add."},
                    },
                    },
            },
            },
        {"locktime", RPCArg::Type::NUM, RPCArg::Default{0}, "Raw locktime. Non-0 value also locktime-activates inputs"},
        {"replaceable", RPCArg::Type::BOOL, RPCArg::Default{false}, "Marks this transaction as BIP125-replaceable.\n"
"                             Allows this transaction to be replaced by a transaction with higher fees. If provided, it is an error if explicit sequence numbers are incompatible."},
    };
}

static RPCHelpMan getrawtransaction()
{
    return RPCHelpMan{
                "getrawtransaction",
                "Return the raw transaction data.\n"

                "\nBy default, this call only returns a transaction if it is in the mempool. If -txindex is enabled\n"
                "and no blockhash argument is passed, it will return the transaction if it is in the mempool or any block.\n"
                "If a blockhash argument is passed, it will return the transaction if\n"
                "the specified block is available and the transaction is in that block.\n"
                "\nHint: Use gettransaction for wallet transactions.\n"

                "\nIf verbose is 'true', returns an Object with information about 'txid'.\n"
                "If verbose is 'false' or omitted, returns a string that is serialized, hex-encoded data for 'txid'.",
                {
                    {"txid", RPCArg::Type::STR_HEX, RPCArg::Optional::NO, "The transaction id"},
                    {"verbose", RPCArg::Type::BOOL, RPCArg::Default{false}, "If false, return a string, otherwise return a json object"},
                    {"blockhash", RPCArg::Type::STR_HEX, RPCArg::Optional::OMITTED_NAMED_ARG, "The block in which to look for the transaction"},
                },
                {
                    RPCResult{"if verbose is not set or set to false",
                         RPCResult::Type::STR, "data", "The serialized, hex-encoded data for 'txid'"
                     },
                     RPCResult{"if verbose is set to true",
                         RPCResult::Type::OBJ, "", "",
                         Cat<std::vector<RPCResult>>(
                         {
                             {RPCResult::Type::BOOL, "in_active_chain", /*optional=*/true, "Whether specified block is in the active chain or not (only present with explicit \"blockhash\" argument)"},
                             {RPCResult::Type::STR_HEX, "blockhash", /*optional=*/true, "the block hash"},
                             {RPCResult::Type::NUM, "confirmations", /*optional=*/true, "The confirmations"},
                             {RPCResult::Type::NUM_TIME, "blocktime", /*optional=*/true, "The block time expressed in " + UNIX_EPOCH_TIME},
                             {RPCResult::Type::NUM, "time", /*optional=*/true, "Same as \"blocktime\""},
                             {RPCResult::Type::OBJ, "fee", "The fee supplied for the transaction.", {}, /*skip_type_check=*/true}, // ELEMENTS: this is an object (assetId and value), but in bitcoin this is a STR_AMOUNT
                             {RPCResult::Type::STR_HEX, "hex", "The serialized, hex-encoded data for 'txid'"},
                         },
                         DecodeTxDoc(/*txid_field_doc=*/"The transaction id (same as provided)")),
                    },
                },
                RPCExamples{
                    HelpExampleCli("getrawtransaction", "\"mytxid\"")
            + HelpExampleCli("getrawtransaction", "\"mytxid\" true")
            + HelpExampleRpc("getrawtransaction", "\"mytxid\", true")
            + HelpExampleCli("getrawtransaction", "\"mytxid\" false \"myblockhash\"")
            + HelpExampleCli("getrawtransaction", "\"mytxid\" true \"myblockhash\"")
                },
        [&](const RPCHelpMan& self, const JSONRPCRequest& request) -> UniValue
{
    const NodeContext& node = EnsureAnyNodeContext(request.context);
    ChainstateManager& chainman = EnsureChainman(node);

    bool in_active_chain = true;
    uint256 hash = ParseHashV(request.params[0], "parameter 1");
    const CBlockIndex* blockindex = nullptr;

    if (!Params().GetConsensus().connect_genesis_outputs &&
            hash == Params().GenesisBlock().hashMerkleRoot) {
        // Special exception for the genesis block coinbase transaction
        throw JSONRPCError(RPC_INVALID_ADDRESS_OR_KEY, "The genesis block coinbase is not considered an ordinary transaction and cannot be retrieved");
    }

    // Accept either a bool (true) or a num (>=1) to indicate verbose output.
    bool fVerbose = false;
    if (!request.params[1].isNull()) {
        fVerbose = request.params[1].isNum() ? (request.params[1].get_int() != 0) : request.params[1].get_bool();
    }

    if (!request.params[2].isNull()) {
        LOCK(cs_main);

        uint256 blockhash = ParseHashV(request.params[2], "parameter 3");
        blockindex = chainman.m_blockman.LookupBlockIndex(blockhash);
        if (!blockindex) {
            throw JSONRPCError(RPC_INVALID_ADDRESS_OR_KEY, "Block hash not found");
        }
        in_active_chain = chainman.ActiveChain().Contains(blockindex);
    }

    bool f_txindex_ready = false;
    if (g_txindex && !blockindex) {
        f_txindex_ready = g_txindex->BlockUntilSyncedToCurrentChain();
    }

    uint256 hash_block;
    const CTransactionRef tx = GetTransaction(blockindex, node.mempool.get(), hash, Params().GetConsensus(), hash_block);
    if (!tx) {
        std::string errmsg;
        if (blockindex) {
            const bool block_has_data = WITH_LOCK(::cs_main, return blockindex->nStatus & BLOCK_HAVE_DATA);
            if (!block_has_data) {
                throw JSONRPCError(RPC_MISC_ERROR, "Block not available");
            }
            errmsg = "No such transaction found in the provided block";
        } else if (!g_txindex) {
            errmsg = "No such mempool transaction. Use -txindex or provide a block hash to enable blockchain transaction queries";
        } else if (!f_txindex_ready) {
            errmsg = "No such mempool transaction. Blockchain transactions are still in the process of being indexed";
        } else {
            errmsg = "No such mempool or blockchain transaction";
        }
        throw JSONRPCError(RPC_INVALID_ADDRESS_OR_KEY, errmsg + ". Use gettransaction for wallet transactions.");
    }

    if (!fVerbose) {
        return EncodeHexTx(CTransaction(*tx), RPCSerializationFlags());
    }

    UniValue result(UniValue::VOBJ);
    if (blockindex) result.pushKV("in_active_chain", in_active_chain);
    TxToJSON(*tx, hash_block, result, chainman.ActiveChainstate());
    return result;
},
    };
}

static RPCHelpMan createrawtransaction()
{
    return RPCHelpMan{"createrawtransaction",
                "\nCreate a transaction spending the given inputs and creating new outputs.\n"
                "Outputs can be addresses or data.\n"
                "Returns hex-encoded raw transaction.\n"
                "Note that the transaction's inputs are not signed, and\n"
                "it is not stored in the wallet or transmitted to the network.\n",
                CreateTxDoc(),
                RPCResult{
                    RPCResult::Type::STR_HEX, "transaction", "hex string of the transaction"
                },
                RPCExamples{
                    HelpExampleCli("createrawtransaction", "\"[{\\\"txid\\\":\\\"myid\\\",\\\"vout\\\":0}]\" \"[{\\\"address\\\":0.01}]\"")
            + HelpExampleCli("createrawtransaction", "\"[{\\\"txid\\\":\\\"myid\\\",\\\"vout\\\":0}]\" \"[{\\\"data\\\":\\\"00010203\\\"}]\"")
            + HelpExampleRpc("createrawtransaction", "\"[{\\\"txid\\\":\\\"myid\\\",\\\"vout\\\":0}]\", \"[{\\\"address\\\":0.01}]\"")
            + HelpExampleRpc("createrawtransaction", "\"[{\\\"txid\\\":\\\"myid\\\",\\\"vout\\\":0}]\", \"[{\\\"data\\\":\\\"00010203\\\"}]\"")
                },
        [&](const RPCHelpMan& self, const JSONRPCRequest& request) -> UniValue
{
    ChainstateManager& chainman = EnsureAnyChainman(request.context);

    RPCTypeCheck(request.params, {
        UniValue::VARR,
        UniValue::VARR,
        UniValue::VNUM,
        UniValue::VBOOL,
        }, true
    );

    bool rbf = false;
    if (!request.params[3].isNull()) {
        rbf = request.params[3].isTrue();
    }
    CMutableTransaction rawTx = ConstructTransaction(request.params[0], request.params[1], request.params[2], rbf, chainman.ActiveChain().Tip());

    return EncodeHexTx(CTransaction(rawTx));
},
    };
}

static RPCHelpMan decoderawtransaction()
{
    return RPCHelpMan{"decoderawtransaction",
                "Return a JSON object representing the serialized, hex-encoded transaction.",
                {
                    {"hexstring", RPCArg::Type::STR_HEX, RPCArg::Optional::NO, "The transaction hex string"},
                    {"iswitness", RPCArg::Type::BOOL, RPCArg::DefaultHint{"depends on heuristic tests"}, "Whether the transaction hex is a serialized witness transaction.\n"
                        "If iswitness is not present, heuristic tests will be used in decoding.\n"
                        "If true, only witness deserialization will be tried.\n"
                        "If false, only non-witness deserialization will be tried.\n"
                        "This boolean should reflect whether the transaction has inputs\n"
                        "(e.g. fully valid, or on-chain transactions), if known by the caller."
                    },
                },
                RPCResult{
                    RPCResult::Type::OBJ, "", "",
                    DecodeTxDoc(/*txid_field_doc=*/"The transaction id"),
                },
                RPCExamples{
                    HelpExampleCli("decoderawtransaction", "\"hexstring\"")
            + HelpExampleRpc("decoderawtransaction", "\"hexstring\"")
                },
        [&](const RPCHelpMan& self, const JSONRPCRequest& request) -> UniValue
{
    RPCTypeCheck(request.params, {UniValue::VSTR, UniValue::VBOOL});

    CMutableTransaction mtx;

    bool try_witness = request.params[1].isNull() ? true : request.params[1].get_bool();
    bool try_no_witness = request.params[1].isNull() ? true : !request.params[1].get_bool();

    if (!DecodeHexTx(mtx, request.params[0].get_str(), try_no_witness, try_witness)) {
        throw JSONRPCError(RPC_DESERIALIZATION_ERROR, "TX decode failed");
    }

    UniValue result(UniValue::VOBJ);
    TxToUniv(CTransaction(std::move(mtx)), /*block_hash=*/uint256(), /*entry=*/result, /*include_hex=*/false);

    return result;
},
    };
}

static RPCHelpMan decodescript()
{
    return RPCHelpMan{
        "decodescript",
        "\nDecode a hex-encoded script.\n",
        {
            {"hexstring", RPCArg::Type::STR_HEX, RPCArg::Optional::NO, "the hex-encoded script"},
        },
        RPCResult{
            RPCResult::Type::OBJ, "", "",
            {
                {RPCResult::Type::STR, "asm", "Script public key"},
                {RPCResult::Type::STR, "desc", "Inferred descriptor for the script"},
                {RPCResult::Type::STR, "type", "The output type (e.g. " + GetAllOutputTypes() + ")"},
                {RPCResult::Type::STR, "address", /*optional=*/true, "The Bitcoin address (only if a well-defined address exists)"},
                {RPCResult::Type::STR, "p2sh", /*optional=*/true,
                 "address of P2SH script wrapping this redeem script (not returned for types that should not be wrapped)"},
                {RPCResult::Type::OBJ, "segwit", /*optional=*/true,
                 "Result of a witness script public key wrapping this redeem script (not returned for types that should not be wrapped)",
                 {
                     {RPCResult::Type::STR, "asm", "String representation of the script public key"},
                     {RPCResult::Type::STR_HEX, "hex", "Hex string of the script public key"},
                     {RPCResult::Type::STR, "type", "The type of the script public key (e.g. witness_v0_keyhash or witness_v0_scripthash)"},
                     {RPCResult::Type::STR, "address", /*optional=*/true, "The Bitcoin address (only if a well-defined address exists)"},
                     {RPCResult::Type::STR, "desc", "Inferred descriptor for the script"},
                     {RPCResult::Type::STR, "p2sh-segwit", "address of the P2SH script wrapping this witness redeem script"},
                 }},
            },
        },
        RPCExamples{
            HelpExampleCli("decodescript", "\"hexstring\"")
          + HelpExampleRpc("decodescript", "\"hexstring\"")
        },
        [&](const RPCHelpMan& self, const JSONRPCRequest& request) -> UniValue
{
    RPCTypeCheck(request.params, {UniValue::VSTR});

    UniValue r(UniValue::VOBJ);
    CScript script;
    if (request.params[0].get_str().size() > 0){
        std::vector<unsigned char> scriptData(ParseHexV(request.params[0], "argument"));
        script = CScript(scriptData.begin(), scriptData.end());
    } else {
        // Empty scripts are valid
    }
    ScriptToUniv(script, /*out=*/r, /*include_hex=*/false, /*include_address=*/true);

    std::vector<std::vector<unsigned char>> solutions_data;
    const TxoutType which_type{Solver(script, solutions_data)};

    const bool can_wrap{[&] {
        switch (which_type) {
        // ELEMENTS
        case TxoutType::OP_TRUE:
        case TxoutType::FEE:
            return true;
        case TxoutType::MULTISIG:
        case TxoutType::NONSTANDARD:
        case TxoutType::PUBKEY:
        case TxoutType::PUBKEYHASH:
        case TxoutType::WITNESS_V0_KEYHASH:
        case TxoutType::WITNESS_V0_SCRIPTHASH:
            // Can be wrapped if the checks below pass
            break;
        case TxoutType::NULL_DATA:
        case TxoutType::SCRIPTHASH:
        case TxoutType::WITNESS_UNKNOWN:
        case TxoutType::WITNESS_V1_TAPROOT:
            // Should not be wrapped
            return false;
        } // no default case, so the compiler can warn about missing cases
        if (!script.HasValidOps() || script.IsUnspendable()) {
            return false;
        }
        for (CScript::const_iterator it{script.begin()}; it != script.end();) {
            opcodetype op;
            CHECK_NONFATAL(script.GetOp(it, op));
            if (op == OP_CHECKSIGADD || IsOpSuccess(op)) {
                return false;
            }
        }
        return true;
    }()};

    if (can_wrap) {
        r.pushKV("p2sh", EncodeDestination(ScriptHash(script)));
        // P2SH and witness programs cannot be wrapped in P2WSH, if this script
        // is a witness program, don't return addresses for a segwit programs.
        const bool can_wrap_P2WSH{[&] {
            switch (which_type) {
            // ELEMENTS
            case TxoutType::OP_TRUE:
            case TxoutType::FEE:
                return true;
            case TxoutType::MULTISIG:
            case TxoutType::PUBKEY:
            // Uncompressed pubkeys cannot be used with segwit checksigs.
            // If the script contains an uncompressed pubkey, skip encoding of a segwit program.
                for (const auto& solution : solutions_data) {
                    if ((solution.size() != 1) && !CPubKey(solution).IsCompressed()) {
                        return false;
                    }
                }
                return true;
            case TxoutType::NONSTANDARD:
            case TxoutType::PUBKEYHASH:
                // Can be P2WSH wrapped
                return true;
            case TxoutType::NULL_DATA:
            case TxoutType::SCRIPTHASH:
            case TxoutType::WITNESS_UNKNOWN:
            case TxoutType::WITNESS_V0_KEYHASH:
            case TxoutType::WITNESS_V0_SCRIPTHASH:
            case TxoutType::WITNESS_V1_TAPROOT:
                // Should not be wrapped
                return false;
            } // no default case, so the compiler can warn about missing cases
            NONFATAL_UNREACHABLE();
        }()};
        if (can_wrap_P2WSH) {
            UniValue sr(UniValue::VOBJ);
            CScript segwitScr;
            if (which_type == TxoutType::PUBKEY) {
                segwitScr = GetScriptForDestination(WitnessV0KeyHash(Hash160(solutions_data[0])));
            } else if (which_type == TxoutType::PUBKEYHASH) {
                segwitScr = GetScriptForDestination(WitnessV0KeyHash(uint160{solutions_data[0]}));
            } else {
                // Scripts that are not fit for P2WPKH are encoded as P2WSH.
                segwitScr = GetScriptForDestination(WitnessV0ScriptHash(script));
            }
            ScriptToUniv(segwitScr, /*out=*/sr, /*include_hex=*/true, /*include_address=*/true);
            sr.pushKV("p2sh-segwit", EncodeDestination(ScriptHash(segwitScr)));
            r.pushKV("segwit", sr);
        }
    }

    return r;
},
    };
}

static RPCHelpMan combinerawtransaction()
{
    return RPCHelpMan{"combinerawtransaction",
                "\nCombine multiple partially signed transactions into one transaction.\n"
                "The combined transaction may be another partially signed transaction or a \n"
                "fully signed transaction.",
                {
                    {"txs", RPCArg::Type::ARR, RPCArg::Optional::NO, "The hex strings of partially signed transactions",
                        {
                            {"hexstring", RPCArg::Type::STR_HEX, RPCArg::Optional::OMITTED, "A hex-encoded raw transaction"},
                        },
                        },
                },
                RPCResult{
                    RPCResult::Type::STR, "", "The hex-encoded raw transaction with signature(s)"
                },
                RPCExamples{
                    HelpExampleCli("combinerawtransaction", R"('["myhex1", "myhex2", "myhex3"]')")
                },
        [&](const RPCHelpMan& self, const JSONRPCRequest& request) -> UniValue
{

    UniValue txs = request.params[0].get_array();
    std::vector<CMutableTransaction> txVariants(txs.size());

    for (unsigned int idx = 0; idx < txs.size(); idx++) {
        if (!DecodeHexTx(txVariants[idx], txs[idx].get_str())) {
            throw JSONRPCError(RPC_DESERIALIZATION_ERROR, strprintf("TX decode failed for tx %d. Make sure the tx has at least one input.", idx));
        }
    }

    if (txVariants.empty()) {
        throw JSONRPCError(RPC_DESERIALIZATION_ERROR, "Missing transactions");
    }

    // mergedTx will end up with all the signatures; it
    // starts as a clone of the rawtx:
    CMutableTransaction mergedTx(txVariants[0]);

    // Fetch previous transactions (inputs):
    CCoinsView viewDummy;
    CCoinsViewCache view(&viewDummy);
    {
        NodeContext& node = EnsureAnyNodeContext(request.context);
        const CTxMemPool& mempool = EnsureMemPool(node);
        ChainstateManager& chainman = EnsureChainman(node);
        LOCK2(cs_main, mempool.cs);
        CCoinsViewCache &viewChain = chainman.ActiveChainstate().CoinsTip();
        CCoinsViewMemPool viewMempool(&viewChain, mempool);
        view.SetBackend(viewMempool); // temporarily switch cache backend to db+mempool view

        for (const CTxIn& txin : mergedTx.vin) {
            view.AccessCoin(txin.prevout); // Load entries from viewChain into view; can fail.
        }

        view.SetBackend(viewDummy); // switch back to avoid locking mempool for too long
    }

    // Sign what we can:
    for (unsigned int i = 0; i < mergedTx.vin.size(); i++) {
        CTxIn& txin = mergedTx.vin[i];
        const Coin& coin = view.AccessCoin(txin.prevout);
        if (coin.IsSpent()) {
            throw JSONRPCError(RPC_VERIFY_ERROR, "Input not found or already spent");
        }
        SignatureData sigdata;

        // ... and merge in other signatures:
        for (const CMutableTransaction& txv : txVariants) {
            if (txv.vin.size() > i) {
                sigdata.MergeSignatureData(DataFromTransaction(txv, i, coin.out));
            }
        }
        ProduceSignature(DUMMY_SIGNING_PROVIDER, MutableTransactionSignatureCreator(&mergedTx, i, coin.out.nValue, 1), coin.out.scriptPubKey, sigdata);

        UpdateTransaction(mergedTx, i, sigdata);
    }

    return EncodeHexTx(CTransaction(mergedTx));
},
    };
}

static RPCHelpMan signrawtransactionwithkey()
{
    return RPCHelpMan{"signrawtransactionwithkey",
                "\nSign inputs for raw transaction (serialized, hex-encoded).\n"
                "The second argument is an array of base58-encoded private\n"
                "keys that will be the only keys used to sign the transaction.\n"
                "The third optional argument (may be null) is an array of previous transaction outputs that\n"
                "this transaction depends on but may not yet be in the block chain.\n",
                {
                    {"hexstring", RPCArg::Type::STR, RPCArg::Optional::NO, "The transaction hex string"},
                    {"privkeys", RPCArg::Type::ARR, RPCArg::Optional::NO, "The base58-encoded private keys for signing",
                        {
                            {"privatekey", RPCArg::Type::STR_HEX, RPCArg::Optional::OMITTED, "private key in base58-encoding"},
                        },
                        },
                    {"prevtxs", RPCArg::Type::ARR, RPCArg::Optional::OMITTED_NAMED_ARG, "The previous dependent transaction outputs",
                        {
                            {"", RPCArg::Type::OBJ, RPCArg::Optional::OMITTED, "",
                                {
                                    {"txid", RPCArg::Type::STR_HEX, RPCArg::Optional::NO, "The transaction id"},
                                    {"vout", RPCArg::Type::NUM, RPCArg::Optional::NO, "The output number"},
                                    {"scriptPubKey", RPCArg::Type::STR_HEX, RPCArg::Optional::NO, "script key"},
                                    {"redeemScript", RPCArg::Type::STR_HEX, RPCArg::Optional::OMITTED, "(required for P2SH) redeem script"},
                                    {"witnessScript", RPCArg::Type::STR_HEX, RPCArg::Optional::OMITTED, "(required for P2WSH or P2SH-P2WSH) witness script"},
                                    {"amount", RPCArg::Type::AMOUNT, RPCArg::Optional::OMITTED, "The amount spent (required if non-confidential segwit output)"},
                                    {"amountcommitment", RPCArg::Type::STR_HEX, RPCArg::Optional::OMITTED, "The amount commitment spent (required if confidential segwit output)"},
                                },
                                },
                        },
                        },
                    {"sighashtype", RPCArg::Type::STR, RPCArg::Default{"DEFAULT for Taproot, ALL otherwise"}, "The signature hash type. Must be one of:\n"
            "       \"DEFAULT\"\n"
            "       \"ALL\"\n"
            "       \"NONE\"\n"
            "       \"SINGLE\"\n"
            "       \"ALL|ANYONECANPAY\"\n"
            "       \"NONE|ANYONECANPAY\"\n"
            "       \"SINGLE|ANYONECANPAY\"\n"
            "       \"ALL|RANGEPROOF\"\n"
            "       \"NONE|RANGEPROOF\"\n"
            "       \"SINGLE|RANGEPROOF\"\n"
            "       \"ALL|ANYONECANPAY|RANGEPROOF\"\n"
            "       \"NONE|ANYONECANPAY|RANGEPROOF\"\n"
            "       \"SINGLE|ANYONECANPAY|RANGEPROOF\"\n"
                    },
                },
                RPCResult{
                    RPCResult::Type::OBJ, "", "",
                    {
                        {RPCResult::Type::STR_HEX, "hex", "The hex-encoded raw transaction with signature(s)"},
                        {RPCResult::Type::BOOL, "complete", "If the transaction has a complete set of signatures"},
                        {RPCResult::Type::ARR, "errors", /*optional=*/true, "Script verification errors (if there are any)",
                        {
                            {RPCResult::Type::OBJ, "", "",
                            {
                                {RPCResult::Type::STR_HEX, "txid", "The hash of the referenced, previous transaction"},
                                {RPCResult::Type::NUM, "vout", "The index of the output to spent and used as input"},
                                {RPCResult::Type::ARR, "witness", "",
                                {
                                    {RPCResult::Type::STR_HEX, "witness", ""},
                                }},
                                {RPCResult::Type::STR_HEX, "scriptSig", "The hex-encoded signature script"},
                                {RPCResult::Type::NUM, "sequence", "Script sequence number"},
                                {RPCResult::Type::STR, "error", "Verification or signing error related to the input"},
                            }},
                        }},
                        {RPCResult::Type::STR, "warning", "Warning that a peg-in input signed may be immature. This could mean lack of connectivity to or misconfiguration of the daemon"},
                    }
                },
                RPCExamples{
                    HelpExampleCli("signrawtransactionwithkey", "\"myhex\" \"[\\\"key1\\\",\\\"key2\\\"]\"")
            + HelpExampleRpc("signrawtransactionwithkey", "\"myhex\", \"[\\\"key1\\\",\\\"key2\\\"]\"")
                },
        [&](const RPCHelpMan& self, const JSONRPCRequest& request) -> UniValue
{
    ChainstateManager& chainman = EnsureAnyChainman(request.context);

    RPCTypeCheck(request.params, {UniValue::VSTR, UniValue::VARR, UniValue::VARR, UniValue::VSTR}, true);

    CMutableTransaction mtx;
    if (!DecodeHexTx(mtx, request.params[0].get_str())) {
        throw JSONRPCError(RPC_DESERIALIZATION_ERROR, "TX decode failed. Make sure the tx has at least one input.");
    }

    FillableSigningProvider keystore;
    const UniValue& keys = request.params[1].get_array();
    for (unsigned int idx = 0; idx < keys.size(); ++idx) {
        UniValue k = keys[idx];
        CKey key = DecodeSecret(k.get_str());
        if (!key.IsValid()) {
            throw JSONRPCError(RPC_INVALID_ADDRESS_OR_KEY, "Invalid private key");
        }
        keystore.AddKey(key);
    }

    // Fetch previous transactions (inputs):
    std::map<COutPoint, Coin> coins;
    for (const CTxIn& txin : mtx.vin) {
        coins[txin.prevout]; // Create empty map entry keyed by prevout.
    }
    NodeContext& node = EnsureAnyNodeContext(request.context);
    FindCoins(node, coins);

    // Parse the prevtxs array
    ParsePrevouts(request.params[2], &keystore, coins);

    UniValue result(UniValue::VOBJ);
    SignTransaction(mtx, &keystore, coins, request.params[3], result, chainman.ActiveChain().Tip());
    return result;
},
    };
}

static RPCHelpMan decodepsbt()
{
    return RPCHelpMan{
        "decodepsbt",
        "\nReturn a JSON object representing the serialized, base64-encoded partially signed Bitcoin transaction.\n"
        "\nNote that for Elements, PSBTs (or PSET) follow the Partially Signed Elements Transaction specification.\n",
                {
                    {"psbt", RPCArg::Type::STR, RPCArg::Optional::NO, "The PSBT base64 string"},
                },
                RPCResult{
                    RPCResult::Type::OBJ, "", "",
                    {
                        {RPCResult::Type::OBJ, "tx", "The decoded network-serialized unsigned transaction.",
                        {
                            {RPCResult::Type::ELISION, "", "The layout is the same as the output of decoderawtransaction."},
                        }},
                        {RPCResult::Type::ARR, "global_xpubs", "",
                        {
                            {RPCResult::Type::OBJ, "", "",
                            {
                                {RPCResult::Type::STR, "xpub", "The extended public key this path corresponds to"},
                                {RPCResult::Type::STR_HEX, "master_fingerprint", "The fingerprint of the master key"},
                                {RPCResult::Type::STR, "path", "The path"},
                            }},
                        }},
                        {RPCResult::Type::NUM, "tx_version", "The version number of the unsigned transaction. Not to be confused with PSBT version"},
                        {RPCResult::Type::NUM, "fallback_locktime", "The locktime to fallback to if no inputs specify a required locktime."},
                        {RPCResult::Type::NUM, "fees", "The fees specified in this psbt.", {}, /*skip_type_check=*/true}, // ELEMENTS has an explicit fee output, bitcoin does not (they are implicit)
                        {RPCResult::Type::NUM, "input_count", "The number of inputs in this psbt"},
                        {RPCResult::Type::NUM, "output_count", "The number of outputs in this psbt."},
                        {RPCResult::Type::NUM, "inputs_modifiable", "Whether inputs can be modified"},
                        {RPCResult::Type::NUM, "outputs_modifiable", "Whether outputs can be modified"},
                        {RPCResult::Type::ARR, "sighash_single_indexes", "The indexes which have SIGHASH_SINGLE signatures",
                            {{RPCResult::Type::NUM, "", "Index of an input with a SIGHASH_SINGLE signature"}},
                        },
                        {RPCResult::Type::NUM, "psbt_version", "The PSBT version number. Not to be confused with the unsigned transaction version"},
                        {RPCResult::Type::OBJ_DYN, "scalar_offsets", "The PSET scalar elements",
                        {
                             {RPCResult::Type::STR_HEX, "scalar", "A scalar offset stored in the PSET"},
                        }},
                        {RPCResult::Type::OBJ, "proprietary", "The global proprietary map",
                        {
                            {RPCResult::Type::OBJ, "", "",
                            {
                                {RPCResult::Type::STR_HEX, "identifier", "The hex string for the proprietary identifier"},
                                {RPCResult::Type::NUM, "subtype", "The number for the subtype"},
                                {RPCResult::Type::STR_HEX, "key", "The hex for the key"},
                                {RPCResult::Type::STR_HEX, "value", "The hex for the value"},
                            }},
                        }},
                        {RPCResult::Type::OBJ_DYN, "unknown", /*optional=*/true, "The unknown global fields",
                        {
                             {RPCResult::Type::STR_HEX, "key", "(key-value pair) An unknown key-value pair"},
                        }},
                        {RPCResult::Type::ARR, "inputs", "",
                        {
                            {RPCResult::Type::OBJ, "", "",
                            {
                                {RPCResult::Type::OBJ, "non_witness_utxo", /*optional=*/true, "Decoded network transaction for non-witness UTXOs",
                                {
                                    {RPCResult::Type::ELISION, "",""},
                                }},
                                {RPCResult::Type::OBJ, "witness_utxo", /*optional=*/true, "Transaction output for witness UTXOs",
                                {
                                    {RPCResult::Type::NUM, "amount", "The value in " + CURRENCY_UNIT},
                                    {RPCResult::Type::OBJ, "scriptPubKey", "",
                                    {
                                        {RPCResult::Type::STR, "asm", "The asm"},
                                        {RPCResult::Type::STR, "desc", "Inferred descriptor for the output"},
                                        {RPCResult::Type::STR_HEX, "hex", "The hex"},
                                        {RPCResult::Type::STR, "type", "The type, eg 'pubkeyhash'"},
                                        {RPCResult::Type::STR, "address", /*optional=*/true, "The Bitcoin address (only if a well-defined address exists)"},
                                    }},
                                }},
                                {RPCResult::Type::OBJ_DYN, "partial_signatures", /*optional=*/true, "",
                                {
                                    {RPCResult::Type::STR, "pubkey", "The public key and signature that corresponds to it."},
                                }},
                                {RPCResult::Type::STR, "sighash", /*optional=*/true, "The sighash type to be used"},
                                {RPCResult::Type::OBJ, "redeem_script", /*optional=*/true, "",
                                {
                                    {RPCResult::Type::STR, "asm", "The asm"},
                                    {RPCResult::Type::STR_HEX, "hex", "The hex"},
                                    {RPCResult::Type::STR, "type", "The type, eg 'pubkeyhash'"},
                                }},
                                {RPCResult::Type::OBJ, "witness_script", /*optional=*/true, "",
                                {
                                    {RPCResult::Type::STR, "asm", "The asm"},
                                    {RPCResult::Type::STR_HEX, "hex", "The hex"},
                                    {RPCResult::Type::STR, "type", "The type, eg 'pubkeyhash'"},
                                }},
                                {RPCResult::Type::ARR, "bip32_derivs", /*optional=*/true, "",
                                {
                                    {RPCResult::Type::OBJ, "", "",
                                    {
                                        {RPCResult::Type::STR, "pubkey", "The public key with the derivation path as the value."},
                                        {RPCResult::Type::STR, "master_fingerprint", "The fingerprint of the master key"},
                                        {RPCResult::Type::STR, "path", "The path"},
                                    }},
                                }},
                                {RPCResult::Type::OBJ, "final_scriptSig", /*optional=*/true, "",
                                {
                                    {RPCResult::Type::STR, "asm", "The asm"},
                                    {RPCResult::Type::STR, "hex", "The hex"},
                                }},
                                {RPCResult::Type::ARR, "final_scriptwitness", /*optional=*/true, "",
                                {
                                    {RPCResult::Type::STR_HEX, "", "hex-encoded witness data (if any)"},
                                }},
                                {RPCResult::Type::STR_HEX, "previous_txid", "TXID of the transaction containing the output being spent by this input."},
                                {RPCResult::Type::NUM, "previous_vout", "Index of the output being spent"},
                                {RPCResult::Type::NUM, "sequence", "Sequence number for this inputs"},
                                {RPCResult::Type::NUM, "time_locktime", "Required time-based locktime for this input"},
                                {RPCResult::Type::NUM, "height_locktime", "Required height-based locktime for this input"},
                                {RPCResult::Type::NUM, "issuance_value", "The explicit value of the issuance in this input in " + CURRENCY_UNIT},
                                {RPCResult::Type::STR_HEX, "issuance_value_commitment", "The commitment of the value of the issuance in this input."},
                                {RPCResult::Type::STR_HEX, "issuance_value_rangeproof", "The rangeproof for the value commitment of the issuance in this input."},
                                {RPCResult::Type::STR_HEX, "blind_issuance_value_proof", "Explicit value rangeproof that proves the issuance value commitment matches the value"},
                                {RPCResult::Type::NUM, "issuance_reissuance_amount", "The explicit amount available for the reissuance output."},
                                {RPCResult::Type::STR_HEX, "issuance_reissuance_amount_commitment", "The commitment of the reissuance amount."},
                                {RPCResult::Type::STR_HEX, "issuance_reissuance_amount_rangeproof", "The rangeproof for the amount commitment of the reissuance amount."},
                                {RPCResult::Type::STR_HEX, "blind_reissuance_amount_proof", "Explicit value rangeproof that proves the reissuance value commitment matches the reissuance value"},
                                {RPCResult::Type::STR_HEX, "issuance_blinding_nonce", "The blinding nonce for the issuance in this input."},
                                {RPCResult::Type::STR_HEX, "issuance_asset_entropy", "The asset entropy for the issuance in this input."},
                                {RPCResult::Type::STR_HEX, "pegin_bitcoin_tx", "The tx providing the peg-in in the format of the getrawtransaction RPC"},
                                {RPCResult::Type::STR_HEX, "pegin_claim_script", "The claim script for the peg-in input"},
                                {RPCResult::Type::STR_HEX, "pegin_txout_proof", "The tx providing the peg-in input"},
                                {RPCResult::Type::STR_HEX, "pegin_genesis_hash", "The hash of the genesis block for this peg-in"},
                                {RPCResult::Type::NUM, "pegin_value", "The value of this peg-in."},
                                {RPCResult::Type::ARR, "pegin_witness", "",
                                {
                                    {RPCResult::Type::STR_HEX, "", "hex-encoded witness data (if any)"},
                                }},
                                {RPCResult::Type::STR_HEX, "utxo_rangeproof", "The rangeproof for the UTXO"},
                                {RPCResult::Type::NUM, "explicit_value", /*optional=*/true, "The explicit value for this input"},
                                {RPCResult::Type::STR_HEX, "value_proof", /*optional=*/true, "The explicit value proof for this input"},
                                {RPCResult::Type::STR_HEX, "explicit_asset", /*optional=*/true, "The explicit asset for this input"},
                                {RPCResult::Type::STR_HEX, "asset_proof", /*optional=*/true, "The explicit asset proof for this input"},
                                {RPCResult::Type::BOOL, "blinded_issuance", /*optional=*/true, "Whether the issuance should be blinded prior to signing"},
                                {RPCResult::Type::OBJ_DYN, "ripemd160_preimages", /*optional=*/ true, "",
                                {
                                    {RPCResult::Type::STR, "hash", "The hash and preimage that corresponds to it."},
                                }},
                                {RPCResult::Type::OBJ_DYN, "sha256_preimages", /*optional=*/ true, "",
                                {
                                    {RPCResult::Type::STR, "hash", "The hash and preimage that corresponds to it."},
                                }},
                                {RPCResult::Type::OBJ_DYN, "hash160_preimages", /*optional=*/ true, "",
                                {
                                    {RPCResult::Type::STR, "hash", "The hash and preimage that corresponds to it."},
                                }},
                                {RPCResult::Type::OBJ_DYN, "hash256_preimages", /*optional=*/ true, "",
                                {
                                    {RPCResult::Type::STR, "hash", "The hash and preimage that corresponds to it."},
                                }},
                                {RPCResult::Type::OBJ_DYN, "unknown", /*optional=*/ true, "The unknown input fields",
                                {
                                    {RPCResult::Type::STR_HEX, "key", "(key-value pair) An unknown key-value pair"},
                                }},
                                {RPCResult::Type::OBJ, "proprietary", /*optional=*/true, "The global proprietary map",
                                {
                                    {RPCResult::Type::OBJ, "", "",
                                    {
                                        {RPCResult::Type::STR_HEX, "identifier", "The hex string for the proprietary identifier"},
                                        {RPCResult::Type::NUM, "subtype", "The number for the subtype"},
                                        {RPCResult::Type::STR_HEX, "key", "The hex for the key"},
                                        {RPCResult::Type::STR_HEX, "value", "The hex for the value"},
                                    }},
                                }},
                            }},
                        }},
                        {RPCResult::Type::ARR, "outputs", "",
                        {
                            {RPCResult::Type::OBJ, "", "",
                            {
                                {RPCResult::Type::OBJ, "redeem_script", /*optional=*/true, "",
                                {
                                    {RPCResult::Type::STR, "asm", "The asm"},
                                    {RPCResult::Type::STR_HEX, "hex", "The hex"},
                                    {RPCResult::Type::STR, "type", "The type, eg 'pubkeyhash'"},
                                }},
                                {RPCResult::Type::OBJ, "witness_script", /*optional=*/true, "",
                                {
                                    {RPCResult::Type::STR, "asm", "The asm"},
                                    {RPCResult::Type::STR_HEX, "hex", "The hex"},
                                    {RPCResult::Type::STR, "type", "The type, eg 'pubkeyhash'"},
                                }},
                                {RPCResult::Type::ARR, "bip32_derivs", /*optional=*/true, "",
                                {
                                    {RPCResult::Type::OBJ, "", "",
                                    {
                                        {RPCResult::Type::STR, "pubkey", "The public key this path corresponds to"},
                                        {RPCResult::Type::STR, "master_fingerprint", "The fingerprint of the master key"},
                                        {RPCResult::Type::STR, "path", "The path"},
                                    }},
                                }},
                                {RPCResult::Type::NUM, "amount", "The amount (nValue) for this output"},
                                {RPCResult::Type::OBJ, "script", "The output script (scriptPubKey) for this output",
                                    {{RPCResult::Type::ELISION, "", "The layout is the same as the output of scriptPubKeys in decoderawtransaction."}},
                                },
                                {RPCResult::Type::STR_HEX, "value_commitment", "The blinded value of the output"},
                                {RPCResult::Type::STR_HEX, "asset_commiment", "The blinded asset id of the output"},
                                {RPCResult::Type::STR_HEX, "asset", "The explicit asset for the output"},
                                {RPCResult::Type::STR_HEX, "rangeproof", "The rangeproof for the output"},
                                {RPCResult::Type::STR_HEX, "surjection_proof", "The surjection proof for the output"},
                                {RPCResult::Type::STR_HEX, "ecdh_pubkey", "The ecdh pubkey for the output"},
                                {RPCResult::Type::STR_HEX, "blinding_pubkey", "The blinding pubkey for the output"},
                                {RPCResult::Type::STR_HEX, "blind_value_proof", "Explicit value rangeproof that proves the value commitment matches the value"},
                                {RPCResult::Type::STR_HEX, "blind_asset_proof", "Assert surjection proof that proves the assert commitment matches the asset"},
                                {RPCResult::Type::STR, "status", "information about how the output has been blinded, if available"},
                                {RPCResult::Type::OBJ_DYN, "unknown", /*optional=*/true, "The unknown global fields",
                                {
                                    {RPCResult::Type::STR_HEX, "key", "(key-value pair) An unknown key-value pair"},
                                }},
                                {RPCResult::Type::OBJ, "proprietary", /*optional=*/true, "The global proprietary map",
                                {
                                    {RPCResult::Type::OBJ, "", "",
                                    {
                                        {RPCResult::Type::STR_HEX, "identifier", "The hex string for the proprietary identifier"},
                                        {RPCResult::Type::NUM, "subtype", "The number for the subtype"},
                                        {RPCResult::Type::STR_HEX, "key", "The hex for the key"},
                                        {RPCResult::Type::STR_HEX, "value", "The hex for the value"},
                                    }},
                                }},
                            }},
                        }},
                        {RPCResult::Type::STR_AMOUNT, "fee", /*optional=*/true, "The transaction fee paid if all UTXOs slots in the PSBT have been filled."},
                    }, /*skip_type_check=*/true // ELEMENTS FIXME: go through and make the types correct in these docs, and then remove this argument. If we remove it now, every call will throw an exception
                },
                RPCExamples{
                    HelpExampleCli("decodepsbt", "\"psbt\"")
                },
        [&](const RPCHelpMan& self, const JSONRPCRequest& request) -> UniValue
{
    if (!g_con_elementsmode)
        throw std::runtime_error("PSBT operations are disabled when not in elementsmode.\n");

    RPCTypeCheck(request.params, {UniValue::VSTR});

    // Unserialize the transactions
    PartiallySignedTransaction psbtx;
    std::string error;
    if (!DecodeBase64PSBT(psbtx, request.params[0].get_str(), error)) {
        throw JSONRPCError(RPC_DESERIALIZATION_ERROR, strprintf("TX decode failed %s", error));
    }

    UniValue result(UniValue::VOBJ);

    if (psbtx.tx != std::nullopt) {
        // Add the decoded tx
        UniValue tx_univ(UniValue::VOBJ);
        TxToUniv(CTransaction(*psbtx.tx), /*block_hash=*/uint256(), /*entry=*/tx_univ, /*include_hex=*/false);
        result.pushKV("tx", tx_univ);
    }

    // Add the global xpubs
    UniValue global_xpubs(UniValue::VARR);
    for (std::pair<KeyOriginInfo, std::set<CExtPubKey>> xpub_pair : psbtx.m_xpubs) {
        for (auto& xpub : xpub_pair.second) {
            std::vector<unsigned char> ser_xpub;
            ser_xpub.assign(BIP32_EXTKEY_WITH_VERSION_SIZE, 0);
            xpub.EncodeWithVersion(ser_xpub.data());

            UniValue keypath(UniValue::VOBJ);
            keypath.pushKV("xpub", EncodeBase58Check(ser_xpub));
            keypath.pushKV("master_fingerprint", HexStr(Span<unsigned char>(xpub_pair.first.fingerprint, xpub_pair.first.fingerprint + 4)));
            keypath.pushKV("path", WriteHDKeypath(xpub_pair.first.path));
            global_xpubs.push_back(keypath);
        }
    }
    result.pushKV("global_xpubs", global_xpubs);

    // Add PSBTv2 stuff
    if (psbtx.GetVersion() == 2) {
        if (psbtx.tx_version != std::nullopt) {
            result.pushKV("tx_version", *psbtx.tx_version);
        }
        if (psbtx.fallback_locktime != std::nullopt) {
            result.pushKV("fallback_locktime", static_cast<uint64_t>(*psbtx.fallback_locktime));
        }
        result.pushKV("input_count", static_cast<uint64_t>(psbtx.inputs.size()));
        result.pushKV("output_count", static_cast<uint64_t>(psbtx.inputs.size()));
        if (psbtx.m_tx_modifiable != std::nullopt) {
            result.pushKV("inputs_modifiable", psbtx.m_tx_modifiable->test(0));
            result.pushKV("outputs_modifiable", psbtx.m_tx_modifiable->test(1));
            result.pushKV("has_sighash_single", psbtx.m_tx_modifiable->test(2));
        }
    }

    // PSBT version
    result.pushKV("psbt_version", static_cast<uint64_t>(psbtx.GetVersion()));

    // Elements: scalar offsets
    if (psbtx.m_scalar_offsets.size() > 0) {
        UniValue scalars(UniValue::VARR);
        for (const auto& scalar : psbtx.m_scalar_offsets) {
            scalars.push_back(HexStr(scalar));
        }
        result.pushKV("scalar_offsets", scalars);
    }

    // Proprietary
    UniValue proprietary(UniValue::VARR);
    for (const auto& entry : psbtx.m_proprietary) {
        UniValue this_prop(UniValue::VOBJ);
        this_prop.pushKV("identifier", HexStr(entry.identifier));
        this_prop.pushKV("subtype", entry.subtype);
        this_prop.pushKV("key", HexStr(entry.key));
        this_prop.pushKV("value", HexStr(entry.value));
        proprietary.push_back(this_prop);
    }
    result.pushKV("proprietary", proprietary);

    result.pushKV("fees", AmountMapToUniv(GetFeeMap(CTransaction(psbtx.GetUnsignedTx())), ""));

    // Unknown data
    UniValue unknowns(UniValue::VOBJ);
    for (auto entry : psbtx.unknown) {
        unknowns.pushKV(HexStr(entry.first), HexStr(entry.second));
    }
    result.pushKV("unknown", unknowns);

    // inputs
    UniValue inputs(UniValue::VARR);
    for (unsigned int i = 0; i < psbtx.inputs.size(); ++i) {
        const PSBTInput& input = psbtx.inputs[i];
        UniValue in(UniValue::VOBJ);
        // UTXOs
        CTxOut txout;
        if (!input.witness_utxo.IsNull()) {
            txout = input.witness_utxo;

            UniValue o(UniValue::VOBJ);
            ScriptToUniv(txout.scriptPubKey, /*out=*/o, /*include_hex=*/true, /*include_address=*/true);

            UniValue out(UniValue::VOBJ);
            if (txout.nValue.IsExplicit()) {
                CAmount nValue = txout.nValue.GetAmount();
                out.pushKV("amount", ValueFromAmount(nValue));
            } else {
                out.pushKV("amountcommitment", txout.nValue.GetHex());
            }
            out.pushKV("scriptPubKey", o);

            in.pushKV("witness_utxo", out);
        }
        if (input.non_witness_utxo) {
            if (*input.prev_out < input.non_witness_utxo->vout.size()) {
                txout = input.non_witness_utxo->vout[*input.prev_out];
            }

            UniValue non_wit(UniValue::VOBJ);
            TxToUniv(*input.non_witness_utxo, /*block_hash=*/uint256(), /*entry=*/non_wit, /*include_hex=*/false);
            in.pushKV("non_witness_utxo", non_wit);
        }

        // Partial sigs
        if (!input.partial_sigs.empty()) {
            UniValue partial_sigs(UniValue::VOBJ);
            for (const auto& sig : input.partial_sigs) {
                partial_sigs.pushKV(HexStr(sig.second.first), HexStr(sig.second.second));
            }
            in.pushKV("partial_signatures", partial_sigs);
        }

        // Sighash
        if (input.sighash_type != std::nullopt) {
            in.pushKV("sighash", SighashToStr((unsigned char)*input.sighash_type));
        }

        // Redeem script and witness script
        if (!input.redeem_script.empty()) {
            UniValue r(UniValue::VOBJ);
            ScriptToUniv(input.redeem_script, /*out=*/r);
            in.pushKV("redeem_script", r);
        }
        if (!input.witness_script.empty()) {
            UniValue r(UniValue::VOBJ);
            ScriptToUniv(input.witness_script, /*out=*/r);
            in.pushKV("witness_script", r);
        }

        // keypaths
        if (!input.hd_keypaths.empty()) {
            UniValue keypaths(UniValue::VARR);
            for (auto entry : input.hd_keypaths) {
                UniValue keypath(UniValue::VOBJ);
                keypath.pushKV("pubkey", HexStr(entry.first));

                keypath.pushKV("master_fingerprint", strprintf("%08x", ReadBE32(entry.second.fingerprint)));
                keypath.pushKV("path", WriteHDKeypath(entry.second.path));
                keypaths.push_back(keypath);
            }
            in.pushKV("bip32_derivs", keypaths);
        }

        // Final scriptSig and scriptwitness
        if (!input.final_script_sig.empty()) {
            UniValue scriptsig(UniValue::VOBJ);
            scriptsig.pushKV("asm", ScriptToAsmStr(input.final_script_sig, true));
            scriptsig.pushKV("hex", HexStr(input.final_script_sig));
            in.pushKV("final_scriptSig", scriptsig);
        }
        if (!input.final_script_witness.IsNull()) {
            UniValue txinwitness(UniValue::VARR);
            for (const auto& item : input.final_script_witness.stack) {
                txinwitness.push_back(HexStr(item));
            }
            in.pushKV("final_scriptwitness", txinwitness);
        }

        // PSBTv2
        if (psbtx.GetVersion() == 2) {
            if (!input.prev_txid.IsNull()) {
                in.pushKV("previous_txid", input.prev_txid.GetHex());
            }
            if (input.prev_out != std::nullopt) {
                in.pushKV("previous_vout", static_cast<uint64_t>(*input.prev_out));
            }
            if (input.sequence != std::nullopt) {
                in.pushKV("sequence", static_cast<uint64_t>(*input.sequence));
            }
            if (input.time_locktime != std::nullopt) {
                in.pushKV("time_locktime", static_cast<uint64_t>(*input.time_locktime));
            }
            if (input.height_locktime!= std::nullopt) {
                in.pushKV("height_locktime", static_cast<uint64_t>(*input.height_locktime));
            }
        }

        // Issuance Value
        if (input.m_issuance_value != std::nullopt) {
            in.pushKV("issuance_value", ValueFromAmount(*input.m_issuance_value));
        }

        // Issuance value commitment
        if (!input.m_issuance_value_commitment.IsNull()) {
            in.pushKV("issuance_value_commitment", input.m_issuance_value_commitment.GetHex());
        }

        // Issuance value rangeproof
        if (!input.m_issuance_rangeproof.empty()) {
            in.pushKV("issuance_value_rangeproof", HexStr(input.m_issuance_rangeproof));
        }

        // Issuance blind value proof
        if (!input.m_blind_issuance_value_proof.empty()) {
            in.pushKV("blind_issuance_value_proof", HexStr(input.m_blind_issuance_value_proof));
        }

        // Issuance inflation keys amount
        if (input.m_issuance_inflation_keys_amount != std::nullopt) {
            in.pushKV("issuance_reissuance_amount", ValueFromAmount(*input.m_issuance_inflation_keys_amount));
        }

        // Issuance inflation keys value commitment
        if (!input.m_issuance_inflation_keys_commitment.IsNull()) {
            in.pushKV("issuance_reissuance_amount_commitment", input.m_issuance_inflation_keys_commitment.GetHex());
        }

        // Issuance inflation keys value rangeproof
        if (!input.m_issuance_inflation_keys_rangeproof.empty()) {
            in.pushKV("issuance_reissuance_amount_rangeproof", HexStr(input.m_issuance_inflation_keys_rangeproof));
        }

        // Issuance blind inflation keys value proof
        if (!input.m_blind_issuance_inflation_keys_proof.empty()) {
            in.pushKV("blind_reissuance_amount_proof", HexStr(input.m_blind_issuance_inflation_keys_proof));
        }

        // Issuance blinding nonce
        if (!input.m_issuance_blinding_nonce.IsNull()) {
            in.pushKV("issuance_blinding_nonce", input.m_issuance_blinding_nonce.GetHex());
        }

        // Issuance asset entropy
        if (!input.m_issuance_asset_entropy.IsNull()) {
            in.pushKV("issuance_asset_entropy", input.m_issuance_asset_entropy.GetHex());
        }

        // Peg-in stuff
        if (Params().GetConsensus().ParentChainHasPow()) {
            if (input.m_peg_in_tx.index() > 0) {
                const auto peg_in_tx = std::get_if<Sidechain::Bitcoin::CTransactionRef>(&input.m_peg_in_tx);
                if (peg_in_tx) {
                    CDataStream ss_tx(SER_NETWORK, PROTOCOL_VERSION | SERIALIZE_TRANSACTION_NO_WITNESS);
                    ss_tx << *peg_in_tx;
                    in.pushKV("pegin_bitcoin_tx", HexStr(ss_tx));
                }
            }
            if (input.m_peg_in_txout_proof.index() > 0) {
                const auto txout_proof = std::get_if<Sidechain::Bitcoin::CMerkleBlock>(&input.m_peg_in_txout_proof);
                if (txout_proof) {
                    CDataStream ss_mb(SER_NETWORK, PROTOCOL_VERSION | SERIALIZE_TRANSACTION_NO_WITNESS);
                    ss_mb << *txout_proof;
                    in.pushKV("pegin_txout_proof", HexStr(ss_mb));
                }
            }
        } else {
            if (input.m_peg_in_tx.index() > 0) {
                const auto peg_in_tx = std::get_if<CTransactionRef>(&input.m_peg_in_tx);
                if (peg_in_tx) {
                    CDataStream ss_tx(SER_NETWORK, PROTOCOL_VERSION | SERIALIZE_TRANSACTION_NO_WITNESS);
                    ss_tx << *peg_in_tx;
                    in.pushKV("pegin_bitcoin_tx", HexStr(ss_tx));
                }
            }
            if (input.m_peg_in_txout_proof.index() > 0) {
                const auto txout_proof = std::get_if<CMerkleBlock>(&input.m_peg_in_txout_proof);
                if (txout_proof) {
                    CDataStream ss_mb(SER_NETWORK, PROTOCOL_VERSION | SERIALIZE_TRANSACTION_NO_WITNESS);
                    ss_mb << *txout_proof;
                    in.pushKV("pegin_txout_proof", HexStr(ss_mb));
                }
            }
        }

        if (!input.m_peg_in_claim_script.empty()) {
            in.pushKV("pegin_claim_script", HexStr(input.m_peg_in_claim_script));
        }
        if (!input.m_peg_in_genesis_hash.IsNull()) {
            in.pushKV("pegin_genesis_hash", input.m_peg_in_genesis_hash.GetHex());
        }
        if (input.m_peg_in_value != std::nullopt) {
            in.pushKV("pegin_value", ValueFromAmount(*input.m_peg_in_value));
        }
        if (!input.m_peg_in_witness.IsNull()) {
            UniValue witness(UniValue::VARR);
            for (const auto& item : input.m_peg_in_witness.stack) {
                witness.push_back(HexStr(item));
            }
            in.pushKV("pegin_witness", witness);
        }
        if (!input.m_utxo_rangeproof.empty()) {
            in.pushKV("utxo_rangeproof", HexStr(input.m_utxo_rangeproof));
        }

        if (input.m_explicit_value.has_value()) {
            in.pushKV("explicit_value", ValueFromAmount(*input.m_explicit_value));
        }
        if (!input.m_value_proof.empty()) {
            in.pushKV("value_proof", HexStr(input.m_value_proof));
        }
        if (!input.m_explicit_asset.IsNull()) {
            in.pushKV("explicit_asset", input.m_explicit_asset.GetHex());
        }
        if (!input.m_asset_proof.empty()) {
            in.pushKV("asset_proof", HexStr(input.m_asset_proof));
        }

        if (input.m_blinded_issuance.has_value()) {
            in.pushKV("blinded_issuance", *input.m_blinded_issuance);
        }

        switch (VerifyBlindProofs(input)) {
        case BlindProofResult::OK:
            // all good
            break;
        case BlindProofResult::NOT_FULLY_BLINDED:
            in.pushKV("status", "ERROR: Proofs provided for unblinded input");
            break;
        case BlindProofResult::MISSING_VALUE_PROOF:
            in.pushKV("status", "WARNING: has confidential and explicit values but no proof connecting them");
            break;
        case BlindProofResult::MISSING_ASSET_PROOF:
            in.pushKV("status", "WARNING: has confidential and explicit assets but no proof connecting them");
            break;
        case BlindProofResult::INVALID_VALUE_PROOF:
            in.pushKV("status", "ERROR: has invalid value proof, the value may be a lie!");
            break;
        case BlindProofResult::INVALID_ASSET_PROOF:
            in.pushKV("status", "ERROR: has invalid asset proof, the asset may be a lie!");
            break;
        }


        // Ripemd160 hash preimages
        if (!input.ripemd160_preimages.empty()) {
            UniValue ripemd160_preimages(UniValue::VOBJ);
            for (const auto& [hash, preimage] : input.ripemd160_preimages) {
                ripemd160_preimages.pushKV(HexStr(hash), HexStr(preimage));
            }
            in.pushKV("ripemd160_preimages", ripemd160_preimages);
        }

        // Sha256 hash preimages
        if (!input.sha256_preimages.empty()) {
            UniValue sha256_preimages(UniValue::VOBJ);
            for (const auto& [hash, preimage] : input.sha256_preimages) {
                sha256_preimages.pushKV(HexStr(hash), HexStr(preimage));
            }
            in.pushKV("sha256_preimages", sha256_preimages);
        }

        // Hash160 hash preimages
        if (!input.hash160_preimages.empty()) {
            UniValue hash160_preimages(UniValue::VOBJ);
            for (const auto& [hash, preimage] : input.hash160_preimages) {
                hash160_preimages.pushKV(HexStr(hash), HexStr(preimage));
            }
            in.pushKV("hash160_preimages", hash160_preimages);
        }

        // Hash256 hash preimages
        if (!input.hash256_preimages.empty()) {
            UniValue hash256_preimages(UniValue::VOBJ);
            for (const auto& [hash, preimage] : input.hash256_preimages) {
                hash256_preimages.pushKV(HexStr(hash), HexStr(preimage));
            }
            in.pushKV("hash256_preimages", hash256_preimages);
        }

        // Proprietary
        if (!input.m_proprietary.empty()) {
            UniValue proprietary(UniValue::VARR);
            for (const auto& entry : input.m_proprietary) {
                UniValue this_prop(UniValue::VOBJ);
                this_prop.pushKV("identifier", HexStr(entry.identifier));
                this_prop.pushKV("subtype", entry.subtype);
                this_prop.pushKV("key", HexStr(entry.key));
                this_prop.pushKV("value", HexStr(entry.value));
                proprietary.push_back(this_prop);
            }
            in.pushKV("proprietary", proprietary);
        }

        // Unknown data
        if (input.unknown.size() > 0) {
            UniValue unknowns(UniValue::VOBJ);
            for (auto entry : input.unknown) {
                unknowns.pushKV(HexStr(entry.first), HexStr(entry.second));
            }
            in.pushKV("unknown", unknowns);
        }

        inputs.push_back(in);
    }
    result.pushKV("inputs", inputs);

    // outputs
    UniValue outputs(UniValue::VARR);
    for (unsigned int i = 0; i < psbtx.outputs.size(); ++i) {
        const PSBTOutput& output = psbtx.outputs[i];
        UniValue out(UniValue::VOBJ);
        // Redeem script and witness script
        if (!output.redeem_script.empty()) {
            UniValue r(UniValue::VOBJ);
            ScriptToUniv(output.redeem_script, /*out=*/r);
            out.pushKV("redeem_script", r);
        }
        if (!output.witness_script.empty()) {
            UniValue r(UniValue::VOBJ);
            ScriptToUniv(output.witness_script, /*out=*/r);
            out.pushKV("witness_script", r);
        }

        // keypaths
        if (!output.hd_keypaths.empty()) {
            UniValue keypaths(UniValue::VARR);
            for (auto entry : output.hd_keypaths) {
                UniValue keypath(UniValue::VOBJ);
                keypath.pushKV("pubkey", HexStr(entry.first));
                keypath.pushKV("master_fingerprint", strprintf("%08x", ReadBE32(entry.second.fingerprint)));
                keypath.pushKV("path", WriteHDKeypath(entry.second.path));
                keypaths.push_back(keypath);
            }
            out.pushKV("bip32_derivs", keypaths);
        }

        // PSBTv2 stuff
        if (psbtx.GetVersion() == 2) {
            if (output.amount != std::nullopt) {
                out.pushKV("amount", ValueFromAmount(*output.amount));
            }
            if (output.script != std::nullopt) {
                UniValue spk(UniValue::VOBJ);
                ScriptToUniv(*output.script, /*out=*/spk, /*include_hex=*/true, /*include_address=*/true);
                out.pushKV("script", spk);
            }
        }

        // Value commitment
        if (!output.m_value_commitment.IsNull()) {
            out.pushKV("value_commitment", output.m_value_commitment.GetHex());
        }

        // Asset commitment
        if (!output.m_asset_commitment.IsNull()) {
            out.pushKV("asset_commitment", output.m_asset_commitment.GetHex());
        }

        // Asset
        if (!output.m_asset.IsNull()) {
            out.pushKV("asset", output.m_asset.GetHex());
        }

        // Rangeproof
        if (!output.m_value_rangeproof.empty()) {
            out.pushKV("rangeproof", HexStr(output.m_value_rangeproof));
        }

        // Surjection proof
        if (!output.m_asset_surjection_proof.empty()) {
            out.pushKV("surjection_proof", HexStr(output.m_asset_surjection_proof));
        }

        // ECDH pubkey
        if (output.m_ecdh_pubkey.IsValid()) {
            out.pushKV("ecdh_pubkey", HexStr(output.m_ecdh_pubkey));
        }

        // Blinding pubkey
        if (output.m_blinding_pubkey.IsValid()) {
            out.pushKV("blinding_pubkey", HexStr(output.m_blinding_pubkey));
        }

        // Blinder index
        if (output.m_blinder_index != std::nullopt) {
            out.pushKV("blinder_index", (int64_t)*output.m_blinder_index);
        }

        // Blind value proof
        if (!output.m_blind_value_proof.empty()) {
            out.pushKV("blind_value_proof", HexStr(output.m_blind_value_proof));
        }

        // Blind asset proof
        if (!output.m_blind_asset_proof.empty()) {
            out.pushKV("blind_asset_proof", HexStr(output.m_blind_asset_proof));
        }

        switch (VerifyBlindProofs(output)) {
        case BlindProofResult::OK:
            // all good
            break;
        case BlindProofResult::NOT_FULLY_BLINDED:
            out.pushKV("status", "needs blinding");
            break;
        case BlindProofResult::MISSING_VALUE_PROOF:
            out.pushKV("status", "WARNING: has confidential and explicit values but no proof connecting them");
            break;
        case BlindProofResult::MISSING_ASSET_PROOF:
            out.pushKV("status", "WARNING: has confidential and explicit assets but no proof connecting them");
            break;
        case BlindProofResult::INVALID_VALUE_PROOF:
            out.pushKV("status", "ERROR: has invalid value proof, the value may be a lie!");
            break;
        case BlindProofResult::INVALID_ASSET_PROOF:
            out.pushKV("status", "ERROR: has invalid asset proof, the asset may be a lie!");
            break;
        }

        // Proprietary
        if (!output.m_proprietary.empty()) {
            UniValue proprietary(UniValue::VARR);
            for (const auto& entry : output.m_proprietary) {
                UniValue this_prop(UniValue::VOBJ);
                this_prop.pushKV("identifier", HexStr(entry.identifier));
                this_prop.pushKV("subtype", entry.subtype);
                this_prop.pushKV("key", HexStr(entry.key));
                this_prop.pushKV("value", HexStr(entry.value));
                proprietary.push_back(this_prop);
            }
            out.pushKV("proprietary", proprietary);
        }

        // Unknown data
        if (output.unknown.size() > 0) {
            UniValue unknowns(UniValue::VOBJ);
            for (auto entry : output.unknown) {
                unknowns.pushKV(HexStr(entry.first), HexStr(entry.second));
            }
            out.pushKV("unknown", unknowns);
        }

        outputs.push_back(out);
    }
    result.pushKV("outputs", outputs);

    return result;
},
    };
}

static RPCHelpMan combinepsbt()
{
    return RPCHelpMan{"combinepsbt",
                "\nCombine multiple partially signed Bitcoin transactions into one transaction.\n"
                "Implements the Combiner role.\n",
                {
                    {"txs", RPCArg::Type::ARR, RPCArg::Optional::NO, "The base64 strings of partially signed transactions",
                        {
                            {"psbt", RPCArg::Type::STR, RPCArg::Optional::OMITTED, "A base64 string of a PSBT"},
                        },
                        },
                },
                RPCResult{
                    RPCResult::Type::STR, "", "The base64-encoded partially signed transaction"
                },
                RPCExamples{
                    HelpExampleCli("combinepsbt", R"('["mybase64_1", "mybase64_2", "mybase64_3"]')")
                },
        [&](const RPCHelpMan& self, const JSONRPCRequest& request) -> UniValue
{
    if (!g_con_elementsmode)
        throw std::runtime_error("PSBT operations are disabled when not in elementsmode.\n");

    RPCTypeCheck(request.params, {UniValue::VARR}, true);

    // Unserialize the transactions
    std::vector<PartiallySignedTransaction> psbtxs;
    UniValue txs = request.params[0].get_array();
    if (txs.empty()) {
        throw JSONRPCError(RPC_INVALID_PARAMETER, "Parameter 'txs' cannot be empty");
    }
    for (unsigned int i = 0; i < txs.size(); ++i) {
        PartiallySignedTransaction psbtx;
        std::string error;
        if (!DecodeBase64PSBT(psbtx, txs[i].get_str(), error)) {
            throw JSONRPCError(RPC_DESERIALIZATION_ERROR, strprintf("TX decode failed %s", error));
        }
        psbtxs.push_back(psbtx);
    }

    // Find if (and which) psbt has all the output blinding stuff set
    unsigned int base_psbt_index = 0;
    bool has_fully_blinded = false;
    for (unsigned int i = 0; i < psbtxs.size(); ++i) {
        const auto& psbt = psbtxs[i];
        bool is_fully_blinded = true;
        int unblinded_count = 0;
        for (const auto& psbt_out : psbt.outputs) {
            if (psbt_out.IsBlinded()) {
                is_fully_blinded &= psbt_out.IsFullyBlinded();
            } else {
                unblinded_count++;
            }
        }
        if (is_fully_blinded) {
            base_psbt_index = i;
            has_fully_blinded = true;
            break;
        }
    }

    // Swap the psbt we want to use as base with the 0'th psbt which is the position for the base psbt
    if (base_psbt_index > 0) {
        std::swap(psbtxs[base_psbt_index], psbtxs[0]);
    }

    PartiallySignedTransaction merged_psbt;
    const TransactionError error = CombinePSBTs(merged_psbt, psbtxs);
    if (error != TransactionError::OK) {
        throw JSONRPCTransactionError(error);
    }

    // If we did not use a fully blinded psbt as the base, but the result is now fully blinded, that's not good so fail
    if (!has_fully_blinded) {
        bool is_fully_blinded = true;
        for (const auto& psbt_out : merged_psbt.outputs) {
            if (psbt_out.IsBlinded()) {
                is_fully_blinded &= psbt_out.IsFullyBlinded();
            }
        }
        if (is_fully_blinded) {
            throw JSONRPCError(RPC_DESERIALIZATION_ERROR, "Cannot combine PSETs as the values and blinders would become imbalanced");
        }
    }

    return EncodePSBT(merged_psbt);
},
    };
}

static RPCHelpMan finalizepsbt()
{
    return RPCHelpMan{"finalizepsbt",
                "Finalize the inputs of a PSBT. If the transaction is fully signed, it will produce a\n"
                "network serialized transaction which can be broadcast with sendrawtransaction. Otherwise a PSBT will be\n"
                "created which has the final_scriptSig and final_scriptWitness fields filled for inputs that are complete.\n"
                "Implements the Finalizer and Extractor roles.\n",
                {
                    {"psbt", RPCArg::Type::STR, RPCArg::Optional::NO, "A base64 string of a PSBT"},
                    {"extract", RPCArg::Type::BOOL, RPCArg::Default{true}, "If true and the transaction is complete,\n"
            "                             extract and return the complete transaction in normal network serialization instead of the PSBT."},
                },
                RPCResult{
                    RPCResult::Type::OBJ, "", "",
                    {
                        {RPCResult::Type::STR, "psbt", /*optional=*/true, "The base64-encoded partially signed transaction if not extracted"},
                        {RPCResult::Type::STR_HEX, "hex", /*optional=*/true, "The hex-encoded network transaction if extracted"},
                        {RPCResult::Type::BOOL, "complete", "If the transaction has a complete set of signatures"},
                    }
                },
                RPCExamples{
                    HelpExampleCli("finalizepsbt", "\"psbt\"")
                },
        [&](const RPCHelpMan& self, const JSONRPCRequest& request) -> UniValue
{
    if (!g_con_elementsmode)
        throw std::runtime_error("PSBT operations are disabled when not in elementsmode.\n");

    RPCTypeCheck(request.params, {UniValue::VSTR, UniValue::VBOOL}, true);

    // Unserialize the transactions
    PartiallySignedTransaction psbtx;
    std::string error;
    if (!DecodeBase64PSBT(psbtx, request.params[0].get_str(), error)) {
        throw JSONRPCError(RPC_DESERIALIZATION_ERROR, strprintf("TX decode failed %s", error));
    }

    bool extract = request.params[1].isNull() || (!request.params[1].isNull() && request.params[1].get_bool());

    CMutableTransaction mtx;
    bool complete = FinalizeAndExtractPSBT(psbtx, mtx);

    UniValue result(UniValue::VOBJ);
    CDataStream ssTx(SER_NETWORK, PROTOCOL_VERSION);
    std::string result_str;

    if (complete && extract) {
        ssTx << mtx;
        result_str = HexStr(ssTx);
        result.pushKV("hex", result_str);
    } else {
        ssTx << psbtx;
        result_str = EncodeBase64(ssTx.str());
        result.pushKV("psbt", result_str);
    }
    result.pushKV("complete", complete);
    return result;
},
    };
}

static RPCHelpMan createpsbt()
{
    return RPCHelpMan{"createpsbt",
                "\nCreates a transaction in the Partially Signed Transaction format.\n"
                "Implements the Creator role.\n",
                {
                    {"inputs", RPCArg::Type::ARR, RPCArg::Optional::NO, "The json objects",
                        {
                            {"", RPCArg::Type::OBJ, RPCArg::Optional::OMITTED, "",
                                {
                                    {"txid", RPCArg::Type::STR_HEX, RPCArg::Optional::NO, "The transaction id"},
                                    {"vout", RPCArg::Type::NUM, RPCArg::Optional::NO, "The output number"},
                                    {"sequence", RPCArg::Type::NUM, RPCArg::DefaultHint{"depends on the value of the 'replaceable' and 'locktime' arguments"}, "The sequence number"},
                                    {"pegin_bitcoin_tx", RPCArg::Type::STR_HEX, RPCArg::Optional::NO, "The raw bitcoin transaction (in hex) depositing bitcoin to the mainchain_address generated by getpeginaddress"},
                                    {"pegin_txout_proof", RPCArg::Type::STR_HEX, RPCArg::Optional::NO, "A rawtxoutproof (in hex) generated by the mainchain daemon's `gettxoutproof` containing a proof of only bitcoin_tx"},
                                    {"pegin_claim_script", RPCArg::Type::STR_HEX, RPCArg::Optional::NO, "The witness program generated by getpeginaddress."},
                                    {"issuance_amount", RPCArg::Type::NUM, RPCArg::Optional::OMITTED, "The amount to be issued"},
                                    {"issuance_tokens", RPCArg::Type::NUM, RPCArg::Optional::OMITTED, "The number of asset issuance tokens to generate"},
                                    {"asset_entropy", RPCArg::Type::STR_HEX, RPCArg::Optional::OMITTED, "For new asset issuance, this is any additional entropy to be used in the asset tag calculation. For reissuance, this is the original asaset entropy"},
                                    {"asset_blinding_nonce", RPCArg::Type::STR_HEX, RPCArg::Optional::OMITTED, "Do not set for new asset issuance. For reissuance, this is the blinding factor for reissuance token output for the asset being reissued"},
                                    {"blind_reissuance",  RPCArg::Type::BOOL, RPCArg::Default{true}, "Whether to mark the issuance input for blinding or not. Only affects issuances with re-issuance tokens."},
                                },
                                },
                        },
                        },
                    {"outputs", RPCArg::Type::ARR, RPCArg::Optional::NO, "The outputs (key-value pairs), where none of the keys are duplicated.\n"
                            "That is, each address can only appear once and there can only be one 'data' object.\n"
                            "For compatibility reasons, a dictionary, which holds the key-value pairs directly, is also\n"
                            "                             accepted as second parameter.",
                        {
                            {"", RPCArg::Type::OBJ_USER_KEYS, RPCArg::Optional::OMITTED, "",
                                {
                                    {"address", RPCArg::Type::AMOUNT, RPCArg::Optional::NO, "A key-value pair. The key (string) is the bitcoin address, the value (float or string) is the amount in " + CURRENCY_UNIT},
                                    {"blinder_index", RPCArg::Type::NUM, RPCArg::Optional::OMITTED, "The index of the input whose signer will blind this output. Must be provided if this output is to be blinded"},
                                    {"asset", RPCArg::Type::STR, RPCArg::Optional::OMITTED, "The asset tag for this output if it is not the main chain asset"},
                                },
                                },
                            {"", RPCArg::Type::OBJ, RPCArg::Optional::OMITTED, "",
                                {
                                    {"data", RPCArg::Type::STR_HEX, RPCArg::Optional::NO, "A key-value pair. The key must be \"data\", the value is hex-encoded data"},
                                },
                                },
                        },
                        },
                    {"locktime", RPCArg::Type::NUM, RPCArg::Default{0}, "Raw locktime. Non-0 value also locktime-activates inputs"},
                    {"replaceable", RPCArg::Type::BOOL, RPCArg::Default{false}, "Marks this transaction as BIP125 replaceable.\n"
                            "                             Allows this transaction to be replaced by a transaction with higher fees. If provided, it is an error if explicit sequence numbers are incompatible."},
                    {"psbt_version", RPCArg::Type::NUM, RPCArg::Default{2}, "The PSBT version number to use."},
                },
                RPCResult{
                    RPCResult::Type::STR, "", "The resulting raw transaction (base64-encoded string)"
                },
                RPCExamples{
                    HelpExampleCli("createpsbt", "\"[{\\\"txid\\\":\\\"myid\\\",\\\"vout\\\":0}]\" \"[{\\\"data\\\":\\\"00010203\\\"}]\"")
                },
        [&](const RPCHelpMan& self, const JSONRPCRequest& request) -> UniValue
{
    if (!g_con_elementsmode)
        throw std::runtime_error("PSBT operations are disabled when not in elementsmode.\n");

    ChainstateManager& chainman = EnsureAnyChainman(request.context);

    RPCTypeCheck(request.params, {
        UniValue::VARR,
        UniValue::VARR,
        UniValue::VNUM,
        UniValue::VBOOL,
        UniValue::VNUM,
        }, true
    );

    bool rbf = false;
    if (!request.params[3].isNull()) {
        rbf = request.params[3].isTrue();
    }
    std::map<CTxOut, PSBTOutput> psbt_outs;
    CMutableTransaction rawTx = ConstructTransaction(request.params[0], request.params[1], request.params[2], rbf, chainman.ActiveChain().Tip(), &psbt_outs, true /* allow_peg_in */, true /* allow_issuance */);

    // Make a blank psbt
    uint32_t psbt_version = 2;
    if (!request.params[4].isNull()) {
        psbt_version = request.params[4].get_int();
    }
    if (psbt_version != 2) {
        throw JSONRPCError(RPC_INVALID_PARAMETER, "The PSBT version can only be 2");
    }

    // Make a blank psbt
    std::set<uint256> new_assets;
    std::set<uint256> new_reissuance;
    for (unsigned int i = 0; i < rawTx.vin.size(); ++i) {
        if (!rawTx.vin[i].assetIssuance.IsNull()) {
            const UniValue& blind_reissuance_v = find_value(request.params[0].get_array()[i].get_obj(), "blind_reissuance");
            bool blind_reissuance = blind_reissuance_v.isNull() ? true : blind_reissuance_v.get_bool();
            uint256 entropy;
            CAsset asset;
            CAsset token;

            if (rawTx.vin[i].assetIssuance.assetBlindingNonce.IsNull()) {
                // New issuance, calculate the final entropy
                GenerateAssetEntropy(entropy, rawTx.vin[i].prevout, rawTx.vin[i].assetIssuance.assetEntropy);
            } else {
                // Reissuance, use original entropy set in assetEntropy
                entropy = rawTx.vin[i].assetIssuance.assetEntropy;
            }

            CalculateAsset(asset, entropy);
            new_assets.insert(asset.id);

            if (!rawTx.vin[i].assetIssuance.nInflationKeys.IsNull()) {
                // Calculate reissuance asset tag if there will be reissuance tokens
                CalculateReissuanceToken(token, entropy, blind_reissuance);
                new_reissuance.insert(token.id);
            }
        }
    }
    PartiallySignedTransaction psbtx(rawTx, psbt_version);
    for (unsigned int i = 0; i < rawTx.vout.size(); ++i) {
        PSBTOutput& output = psbtx.outputs[i];
        auto it = psbt_outs.find(rawTx.vout.at(i));
        if (it != psbt_outs.end()) {
            PSBTOutput& construct_psbt_out = it->second;

            output.m_blinding_pubkey = construct_psbt_out.m_blinding_pubkey;
            output.m_blinder_index = construct_psbt_out.m_blinder_index;
        }

        // Check the asset
        if (new_assets.count(output.m_asset) > 0) {
            new_assets.erase(output.m_asset);
        }
        if (new_reissuance.count(output.m_asset) > 0) {
            new_reissuance.erase(output.m_asset);
        }
    }

    // Make sure all newly issued assets and reissuance tokens had outputs
    if (new_assets.size() > 0) {
        throw JSONRPCError(RPC_INVALID_PARAMETER, "Missing output for new assets");
    }
    if (new_reissuance.size() > 0) {
        throw JSONRPCError(RPC_INVALID_PARAMETER, "Missing output for reissuance tokens");
    }

    return EncodePSBT(psbtx);
},
    };
}

static RPCHelpMan converttopsbt()
{
    return RPCHelpMan{"converttopsbt",
                "\nConverts a network serialized transaction to a PSBT. This should be used only with createrawtransaction and fundrawtransaction\n"
                "createpsbt and walletcreatefundedpsbt should be used for new applications.\n",
                {
                    {"hexstring", RPCArg::Type::STR_HEX, RPCArg::Optional::NO, "The hex string of a raw transaction"},
                    {"permitsigdata", RPCArg::Type::BOOL, RPCArg::Default{false}, "If true, any signatures in the input will be discarded and conversion\n"
                            "                              will continue. If false, RPC will fail if any signatures are present."},
                    {"iswitness", RPCArg::Type::BOOL, RPCArg::DefaultHint{"depends on heuristic tests"}, "Whether the transaction hex is a serialized witness transaction.\n"
                        "If iswitness is not present, heuristic tests will be used in decoding.\n"
                        "If true, only witness deserialization will be tried.\n"
                        "If false, only non-witness deserialization will be tried.\n"
                        "This boolean should reflect whether the transaction has inputs\n"
                        "(e.g. fully valid, or on-chain transactions), if known by the caller."
                    },
                },
                RPCResult{
                    RPCResult::Type::STR, "", "The resulting raw transaction (base64-encoded string)"
                },
                RPCExamples{
                            "\nCreate a transaction\n"
                            + HelpExampleCli("createrawtransaction", "\"[{\\\"txid\\\":\\\"myid\\\",\\\"vout\\\":0}]\" \"[{\\\"data\\\":\\\"00010203\\\"}]\"") +
                            "\nConvert the transaction to a PSBT\n"
                            + HelpExampleCli("converttopsbt", "\"rawtransaction\"")
                },
        [&](const RPCHelpMan& self, const JSONRPCRequest& request) -> UniValue
{
    if (!g_con_elementsmode)
        throw std::runtime_error("PSBT operations are disabled when not in elementsmode.\n");

    RPCTypeCheck(request.params, {UniValue::VSTR, UniValue::VBOOL, UniValue::VBOOL}, true);

    // parse hex string from parameter
    CMutableTransaction tx;
    bool permitsigdata = request.params[1].isNull() ? false : request.params[1].get_bool();
    bool witness_specified = !request.params[2].isNull();
    bool iswitness = witness_specified ? request.params[2].get_bool() : false;
    const bool try_witness = witness_specified ? iswitness : true;
    const bool try_no_witness = witness_specified ? !iswitness : true;
    if (!DecodeHexTx(tx, request.params[0].get_str(), try_no_witness, try_witness)) {
        throw JSONRPCError(RPC_DESERIALIZATION_ERROR, "TX decode failed");
    }

    // Remove all scriptSigs and scriptWitnesses from inputs
    for (CTxIn& input : tx.vin) {
        if (!input.scriptSig.empty() && !permitsigdata) {
            throw JSONRPCError(RPC_DESERIALIZATION_ERROR, "Inputs must not have scriptSigs");
        }
        input.scriptSig.clear();
    }
    for (CTxInWitness& witness: tx.witness.vtxinwit) {
        if (!witness.scriptWitness.IsNull() && !permitsigdata) {
            throw JSONRPCError(RPC_DESERIALIZATION_ERROR, "Inputs must not have scriptWitnesses");
        }
    }
    tx.witness.SetNull();

    // Make a blank psbt
    PartiallySignedTransaction psbtx(tx, 2 /* version */);

    // Set the blinder index to 0 for all outputs that are blinded
    for (auto& outputs : psbtx.outputs) {
        outputs.m_blinder_index = 0;
    }

    // Serialize the PSBT
    CDataStream ssTx(SER_NETWORK, PROTOCOL_VERSION);
    ssTx << psbtx;

    return EncodeBase64(ssTx);
},
    };
}

static RPCHelpMan utxoupdatepsbt()
{
    return RPCHelpMan{"utxoupdatepsbt",
            "\nUpdates all segwit inputs and outputs in a PSBT with data from output descriptors, the UTXO set or the mempool.\n",
            {
                {"psbt", RPCArg::Type::STR, RPCArg::Optional::NO, "A base64 string of a PSBT"},
                {"descriptors", RPCArg::Type::ARR, RPCArg::Optional::OMITTED_NAMED_ARG, "An array of either strings or objects", {
                    {"", RPCArg::Type::STR, RPCArg::Optional::OMITTED, "An output descriptor"},
                    {"", RPCArg::Type::OBJ, RPCArg::Optional::OMITTED, "An object with an output descriptor and extra information", {
                         {"desc", RPCArg::Type::STR, RPCArg::Optional::NO, "An output descriptor"},
                         {"range", RPCArg::Type::RANGE, RPCArg::Default{1000}, "Up to what index HD chains should be explored (either end or [begin,end])"},
                    }},
                }},
            },
            RPCResult {
                    RPCResult::Type::STR, "", "The base64-encoded partially signed transaction with inputs updated"
            },
            RPCExamples {
                HelpExampleCli("utxoupdatepsbt", "\"psbt\"")
            },
        [&](const RPCHelpMan& self, const JSONRPCRequest& request) -> UniValue
{
    RPCTypeCheck(request.params, {UniValue::VSTR, UniValue::VARR}, true);

    // Unserialize the transactions
    PartiallySignedTransaction psbtx;
    std::string error;
    if (!DecodeBase64PSBT(psbtx, request.params[0].get_str(), error)) {
        throw JSONRPCError(RPC_DESERIALIZATION_ERROR, strprintf("TX decode failed %s", error));
    }

    // Parse descriptors, if any.
    FlatSigningProvider provider;
    if (!request.params[1].isNull()) {
        auto descs = request.params[1].get_array();
        for (size_t i = 0; i < descs.size(); ++i) {
            EvalDescriptorStringOrObject(descs[i], provider);
        }
    }
    // We don't actually need private keys further on; hide them as a precaution.
    HidingSigningProvider public_provider(&provider, /*hide_secret=*/true, /*hide_origin=*/false);

    // Fetch previous transactions (inputs):
    CCoinsView viewDummy;
    CCoinsViewCache view(&viewDummy);
    {
        NodeContext& node = EnsureAnyNodeContext(request.context);
        const CTxMemPool& mempool = EnsureMemPool(node);
        ChainstateManager& chainman = EnsureChainman(node);
        LOCK2(cs_main, mempool.cs);
        CCoinsViewCache &viewChain = chainman.ActiveChainstate().CoinsTip();
        CCoinsViewMemPool viewMempool(&viewChain, mempool);
        view.SetBackend(viewMempool); // temporarily switch cache backend to db+mempool view

        for (const PSBTInput& txin : psbtx.inputs) {
            view.AccessCoin(txin.GetOutPoint()); // Load entries from viewChain into view; can fail.
        }

        view.SetBackend(viewDummy); // switch back to avoid locking mempool for too long
    }

    // Fill the inputs
    const PrecomputedTransactionData txdata = PrecomputePSBTData(psbtx);
    for (unsigned int i = 0; i < psbtx.inputs.size(); ++i) {
        PSBTInput& input = psbtx.inputs.at(i);

        if (input.non_witness_utxo || !input.witness_utxo.IsNull()) {
            continue;
        }

        const Coin& coin = view.AccessCoin(input.GetOutPoint());

        if (IsSegWitOutput(provider, coin.out.scriptPubKey)) {
            input.witness_utxo = coin.out;
        }

        // Update script/keypath information using descriptor data.
        // Note that SignPSBTInput does a lot more than just constructing ECDSA signatures
        // we don't actually care about those here, in fact.
        SignPSBTInput(public_provider, psbtx, i, &txdata, /*sighash=*/1);
    }

    // Update script/keypath information using descriptor data.
    for (unsigned int i = 0; i < psbtx.outputs.size(); ++i) {
        UpdatePSBTOutput(public_provider, psbtx, i);
    }

    CDataStream ssTx(SER_NETWORK, PROTOCOL_VERSION);
    ssTx << psbtx;
    return EncodeBase64(ssTx);
},
    };
}

static RPCHelpMan parsepsbt()
{
    return RPCHelpMan{"parsepsbt",
            "\nparse and print a PSBT.\n",
            {
                {"psbt", RPCArg::Type::STR, RPCArg::Optional::NO, "A base64 string of a PSBT"}
            },
            RPCResult {
                RPCResult::Type::OBJ, "", "",
                {
                    {RPCResult::Type::STR, "psbt", "The base64-encoded partially signed transaction"},
                        {RPCResult::Type::BOOL, "canonical", "Whether the input PSBT matches the output PSBT"}
                }
            },
            RPCExamples {
                HelpExampleCli("parsepsbt", "\"psbt\"")
            },
        [&](const RPCHelpMan& self, const JSONRPCRequest& request) -> UniValue
{
    RPCTypeCheck(request.params, {UniValue::VSTR}, true);

    // Unserialize the PSBT
    PartiallySignedTransaction psbtx;
    std::string error;
    if (!DecodeBase64PSBT(psbtx, request.params[0].get_str(), error)) {
        throw JSONRPCError(RPC_DESERIALIZATION_ERROR, strprintf("PSBT decode failed %s", error));
    }

    // Serialize the PSBT
    CDataStream ssTx(SER_NETWORK, PROTOCOL_VERSION);
    ssTx << psbtx;
    const std::string encoded = EncodeBase64(ssTx);
    UniValue result(UniValue::VOBJ);
    result.pushKV("psbt", encoded);
    result.pushKV("canonical", encoded == request.params[0].get_str());
    return result;
},
    };
}
#if 0
static RPCHelpMan joinpsbts()
{
    return RPCHelpMan{"joinpsbts",
            "\nJoins multiple distinct PSBTs with different inputs and outputs into one PSBT with inputs and outputs from all of the PSBTs\n"
            "No input in any of the PSBTs can be in more than one of the PSBTs.\n",
            {
                {"txs", RPCArg::Type::ARR, RPCArg::Optional::NO, "The base64 strings of partially signed transactions",
                    {
                        {"psbt", RPCArg::Type::STR, RPCArg::Optional::NO, "A base64 string of a PSBT"}
                    }}
            },
            RPCResult {
                    RPCResult::Type::STR, "", "The base64-encoded partially signed transaction"
            },
            RPCExamples {
                HelpExampleCli("joinpsbts", "\"psbt\"")
            },
        [&](const RPCHelpMan& self, const JSONRPCRequest& request) -> UniValue
{
    RPCTypeCheck(request.params, {UniValue::VARR}, true);

    // Unserialize the transactions
    std::vector<PartiallySignedTransaction> psbtxs;
    UniValue txs = request.params[0].get_array();

    if (txs.size() <= 1) {
        throw JSONRPCError(RPC_INVALID_PARAMETER, "At least two PSBTs are required to join PSBTs.");
    }

    int32_t best_version = 1;
    uint32_t best_locktime = 0xffffffff;
    for (unsigned int i = 0; i < txs.size(); ++i) {
        PartiallySignedTransaction psbtx;
        std::string error;
        if (!DecodeBase64PSBT(psbtx, txs[i].get_str(), error)) {
            throw JSONRPCError(RPC_DESERIALIZATION_ERROR, strprintf("TX decode failed %s", error));
        }
        if (psbtx.GetVersion() != 0) {
            throw JSONRPCError(RPC_INVALID_PARAMETER, "joinpsbts only operates on version 0 PSBTs");
        }
        psbtxs.push_back(psbtx);
        // Choose the highest version number
        if (*psbtx.tx_version > best_version) {
            best_version = *psbtx.tx_version;
            best_version = static_cast<uint32_t>(psbtx.tx->nVersion);
        }
        // Choose the lowest lock time
        if (*psbtx.fallback_locktime < best_locktime) {
            best_locktime = *psbtx.fallback_locktime;
        }
    }

    // Create a blank psbt where everything will be added
    PartiallySignedTransaction merged_psbt;
    merged_psbt.tx_version = best_version;
    merged_psbt.fallback_locktime = best_locktime;
    // TODO: Remove for PSBTv2
    merged_psbt.tx = CMutableTransaction();
    merged_psbt.tx->nVersion = best_version;
    merged_psbt.tx->nLockTime = best_locktime;

    // Merge
    for (auto& psbt : psbtxs) {
        for (unsigned int i = 0; i < psbt.inputs.size(); ++i) {
            if (!merged_psbt.AddInput(psbt.inputs[i])) {
                throw JSONRPCError(RPC_INVALID_PARAMETER, strprintf("Input %s:%d exists in multiple PSBTs", psbt.inputs[i].prev_txid.ToString(), *psbt.inputs[i].prev_out));
            }
        }
        for (unsigned int i = 0; i < psbt.outputs.size(); ++i) {
            merged_psbt.AddOutput(psbt.outputs[i]);
        }
        for (auto& xpub_pair : psbt.m_xpubs) {
            if (merged_psbt.m_xpubs.count(xpub_pair.first) == 0) {
                merged_psbt.m_xpubs[xpub_pair.first] = xpub_pair.second;
            } else {
                merged_psbt.m_xpubs[xpub_pair.first].insert(xpub_pair.second.begin(), xpub_pair.second.end());
            }
        }
        merged_psbt.unknown.insert(psbt.unknown.begin(), psbt.unknown.end());
    }

    // Generate list of shuffled indices for shuffling inputs and outputs of the merged PSBT
    std::vector<int> input_indices(merged_psbt.inputs.size());
    std::iota(input_indices.begin(), input_indices.end(), 0);
    std::vector<int> output_indices(merged_psbt.outputs.size());
    std::iota(output_indices.begin(), output_indices.end(), 0);

    // Shuffle input and output indices lists
    Shuffle(input_indices.begin(), input_indices.end(), FastRandomContext());
    Shuffle(output_indices.begin(), output_indices.end(), FastRandomContext());

    PartiallySignedTransaction shuffled_psbt;
    shuffled_psbt.tx_version = merged_psbt.tx_version;
    shuffled_psbt.fallback_locktime = merged_psbt.fallback_locktime;
    // TODO: Remove for PSBTv2
    shuffled_psbt.tx = CMutableTransaction();
    shuffled_psbt.tx->nVersion = merged_psbt.tx->nVersion;
    shuffled_psbt.tx->nLockTime = merged_psbt.tx->nLockTime;
    for (int i : input_indices) {
        shuffled_psbt.AddInput(merged_psbt.inputs[i]);
    }
    for (int i : output_indices) {
        shuffled_psbt.AddOutput(merged_psbt.outputs[i]);
    }
    shuffled_psbt.unknown.insert(merged_psbt.unknown.begin(), merged_psbt.unknown.end());

    CDataStream ssTx(SER_NETWORK, PROTOCOL_VERSION);
    ssTx << shuffled_psbt;
    return EncodeBase64(ssTx);
},
    };
}
#endif

static RPCHelpMan analyzepsbt()
{
    return RPCHelpMan{"analyzepsbt",
            "\nAnalyzes and provides information about the current status of a PSBT and its inputs\n",
            {
                {"psbt", RPCArg::Type::STR, RPCArg::Optional::NO, "A base64 string of a PSBT"}
            },
            RPCResult {
                RPCResult::Type::OBJ, "", "",
                {
                    {RPCResult::Type::ARR, "inputs", /*optional=*/true, "",
                    {
                        {RPCResult::Type::OBJ, "", "",
                        {
                            {RPCResult::Type::BOOL, "has_utxo", "Whether a UTXO is provided"},
                            {RPCResult::Type::BOOL, "is_final", "Whether the input is finalized"},
                            {RPCResult::Type::OBJ, "missing", /*optional=*/true, "Things that are missing that are required to complete this input",
                            {
                                {RPCResult::Type::ARR, "pubkeys", /*optional=*/true, "",
                                {
                                    {RPCResult::Type::STR_HEX, "keyid", "Public key ID, hash160 of the public key, of a public key whose BIP 32 derivation path is missing"},
                                }},
                                {RPCResult::Type::ARR, "signatures", /*optional=*/true, "",
                                {
                                    {RPCResult::Type::STR_HEX, "keyid", "Public key ID, hash160 of the public key, of a public key whose signature is missing"},
                                }},
                                {RPCResult::Type::STR_HEX, "redeemscript", /*optional=*/true, "Hash160 of the redeemScript that is missing"},
                                {RPCResult::Type::STR_HEX, "witnessscript", /*optional=*/true, "SHA256 of the witnessScript that is missing"},
                            }},
                            {RPCResult::Type::STR, "next", /*optional=*/true, "Role of the next person that this input needs to go to"},
                        }},
                    }},
                    {RPCResult::Type::ARR, "outputs", "",
                    {
                        {RPCResult::Type::OBJ, "", "",
                        {
                            {RPCResult::Type::BOOL, "blind", "whether the output should be blinded"},
                            {RPCResult::Type::STR, "status", "to what extent the output has been blinded"},
                        }},
                    }},
                    {RPCResult::Type::NUM, "estimated_vsize", /*optional=*/true, "Estimated vsize of the final signed transaction"},
                    {RPCResult::Type::STR_AMOUNT, "estimated_feerate", /*optional=*/true, "Estimated feerate of the final signed transaction in " + CURRENCY_UNIT + "/kvB. Shown only if all UTXO slots in the PSBT have been filled"},
                    {RPCResult::Type::STR_AMOUNT, "fee", /*optional=*/true, "The transaction fee paid. Shown only if all UTXO slots in the PSBT have been filled"},
                    {RPCResult::Type::STR, "next", "Role of the next person that this psbt needs to go to"},
                    {RPCResult::Type::STR, "error", /*optional=*/true, "Error message (if there is one)"},
                }
            },
            RPCExamples {
                HelpExampleCli("analyzepsbt", "\"psbt\"")
            },
        [&](const RPCHelpMan& self, const JSONRPCRequest& request) -> UniValue
{
    RPCTypeCheck(request.params, {UniValue::VSTR});

    // Unserialize the transaction
    PartiallySignedTransaction psbtx;
    std::string error;
    if (!DecodeBase64PSBT(psbtx, request.params[0].get_str(), error)) {
        throw JSONRPCError(RPC_DESERIALIZATION_ERROR, strprintf("TX decode failed %s", error));
    }

    PSBTAnalysis psbta = AnalyzePSBT(psbtx);

    UniValue result(UniValue::VOBJ);
    UniValue inputs_result(UniValue::VARR);
    for (const auto& input : psbta.inputs) {
        UniValue input_univ(UniValue::VOBJ);
        UniValue missing(UniValue::VOBJ);

        input_univ.pushKV("has_utxo", input.has_utxo);
        input_univ.pushKV("is_final", input.is_final);
        input_univ.pushKV("next", PSBTRoleName(input.next));

        if (!input.missing_pubkeys.empty()) {
            UniValue missing_pubkeys_univ(UniValue::VARR);
            for (const CKeyID& pubkey : input.missing_pubkeys) {
                missing_pubkeys_univ.push_back(HexStr(pubkey));
            }
            missing.pushKV("pubkeys", missing_pubkeys_univ);
        }
        if (!input.missing_redeem_script.IsNull()) {
            missing.pushKV("redeemscript", HexStr(input.missing_redeem_script));
        }
        if (!input.missing_witness_script.IsNull()) {
            missing.pushKV("witnessscript", HexStr(input.missing_witness_script));
        }
        if (!input.missing_sigs.empty()) {
            UniValue missing_sigs_univ(UniValue::VARR);
            for (const CKeyID& pubkey : input.missing_sigs) {
                missing_sigs_univ.push_back(HexStr(pubkey));
            }
            missing.pushKV("signatures", missing_sigs_univ);
        }
        if (!missing.getKeys().empty()) {
            input_univ.pushKV("missing", missing);
        }
        inputs_result.push_back(input_univ);
    }
    if (!inputs_result.empty()) result.pushKV("inputs", inputs_result);

    UniValue outputs_result(UniValue::VARR);
    for (const auto& output : psbta.outputs) {
        UniValue output_univ(UniValue::VOBJ);

        output_univ.pushKV("blind", output.is_blind);
        switch (output.proof_result) {
        case BlindProofResult::OK:
            output_univ.pushKV("status", "done");
            break;
        case BlindProofResult::NOT_FULLY_BLINDED:
            output_univ.pushKV("status", "unblinded");
            break;
        case BlindProofResult::MISSING_VALUE_PROOF:
            output_univ.pushKV("status", "WARNING: has confidential and explicit values but no proof connecting them");
            break;
        case BlindProofResult::MISSING_ASSET_PROOF:
            output_univ.pushKV("status", "WARNING: has confidential and explicit assets but no proof connecting them");
            break;
        case BlindProofResult::INVALID_VALUE_PROOF:
            output_univ.pushKV("status", "ERROR: has invalid value proof, the value may be a lie!");
            break;
        case BlindProofResult::INVALID_ASSET_PROOF:
            output_univ.pushKV("status", "ERROR: has invalid asset proof, the asset may be a lie!");
            break;
        }

        outputs_result.push_back(output_univ);
    }
    if (!outputs_result.empty()) result.pushKV("outputs", outputs_result);

    if (psbta.estimated_vsize != std::nullopt) {
        result.pushKV("estimated_vsize", (int)*psbta.estimated_vsize);
    }
    if (psbta.estimated_feerate != std::nullopt) {
        result.pushKV("estimated_feerate", ValueFromAmount(psbta.estimated_feerate->GetFeePerK()));
    }
    if (psbta.fee != std::nullopt) {
        result.pushKV("fee", ValueFromAmount(*psbta.fee));
    }
    result.pushKV("next", PSBTRoleName(psbta.next));
    if (!psbta.error.empty()) {
        result.pushKV("error", psbta.error);
    }

    return result;
},
    };
}

<<<<<<< HEAD
//
// ELEMENTS:

static RPCHelpMan rawblindrawtransaction()
{
    return RPCHelpMan{"rawblindrawtransaction",
                "\nConvert one or more outputs of a raw transaction into confidential ones.\n"
                "Returns the hex-encoded raw transaction.\n"
                "The input raw transaction cannot have already-blinded outputs.\n"
                "The output keys used can be specified by using a confidential address in createrawtransaction.\n"
                "If an additional blinded output is required to make a balanced blinding, a 0-value unspendable output will be added. Since there is no access to the wallet the blinding pubkey from the last output with blinding key will be repeated.\n"
                "You can not blind issuances with this call.\n",
                {
                    {"hexstring", RPCArg::Type::STR_HEX, RPCArg::Optional::NO, "A hex-encoded raw transaction."},
                    {"inputamountblinders", RPCArg::Type::ARR, RPCArg::Optional::NO, "An array with one entry per transaction input.",
                        {
                            {"inputamountblinder", RPCArg::Type::STR_HEX, RPCArg::Optional::NO, "A hex-encoded blinding factor, one for each input."
            "                           Blinding factors can be found in the \"blinder\" output of listunspent."},
                        }
                    },
                    {"inputamounts", RPCArg::Type::ARR, RPCArg::Optional::NO, "An array with one entry per transaction input.",
                        {
                            {"inputamount", RPCArg::Type::AMOUNT, RPCArg::Optional::NO, "An amount for each input."},
                        }
                    },
                    {"inputassets", RPCArg::Type::ARR, RPCArg::Optional::NO, "An array with one entry per transaction input.",
                        {
                            {"inputasset", RPCArg::Type::STR_HEX, RPCArg::Optional::NO, "A hex-encoded asset id, one for each input."},
                        }
                    },
                    {"inputassetblinders", RPCArg::Type::ARR, RPCArg::Optional::NO, "An array with one entry per transaction input.",
                        {
                            {"inputassetblinder", RPCArg::Type::STR_HEX, RPCArg::Optional::NO, "A hex-encoded asset blinding factor, one for each input."},
                        }
                    },
                    {"totalblinder", RPCArg::Type::STR, RPCArg::Optional::OMITTED_NAMED_ARG, "Ignored for now."},
                    {"ignoreblindfail", RPCArg::Type::BOOL, RPCArg::Default{true}, "Return a transaction even when a blinding attempt fails due to number of blinded inputs/outputs."},
                },
                RPCResult{
                     RPCResult::Type::STR, "transaction", "hex string of the transaction"
                },
                RPCExamples{""},
        [&](const RPCHelpMan& self, const JSONRPCRequest& request) -> UniValue
{
    NodeContext& node = EnsureAnyNodeContext(request.context);
    ChainstateManager& chainman = EnsureChainman(node);
    std::vector<unsigned char> txData(ParseHexV(request.params[0], "argument 1"));
    CDataStream ssData(txData, SER_NETWORK, PROTOCOL_VERSION);
    CMutableTransaction tx;
    try {
        ssData >> tx;
    } catch (const std::exception &) {
        throw JSONRPCError(RPC_DESERIALIZATION_ERROR, "TX decode failed");
    }

    UniValue inputBlinds = request.params[1].get_array();
    UniValue inputAmounts = request.params[2].get_array();
    UniValue inputAssets = request.params[3].get_array();
    UniValue inputAssetBlinds = request.params[4].get_array();

    bool fIgnoreBlindFail = true;
    if (!request.params[6].isNull()) {
        fIgnoreBlindFail = request.params[6].get_bool();
    }

    int n_blinded_ins = 0;

    if (inputBlinds.size() != tx.vin.size()) {
        throw JSONRPCError(RPC_INVALID_PARAMETER,
            "Invalid parameter: one (potentially empty) input blind for each input must be provided");
    }
    if (inputAmounts.size() != tx.vin.size()) {
        throw JSONRPCError(RPC_INVALID_PARAMETER,
            "Invalid parameter: one (potentially empty) input blind for each input must be provided");
    }
    if (inputAssets.size() != tx.vin.size()) {
        throw JSONRPCError(RPC_INVALID_PARAMETER,
            "Invalid parameter: one (potentially empty) input asset id for each input must be provided");
    }
    if (inputAssetBlinds.size() != tx.vin.size()) {
        throw JSONRPCError(RPC_INVALID_PARAMETER,
            "Invalid parameter: one (potentially empty) input asset blind for each input must be provided");
    }

    const auto& fedpegscripts = GetValidFedpegScripts(chainman.ActiveChain().Tip(), Params().GetConsensus(), true /* nextblock_validation */);

    std::vector<CAmount> input_amounts;
    std::vector<uint256> input_blinds;
    std::vector<uint256> input_asset_blinds;
    std::vector<CAsset> input_assets;
    std::vector<uint256> output_value_blinds;
    std::vector<uint256> output_asset_blinds;
    std::vector<CAsset> output_assets;
    std::vector<CPubKey> output_pubkeys;
    for (size_t nIn = 0; nIn < tx.vin.size(); nIn++) {
        // Special handling for pegin inputs: no blinds and explicit amount/asset.
        if (tx.vin[nIn].m_is_pegin) {
            std::string err;
            if (tx.witness.vtxinwit.size() != tx.vin.size() || !IsValidPeginWitness(tx.witness.vtxinwit[nIn].m_pegin_witness, fedpegscripts, tx.vin[nIn].prevout, err, false)) {
                throw JSONRPCError(RPC_INVALID_PARAMETER, strprintf("Transaction contains invalid peg-in input: %s", err));
            }
            CTxOut pegin_output = GetPeginOutputFromWitness(tx.witness.vtxinwit[nIn].m_pegin_witness);
            input_blinds.push_back(uint256());
            input_asset_blinds.push_back(uint256());
            input_assets.push_back(pegin_output.nAsset.GetAsset());
            input_amounts.push_back(pegin_output.nValue.GetAmount());
            continue;
        }

        if (!inputBlinds[nIn].isStr())
            throw JSONRPCError(RPC_INVALID_PARAMETER, "input blinds must be an array of hex strings");
        if (!inputAssetBlinds[nIn].isStr())
            throw JSONRPCError(RPC_INVALID_PARAMETER, "input asset blinds must be an array of hex strings");
        if (!inputAssets[nIn].isStr())
            throw JSONRPCError(RPC_INVALID_PARAMETER, "input asset ids must be an array of hex strings");

        std::string blind(inputBlinds[nIn].get_str());
        std::string assetblind(inputAssetBlinds[nIn].get_str());
        std::string asset(inputAssets[nIn].get_str());
        if (!IsHex(blind) || blind.length() != 32*2)
            throw JSONRPCError(RPC_INVALID_PARAMETER, "input blinds must be an array of 32-byte hex-encoded strings");
        if (!IsHex(assetblind) || assetblind.length() != 32*2)
            throw JSONRPCError(RPC_INVALID_PARAMETER, "input asset blinds must be an array of 32-byte hex-encoded strings");
        if (!IsHex(asset) || asset.length() != 32*2)
            throw JSONRPCError(RPC_INVALID_PARAMETER, "input asset blinds must be an array of 32-byte hex-encoded strings");

        input_blinds.push_back(uint256S(blind));
        input_asset_blinds.push_back(uint256S(assetblind));
        input_assets.push_back(CAsset(uint256S(asset)));
        input_amounts.push_back(AmountFromValue(inputAmounts[nIn]));

        if (!input_blinds.back().IsNull()) {
            n_blinded_ins++;
        }
    }

    RawFillBlinds(tx, output_value_blinds, output_asset_blinds, output_pubkeys);

    // How many are we trying to blind?
    int num_pubkeys = 0;
    unsigned int keyIndex = (unsigned) -1;
    for (unsigned int i = 0; i < output_pubkeys.size(); i++) {
        const CPubKey& key = output_pubkeys[i];
        if (key.IsValid()) {
            num_pubkeys++;
            keyIndex = i;
        }
    }

    if (num_pubkeys == 0 && n_blinded_ins == 0) {
        // Vacuous, just return the transaction
        return EncodeHexTx(CTransaction(tx));
    } else if (n_blinded_ins > 0 && num_pubkeys == 0) {
        // No notion of wallet, cannot complete this blinding without passed-in pubkey
        throw JSONRPCError(RPC_INVALID_PARAMETER, "Unable to blind transaction: Add another output to blind in order to complete the blinding.");
    } else if (n_blinded_ins == 0 && num_pubkeys == 1) {
        if (fIgnoreBlindFail) {
            // Just get rid of the ECDH key in the nonce field and return
            tx.vout[keyIndex].nNonce.SetNull();
            return EncodeHexTx(CTransaction(tx));
        } else {
            throw JSONRPCError(RPC_INVALID_PARAMETER, "Unable to blind transaction: Add another output to blind in order to complete the blinding.");
        }
    }

    int ret = BlindTransaction(input_blinds, input_asset_blinds, input_assets, input_amounts, output_value_blinds, output_asset_blinds, output_pubkeys, std::vector<CKey>(), std::vector<CKey>(), tx);
    if (ret != num_pubkeys) {
        // TODO Have more rich return values, communicating to user what has been blinded
        // User may be ok not blinding something that for instance has no corresponding type on input
        throw JSONRPCError(RPC_INVALID_PARAMETER, "Unable to blind transaction: Are you sure each asset type to blind is represented in the inputs?");
    }

    return EncodeHexTx(CTransaction(tx));
},
    };
}

struct RawIssuanceDetails
{
    int input_index;
    uint256 entropy;
    CAsset asset;
    CAsset token;
};

// Appends a single issuance to the first input that doesn't have one, and includes
// a single output per asset type in shuffled positions. Requires at least one output
// to exist (the fee output, which must be last).
void issueasset_base(CMutableTransaction& mtx, RawIssuanceDetails& issuance_details, const CAmount asset_amount, const CAmount token_amount, const CTxDestination& asset_dest, const CTxDestination& token_dest, const bool blind_issuance, const uint256& contract_hash)
{
    CHECK_NONFATAL(asset_amount > 0 || token_amount > 0);
    CHECK_NONFATAL(mtx.vout.size() > 0);

    CScript asset_script = GetScriptForDestination(asset_dest);
    CScript token_script = GetScriptForDestination(token_dest);

    // Find an input with no issuance field
    size_t issuance_input_index = 0;
    for (; issuance_input_index < mtx.vin.size(); issuance_input_index++) {
        if (mtx.vin[issuance_input_index].assetIssuance.IsNull()) {
            break;
        }
    }
    // Can't add another one, exit
    if (issuance_input_index == mtx.vin.size()) {
        issuance_details.input_index = -1;
        return;
    }

    uint256 entropy;
    CAsset asset;
    CAsset token;
    GenerateAssetEntropy(entropy, mtx.vin[issuance_input_index].prevout, contract_hash);
    CalculateAsset(asset, entropy);
    CalculateReissuanceToken(token, entropy, blind_issuance);

    issuance_details.input_index = issuance_input_index;
    issuance_details.entropy = entropy;
    issuance_details.asset = asset;
    issuance_details.token = token;

    mtx.vin[issuance_input_index].assetIssuance.assetEntropy = contract_hash;

    if (asset_amount > 0) {
        // Fee output is required to be last. We will insert _before_ the selected position, which preserves that.
        int asset_place = GetRandInt(mtx.vout.size());

        CTxOut asset_out(asset, asset_amount, asset_script);
        // If blinded address, insert the pubkey into the nonce field for later substitution by blinding
        if (IsBlindDestination(asset_dest)) {
            CPubKey asset_blind = GetDestinationBlindingKey(asset_dest);
            asset_out.nNonce.vchCommitment = std::vector<unsigned char>(asset_blind.begin(), asset_blind.end());
        }

        mtx.vout.insert(mtx.vout.begin()+asset_place, asset_out);
    }
    // Explicit 0 is represented by a null value, don't set to non-null in that case
    if (blind_issuance || asset_amount != 0) {
        mtx.vin[issuance_input_index].assetIssuance.nAmount = asset_amount;
    }

    if (token_amount > 0) {
        // Calculate this _after_ we conditionally insert the asset output, which changes mtx.vout.size().
        int token_place = GetRandInt(mtx.vout.size());

        CTxOut token_out(token, token_amount, token_script);
        // If blinded address, insert the pubkey into the nonce field for later substitution by blinding
        if (IsBlindDestination(token_dest)) {
            CPubKey token_blind = GetDestinationBlindingKey(token_dest);
            token_out.nNonce.vchCommitment = std::vector<unsigned char>(token_blind.begin(), token_blind.end());
        }

        mtx.vin[issuance_input_index].assetIssuance.nInflationKeys = token_amount;
        mtx.vout.insert(mtx.vout.begin()+token_place, token_out);
    }
}

// Appends a single reissuance to the specified input if none exists, and the
// corresponding output in a shuffled position. Errors otherwise. Requires at
// least one output to exist (the fee output, which must be last).
void reissueasset_base(CMutableTransaction& mtx, size_t issuance_input_index, const CAmount asset_amount, const CTxDestination& asset_dest, const uint256& asset_blinder, const uint256& entropy)
{
    CHECK_NONFATAL(mtx.vout.size() > 0);
    CHECK_NONFATAL(asset_amount > 0);
    CHECK_NONFATAL(mtx.vin[issuance_input_index].assetIssuance.IsNull());

    CScript asset_script = GetScriptForDestination(asset_dest);

    CAsset asset;
    CalculateAsset(asset, entropy);

    mtx.vin[issuance_input_index].assetIssuance.assetEntropy = entropy;
    mtx.vin[issuance_input_index].assetIssuance.assetBlindingNonce = asset_blinder;
    mtx.vin[issuance_input_index].assetIssuance.nAmount = asset_amount;

    // Place assets into randomly placed output slots, before change output, inserted in place
    int asset_place = GetRandInt(mtx.vout.size());

    CTxOut asset_out(asset, asset_amount, asset_script);
    // If blinded address, insert the pubkey into the nonce field for later substitution by blinding
    if (IsBlindDestination(asset_dest)) {
        CPubKey asset_blind = GetDestinationBlindingKey(asset_dest);
        asset_out.nNonce.vchCommitment = std::vector<unsigned char>(asset_blind.begin(), asset_blind.end());
    }
    mtx.vout.insert(mtx.vout.begin()+asset_place, asset_out);
    mtx.vin[issuance_input_index].assetIssuance.nAmount = asset_amount;
}

static RPCHelpMan rawissueasset()
{
    return RPCHelpMan{"rawissueasset",
                "\nCreate an asset by attaching issuances to transaction inputs. Returns the transaction hex. There must be as many inputs as issuances requested. The final transaction hex is the final version of the transaction appended to the last object in the array.\n",
                {
                    {"transaction", RPCArg::Type::STR_HEX, RPCArg::Optional::NO, "Transaction in hex in which to include an issuance input."},
                    {"issuances", RPCArg::Type::ARR, RPCArg::Optional::NO, "List of issuances to create. Each issuance must have one non-zero amount.",
                        {
                            {"", RPCArg::Type::OBJ, RPCArg::Optional::NO, "",
                                {
                                    {"asset_amount", RPCArg::Type::AMOUNT, RPCArg::Optional::OMITTED_NAMED_ARG, "Amount of asset to generate, if any."},
                                    {"asset_address", RPCArg::Type::STR, RPCArg::Optional::OMITTED_NAMED_ARG, "Destination address of generated asset. Required if `asset_amount` given."},
                                    {"token_amount", RPCArg::Type::AMOUNT, RPCArg::Optional::OMITTED_NAMED_ARG, "Amount of reissuance token to generate, if any."},
                                    {"token_address", RPCArg::Type::STR, RPCArg::Optional::OMITTED_NAMED_ARG, "Destination address of generated reissuance tokens. Required if `token_amount` given."},
                                    {"blind", RPCArg::Type::BOOL, RPCArg::Default{true}, "Whether to mark the issuance input for blinding or not. Only affects issuances with re-issuance tokens."},
                                    {"contract_hash", RPCArg::Type::STR_HEX, RPCArg::Default{"0000...0000"}, "Contract hash that is put into issuance definition. Must be 32 bytes worth in hex string form. This will affect the asset id."},
                                }
                            }
                        }
                    },
                },
                RPCResult{
                    RPCResult::Type::ARR, "", "Results of issuances, in the order of `issuances` arguments",
                    {
                        {RPCResult::Type::OBJ, "", "",
                        {
                            {RPCResult::Type::STR_HEX, "hex", "The transaction with issuances appended. Only appended to final index in returned array"},
                            {RPCResult::Type::NUM, "vin", "The input position of the issuance in the transaction"},
                            {RPCResult::Type::STR_HEX, "entropy", "Entropy of the asset type"},
                            {RPCResult::Type::STR_HEX, "asset", "Asset type for issuance if known"},
                            {RPCResult::Type::STR_HEX, "token", "Token type for issuance"},
                        }},
                    },
                },
                RPCExamples{""},
        [&](const RPCHelpMan& self, const JSONRPCRequest& request) -> UniValue
{
    CMutableTransaction mtx;

    if (!DecodeHexTx(mtx, request.params[0].get_str()))
        throw JSONRPCError(RPC_DESERIALIZATION_ERROR, "TX decode failed");

    UniValue issuances = request.params[1].get_array();

    UniValue ret(UniValue::VARR);

    // Count issuances, only append hex to final one
    unsigned int issuances_til_now = 0;

    // Validate fee output location, required by the implementation of issueasset_base
    if (mtx.vout.size() == 0){
        throw JSONRPCError(RPC_INVALID_PARAMETER, "Transaction must have at least one output.");
    }
    if (!mtx.vout[mtx.vout.size() - 1].IsFee()) {
        throw JSONRPCError(RPC_INVALID_PARAMETER, "Last transaction output must be fee.");
    }
    for (size_t i = 0; i < mtx.vout.size() - 1; i++) {
        if (mtx.vout[i].IsFee()) {
            throw JSONRPCError(RPC_INVALID_PARAMETER, "Transaction can only have one fee output.");
        }
    }

    for (unsigned int idx = 0; idx < issuances.size(); idx++) {
        const UniValue& issuance = issuances[idx];
        const UniValue& issuance_o = issuance.get_obj();

        CTxDestination asset_dest = CNoDestination();
        CTxDestination token_dest = CNoDestination();

        CAmount asset_amount = 0;
        const UniValue& asset_amount_uni = issuance_o["asset_amount"];
        if (asset_amount_uni.isNum()) {
            asset_amount = AmountFromValue(asset_amount_uni);
            if (asset_amount <= 0) {
                throw JSONRPCError(RPC_INVALID_PARAMETER, "Invalid parameter, asset_amount must be positive");
            }
            const UniValue& asset_address_uni = issuance_o["asset_address"];
            if (!asset_address_uni.isStr()) {
                throw JSONRPCError(RPC_INVALID_PARAMETER, "Invalid parameter, missing corresponding asset_address");
            }
            asset_dest = DecodeDestination(asset_address_uni.get_str());
            if (std::get_if<CNoDestination>(&asset_dest)) {
                throw JSONRPCError(RPC_INVALID_PARAMETER, strprintf("Invalid asset address provided: %s", asset_address_uni.get_str()));
            }
        }

        CAmount token_amount = 0;
        const UniValue& token_amount_uni = issuance_o["token_amount"];
        if (token_amount_uni.isNum()) {
            token_amount = AmountFromValue(token_amount_uni);
            if (token_amount <= 0) {
                throw JSONRPCError(RPC_INVALID_PARAMETER, "Invalid parameter, token_amount must be positive");
            }
            const UniValue& token_address_uni = issuance_o["token_address"];
            if (!token_address_uni.isStr()) {
                throw JSONRPCError(RPC_INVALID_PARAMETER, "Invalid parameter, missing corresponding token_address");
            }
            token_dest = DecodeDestination(token_address_uni.get_str());
            if (std::get_if<CNoDestination>(&token_dest)) {
                throw JSONRPCError(RPC_INVALID_PARAMETER, strprintf("Invalid token address provided: %s", token_address_uni.get_str()));
            }
        }

        if (asset_amount == 0 && token_amount == 0) {
            throw JSONRPCError(RPC_TYPE_ERROR, "Issuance must have one non-zero component");
        }

        // If we have issuances, check if reissuance tokens will be generated via blinding path
        const UniValue blind_uni = issuance_o["blind"];
        const bool blind_issuance = !blind_uni.isBool() || blind_uni.get_bool();

        // Check for optional contract to hash into definition
        uint256 contract_hash;
        if (!issuance_o["contract_hash"].isNull()) {
            contract_hash = ParseHashV(issuance_o["contract_hash"], "contract_hash");
        }

        RawIssuanceDetails details;

        issueasset_base(mtx, details, asset_amount, token_amount, asset_dest, token_dest, blind_issuance, contract_hash);
        if (details.input_index == -1) {
            throw JSONRPCError(RPC_INVALID_PARAMETER, "Failed to find enough blank inputs for listed issuances.");
        }

        issuances_til_now++;

        UniValue obj(UniValue::VOBJ);
        if (issuances_til_now == issuances.size()) {
            obj.pushKV("hex", EncodeHexTx(CTransaction(mtx)));
        }
        obj.pushKV("vin", details.input_index);
        obj.pushKV("entropy", details.entropy.GetHex());
        obj.pushKV("asset", details.asset.GetHex());
        obj.pushKV("token", details.token.GetHex());

        ret.push_back(obj);
    }

    return ret;
},
    };
}

static RPCHelpMan rawreissueasset()
{
    return RPCHelpMan{"rawreissueasset",
                "\nRe-issue an asset by attaching pseudo-inputs to transaction inputs, revealing the underlying reissuance token of the input. Returns the transaction hex.\n",
                {
                    {"transaction", RPCArg::Type::STR_HEX, RPCArg::Optional::NO, "Transaction in hex in which to include an issuance input."},
                    {"reissuances", RPCArg::Type::ARR, RPCArg::Optional::NO, "List of re-issuances to create. Each issuance must have one non-zero amount.",
                        {
                            {"", RPCArg::Type::OBJ, RPCArg::Optional::NO, "",
                                {
                                    {"asset_amount", RPCArg::Type::AMOUNT, RPCArg::Optional::NO, "Amount of asset to generate, if any."},
                                    {"asset_address", RPCArg::Type::STR, RPCArg::Optional::NO, "Destination address of generated asset. Required if `asset_amount` given."},
                                    {"input_index", RPCArg::Type::NUM, RPCArg::Optional::NO, "The input position of the reissuance in the transaction."},
                                    {"asset_blinder", RPCArg::Type::STR_HEX, RPCArg::Optional::NO, "The blinding factor of the reissuance token output being spent."},
                                    {"entropy", RPCArg::Type::STR_HEX, RPCArg::Optional::NO, "The `entropy` returned during initial issuance for the asset being reissued."},
                                }
                            }
                        }
                    },
                },
                RPCResult{
                    RPCResult::Type::OBJ, "", "",
                    {
                        {RPCResult::Type::STR_HEX, "hex", "The transaction with reissuances appended"},
                    },
                },
                RPCExamples{""},
        [&](const RPCHelpMan& self, const JSONRPCRequest& request) -> UniValue
{
    CMutableTransaction mtx;

    if (!DecodeHexTx(mtx, request.params[0].get_str()))
        throw JSONRPCError(RPC_DESERIALIZATION_ERROR, "TX decode failed");

    if (mtx.vout.empty()) {
        throw JSONRPCError(RPC_INVALID_PARAMETER, "Transaction must have at least one output.");
    }

    // Validate fee output location, required by the implementation of reissueasset_base
    if (!mtx.vout[mtx.vout.size() - 1].IsFee()) {
        throw JSONRPCError(RPC_INVALID_PARAMETER, "Last transaction output must be fee.");
    }
    for (size_t i = 0; i < mtx.vout.size() - 1; i++) {
        if (mtx.vout[i].IsFee()) {
            throw JSONRPCError(RPC_INVALID_PARAMETER, "Transaction can only have one fee output.");
        }
    }

    UniValue issuances = request.params[1].get_array();

    for (unsigned int idx = 0; idx < issuances.size(); idx++) {
        const UniValue& issuance = issuances[idx];
        const UniValue& issuance_o = issuance.get_obj();

        CAmount asset_amount = 0;
        const UniValue& asset_amount_uni = issuance_o["asset_amount"];
        if (asset_amount_uni.isNum()) {
            asset_amount = AmountFromValue(asset_amount_uni);
            if (asset_amount <= 0) {
                throw JSONRPCError(RPC_INVALID_PARAMETER, "Invalid parameter, asset_amount must be positive");
            }
        } else {
            throw JSONRPCError(RPC_INVALID_PARAMETER, "Asset amount must be given for each reissuance.");
        }

        const UniValue& asset_address_uni = issuance_o["asset_address"];
        if (!asset_address_uni.isStr()) {
            throw JSONRPCError(RPC_INVALID_PARAMETER, "Reissuance missing asset_address");
        }
        CTxDestination asset_dest = DecodeDestination(asset_address_uni.get_str());
        if (std::get_if<CNoDestination>(&asset_dest)) {
            throw JSONRPCError(RPC_INVALID_PARAMETER, strprintf("Invalid asset address provided: %s", asset_address_uni.get_str()));
        }

        int input_index = -1;
        const UniValue& input_index_o = issuance_o["input_index"];
        if (input_index_o.isNum()) {
            input_index = input_index_o.get_int();
            if (input_index < 0) {
                throw JSONRPCError(RPC_INVALID_PARAMETER, "Input index must be non-negative.");
            } else if ((size_t) input_index >= mtx.vin.size()) {
                throw JSONRPCError(RPC_INVALID_PARAMETER, "Input index must exist in transaction.");
            } else if (!mtx.vin[input_index].assetIssuance.IsNull()) {
                throw JSONRPCError(RPC_INVALID_PARAMETER, "Selected transaction input already has issuance data.");
            }
        } else {
            throw JSONRPCError(RPC_INVALID_PARAMETER, "Input indexes for all reissuances are required.");
        }

        uint256 asset_blinder = ParseHashV(issuance_o["asset_blinder"], "asset_blinder");
        uint256 entropy = ParseHashV(issuance_o["entropy"], "entropy");
        reissueasset_base(mtx, input_index, asset_amount, asset_dest, asset_blinder, entropy);
    }

    UniValue ret(UniValue::VOBJ);
    ret.pushKV("hex", EncodeHexTx(CTransaction(mtx)));
    return ret;
},
    };
}

static RPCHelpMan calculateasset()
{
    return RPCHelpMan{"calculateasset",
            "\nCalculate the asset tags and reissuance asset tags for a given prevout and contract hash\n",
            {
                {"txid", RPCArg::Type::STR_HEX, RPCArg::Optional::NO, "Transaction id of the output that will be spent for this issuance."},
                {"vout", RPCArg::Type::NUM, RPCArg::Optional::NO, "Output index of the output that will be spent for this issuance."},
                {"asset_entropy", RPCArg::Type::STR_HEX, RPCArg::Optional::OMITTED, "Additional asset entropy to be included in the asset tag. This is the contract hash."},
                {"blind_reissuance", RPCArg::Type::BOOL, RPCArg::Default{true}, "Whether the reissuance asset tag will be blinded"},
            },
            RPCResult{
                RPCResult::Type::OBJ, "", "",
                {
                    {RPCResult::Type::STR_HEX, "asset_tag", "Calculated asset tag."},
                    {RPCResult::Type::STR_HEX, "reissuance_asset_tag", "Asset tag for the reissuance tokens."},
                    {RPCResult::Type::STR_HEX, "final_asset_entropy", "The calculated asset entropy that is needed for reissuance."},
                },
            },
            RPCExamples{""},
        [&](const RPCHelpMan& self, const JSONRPCRequest& request) -> UniValue
{
    RPCTypeCheck(request.params, {UniValue::VSTR, UniValue::VNUM, UniValue::VSTR, UniValue::VBOOL}, true);

    uint256 txid = ParseHashV(request.params[0], "txid");
    uint32_t vout = request.params[1].get_int();

    uint256 asset_entropy;
    if (!request.params[2].isNull()) {
        asset_entropy = ParseHashV(request.params[2], "asset_entropy");
    }

    bool blind_reissuance = request.params[3].isNull() ? true : request.params[3].get_bool();

    uint256 entropy;
    CAsset asset;
    CAsset token;
    COutPoint outpoint(txid, vout);
    GenerateAssetEntropy(entropy, outpoint, asset_entropy);
    CalculateAsset(asset, entropy);
    CalculateReissuanceToken(token, entropy, blind_reissuance);

    UniValue out(UniValue::VOBJ);
    out.pushKV("asset_tag", asset.GetHex());
    out.pushKV("reissuance_asset_tag", token.GetHex());
    out.pushKV("final_asset_entropy", entropy.GetHex());
    return out;
},
    };
}

static RPCHelpMan updatepsbtpegin()
{
    return RPCHelpMan{"updatepsbtpegin",
            "\nFill in Peg-in input data for a particular input in a PSBT. Data is filled if provided.\n",
            {
                {"psbt", RPCArg::Type::STR, RPCArg::Optional::NO,"The elements PSBT to update"},
                {"input", RPCArg::Type::NUM, RPCArg::Optional::NO, "The index of the input to update"},
                {"value", RPCArg::Type::AMOUNT, RPCArg::Optional::OMITTED, "The value of the peg-in"},
                {"bitcoin_tx", RPCArg::Type::STR_HEX, RPCArg::Optional::OMITTED, "The raw bitcoin transaction (in hex) depositing bitcoin to the mainchain_address generated by getpeginaddress"},
                {"txout_proof", RPCArg::Type::STR_HEX, RPCArg::Optional::OMITTED, "A rawtxoutproof (in hex) generated by the mainchain daemon'sgettxoutproof containing a proof of only bitcoin_tx"},
                {"claim_script", RPCArg::Type::STR_HEX, RPCArg::Optional::OMITTED, "The witness program generated by getpeginaddress."},
                {"genesis_hash", RPCArg::Type::STR_HEX, RPCArg::Optional::OMITTED, "The hash of the genesis block of the chain the bitcoin_tx is in"},
            },
            RPCResult{
                RPCResult::Type::STR, "", "The resulting raw transaction (base64-encoded string)"
            },
            RPCExamples{
                HelpExampleCli("updatepsbtpegin", "psbt 0")
            },
        [&](const RPCHelpMan& self, const JSONRPCRequest& request) -> UniValue
{
    if (!g_con_elementsmode)
        throw std::runtime_error("PSBT operations are disabled when not in elementsmode.\n");

    RPCTypeCheck(request.params, {UniValue::VSTR, UniValue::VNUM, UniValueType(), UniValue::VSTR, UniValue::VSTR, UniValue::VSTR, UniValue::VSTR}, true);

    // Unserialize the transaction
    PartiallySignedTransaction psbtx;
    std::string error;
    if (!DecodeBase64PSBT(psbtx, request.params[0].get_str(), error)) {
        throw JSONRPCError(RPC_DESERIALIZATION_ERROR, strprintf("TX decode failed %s", error));
    }

    // Get the input to update
    int input_index = request.params[1].get_int();
    PSBTInput& input = psbtx.inputs[input_index];

    // Peg-in value
    if (!request.params[2].isNull()) {
        CAmount value = AmountFromValue(request.params[2]);
        input.m_peg_in_value = value;
    }

    // Peg-in tx
    if (!request.params[3].isNull()) {
        const std::vector<unsigned char> tx_data = ParseHex(request.params[3].get_str());
        CDataStream ss_tx(tx_data, SER_NETWORK, PROTOCOL_VERSION);
        try {
            if (Params().GetConsensus().ParentChainHasPow()) {
                Sidechain::Bitcoin::CTransactionRef tx;
                ss_tx >> tx;
                input.m_peg_in_tx = tx;
            } else {
                CTransactionRef tx;
                ss_tx >> tx;
                input.m_peg_in_tx = tx;
            }
        } catch (...) {
            throw JSONRPCError(RPC_TYPE_ERROR, "The bitcoin_tx is malformed");
        }
    }

    // Txout proof
    if (!request.params[4].isNull()) {
        const std::vector<unsigned char> proof_data = ParseHex(request.params[4].get_str());
        CDataStream ss_proof(proof_data, SER_NETWORK, PROTOCOL_VERSION | SERIALIZE_TRANSACTION_NO_WITNESS);
        try {
            if (Params().GetConsensus().ParentChainHasPow()) {
                Sidechain::Bitcoin::CMerkleBlock merkle_block;
                ss_proof >> merkle_block;
                input.m_peg_in_txout_proof = merkle_block;
            } else {
                CMerkleBlock merkle_block;
                ss_proof >> merkle_block;
                input.m_peg_in_txout_proof = merkle_block;
            }
        } catch (...) {
            throw JSONRPCError(RPC_TYPE_ERROR, "The txout proof is malformed");
        }
        if (!ss_proof.empty()) {
            throw JSONRPCError(RPC_INVALID_PARAMETER, "Invalid txout proof");
        }
    }

    // Claim script
    if (!request.params[5].isNull()) {
        std::vector<unsigned char> script_bytes = ParseHexV(request.params[5], "claim_script");
        CScript script(script_bytes.begin(), script_bytes.end());
        input.m_peg_in_claim_script = script;
    }

    // Genesis Hash
    if (!request.params[6].isNull()) {
        input.m_peg_in_genesis_hash = ParseHashV(request.params[6], "genesis_hash");
    }

    return EncodePSBT(psbtx);
},
    };
}

// END ELEMENTS
//

void RegisterRawTransactionRPCCommands(CRPCTable &t)
{
// clang-format off
static const CRPCCommand commands[] =
{ //  category              actor (function)            argNames
  //  --------------------- ------------------------        -----------------------     ----------
    { "rawtransactions",    &getrawtransaction,           },
    { "rawtransactions",    &createrawtransaction,        },
    { "rawtransactions",    &decoderawtransaction,        },
    { "rawtransactions",    &decodescript,                },
    { "rawtransactions",    &combinerawtransaction,       },
    { "rawtransactions",    &signrawtransactionwithkey,   },
    { "rawtransactions",    &decodepsbt,                  },
    { "rawtransactions",    &combinepsbt,                 },
    { "rawtransactions",    &finalizepsbt,                },
    { "rawtransactions",    &createpsbt,                  },
    { "rawtransactions",    &converttopsbt,               },
    { "rawtransactions",    &utxoupdatepsbt,              },
    { "rawtransactions",    &parsepsbt,                   },
#if 0
    { "rawtransactions",    &joinpsbts,                   },
#endif
    { "rawtransactions",    &analyzepsbt,                 },

    // ELEMENTS
    { "rawtransactions",    &rawissueasset,               },
    { "rawtransactions",    &rawreissueasset,             },
    { "rawtransactions",    &rawblindrawtransaction,      },
    { "rawtransactions",    &calculateasset,              },
    { "rawtransactions",    &updatepsbtpegin,             },
};
// clang-format on
=======
void RegisterRawTransactionRPCCommands(CRPCTable& t)
{
    static const CRPCCommand commands[]{
        {"rawtransactions", &getrawtransaction},
        {"rawtransactions", &createrawtransaction},
        {"rawtransactions", &decoderawtransaction},
        {"rawtransactions", &decodescript},
        {"rawtransactions", &combinerawtransaction},
        {"rawtransactions", &signrawtransactionwithkey},
        {"rawtransactions", &decodepsbt},
        {"rawtransactions", &combinepsbt},
        {"rawtransactions", &finalizepsbt},
        {"rawtransactions", &createpsbt},
        {"rawtransactions", &converttopsbt},
        {"rawtransactions", &utxoupdatepsbt},
        {"rawtransactions", &joinpsbts},
        {"rawtransactions", &analyzepsbt},
    };
>>>>>>> 23ebd7a8
    for (const auto& c : commands) {
        t.appendCommand(c.name, &c);
    }
}<|MERGE_RESOLUTION|>--- conflicted
+++ resolved
@@ -2310,7 +2310,6 @@
     };
 }
 
-<<<<<<< HEAD
 //
 // ELEMENTS:
 
@@ -2997,42 +2996,10 @@
 // END ELEMENTS
 //
 
-void RegisterRawTransactionRPCCommands(CRPCTable &t)
-{
-// clang-format off
-static const CRPCCommand commands[] =
-{ //  category              actor (function)            argNames
-  //  --------------------- ------------------------        -----------------------     ----------
-    { "rawtransactions",    &getrawtransaction,           },
-    { "rawtransactions",    &createrawtransaction,        },
-    { "rawtransactions",    &decoderawtransaction,        },
-    { "rawtransactions",    &decodescript,                },
-    { "rawtransactions",    &combinerawtransaction,       },
-    { "rawtransactions",    &signrawtransactionwithkey,   },
-    { "rawtransactions",    &decodepsbt,                  },
-    { "rawtransactions",    &combinepsbt,                 },
-    { "rawtransactions",    &finalizepsbt,                },
-    { "rawtransactions",    &createpsbt,                  },
-    { "rawtransactions",    &converttopsbt,               },
-    { "rawtransactions",    &utxoupdatepsbt,              },
-    { "rawtransactions",    &parsepsbt,                   },
-#if 0
-    { "rawtransactions",    &joinpsbts,                   },
-#endif
-    { "rawtransactions",    &analyzepsbt,                 },
-
-    // ELEMENTS
-    { "rawtransactions",    &rawissueasset,               },
-    { "rawtransactions",    &rawreissueasset,             },
-    { "rawtransactions",    &rawblindrawtransaction,      },
-    { "rawtransactions",    &calculateasset,              },
-    { "rawtransactions",    &updatepsbtpegin,             },
-};
-// clang-format on
-=======
 void RegisterRawTransactionRPCCommands(CRPCTable& t)
 {
-    static const CRPCCommand commands[]{
+    static const CRPCCommand commands[] =
+    {
         {"rawtransactions", &getrawtransaction},
         {"rawtransactions", &createrawtransaction},
         {"rawtransactions", &decoderawtransaction},
@@ -3045,10 +3012,19 @@
         {"rawtransactions", &createpsbt},
         {"rawtransactions", &converttopsbt},
         {"rawtransactions", &utxoupdatepsbt},
+        {"rawtransactions", &parsepsbt},
+    #if 0
         {"rawtransactions", &joinpsbts},
+    #endif
         {"rawtransactions", &analyzepsbt},
+
+        // ELEMENTS
+        {"rawtransactions", &rawissueasset},
+        {"rawtransactions", &rawreissueasset},
+        {"rawtransactions", &rawblindrawtransaction},
+        {"rawtransactions", &calculateasset},
+        {"rawtransactions", &updatepsbtpegin},
     };
->>>>>>> 23ebd7a8
     for (const auto& c : commands) {
         t.appendCommand(c.name, &c);
     }
