--- conflicted
+++ resolved
@@ -848,7 +848,6 @@
         max_raw_tx_fee = fr.GetFee((weight+3)/4);
     }
 
-<<<<<<< HEAD
     for (const auto& out : tx->vout) {
         // If we have a nonce, it could be a smuggled pubkey, or it could be a
         //   proper nonce produced by blinding. In the latter case, the value
@@ -859,9 +858,6 @@
         }
     }
 
-    uint256 txid;
-=======
->>>>>>> be0e8b4b
     std::string err_string;
     AssertLockNotHeld(cs_main);
     const TransactionError err = BroadcastTransaction(tx, err_string, max_raw_tx_fee, /*relay*/ true, /*wait_callback*/ true);
