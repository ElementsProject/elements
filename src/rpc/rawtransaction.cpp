--- conflicted
+++ resolved
@@ -605,11 +605,7 @@
     if (type.isStr() && type.get_str() != "scripthash") {
         // P2SH cannot be wrapped in a P2SH. If this script is already a P2SH,
         // don't return the address for a P2SH of the P2SH.
-<<<<<<< HEAD
-        r.pushKV("p2sh", EncodeDestination(ScriptHash(CScriptID(script))));
-=======
         r.pushKV("p2sh", EncodeDestination(ScriptHash(script)));
->>>>>>> de5af41e
         // P2SH and witness programs cannot be wrapped in P2WSH, if this script
         // is a witness program, don't return addresses for a segwit programs.
         if (type.get_str() == "pubkey" || type.get_str() == "pubkeyhash" || type.get_str() == "multisig" || type.get_str() == "nonstandard") {
@@ -636,11 +632,7 @@
                 segwitScr = GetScriptForDestination(WitnessV0ScriptHash(script));
             }
             ScriptPubKeyToUniv(segwitScr, sr, /* fIncludeHex */ true);
-<<<<<<< HEAD
-            sr.pushKV("p2sh-segwit", EncodeDestination(ScriptHash(CScriptID(segwitScr))));
-=======
             sr.pushKV("p2sh-segwit", EncodeDestination(ScriptHash(segwitScr)));
->>>>>>> de5af41e
             r.pushKV("segwit", sr);
         }
     }
