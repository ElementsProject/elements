// Copyright (c) 2010 Satoshi Nakamoto
// Copyright (c) 2009-2020 The Bitcoin Core developers
// Distributed under the MIT software license, see the accompanying
// file COPYING or http://www.opensource.org/licenses/mit-license.php.

#include <asset.h>
#include <base58.h>
#include <block_proof.h>
#include <chain.h>
#include <coins.h>
#include <consensus/validation.h>
#include <core_io.h>
#include <index/txindex.h>
#include <key_io.h>
#include <merkleblock.h>
#include <net.h>
#include <node/blockstorage.h>
#include <node/coin.h>
#include <node/context.h>
#include <node/psbt.h>
#include <node/transaction.h>
#include <pegins.h>
#include <policy/packages.h>
#include <policy/policy.h>
#include <policy/rbf.h>
#include <primitives/transaction.h>
#include <primitives/bitcoin/merkleblock.h>
#include <primitives/bitcoin/transaction.h>
#include <psbt.h>
#include <random.h>
#include <rpc/blockchain.h>
#include <rpc/rawtransaction_util.h>
#include <rpc/server.h>
#include <rpc/util.h>
#include <script/pegins.h>
#include <script/script.h>
#include <script/sign.h>
#include <script/signingprovider.h>
#include <script/standard.h>
#include <uint256.h>
#include <util/bip32.h>
#include <util/moneystr.h>
#include <util/rbf.h>
#include <util/strencodings.h>
#include <util/string.h>
#include <validation.h>
#include <validationinterface.h>
#include <confidential_validation.h>
#include <blind.h>
#include <issuance.h>

#include <numeric>
#include <stdint.h>

#include <univalue.h>

static void TxToJSON(const CTransaction& tx, const uint256 hashBlock, UniValue& entry, CChainState& active_chainstate)
{
    // Call into TxToUniv() in bitcoin-common to decode the transaction hex.
    //
    // Blockchain contextual information (confirmations and blocktime) is not
    // available to code in bitcoin-common, so we query them here and push the
    // data into the returned UniValue.
    TxToUniv(tx, uint256(), entry, true, RPCSerializationFlags());

    if (!hashBlock.IsNull()) {
        LOCK(cs_main);

        entry.pushKV("blockhash", hashBlock.GetHex());
        CBlockIndex* pindex = active_chainstate.m_blockman.LookupBlockIndex(hashBlock);
        if (pindex) {
            if (active_chainstate.m_chain.Contains(pindex)) {
                entry.pushKV("confirmations", 1 + active_chainstate.m_chain.Height() - pindex->nHeight);
                entry.pushKV("time", pindex->GetBlockTime());
                entry.pushKV("blocktime", pindex->GetBlockTime());
            }
            else
                entry.pushKV("confirmations", 0);
        }
    }
}

static RPCHelpMan getrawtransaction()
{
    return RPCHelpMan{
                "getrawtransaction",
                "\nReturn the raw transaction data.\n"

                "\nBy default this function only works for mempool transactions. When called with a blockhash\n"
                "argument, getrawtransaction will return the transaction if the specified block is available and\n"
                "the transaction is found in that block. When called without a blockhash argument, getrawtransaction\n"
                "will return the transaction if it is in the mempool, or if -txindex is enabled and the transaction\n"
                "is in a block in the blockchain.\n"

                "\nHint: Use gettransaction for wallet transactions.\n"

                "\nIf verbose is 'true', returns an Object with information about 'txid'.\n"
                "If verbose is 'false' or omitted, returns a string that is serialized, hex-encoded data for 'txid'.\n",
                {
                    {"txid", RPCArg::Type::STR_HEX, RPCArg::Optional::NO, "The transaction id"},
                    {"verbose", RPCArg::Type::BOOL, RPCArg::Default{false}, "If false, return a string, otherwise return a json object"},
                    {"blockhash", RPCArg::Type::STR_HEX, RPCArg::Optional::OMITTED_NAMED_ARG, "The block in which to look for the transaction"},
                },
                {
                    RPCResult{"if verbose is not set or set to false",
                         RPCResult::Type::STR, "data", "The serialized, hex-encoded data for 'txid'"
                     },
                     RPCResult{"if verbose is set to true",
                         RPCResult::Type::OBJ, "", "",
                         {
                             {RPCResult::Type::BOOL, "in_active_chain", "Whether specified block is in the active chain or not (only present with explicit \"blockhash\" argument)"},
                             {RPCResult::Type::STR_HEX, "hex", "The serialized, hex-encoded data for 'txid'"},
                             {RPCResult::Type::STR_HEX, "txid", "The transaction id (same as provided)"},
                             {RPCResult::Type::STR_HEX, "hash", "The transaction hash (differs from txid for witness transactions)"},
                             {RPCResult::Type::NUM, "size", "The serialized transaction size"},
                             {RPCResult::Type::NUM, "vsize", "The virtual transaction size (differs from size for witness transactions)"},
                             {RPCResult::Type::NUM, "weight", "The transaction's weight (between vsize*4-3 and vsize*4)"},
                             {RPCResult::Type::NUM, "version", "The version"},
                             {RPCResult::Type::NUM_TIME, "locktime", "The lock time"},
                             {RPCResult::Type::ARR, "vin", "",
                             {
                                 {RPCResult::Type::OBJ, "", "",
                                 {
                                     {RPCResult::Type::STR_HEX, "txid", "The transaction id"},
                                     {RPCResult::Type::NUM, "vout", "The output number"},
                                     {RPCResult::Type::OBJ, "scriptSig", "The script",
                                     {
                                         {RPCResult::Type::STR, "asm", "asm"},
                                         {RPCResult::Type::STR_HEX, "hex", "hex"},
                                     }},
                                     {RPCResult::Type::NUM, "sequence", "The script sequence number"},
                                     {RPCResult::Type::ARR, "txinwitness", "",
                                     {
                                         {RPCResult::Type::STR_HEX, "hex", "hex-encoded witness data (if any)"},
                                     }},
                                 }},
                             }},
                             {RPCResult::Type::ARR, "vout", "",
                             {
                                 {RPCResult::Type::OBJ, "", "",
                                 {
                                     {RPCResult::Type::NUM, "value", "The value in " + CURRENCY_UNIT},
                                     {RPCResult::Type::NUM, "n", "index"},
                                     {RPCResult::Type::OBJ, "scriptPubKey", "",
                                     {
                                         {RPCResult::Type::STR, "asm", "the asm"},
                                         {RPCResult::Type::STR, "hex", "the hex"},
                                         {RPCResult::Type::NUM, "reqSigs", /* optional */ true, "(DEPRECATED, returned only if config option -deprecatedrpc=addresses is passed) Number of required signatures"},
                                         {RPCResult::Type::STR, "type", "The type, eg 'pubkeyhash'"},
                                         {RPCResult::Type::STR, "address", /* optional */ true, "bitcoin address (only if a well-defined address exists)"},
                                         {RPCResult::Type::ARR, "addresses", /* optional */ true, "(DEPRECATED, returned only if config option -deprecatedrpc=addresses is passed) Array of bitcoin addresses",
                                         {
                                             {RPCResult::Type::STR, "address", ""},
                                         }},
                                         {RPCResult::Type::STR_HEX, "pegout_chain", "(only pegout) Hash of genesis block of parent chain"},
                                         {RPCResult::Type::STR, "pegout_asm", "(only pegout) pegout scriptpubkey (asm)"},
                                         {RPCResult::Type::STR_HEX, "pegout_hex", "(only pegout) pegout scriptpubkey (hex)"},
                                         {RPCResult::Type::STR, "pegout_type", "(only pegout) The pegout type, eg 'pubkeyhash'"},
                                         {RPCResult::Type::STR, "pegout_address", "(only pegout)"},
                                         {RPCResult::Type::ARR, "pegout_addresses", /* optional */ true, "(DEPRECATED, returned only if config option -deprecatedrpc=addresses is passed)",
                                         {
                                             {RPCResult::Type::STR, "address", ""},
                                         }},
                                     }},
                                 }},
                             }},
                             {RPCResult::Type::STR_HEX, "blockhash", "the block hash"},
                             {RPCResult::Type::NUM, "confirmations", "The confirmations"},
                             {RPCResult::Type::NUM_TIME, "blocktime", "The block time expressed in " + UNIX_EPOCH_TIME},
                             {RPCResult::Type::NUM, "time", "Same as \"blocktime\""},
                        }
                    },
                },
                RPCExamples{
                    HelpExampleCli("getrawtransaction", "\"mytxid\"")
            + HelpExampleCli("getrawtransaction", "\"mytxid\" true")
            + HelpExampleRpc("getrawtransaction", "\"mytxid\", true")
            + HelpExampleCli("getrawtransaction", "\"mytxid\" false \"myblockhash\"")
            + HelpExampleCli("getrawtransaction", "\"mytxid\" true \"myblockhash\"")
                },
        [&](const RPCHelpMan& self, const JSONRPCRequest& request) -> UniValue
{
    const NodeContext& node = EnsureAnyNodeContext(request.context);
    ChainstateManager& chainman = EnsureChainman(node);

    bool in_active_chain = true;
    uint256 hash = ParseHashV(request.params[0], "parameter 1");
    CBlockIndex* blockindex = nullptr;

    if (!Params().GetConsensus().connect_genesis_outputs &&
            hash == Params().GenesisBlock().hashMerkleRoot) {
        // Special exception for the genesis block coinbase transaction
        throw JSONRPCError(RPC_INVALID_ADDRESS_OR_KEY, "The genesis block coinbase is not considered an ordinary transaction and cannot be retrieved");
    }

    // Accept either a bool (true) or a num (>=1) to indicate verbose output.
    bool fVerbose = false;
    if (!request.params[1].isNull()) {
        fVerbose = request.params[1].isNum() ? (request.params[1].get_int() != 0) : request.params[1].get_bool();
    }

    if (!request.params[2].isNull()) {
        LOCK(cs_main);

        uint256 blockhash = ParseHashV(request.params[2], "parameter 3");
        blockindex = chainman.m_blockman.LookupBlockIndex(blockhash);
        if (!blockindex) {
            throw JSONRPCError(RPC_INVALID_ADDRESS_OR_KEY, "Block hash not found");
        }
        in_active_chain = chainman.ActiveChain().Contains(blockindex);
    }

    bool f_txindex_ready = false;
    if (g_txindex && !blockindex) {
        f_txindex_ready = g_txindex->BlockUntilSyncedToCurrentChain();
    }

    uint256 hash_block;
    const CTransactionRef tx = GetTransaction(blockindex, node.mempool.get(), hash, Params().GetConsensus(), hash_block);
    if (!tx) {
        std::string errmsg;
        if (blockindex) {
            if (!(blockindex->nStatus & BLOCK_HAVE_DATA)) {
                throw JSONRPCError(RPC_MISC_ERROR, "Block not available");
            }
            errmsg = "No such transaction found in the provided block";
        } else if (!g_txindex) {
            errmsg = "No such mempool transaction. Use -txindex or provide a block hash to enable blockchain transaction queries";
        } else if (!f_txindex_ready) {
            errmsg = "No such mempool transaction. Blockchain transactions are still in the process of being indexed";
        } else {
            errmsg = "No such mempool or blockchain transaction";
        }
        throw JSONRPCError(RPC_INVALID_ADDRESS_OR_KEY, errmsg + ". Use gettransaction for wallet transactions.");
    }

    if (!fVerbose) {
        return EncodeHexTx(CTransaction(*tx), RPCSerializationFlags());
    }

    UniValue result(UniValue::VOBJ);
    if (blockindex) result.pushKV("in_active_chain", in_active_chain);
    TxToJSON(*tx, hash_block, result, chainman.ActiveChainstate());
    return result;
},
    };
}

static RPCHelpMan gettxoutproof()
{
    return RPCHelpMan{"gettxoutproof",
                "\nReturns a hex-encoded proof that \"txid\" was included in a block.\n"
                "\nNOTE: By default this function only works sometimes. This is when there is an\n"
                "unspent output in the utxo for this transaction. To make it always work,\n"
                "you need to maintain a transaction index, using the -txindex command line option or\n"
                "specify the block in which the transaction is included manually (by blockhash).\n",
                {
                    {"txids", RPCArg::Type::ARR, RPCArg::Optional::NO, "The txids to filter",
                        {
                            {"txid", RPCArg::Type::STR_HEX, RPCArg::Optional::OMITTED, "A transaction hash"},
                        },
                        },
                    {"blockhash", RPCArg::Type::STR_HEX, RPCArg::Optional::OMITTED_NAMED_ARG, "If specified, looks for txid in the block with this hash"},
                },
                RPCResult{
                    RPCResult::Type::STR, "data", "A string that is a serialized, hex-encoded data for the proof."
                },
                RPCExamples{""},
        [&](const RPCHelpMan& self, const JSONRPCRequest& request) -> UniValue
{
    std::set<uint256> setTxids;
    UniValue txids = request.params[0].get_array();
    if (txids.empty()) {
        throw JSONRPCError(RPC_INVALID_PARAMETER, "Parameter 'txids' cannot be empty");
    }
    for (unsigned int idx = 0; idx < txids.size(); idx++) {
        auto ret = setTxids.insert(ParseHashV(txids[idx], "txid"));
        if (!ret.second) {
            throw JSONRPCError(RPC_INVALID_PARAMETER, std::string("Invalid parameter, duplicated txid: ") + txids[idx].get_str());
        }
    }

    CBlockIndex* pblockindex = nullptr;
    uint256 hashBlock;
    ChainstateManager& chainman = EnsureAnyChainman(request.context);
    if (!request.params[1].isNull()) {
        LOCK(cs_main);
        hashBlock = ParseHashV(request.params[1], "blockhash");
        pblockindex = chainman.m_blockman.LookupBlockIndex(hashBlock);
        if (!pblockindex) {
            throw JSONRPCError(RPC_INVALID_ADDRESS_OR_KEY, "Block not found");
        }
    } else {
        LOCK(cs_main);
        CChainState& active_chainstate = chainman.ActiveChainstate();

        // Loop through txids and try to find which block they're in. Exit loop once a block is found.
        for (const auto& tx : setTxids) {
            const Coin& coin = AccessByTxid(active_chainstate.CoinsTip(), tx);
            if (!coin.IsSpent()) {
                pblockindex = active_chainstate.m_chain[coin.nHeight];
                break;
            }
        }
    }


    // Allow txindex to catch up if we need to query it and before we acquire cs_main.
    if (g_txindex && !pblockindex) {
        g_txindex->BlockUntilSyncedToCurrentChain();
    }

    LOCK(cs_main);

    if (pblockindex == nullptr) {
        const CTransactionRef tx = GetTransaction(/* block_index */ nullptr, /* mempool */ nullptr, *setTxids.begin(), Params().GetConsensus(), hashBlock);
        if (!tx || hashBlock.IsNull()) {
            throw JSONRPCError(RPC_INVALID_ADDRESS_OR_KEY, "Transaction not yet in block");
        }
        pblockindex = chainman.m_blockman.LookupBlockIndex(hashBlock);
        if (!pblockindex) {
            throw JSONRPCError(RPC_INTERNAL_ERROR, "Transaction index corrupt");
        }
    }

    CBlock block;
    if (!ReadBlockFromDisk(block, pblockindex, Params().GetConsensus())) {
        throw JSONRPCError(RPC_INTERNAL_ERROR, "Can't read block from disk");
    }

    unsigned int ntxFound = 0;
    for (const auto& tx : block.vtx) {
        if (setTxids.count(tx->GetHash())) {
            ntxFound++;
        }
    }
    if (ntxFound != setTxids.size()) {
        throw JSONRPCError(RPC_INVALID_ADDRESS_OR_KEY, "Not all transactions found in specified or retrieved block");
    }

    CDataStream ssMB(SER_NETWORK, PROTOCOL_VERSION | SERIALIZE_TRANSACTION_NO_WITNESS);
    CMerkleBlock mb(block, setTxids);
    ssMB << mb;
    std::string strHex = HexStr(ssMB);
    return strHex;
},
    };
}

static RPCHelpMan verifytxoutproof()
{
    return RPCHelpMan{"verifytxoutproof",
                "\nVerifies that a proof points to a transaction in a block, returning the transaction it commits to\n"
                "and throwing an RPC error if the block is not in our best chain\n",
                {
                    {"proof", RPCArg::Type::STR_HEX, RPCArg::Optional::NO, "The hex-encoded proof generated by gettxoutproof"},
                },
                RPCResult{
                    RPCResult::Type::ARR, "", "",
                    {
                        {RPCResult::Type::STR_HEX, "txid", "The txid(s) which the proof commits to, or empty array if the proof can not be validated."},
                    }
                },
                RPCExamples{""},
        [&](const RPCHelpMan& self, const JSONRPCRequest& request) -> UniValue
{
    CDataStream ssMB(ParseHexV(request.params[0], "proof"), SER_NETWORK, PROTOCOL_VERSION | SERIALIZE_TRANSACTION_NO_WITNESS);
    CMerkleBlock merkleBlock;
    ssMB >> merkleBlock;

    UniValue res(UniValue::VARR);

    std::vector<uint256> vMatch;
    std::vector<unsigned int> vIndex;
    if (merkleBlock.txn.ExtractMatches(vMatch, vIndex) != merkleBlock.header.hashMerkleRoot)
        return res;

    ChainstateManager& chainman = EnsureAnyChainman(request.context);
    LOCK(cs_main);

    const CBlockIndex* pindex = chainman.m_blockman.LookupBlockIndex(merkleBlock.header.GetHash());
    if (!pindex || !chainman.ActiveChain().Contains(pindex) || pindex->nTx == 0) {
        throw JSONRPCError(RPC_INVALID_ADDRESS_OR_KEY, "Block not found in chain");
    }

    // Check if proof is valid, only add results if so
    if (pindex->nTx == merkleBlock.txn.GetNumTransactions()) {
        for (const uint256& hash : vMatch) {
            res.push_back(hash.GetHex());
        }
    }

    return res;
},
    };
}

static RPCHelpMan createrawtransaction()
{
    return RPCHelpMan{"createrawtransaction",
                "\nCreate a transaction spending the given inputs and creating new outputs.\n"
                "Outputs can be addresses or data.\n"
                "Returns hex-encoded raw transaction.\n"
                "Note that the transaction's inputs are not signed, and\n"
                "it is not stored in the wallet or transmitted to the network.\n",
                {
                    {"inputs", RPCArg::Type::ARR, RPCArg::Optional::NO, "The inputs",
                        {
                            {"", RPCArg::Type::OBJ, RPCArg::Optional::OMITTED, "",
                                {
                                    {"txid", RPCArg::Type::STR_HEX, RPCArg::Optional::NO, "The transaction id"},
                                    {"vout", RPCArg::Type::NUM, RPCArg::Optional::NO, "The output number"},
                                    {"sequence", RPCArg::Type::NUM, RPCArg::DefaultHint{"depends on the value of the 'replaceable' and 'locktime' arguments"}, "The sequence number"},
                                    {"pegin_bitcoin_tx", RPCArg::Type::STR_HEX, RPCArg::Optional::NO, "The raw bitcoin transaction (in hex) depositing bitcoin to the mainchain_address generated by getpeginaddress"},
                                    {"pegin_txout_proof", RPCArg::Type::STR_HEX, RPCArg::Optional::NO, "A rawtxoutproof (in hex) generated by the mainchain daemon's `gettxoutproof` containing a proof of only bitcoin_tx"},
                                    {"pegin_claim_script", RPCArg::Type::STR_HEX, RPCArg::Optional::NO, "The claim script generated by getpeginaddress."},
                                },
                                },
                        },
                        },
                    {"outputs", RPCArg::Type::ARR, RPCArg::Optional::NO, "The outputs (key-value pairs), where none of the keys are duplicated.\n"
                            "That is, each address can only appear once and there can only be one 'data' object.\n"
                            "For compatibility reasons, a dictionary, which holds the key-value pairs directly, is also\n"
                            "                             accepted as second parameter.",
                        {
                            {"", RPCArg::Type::OBJ_USER_KEYS, RPCArg::Optional::OMITTED, "",
                                {
                                    {"address", RPCArg::Type::AMOUNT, RPCArg::Optional::NO, "A key-value pair. The key (string) is the bitcoin address, the value (float or string) is the amount in " + CURRENCY_UNIT},
                                    {"asset", RPCArg::Type::STR, RPCArg::Optional::OMITTED, "The asset tag for this output if it is not the main chain asset"},
                                },
                                },
                            {"", RPCArg::Type::OBJ, RPCArg::Optional::OMITTED, "",
                                {
                                    {"data", RPCArg::Type::STR_HEX, RPCArg::Optional::NO, "A key-value pair. The key must be \"data\", the value is hex-encoded data"},
                                },
                                },
                            {"", RPCArg::Type::OBJ, RPCArg::Optional::OMITTED, "",
                                {
                                    {"vdata", RPCArg::Type::STR_HEX, RPCArg::Optional::NO, "The key is \"vdata\", the value is an array of hex encoded data"},
                                },
                                },
                            {"", RPCArg::Type::OBJ, RPCArg::Optional::OMITTED, "",
                                {
                                    {"burn", RPCArg::Type::STR_HEX, RPCArg::Optional::NO, "A key-value pair. The key must be \"burn\", the value is the amount that will be burned."},
                                },
                                },
                            {"", RPCArg::Type::OBJ, RPCArg::Optional::OMITTED, "",
                                {
                                    {"fee", RPCArg::Type::AMOUNT, RPCArg::Optional::NO, "The key is \"fee\", the value the fee output you want to add."},
                                },
                                },
                        },
                        },
                    {"locktime", RPCArg::Type::NUM, RPCArg::Default{0}, "Raw locktime. Non-0 value also locktime-activates inputs"},
                    {"replaceable", RPCArg::Type::BOOL, RPCArg::Default{false}, "Marks this transaction as BIP125-replaceable.\n"
            "                             Allows this transaction to be replaced by a transaction with higher fees. If provided, it is an error if explicit sequence numbers are incompatible."},
                },
                RPCResult{
                    RPCResult::Type::STR_HEX, "transaction", "hex string of the transaction"
                },
                RPCExamples{
                    HelpExampleCli("createrawtransaction", "\"[{\\\"txid\\\":\\\"myid\\\",\\\"vout\\\":0}]\" \"[{\\\"address\\\":0.01}]\"")
            + HelpExampleCli("createrawtransaction", "\"[{\\\"txid\\\":\\\"myid\\\",\\\"vout\\\":0}]\" \"[{\\\"data\\\":\\\"00010203\\\"}]\"")
            + HelpExampleRpc("createrawtransaction", "\"[{\\\"txid\\\":\\\"myid\\\",\\\"vout\\\":0}]\", \"[{\\\"address\\\":0.01}]\"")
            + HelpExampleRpc("createrawtransaction", "\"[{\\\"txid\\\":\\\"myid\\\",\\\"vout\\\":0}]\", \"[{\\\"data\\\":\\\"00010203\\\"}]\"")
                },
        [&](const RPCHelpMan& self, const JSONRPCRequest& request) -> UniValue
{
    ChainstateManager& chainman = EnsureAnyChainman(request.context);

    RPCTypeCheck(request.params, {
        UniValue::VARR,
        UniValue::VARR,
        UniValue::VNUM,
        UniValue::VBOOL,
        }, true
    );

    bool rbf = false;
    if (!request.params[3].isNull()) {
        rbf = request.params[3].isTrue();
    }
    CMutableTransaction rawTx = ConstructTransaction(request.params[0], request.params[1], request.params[2], rbf, chainman.ActiveChain().Tip());

    return EncodeHexTx(CTransaction(rawTx));
},
    };
}

static RPCHelpMan decoderawtransaction()
{
    return RPCHelpMan{"decoderawtransaction",
                "\nReturn a JSON object representing the serialized, hex-encoded transaction.\n",
                {
                    {"hexstring", RPCArg::Type::STR_HEX, RPCArg::Optional::NO, "The transaction hex string"},
                    {"iswitness", RPCArg::Type::BOOL, RPCArg::DefaultHint{"depends on heuristic tests"}, "Whether the transaction hex is a serialized witness transaction.\n"
                        "If iswitness is not present, heuristic tests will be used in decoding.\n"
                        "If true, only witness deserialization will be tried.\n"
                        "If false, only non-witness deserialization will be tried.\n"
                        "This boolean should reflect whether the transaction has inputs\n"
                        "(e.g. fully valid, or on-chain transactions), if known by the caller."
                    },
                },
                RPCResult{
                    RPCResult::Type::OBJ, "", "",
                    {
                        {RPCResult::Type::STR_HEX, "txid", "The transaction id"},
                        {RPCResult::Type::STR_HEX, "hash", "The transaction hash (differs from txid for witness transactions)"},
                        {RPCResult::Type::NUM, "size", "The transaction size"},
                        {RPCResult::Type::NUM, "vsize", "The virtual transaction size (differs from size for witness transactions)"},
                        {RPCResult::Type::NUM, "weight", "The transaction's weight (between vsize*4 - 3 and vsize*4)"},
                        {RPCResult::Type::NUM, "version", "The version"},
                        {RPCResult::Type::NUM_TIME, "locktime", "The lock time"},
                        {RPCResult::Type::ARR, "vin", "",
                        {
                            {RPCResult::Type::OBJ, "", "",
                            {
                                {RPCResult::Type::STR_HEX, "txid", "The transaction id"},
                                {RPCResult::Type::NUM, "vout", "The output number"},
                                {RPCResult::Type::OBJ, "scriptSig", "The script",
                                {
                                    {RPCResult::Type::STR, "asm", "asm"},
                                    {RPCResult::Type::STR_HEX, "hex", "hex"},
                                }},
                                {RPCResult::Type::ARR, "txinwitness", "",
                                {
                                    {RPCResult::Type::STR_HEX, "hex", "hex-encoded witness data (if any)"},
                                }},
                                {RPCResult::Type::NUM, "sequence", "The script sequence number"},
                            }},
                        }},
                        {RPCResult::Type::ARR, "vout", "",
                        {
                            {RPCResult::Type::OBJ, "", "",
                            {
                                {RPCResult::Type::NUM, "value", "The value in " + CURRENCY_UNIT},
                                {RPCResult::Type::NUM, "n", "index"},
                                {RPCResult::Type::OBJ, "scriptPubKey", "",
                                {
                                    {RPCResult::Type::STR, "asm", "the asm"},
                                    {RPCResult::Type::STR_HEX, "hex", "the hex"},
                                    {RPCResult::Type::NUM, "reqSigs", /* optional */ true, "(DEPRECATED, returned only if config option -deprecatedrpc=addresses is passed) Number of required signatures"},
                                    {RPCResult::Type::STR, "type", "The type, eg 'pubkeyhash'"},
                                    {RPCResult::Type::STR, "address", /* optional */ true, "bitcoin address (only if a well-defined address exists)"},
                                    {RPCResult::Type::ARR, "addresses", /* optional */ true, "(DEPRECATED, returned only if config option -deprecatedrpc=addresses is passed) Array of bitcoin addresses",
                                    {
                                        {RPCResult::Type::STR, "address", "bitcoin address"},
                                    }},
                                }},
                            }},
                        }},
                    }
                },
                RPCExamples{
                    HelpExampleCli("decoderawtransaction", "\"hexstring\"")
            + HelpExampleRpc("decoderawtransaction", "\"hexstring\"")
                },
        [&](const RPCHelpMan& self, const JSONRPCRequest& request) -> UniValue
{
    RPCTypeCheck(request.params, {UniValue::VSTR, UniValue::VBOOL});

    CMutableTransaction mtx;

    bool try_witness = request.params[1].isNull() ? true : request.params[1].get_bool();
    bool try_no_witness = request.params[1].isNull() ? true : !request.params[1].get_bool();

    if (!DecodeHexTx(mtx, request.params[0].get_str(), try_no_witness, try_witness)) {
        throw JSONRPCError(RPC_DESERIALIZATION_ERROR, "TX decode failed");
    }

    UniValue result(UniValue::VOBJ);
    TxToUniv(CTransaction(std::move(mtx)), uint256(), result, false);

    return result;
},
    };
}

static std::string GetAllOutputTypes()
{
    std::vector<std::string> ret;
    using U = std::underlying_type<TxoutType>::type;
    for (U i = (U)TxoutType::NONSTANDARD; i <= (U)TxoutType::WITNESS_UNKNOWN; ++i) {
        ret.emplace_back(GetTxnOutputType(static_cast<TxoutType>(i)));
    }
    return Join(ret, ", ");
}

static RPCHelpMan decodescript()
{
    return RPCHelpMan{"decodescript",
                "\nDecode a hex-encoded script.\n",
                {
                    {"hexstring", RPCArg::Type::STR_HEX, RPCArg::Optional::NO, "the hex-encoded script"},
                },
                RPCResult{
                    RPCResult::Type::OBJ, "", "",
                    {
                        {RPCResult::Type::STR, "asm", "Script public key"},
                        {RPCResult::Type::STR, "type", "The output type (e.g. "+GetAllOutputTypes()+")"},
                        {RPCResult::Type::STR, "address", /* optional */ true, "bitcoin address (only if a well-defined address exists)"},
                        {RPCResult::Type::NUM, "reqSigs", /* optional */ true, "(DEPRECATED, returned only if config option -deprecatedrpc=addresses is passed) Number of required signatures"},
                        {RPCResult::Type::ARR, "addresses", /* optional */ true, "(DEPRECATED, returned only if config option -deprecatedrpc=addresses is passed) Array of bitcoin addresses",
                        {
                            {RPCResult::Type::STR, "address", "bitcoin address"},
                        }},
                        {RPCResult::Type::STR, "p2sh", "address of P2SH script wrapping this redeem script (not returned if the script is already a P2SH)"},
                        {RPCResult::Type::OBJ, "segwit", "Result of a witness script public key wrapping this redeem script (not returned if the script is a P2SH or witness)",
                        {
                            {RPCResult::Type::STR, "asm", "String representation of the script public key"},
                            {RPCResult::Type::STR_HEX, "hex", "Hex string of the script public key"},
                            {RPCResult::Type::STR, "type", "The type of the script public key (e.g. witness_v0_keyhash or witness_v0_scripthash)"},
                            {RPCResult::Type::STR, "address", /* optional */ true, "bitcoin address (only if a well-defined address exists)"},
                            {RPCResult::Type::NUM, "reqSigs", /* optional */ true, "(DEPRECATED, returned only if config option -deprecatedrpc=addresses is passed) Number of required signatures"},
                            {RPCResult::Type::ARR, "addresses", /* optional */ true, "(DEPRECATED, returned only if config option -deprecatedrpc=addresses is passed) Array of bitcoin addresses",
                            {
                                {RPCResult::Type::STR, "address", "segwit address"},
                            }},
                            {RPCResult::Type::STR, "p2sh-segwit", "address of the P2SH script wrapping this witness redeem script"},
                        }},
                    }
                },
                RPCExamples{
                    HelpExampleCli("decodescript", "\"hexstring\"")
            + HelpExampleRpc("decodescript", "\"hexstring\"")
                },
        [&](const RPCHelpMan& self, const JSONRPCRequest& request) -> UniValue
{
    RPCTypeCheck(request.params, {UniValue::VSTR});

    UniValue r(UniValue::VOBJ);
    CScript script;
    if (request.params[0].get_str().size() > 0){
        std::vector<unsigned char> scriptData(ParseHexV(request.params[0], "argument"));
        script = CScript(scriptData.begin(), scriptData.end());
    } else {
        // Empty scripts are valid
    }
    ScriptPubKeyToUniv(script, r, /* fIncludeHex */ false);

    UniValue type;
    type = find_value(r, "type");

    if (type.isStr() && type.get_str() != "scripthash") {
        // P2SH cannot be wrapped in a P2SH. If this script is already a P2SH,
        // don't return the address for a P2SH of the P2SH.
        r.pushKV("p2sh", EncodeDestination(ScriptHash(script)));
        // P2SH and witness programs cannot be wrapped in P2WSH, if this script
        // is a witness program, don't return addresses for a segwit programs.
        if (type.get_str() == "pubkey" || type.get_str() == "pubkeyhash" || type.get_str() == "multisig" || type.get_str() == "nonstandard" || type.get_str() == "true") {
            std::vector<std::vector<unsigned char>> solutions_data;
            TxoutType which_type = Solver(script, solutions_data);
            // Uncompressed pubkeys cannot be used with segwit checksigs.
            // If the script contains an uncompressed pubkey, skip encoding of a segwit program.
            if ((which_type == TxoutType::PUBKEY) || (which_type == TxoutType::MULTISIG)) {
                for (const auto& solution : solutions_data) {
                    if ((solution.size() != 1) && !CPubKey(solution).IsCompressed()) {
                        return r;
                    }
                }
            }
            UniValue sr(UniValue::VOBJ);
            CScript segwitScr;
            if (which_type == TxoutType::PUBKEY) {
                segwitScr = GetScriptForDestination(WitnessV0KeyHash(Hash160(solutions_data[0])));
            } else if (which_type == TxoutType::PUBKEYHASH) {
                segwitScr = GetScriptForDestination(WitnessV0KeyHash(uint160{solutions_data[0]}));
            } else {
                // Scripts that are not fit for P2WPKH are encoded as P2WSH.
                // Newer segwit program versions should be considered when then become available.
                segwitScr = GetScriptForDestination(WitnessV0ScriptHash(script));
            }
            ScriptPubKeyToUniv(segwitScr, sr, /* fIncludeHex */ true);
            sr.pushKV("p2sh-segwit", EncodeDestination(ScriptHash(segwitScr)));
            r.pushKV("segwit", sr);
        }
    }

    return r;
},
    };
}

static RPCHelpMan combinerawtransaction()
{
    return RPCHelpMan{"combinerawtransaction",
                "\nCombine multiple partially signed transactions into one transaction.\n"
                "The combined transaction may be another partially signed transaction or a \n"
                "fully signed transaction.",
                {
                    {"txs", RPCArg::Type::ARR, RPCArg::Optional::NO, "The hex strings of partially signed transactions",
                        {
                            {"hexstring", RPCArg::Type::STR_HEX, RPCArg::Optional::OMITTED, "A hex-encoded raw transaction"},
                        },
                        },
                },
                RPCResult{
                    RPCResult::Type::STR, "", "The hex-encoded raw transaction with signature(s)"
                },
                RPCExamples{
                    HelpExampleCli("combinerawtransaction", R"('["myhex1", "myhex2", "myhex3"]')")
                },
        [&](const RPCHelpMan& self, const JSONRPCRequest& request) -> UniValue
{

    UniValue txs = request.params[0].get_array();
    std::vector<CMutableTransaction> txVariants(txs.size());

    for (unsigned int idx = 0; idx < txs.size(); idx++) {
        if (!DecodeHexTx(txVariants[idx], txs[idx].get_str())) {
            throw JSONRPCError(RPC_DESERIALIZATION_ERROR, strprintf("TX decode failed for tx %d. Make sure the tx has at least one input.", idx));
        }
    }

    if (txVariants.empty()) {
        throw JSONRPCError(RPC_DESERIALIZATION_ERROR, "Missing transactions");
    }

    // mergedTx will end up with all the signatures; it
    // starts as a clone of the rawtx:
    CMutableTransaction mergedTx(txVariants[0]);

    // Fetch previous transactions (inputs):
    CCoinsView viewDummy;
    CCoinsViewCache view(&viewDummy);
    {
        NodeContext& node = EnsureAnyNodeContext(request.context);
        const CTxMemPool& mempool = EnsureMemPool(node);
        ChainstateManager& chainman = EnsureChainman(node);
        LOCK2(cs_main, mempool.cs);
        CCoinsViewCache &viewChain = chainman.ActiveChainstate().CoinsTip();
        CCoinsViewMemPool viewMempool(&viewChain, mempool);
        view.SetBackend(viewMempool); // temporarily switch cache backend to db+mempool view

        for (const CTxIn& txin : mergedTx.vin) {
            view.AccessCoin(txin.prevout); // Load entries from viewChain into view; can fail.
        }

        view.SetBackend(viewDummy); // switch back to avoid locking mempool for too long
    }

    // Sign what we can:
    for (unsigned int i = 0; i < mergedTx.vin.size(); i++) {
        CTxIn& txin = mergedTx.vin[i];
        const Coin& coin = view.AccessCoin(txin.prevout);
        if (coin.IsSpent()) {
            throw JSONRPCError(RPC_VERIFY_ERROR, "Input not found or already spent");
        }
        SignatureData sigdata;

        // ... and merge in other signatures:
        for (const CMutableTransaction& txv : txVariants) {
            if (txv.vin.size() > i) {
                sigdata.MergeSignatureData(DataFromTransaction(txv, i, coin.out));
            }
        }
        ProduceSignature(DUMMY_SIGNING_PROVIDER, MutableTransactionSignatureCreator(&mergedTx, i, coin.out.nValue, 1), coin.out.scriptPubKey, sigdata);

        UpdateTransaction(mergedTx, i, sigdata);
    }

    return EncodeHexTx(CTransaction(mergedTx));
},
    };
}

static RPCHelpMan signrawtransactionwithkey()
{
    return RPCHelpMan{"signrawtransactionwithkey",
                "\nSign inputs for raw transaction (serialized, hex-encoded).\n"
                "The second argument is an array of base58-encoded private\n"
                "keys that will be the only keys used to sign the transaction.\n"
                "The third optional argument (may be null) is an array of previous transaction outputs that\n"
                "this transaction depends on but may not yet be in the block chain.\n",
                {
                    {"hexstring", RPCArg::Type::STR, RPCArg::Optional::NO, "The transaction hex string"},
                    {"privkeys", RPCArg::Type::ARR, RPCArg::Optional::NO, "The base58-encoded private keys for signing",
                        {
                            {"privatekey", RPCArg::Type::STR_HEX, RPCArg::Optional::OMITTED, "private key in base58-encoding"},
                        },
                        },
                    {"prevtxs", RPCArg::Type::ARR, RPCArg::Optional::OMITTED_NAMED_ARG, "The previous dependent transaction outputs",
                        {
                            {"", RPCArg::Type::OBJ, RPCArg::Optional::OMITTED, "",
                                {
                                    {"txid", RPCArg::Type::STR_HEX, RPCArg::Optional::NO, "The transaction id"},
                                    {"vout", RPCArg::Type::NUM, RPCArg::Optional::NO, "The output number"},
                                    {"scriptPubKey", RPCArg::Type::STR_HEX, RPCArg::Optional::NO, "script key"},
                                    {"redeemScript", RPCArg::Type::STR_HEX, RPCArg::Optional::OMITTED, "(required for P2SH) redeem script"},
                                    {"witnessScript", RPCArg::Type::STR_HEX, RPCArg::Optional::OMITTED, "(required for P2WSH or P2SH-P2WSH) witness script"},
                                    {"amount", RPCArg::Type::AMOUNT, RPCArg::Optional::OMITTED, "The amount spent (required if non-confidential segwit output)"},
                                    {"amountcommitment", RPCArg::Type::STR_HEX, RPCArg::Optional::OMITTED, "The amount commitment spent (required if confidential segwit output)"},
                                },
                                },
                        },
                        },
                    {"sighashtype", RPCArg::Type::STR, RPCArg::Default{"DEFAULT"}, "The signature hash type. Must be one of:\n"
            "       \"DEFAULT\"\n"
            "       \"ALL\"\n"
            "       \"NONE\"\n"
            "       \"SINGLE\"\n"
            "       \"ALL|ANYONECANPAY\"\n"
            "       \"NONE|ANYONECANPAY\"\n"
            "       \"SINGLE|ANYONECANPAY\"\n"
            "       \"ALL|RANGEPROOF\"\n"
            "       \"NONE|RANGEPROOF\"\n"
            "       \"SINGLE|RANGEPROOF\"\n"
            "       \"ALL|ANYONECANPAY|RANGEPROOF\"\n"
            "       \"NONE|ANYONECANPAY|RANGEPROOF\"\n"
            "       \"SINGLE|ANYONECANPAY|RANGEPROOF\"\n"
                    },
                },
                RPCResult{
                    RPCResult::Type::OBJ, "", "",
                    {
                        {RPCResult::Type::STR_HEX, "hex", "The hex-encoded raw transaction with signature(s)"},
                        {RPCResult::Type::BOOL, "complete", "If the transaction has a complete set of signatures"},
                        {RPCResult::Type::ARR, "errors", /* optional */ true, "Script verification errors (if there are any)",
                        {
                            {RPCResult::Type::OBJ, "", "",
                            {
                                {RPCResult::Type::STR_HEX, "txid", "The hash of the referenced, previous transaction"},
                                {RPCResult::Type::NUM, "vout", "The index of the output to spent and used as input"},
                                {RPCResult::Type::STR_HEX, "scriptSig", "The hex-encoded signature script"},
                                {RPCResult::Type::NUM, "sequence", "Script sequence number"},
                                {RPCResult::Type::STR, "error", "Verification or signing error related to the input"},
                            }},
                        }},
                        {RPCResult::Type::STR, "warning", "Warning that a peg-in input signed may be immature. This could mean lack of connectivity to or misconfiguration of the daemon"},
                    }
                },
                RPCExamples{
                    HelpExampleCli("signrawtransactionwithkey", "\"myhex\" \"[\\\"key1\\\",\\\"key2\\\"]\"")
            + HelpExampleRpc("signrawtransactionwithkey", "\"myhex\", \"[\\\"key1\\\",\\\"key2\\\"]\"")
                },
        [&](const RPCHelpMan& self, const JSONRPCRequest& request) -> UniValue
{
    ChainstateManager& chainman = EnsureAnyChainman(request.context);

    RPCTypeCheck(request.params, {UniValue::VSTR, UniValue::VARR, UniValue::VARR, UniValue::VSTR}, true);

    CMutableTransaction mtx;
    if (!DecodeHexTx(mtx, request.params[0].get_str())) {
        throw JSONRPCError(RPC_DESERIALIZATION_ERROR, "TX decode failed. Make sure the tx has at least one input.");
    }

    FillableSigningProvider keystore;
    const UniValue& keys = request.params[1].get_array();
    for (unsigned int idx = 0; idx < keys.size(); ++idx) {
        UniValue k = keys[idx];
        CKey key = DecodeSecret(k.get_str());
        if (!key.IsValid()) {
            throw JSONRPCError(RPC_INVALID_ADDRESS_OR_KEY, "Invalid private key");
        }
        keystore.AddKey(key);
    }

    // Fetch previous transactions (inputs):
    std::map<COutPoint, Coin> coins;
    for (const CTxIn& txin : mtx.vin) {
        coins[txin.prevout]; // Create empty map entry keyed by prevout.
    }
    NodeContext& node = EnsureAnyNodeContext(request.context);
    FindCoins(node, coins);

    // Parse the prevtxs array
    ParsePrevouts(request.params[2], &keystore, coins);

    UniValue result(UniValue::VOBJ);
    SignTransaction(mtx, &keystore, coins, request.params[3], result, chainman.ActiveChain().Tip());
    return result;
},
    };
}

static RPCHelpMan sendrawtransaction()
{
    return RPCHelpMan{"sendrawtransaction",
                "\nSubmit a raw transaction (serialized, hex-encoded) to local node and network.\n"
                "\nThe transaction will be sent unconditionally to all peers, so using sendrawtransaction\n"
                "for manual rebroadcast may degrade privacy by leaking the transaction's origin, as\n"
                "nodes will normally not rebroadcast non-wallet transactions already in their mempool.\n"
                "\nA specific exception, RPC_TRANSACTION_ALREADY_IN_CHAIN, may throw if the transaction cannot be added to the mempool.\n"
                "\nRelated RPCs: createrawtransaction, signrawtransactionwithkey\n",
                {
                    {"hexstring", RPCArg::Type::STR_HEX, RPCArg::Optional::NO, "The hex string of the raw transaction"},
                    {"maxfeerate", RPCArg::Type::AMOUNT, RPCArg::Default{FormatMoney(DEFAULT_MAX_RAW_TX_FEE_RATE.GetFeePerK())},
                        "Reject transactions whose fee rate is higher than the specified value, expressed in " + CURRENCY_UNIT +
                            "/kvB.\nSet to 0 to accept any fee rate.\n"},
                },
                RPCResult{
                    RPCResult::Type::STR_HEX, "", "The transaction hash in hex"
                },
                RPCExamples{
            "\nCreate a transaction\n"
            + HelpExampleCli("createrawtransaction", "\"[{\\\"txid\\\" : \\\"mytxid\\\",\\\"vout\\\":0}]\" \"{\\\"myaddress\\\":0.01}\"") +
            "Sign the transaction, and get back the hex\n"
            + HelpExampleCli("signrawtransactionwithwallet", "\"myhex\"") +
            "\nSend the transaction (signed hex)\n"
            + HelpExampleCli("sendrawtransaction", "\"signedhex\"") +
            "\nAs a JSON-RPC call\n"
            + HelpExampleRpc("sendrawtransaction", "\"signedhex\"")
                },
        [&](const RPCHelpMan& self, const JSONRPCRequest& request) -> UniValue
{
    RPCTypeCheck(request.params, {
        UniValue::VSTR,
        UniValueType(), // VNUM or VSTR, checked inside AmountFromValue()
    });

    CMutableTransaction mtx;
    if (!DecodeHexTx(mtx, request.params[0].get_str())) {
        throw JSONRPCError(RPC_DESERIALIZATION_ERROR, "TX decode failed. Make sure the tx has at least one input.");
    }
    CTransactionRef tx(MakeTransactionRef(std::move(mtx)));

    const CFeeRate max_raw_tx_fee_rate = request.params[1].isNull() ?
                                             DEFAULT_MAX_RAW_TX_FEE_RATE :
                                             CFeeRate(AmountFromValue(request.params[1]));

    for (const auto& out : tx->vout) {
        // If we have a nonce, it could be a smuggled pubkey, or it could be a
        //   proper nonce produced by blinding. In the latter case, the value
        //   will always be blinded and not explicit. In the former case, we
        //   error out because the transaction is not blinded properly.
        if (!out.nNonce.IsNull() && out.nValue.IsExplicit()) {
            throw JSONRPCError(RPC_TRANSACTION_ERROR, "Transaction output has nonce, but is not blinded. Did you forget to call blindrawtranssaction, or rawblindrawtransaction?");
        }
    }

    int64_t virtual_size = GetVirtualTransactionSize(*tx);
    CAmount max_raw_tx_fee = max_raw_tx_fee_rate.GetFee(virtual_size);

    std::string err_string;
    AssertLockNotHeld(cs_main);
    NodeContext& node = EnsureAnyNodeContext(request.context);
    const TransactionError err = BroadcastTransaction(node, tx, err_string, max_raw_tx_fee, /*relay*/ true, /*wait_callback*/ true);
    if (TransactionError::OK != err) {
        throw JSONRPCTransactionError(err, err_string);
    }

    return tx->GetHash().GetHex();
},
    };
}

static RPCHelpMan testmempoolaccept()
{
    return RPCHelpMan{"testmempoolaccept",
                "\nReturns result of mempool acceptance tests indicating if raw transaction(s) (serialized, hex-encoded) would be accepted by mempool.\n"
                "\nIf multiple transactions are passed in, parents must come before children and package policies apply: the transactions cannot conflict with any mempool transactions or each other.\n"
                "\nIf one transaction fails, other transactions may not be fully validated (the 'allowed' key will be blank).\n"
                "\nThe maximum number of transactions allowed is " + ToString(MAX_PACKAGE_COUNT) + ".\n"
                "\nThis checks if transactions violate the consensus or policy rules.\n"
                "\nSee sendrawtransaction call.\n",
                {
                    {"rawtxs", RPCArg::Type::ARR, RPCArg::Optional::NO, "An array of hex strings of raw transactions.",
                        {
                            {"rawtx", RPCArg::Type::STR_HEX, RPCArg::Optional::OMITTED, ""},
                        },
                        },
                    {"maxfeerate", RPCArg::Type::AMOUNT, RPCArg::Default{FormatMoney(DEFAULT_MAX_RAW_TX_FEE_RATE.GetFeePerK())},
                     "Reject transactions whose fee rate is higher than the specified value, expressed in " + CURRENCY_UNIT + "/kvB\n"},
                },
                RPCResult{
                    RPCResult::Type::ARR, "", "The result of the mempool acceptance test for each raw transaction in the input array.\n"
                        "Returns results for each transaction in the same order they were passed in.\n"
                        "It is possible for transactions to not be fully validated ('allowed' unset) if another transaction failed.\n",
                    {
                        {RPCResult::Type::OBJ, "", "",
                        {
                            {RPCResult::Type::STR_HEX, "txid", "The transaction hash in hex"},
                            {RPCResult::Type::STR_HEX, "wtxid", "The transaction witness hash in hex"},
                            {RPCResult::Type::STR, "package-error", "Package validation error, if any (only possible if rawtxs had more than 1 transaction)."},
                            {RPCResult::Type::BOOL, "allowed", "Whether this tx would be accepted to the mempool and pass client-specified maxfeerate."
                                                               "If not present, the tx was not fully validated due to a failure in another tx in the list."},
                            {RPCResult::Type::NUM, "vsize", "Virtual transaction size as defined in BIP 141. This is different from actual serialized size for witness transactions as witness data is discounted (only present when 'allowed' is true)"},
                            {RPCResult::Type::OBJ, "fees", "Transaction fees (only present if 'allowed' is true)",
                            {
                                {RPCResult::Type::STR_AMOUNT, "base", "transaction fee in " + CURRENCY_UNIT},
                            }},
                            {RPCResult::Type::STR, "reject-reason", "Rejection string (only present when 'allowed' is false)"},
                        }},
                    }
                },
                RPCExamples{
            "\nCreate a transaction\n"
            + HelpExampleCli("createrawtransaction", "\"[{\\\"txid\\\" : \\\"mytxid\\\",\\\"vout\\\":0}]\" \"{\\\"myaddress\\\":0.01}\"") +
            "Sign the transaction, and get back the hex\n"
            + HelpExampleCli("signrawtransactionwithwallet", "\"myhex\"") +
            "\nTest acceptance of the transaction (signed hex)\n"
            + HelpExampleCli("testmempoolaccept", R"('["signedhex"]')") +
            "\nAs a JSON-RPC call\n"
            + HelpExampleRpc("testmempoolaccept", "[\"signedhex\"]")
                },
        [&](const RPCHelpMan& self, const JSONRPCRequest& request) -> UniValue
{
    RPCTypeCheck(request.params, {
        UniValue::VARR,
        UniValueType(), // VNUM or VSTR, checked inside AmountFromValue()
    });
    const UniValue raw_transactions = request.params[0].get_array();
    if (raw_transactions.size() < 1 || raw_transactions.size() > MAX_PACKAGE_COUNT) {
        throw JSONRPCError(RPC_INVALID_PARAMETER,
                           "Array must contain between 1 and " + ToString(MAX_PACKAGE_COUNT) + " transactions.");
    }

    const CFeeRate max_raw_tx_fee_rate = request.params[1].isNull() ?
                                             DEFAULT_MAX_RAW_TX_FEE_RATE :
                                             CFeeRate(AmountFromValue(request.params[1]));

    std::vector<CTransactionRef> txns;
    txns.reserve(raw_transactions.size());
    for (const auto& rawtx : raw_transactions.getValues()) {
        CMutableTransaction mtx;
        if (!DecodeHexTx(mtx, rawtx.get_str())) {
            throw JSONRPCError(RPC_DESERIALIZATION_ERROR,
                               "TX decode failed: " + rawtx.get_str() + " Make sure the tx has at least one input.");
        }
        txns.emplace_back(MakeTransactionRef(std::move(mtx)));
    }

    NodeContext& node = EnsureAnyNodeContext(request.context);
    CTxMemPool& mempool = EnsureMemPool(node);
    CChainState& chainstate = EnsureChainman(node).ActiveChainstate();
    const PackageMempoolAcceptResult package_result = [&] {
        LOCK(::cs_main);
        if (txns.size() > 1) return ProcessNewPackage(chainstate, mempool, txns, /* test_accept */ true);
        return PackageMempoolAcceptResult(txns[0]->GetWitnessHash(),
               AcceptToMemoryPool(chainstate, mempool, txns[0], /* bypass_limits */ false, /* test_accept*/ true));
    }();

    UniValue rpc_result(UniValue::VARR);
    // We will check transaction fees while we iterate through txns in order. If any transaction fee
    // exceeds maxfeerate, we will leave the rest of the validation results blank, because it
    // doesn't make sense to return a validation result for a transaction if its ancestor(s) would
    // not be submitted.
    bool exit_early{false};
    for (const auto& tx : txns) {
        UniValue result_inner(UniValue::VOBJ);
        result_inner.pushKV("txid", tx->GetHash().GetHex());
        result_inner.pushKV("wtxid", tx->GetWitnessHash().GetHex());
        if (package_result.m_state.GetResult() == PackageValidationResult::PCKG_POLICY) {
            result_inner.pushKV("package-error", package_result.m_state.GetRejectReason());
        }
        auto it = package_result.m_tx_results.find(tx->GetWitnessHash());
        if (exit_early || it == package_result.m_tx_results.end()) {
            // Validation unfinished. Just return the txid and wtxid.
            rpc_result.push_back(result_inner);
            continue;
        }
        const auto& tx_result = it->second;
        if (tx_result.m_result_type == MempoolAcceptResult::ResultType::VALID) {
            const CAmount fee = tx_result.m_base_fees.value();
            // Check that fee does not exceed maximum fee
            const int64_t virtual_size = GetVirtualTransactionSize(*tx);
            const CAmount max_raw_tx_fee = max_raw_tx_fee_rate.GetFee(virtual_size);
            if (max_raw_tx_fee && fee > max_raw_tx_fee) {
                result_inner.pushKV("allowed", false);
                result_inner.pushKV("reject-reason", "max-fee-exceeded");
                exit_early = true;
            } else {
                // Only return the fee and vsize if the transaction would pass ATMP.
                // These can be used to calculate the feerate.
                result_inner.pushKV("allowed", true);
                result_inner.pushKV("vsize", virtual_size);
                UniValue fees(UniValue::VOBJ);
                fees.pushKV("base", ValueFromAmount(fee));
                result_inner.pushKV("fees", fees);
            }
        } else {
            result_inner.pushKV("allowed", false);
            const TxValidationState state = tx_result.m_state;
            if (state.GetResult() == TxValidationResult::TX_MISSING_INPUTS) {
                result_inner.pushKV("reject-reason", "missing-inputs");
            } else {
                result_inner.pushKV("reject-reason", state.GetRejectReason());
            }
        }
        rpc_result.push_back(result_inner);
    }
    return rpc_result;
},
    };
}

static RPCHelpMan decodepsbt()
{
    return RPCHelpMan{"decodepsbt",
                "\nReturn a JSON object representing the serialized, base64-encoded partially signed Bitcoin transaction.\n"
                "\nNote that for Elements, PSBTs (or PSET) follow the Partially Signed Elements Transaction specification.\n",
                {
                    {"psbt", RPCArg::Type::STR, RPCArg::Optional::NO, "The PSBT base64 string"},
                },
                RPCResult{
                    RPCResult::Type::OBJ, "", "",
                    {
                        {RPCResult::Type::OBJ, "tx", "The decoded network-serialized unsigned transaction.",
                        {
                            {RPCResult::Type::ELISION, "", "The layout is the same as the output of decoderawtransaction."},
                        }},
                        {RPCResult::Type::ARR, "global_xpubs", "",
                        {
                            {RPCResult::Type::OBJ, "", "",
                            {
                                {RPCResult::Type::STR, "xpub", "The extended public key this path corresponds to"},
                                {RPCResult::Type::STR_HEX, "master_fingerprint", "The fingerprint of the master key"},
                                {RPCResult::Type::STR, "path", "The path"},
                            }},
                        }},
                        {RPCResult::Type::NUM, "tx_version", "The version number of the unsigned transaction. Not to be confused with PSBT version"},
                        {RPCResult::Type::NUM, "fallback_locktime", "The locktime to fallback to if no inputs specify a required locktime."},
                        {RPCResult::Type::NUM, "input_count", "The number of inputs in this psbt"},
                        {RPCResult::Type::NUM, "output_count", "The number of outputs in this psbt."},
                        {RPCResult::Type::NUM, "inputs_modifiable", "Whether inputs can be modified"},
                        {RPCResult::Type::NUM, "outputs_modifiable", "Whether outputs can be modified"},
                        {RPCResult::Type::ARR, "sighash_single_indexes", "The indexes which have SIGHASH_SINGLE signatures",
                            {{RPCResult::Type::NUM, "", "Index of an input with a SIGHASH_SINGLE signature"}},
                        },
                        {RPCResult::Type::NUM, "psbt_version", "The PSBT version number. Not to be confused with the unsigned transaction version"},
                        {RPCResult::Type::OBJ_DYN, "scalar_offsets", "The PSET scalar elements",
                        {
                             {RPCResult::Type::STR_HEX, "scalar", "A scalar offset stored in the PSET"},
                        }},
                        {RPCResult::Type::OBJ, "proprietary", "The global proprietary map",
                        {
                            {RPCResult::Type::OBJ, "", "",
                            {
                                {RPCResult::Type::STR_HEX, "identifier", "The hex string for the proprietary identifier"},
                                {RPCResult::Type::NUM, "subtype", "The number for the subtype"},
                                {RPCResult::Type::STR_HEX, "key", "The hex for the key"},
                                {RPCResult::Type::STR_HEX, "value", "The hex for the value"},
                            }},
                        }},
                        {RPCResult::Type::OBJ_DYN, "unknown", "The unknown global fields",
                        {
                             {RPCResult::Type::STR_HEX, "key", "(key-value pair) An unknown key-value pair"},
                        }},
                        {RPCResult::Type::ARR, "inputs", "",
                        {
                            {RPCResult::Type::OBJ, "", "",
                            {
                                {RPCResult::Type::OBJ, "non_witness_utxo", /* optional */ true, "Decoded network transaction for non-witness UTXOs",
                                {
                                    {RPCResult::Type::ELISION, "",""},
                                }},
                                {RPCResult::Type::OBJ, "witness_utxo", /* optional */ true, "Transaction output for witness UTXOs",
                                {
                                    {RPCResult::Type::NUM, "amount", "The value in " + CURRENCY_UNIT},
                                    {RPCResult::Type::OBJ, "scriptPubKey", "",
                                    {
                                        {RPCResult::Type::STR, "asm", "The asm"},
                                        {RPCResult::Type::STR_HEX, "hex", "The hex"},
                                        {RPCResult::Type::STR, "type", "The type, eg 'pubkeyhash'"},
                                        {RPCResult::Type::STR, "address"," Bitcoin address if there is one"},
                                    }},
                                }},
                                {RPCResult::Type::OBJ_DYN, "partial_signatures", /* optional */ true, "",
                                {
                                    {RPCResult::Type::STR, "pubkey", "The public key and signature that corresponds to it."},
                                }},
                                {RPCResult::Type::STR, "sighash", /* optional */ true, "The sighash type to be used"},
                                {RPCResult::Type::OBJ, "redeem_script", /* optional */ true, "",
                                {
                                    {RPCResult::Type::STR, "asm", "The asm"},
                                    {RPCResult::Type::STR_HEX, "hex", "The hex"},
                                    {RPCResult::Type::STR, "type", "The type, eg 'pubkeyhash'"},
                                }},
                                {RPCResult::Type::OBJ, "witness_script", /* optional */ true, "",
                                {
                                    {RPCResult::Type::STR, "asm", "The asm"},
                                    {RPCResult::Type::STR_HEX, "hex", "The hex"},
                                    {RPCResult::Type::STR, "type", "The type, eg 'pubkeyhash'"},
                                }},
                                {RPCResult::Type::ARR, "bip32_derivs", /* optional */ true, "",
                                {
                                    {RPCResult::Type::OBJ, "pubkey", /* optional */ true, "The public key with the derivation path as the value.",
                                    {
                                        {RPCResult::Type::STR, "master_fingerprint", "The fingerprint of the master key"},
                                        {RPCResult::Type::STR, "path", "The path"},
                                    }},
                                }},
                                {RPCResult::Type::OBJ, "final_scriptsig", /* optional */ true, "",
                                {
                                    {RPCResult::Type::STR, "asm", "The asm"},
                                    {RPCResult::Type::STR, "hex", "The hex"},
                                }},
                                {RPCResult::Type::ARR, "final_scriptwitness", "",
                                {
                                    {RPCResult::Type::STR_HEX, "", "hex-encoded witness data (if any)"},
                                }},
                                {RPCResult::Type::STR_HEX, "previous_txid", "TXID of the transaction containing the output being spent by this input."},
                                {RPCResult::Type::NUM, "previous_vout", "Index of the output being spent"},
                                {RPCResult::Type::NUM, "sequence", "Sequence number for this inputs"},
                                {RPCResult::Type::NUM, "time_locktime", "Required time-based locktime for this input"},
                                {RPCResult::Type::NUM, "height_locktime", "Required height-based locktime for this input"},
                                {RPCResult::Type::NUM, "issuance_value", "The explicit value of the issuance in this input in " + CURRENCY_UNIT},
                                {RPCResult::Type::STR_HEX, "issuance_value_commitment", "The commitment of the value of the issuance in this input."},
                                {RPCResult::Type::STR_HEX, "issuance_value_rangeproof", "The rangeproof for the value commitment of the issuance in this input."},
                                {RPCResult::Type::NUM, "issuance_reissuance_amount", "The explicit amount available for the reissuance output."},
                                {RPCResult::Type::STR_HEX, "issuance_reissuance_amount_commitment", "The commitment of the reissuance amount."},
                                {RPCResult::Type::STR_HEX, "issuance_reissuance_amount_rangeproof", "The rangeproof for the amount commitment of the reissuance amount."},
                                {RPCResult::Type::STR_HEX, "issuance_blinding_nonce", "The blinding nonce for the issuance in this input."},
                                {RPCResult::Type::STR_HEX, "issuance_asset_entropy", "The asset entropy for the issuance in this input."},
                                {RPCResult::Type::STR_HEX, "pegin_bitcoin_tx", "The tx providing the peg-in in the format of the getrawtransaction RPC"},
                                {RPCResult::Type::STR_HEX, "pegin_claim_script", "The claim script for the peg-in input"},
                                {RPCResult::Type::STR_HEX, "pegin_txout_proof", "The tx providing the peg-in input"},
                                {RPCResult::Type::STR_HEX, "pegin_genesis_hash", "The hash of the genesis block for this peg-in"},
                                {RPCResult::Type::NUM, "pegin_value", "The value of this peg-in."},
                                {RPCResult::Type::ARR, "pegin_witness", "",
                                {
                                    {RPCResult::Type::STR_HEX, "", "hex-encoded witness data (if any)"},
                                }},
                                {RPCResult::Type::STR_HEX, "utxo_rangeproof", "The rangeproof for the UTXO"},
                                {RPCResult::Type::OBJ_DYN, "unknown", "The unknown global fields",
                                {
                                    {RPCResult::Type::STR_HEX, "key", "(key-value pair) An unknown key-value pair"},
                                }},
                                {RPCResult::Type::OBJ, "proprietary", "The global proprietary map",
                                {
                                    {RPCResult::Type::OBJ, "", "",
                                    {
                                        {RPCResult::Type::STR_HEX, "identifier", "The hex string for the proprietary identifier"},
                                        {RPCResult::Type::NUM, "subtype", "The number for the subtype"},
                                        {RPCResult::Type::STR_HEX, "key", "The hex for the key"},
                                        {RPCResult::Type::STR_HEX, "value", "The hex for the value"},
                                    }},
                                }},
                            }},
                        }},
                        {RPCResult::Type::ARR, "outputs", "",
                        {
                            {RPCResult::Type::OBJ, "", "",
                            {
                                {RPCResult::Type::OBJ, "redeem_script", /* optional */ true, "",
                                {
                                    {RPCResult::Type::STR, "asm", "The asm"},
                                    {RPCResult::Type::STR_HEX, "hex", "The hex"},
                                    {RPCResult::Type::STR, "type", "The type, eg 'pubkeyhash'"},
                                }},
                                {RPCResult::Type::OBJ, "witness_script", /* optional */ true, "",
                                {
                                    {RPCResult::Type::STR, "asm", "The asm"},
                                    {RPCResult::Type::STR_HEX, "hex", "The hex"},
                                    {RPCResult::Type::STR, "type", "The type, eg 'pubkeyhash'"},
                                }},
                                {RPCResult::Type::ARR, "bip32_derivs", /* optional */ true, "",
                                {
                                    {RPCResult::Type::OBJ, "", "",
                                    {
                                        {RPCResult::Type::STR, "pubkey", "The public key this path corresponds to"},
                                        {RPCResult::Type::STR, "master_fingerprint", "The fingerprint of the master key"},
                                        {RPCResult::Type::STR, "path", "The path"},
                                    }},
                                }},
                                {RPCResult::Type::NUM, "amount", "The amount (nValue) for this output"},
                                {RPCResult::Type::OBJ, "script", "The output script (scriptPubKey) for this output",
                                    {{RPCResult::Type::ELISION, "", "The layout is the same as the output of scriptPubKeys in decoderawtransaction."}},
                                },
                                {RPCResult::Type::STR_HEX, "value_commitment", "The blinded value of the output"},
                                {RPCResult::Type::STR_HEX, "asset_commiment", "The blinded asset id of the output"},
                                {RPCResult::Type::STR_HEX, "asset", "The explicit asset for the output"},
                                {RPCResult::Type::STR_HEX, "rangeproof", "The rangeproof for the output"},
                                {RPCResult::Type::STR_HEX, "surjection_proof", "The surjection proof for the output"},
                                {RPCResult::Type::STR_HEX, "ecdh_pubkey", "The ecdh pubkey for the output"},
                                {RPCResult::Type::STR_HEX, "blinding_pubkey", "The blinding pubkey for the output"},
                                {RPCResult::Type::OBJ_DYN, "unknown", "The unknown global fields",
                                {
                                    {RPCResult::Type::STR_HEX, "key", "(key-value pair) An unknown key-value pair"},
                                }},
                                {RPCResult::Type::OBJ, "proprietary", "The global proprietary map",
                                {
                                    {RPCResult::Type::OBJ, "", "",
                                    {
                                        {RPCResult::Type::STR_HEX, "identifier", "The hex string for the proprietary identifier"},
                                        {RPCResult::Type::NUM, "subtype", "The number for the subtype"},
                                        {RPCResult::Type::STR_HEX, "key", "The hex for the key"},
                                        {RPCResult::Type::STR_HEX, "value", "The hex for the value"},
                                    }},
                                }},
                            }},
                        }},
                        {RPCResult::Type::STR_AMOUNT, "fee", /* optional */ true, "The transaction fee paid if all UTXOs slots in the PSBT have been filled."},
                    }
                },
                RPCExamples{
                    HelpExampleCli("decodepsbt", "\"psbt\"")
                },
        [&](const RPCHelpMan& self, const JSONRPCRequest& request) -> UniValue
{
    if (!g_con_elementsmode)
        throw std::runtime_error("PSBT operations are disabled when not in elementsmode.\n");

    RPCTypeCheck(request.params, {UniValue::VSTR});

    // Unserialize the transactions
    PartiallySignedTransaction psbtx;
    std::string error;
    if (!DecodeBase64PSBT(psbtx, request.params[0].get_str(), error)) {
        throw JSONRPCError(RPC_DESERIALIZATION_ERROR, strprintf("TX decode failed %s", error));
    }

    UniValue result(UniValue::VOBJ);

    if (psbtx.tx != std::nullopt) {
        // Add the decoded tx
        UniValue tx_univ(UniValue::VOBJ);
        TxToUniv(CTransaction(*psbtx.tx), uint256(), tx_univ, false);
        result.pushKV("tx", tx_univ);
    }

    // Add the global xpubs
    UniValue global_xpubs(UniValue::VARR);
    for (std::pair<KeyOriginInfo, std::set<CExtPubKey>> xpub_pair : psbtx.m_xpubs) {
        for (auto& xpub : xpub_pair.second) {
            std::vector<unsigned char> ser_xpub;
            ser_xpub.assign(BIP32_EXTKEY_WITH_VERSION_SIZE, 0);
            xpub.EncodeWithVersion(ser_xpub.data());

            UniValue keypath(UniValue::VOBJ);
            keypath.pushKV("xpub", EncodeBase58Check(ser_xpub));
            keypath.pushKV("master_fingerprint", HexStr(Span<unsigned char>(xpub_pair.first.fingerprint, xpub_pair.first.fingerprint + 4)));
            keypath.pushKV("path", WriteHDKeypath(xpub_pair.first.path));
            global_xpubs.push_back(keypath);
        }
    }
    result.pushKV("global_xpubs", global_xpubs);

    // Add PSBTv2 stuff
    if (psbtx.GetVersion() == 2) {
        if (psbtx.tx_version != std::nullopt) {
            result.pushKV("tx_version", *psbtx.tx_version);
        }
        if (psbtx.fallback_locktime != std::nullopt) {
            result.pushKV("fallback_locktime", static_cast<uint64_t>(*psbtx.fallback_locktime));
        }
        result.pushKV("input_count", static_cast<uint64_t>(psbtx.inputs.size()));
        result.pushKV("output_count", static_cast<uint64_t>(psbtx.inputs.size()));
        if (psbtx.m_tx_modifiable != std::nullopt) {
            result.pushKV("inputs_modifiable", psbtx.m_tx_modifiable->test(0));
            result.pushKV("outputs_modifiable", psbtx.m_tx_modifiable->test(1));
            result.pushKV("has_sighash_single", psbtx.m_tx_modifiable->test(2));
        }
    }

    // PSBT version
    result.pushKV("psbt_version", static_cast<uint64_t>(psbtx.GetVersion()));

    // Elements: scalar offsets
    if (psbtx.m_scalar_offsets.size() > 0) {
        UniValue scalars(UniValue::VARR);
        for (const auto& scalar : psbtx.m_scalar_offsets) {
            scalars.push_back(HexStr(scalar));
        }
        result.pushKV("scalar_offsets", scalars);
    }

    // Proprietary
    UniValue proprietary(UniValue::VARR);
    for (const auto& entry : psbtx.m_proprietary) {
        UniValue this_prop(UniValue::VOBJ);
        this_prop.pushKV("identifier", HexStr(entry.identifier));
        this_prop.pushKV("subtype", entry.subtype);
        this_prop.pushKV("key", HexStr(entry.key));
        this_prop.pushKV("value", HexStr(entry.value));
        proprietary.push_back(this_prop);
    }
    result.pushKV("proprietary", proprietary);

    result.pushKV("fees", AmountMapToUniv(GetFeeMap(CTransaction(psbtx.GetUnsignedTx())), ""));

    // Unknown data
    UniValue unknowns(UniValue::VOBJ);
    for (auto entry : psbtx.unknown) {
        unknowns.pushKV(HexStr(entry.first), HexStr(entry.second));
    }
    result.pushKV("unknown", unknowns);

    // inputs
    UniValue inputs(UniValue::VARR);
    for (unsigned int i = 0; i < psbtx.inputs.size(); ++i) {
        const PSBTInput& input = psbtx.inputs[i];
        UniValue in(UniValue::VOBJ);
        // UTXOs
        CTxOut txout;
        if (!input.witness_utxo.IsNull()) {
            txout = input.witness_utxo;

            UniValue o(UniValue::VOBJ);
            ScriptToUniv(txout.scriptPubKey, o, true);

            UniValue out(UniValue::VOBJ);
            if (txout.nValue.IsExplicit()) {
                CAmount nValue = txout.nValue.GetAmount();
                out.pushKV("amount", ValueFromAmount(nValue));
            } else {
                out.pushKV("amountcommitment", txout.nValue.GetHex());
            }
            out.pushKV("scriptPubKey", o);

            in.pushKV("witness_utxo", out);
        }
        if (input.non_witness_utxo) {
            if (*input.prev_out < input.non_witness_utxo->vout.size()) {
                txout = input.non_witness_utxo->vout[*input.prev_out];
            }

            UniValue non_wit(UniValue::VOBJ);
            TxToUniv(*input.non_witness_utxo, uint256(), non_wit, false);
            in.pushKV("non_witness_utxo", non_wit);
        }

        // Partial sigs
        if (!input.partial_sigs.empty()) {
            UniValue partial_sigs(UniValue::VOBJ);
            for (const auto& sig : input.partial_sigs) {
                partial_sigs.pushKV(HexStr(sig.second.first), HexStr(sig.second.second));
            }
            in.pushKV("partial_signatures", partial_sigs);
        }

        // Sighash
        if (input.sighash_type > 0) {
            in.pushKV("sighash", SighashToStr((unsigned char)input.sighash_type));
        }

        // Redeem script and witness script
        if (!input.redeem_script.empty()) {
            UniValue r(UniValue::VOBJ);
            ScriptToUniv(input.redeem_script, r, false);
            in.pushKV("redeem_script", r);
        }
        if (!input.witness_script.empty()) {
            UniValue r(UniValue::VOBJ);
            ScriptToUniv(input.witness_script, r, false);
            in.pushKV("witness_script", r);
        }

        // keypaths
        if (!input.hd_keypaths.empty()) {
            UniValue keypaths(UniValue::VARR);
            for (auto entry : input.hd_keypaths) {
                UniValue keypath(UniValue::VOBJ);
                keypath.pushKV("pubkey", HexStr(entry.first));

                keypath.pushKV("master_fingerprint", strprintf("%08x", ReadBE32(entry.second.fingerprint)));
                keypath.pushKV("path", WriteHDKeypath(entry.second.path));
                keypaths.push_back(keypath);
            }
            in.pushKV("bip32_derivs", keypaths);
        }

        // Final scriptSig and scriptwitness
        if (!input.final_script_sig.empty()) {
            UniValue scriptsig(UniValue::VOBJ);
            scriptsig.pushKV("asm", ScriptToAsmStr(input.final_script_sig, true));
            scriptsig.pushKV("hex", HexStr(input.final_script_sig));
            in.pushKV("final_scriptSig", scriptsig);
        }
        if (!input.final_script_witness.IsNull()) {
            UniValue txinwitness(UniValue::VARR);
            for (const auto& item : input.final_script_witness.stack) {
                txinwitness.push_back(HexStr(item));
            }
            in.pushKV("final_scriptwitness", txinwitness);
        }

        // PSBTv2
        if (psbtx.GetVersion() == 2) {
            if (!input.prev_txid.IsNull()) {
                in.pushKV("previous_txid", input.prev_txid.GetHex());
            }
            if (input.prev_out != std::nullopt) {
                in.pushKV("previous_vout", static_cast<uint64_t>(*input.prev_out));
            }
            if (input.sequence != std::nullopt) {
                in.pushKV("sequence", static_cast<uint64_t>(*input.sequence));
            }
            if (input.time_locktime != std::nullopt) {
                in.pushKV("time_locktime", static_cast<uint64_t>(*input.time_locktime));
            }
            if (input.height_locktime!= std::nullopt) {
                in.pushKV("height_locktime", static_cast<uint64_t>(*input.height_locktime));
            }
        }

        // Issuance Value
        if (input.m_issuance_value != std::nullopt) {
            in.pushKV("issuance_value", ValueFromAmount(*input.m_issuance_value));
        }

        // Issuance value commitment
        if (!input.m_issuance_value_commitment.IsNull()) {
            in.pushKV("issuance_value_commitment", input.m_issuance_value_commitment.GetHex());
        }

        // Issuance value rangeproof
        if (!input.m_issuance_rangeproof.empty()) {
            in.pushKV("issuance_value_rangeproof", HexStr(input.m_issuance_rangeproof));
        }

        // Issuance inflation keys amount
        if (input.m_issuance_inflation_keys_amount != std::nullopt) {
            in.pushKV("issuance_reissuance_amount", ValueFromAmount(*input.m_issuance_inflation_keys_amount));
        }

        // Issuance inflation keys value commitment
        if (!input.m_issuance_inflation_keys_commitment.IsNull()) {
            in.pushKV("issuance_reissuance_amount_commitment", input.m_issuance_inflation_keys_commitment.GetHex());
        }

        // Issuance inflation keys value rangeproof
        if (!input.m_issuance_inflation_keys_rangeproof.empty()) {
            in.pushKV("issuance_reissuance_amount_rangeproof", HexStr(input.m_issuance_inflation_keys_rangeproof));
        }

        // Issuance blinding nonce
        if (!input.m_issuance_blinding_nonce.IsNull()) {
            in.pushKV("issuance_blinding_nonce", input.m_issuance_blinding_nonce.GetHex());
        }

        // Issuance asset entropy
        if (!input.m_issuance_asset_entropy.IsNull()) {
            in.pushKV("issuance_asset_entropy", input.m_issuance_asset_entropy.GetHex());
        }

        // Peg-in stuff
        if (Params().GetConsensus().ParentChainHasPow()) {
            if (input.m_peg_in_tx.index() > 0) {
                const auto peg_in_tx = std::get_if<Sidechain::Bitcoin::CTransactionRef>(&input.m_peg_in_tx);
                if (peg_in_tx) {
                    CDataStream ss_tx(SER_NETWORK, PROTOCOL_VERSION | SERIALIZE_TRANSACTION_NO_WITNESS);
                    ss_tx << *peg_in_tx;
                    in.pushKV("pegin_bitcoin_tx", HexStr(ss_tx));
                }
            }
            if (input.m_peg_in_txout_proof.index() > 0) {
                const auto txout_proof = std::get_if<Sidechain::Bitcoin::CMerkleBlock>(&input.m_peg_in_txout_proof);
                if (txout_proof) {
                    CDataStream ss_mb(SER_NETWORK, PROTOCOL_VERSION | SERIALIZE_TRANSACTION_NO_WITNESS);
                    ss_mb << *txout_proof;
                    in.pushKV("pegin_txout_proof", HexStr(ss_mb));
                }
            }
        } else {
            if (input.m_peg_in_tx.index() > 0) {
                const auto peg_in_tx = std::get_if<CTransactionRef>(&input.m_peg_in_tx);
                if (peg_in_tx) {
                    CDataStream ss_tx(SER_NETWORK, PROTOCOL_VERSION | SERIALIZE_TRANSACTION_NO_WITNESS);
                    ss_tx << *peg_in_tx;
                    in.pushKV("pegin_bitcoin_tx", HexStr(ss_tx));
                }
            }
            if (input.m_peg_in_txout_proof.index() > 0) {
                const auto txout_proof = std::get_if<CMerkleBlock>(&input.m_peg_in_txout_proof);
                if (txout_proof) {
                    CDataStream ss_mb(SER_NETWORK, PROTOCOL_VERSION | SERIALIZE_TRANSACTION_NO_WITNESS);
                    ss_mb << *txout_proof;
                    in.pushKV("pegin_txout_proof", HexStr(ss_mb));
                }
            }
        }

        if (!input.m_peg_in_claim_script.empty()) {
            in.pushKV("pegin_claim_script", HexStr(input.m_peg_in_claim_script));
        }
        if (!input.m_peg_in_genesis_hash.IsNull()) {
            in.pushKV("pegin_genesis_hash", input.m_peg_in_genesis_hash.GetHex());
        }
        if (input.m_peg_in_value != std::nullopt) {
            in.pushKV("pegin_value", ValueFromAmount(*input.m_peg_in_value));
        }
        if (!input.m_peg_in_witness.IsNull()) {
            UniValue witness(UniValue::VARR);
            for (const auto& item : input.m_peg_in_witness.stack) {
                witness.push_back(HexStr(item));
            }
            in.pushKV("pegin_witness", witness);
        }
        if (!input.m_utxo_rangeproof.empty()) {
            in.pushKV("utxo_rangeproof", HexStr(input.m_utxo_rangeproof));
        }

        // Proprietary
        if (!input.m_proprietary.empty()) {
            UniValue proprietary(UniValue::VARR);
            for (const auto& entry : input.m_proprietary) {
                UniValue this_prop(UniValue::VOBJ);
                this_prop.pushKV("identifier", HexStr(entry.identifier));
                this_prop.pushKV("subtype", entry.subtype);
                this_prop.pushKV("key", HexStr(entry.key));
                this_prop.pushKV("value", HexStr(entry.value));
                proprietary.push_back(this_prop);
            }
            in.pushKV("proprietary", proprietary);
        }

        // Unknown data
        if (input.unknown.size() > 0) {
            UniValue unknowns(UniValue::VOBJ);
            for (auto entry : input.unknown) {
                unknowns.pushKV(HexStr(entry.first), HexStr(entry.second));
            }
            in.pushKV("unknown", unknowns);
        }

        inputs.push_back(in);
    }
    result.pushKV("inputs", inputs);

    // outputs
    UniValue outputs(UniValue::VARR);
    for (unsigned int i = 0; i < psbtx.outputs.size(); ++i) {
        const PSBTOutput& output = psbtx.outputs[i];
        UniValue out(UniValue::VOBJ);
        // Redeem script and witness script
        if (!output.redeem_script.empty()) {
            UniValue r(UniValue::VOBJ);
            ScriptToUniv(output.redeem_script, r, false);
            out.pushKV("redeem_script", r);
        }
        if (!output.witness_script.empty()) {
            UniValue r(UniValue::VOBJ);
            ScriptToUniv(output.witness_script, r, false);
            out.pushKV("witness_script", r);
        }

        // keypaths
        if (!output.hd_keypaths.empty()) {
            UniValue keypaths(UniValue::VARR);
            for (auto entry : output.hd_keypaths) {
                UniValue keypath(UniValue::VOBJ);
                keypath.pushKV("pubkey", HexStr(entry.first));
                keypath.pushKV("master_fingerprint", strprintf("%08x", ReadBE32(entry.second.fingerprint)));
                keypath.pushKV("path", WriteHDKeypath(entry.second.path));
                keypaths.push_back(keypath);
            }
            out.pushKV("bip32_derivs", keypaths);
        }

        // PSBTv2 stuff
        if (psbtx.GetVersion() == 2) {
            if (output.amount != std::nullopt) {
                out.pushKV("amount", ValueFromAmount(*output.amount));
            }
            if (output.script != std::nullopt) {
                UniValue spk(UniValue::VOBJ);
                ScriptPubKeyToUniv(*output.script, spk, true);
                out.pushKV("script", spk);
            }
        }

        // Value commitment
        if (!output.m_value_commitment.IsNull()) {
            out.pushKV("value_commitment", output.m_value_commitment.GetHex());
        }

        // Asset commitment
        if (!output.m_asset_commitment.IsNull()) {
            out.pushKV("asset_commitment", output.m_asset_commitment.GetHex());
        }

        // Asset
        if (!output.m_asset.IsNull()) {
            out.pushKV("asset", output.m_asset.GetHex());
        }

        // Rangeproof
        if (!output.m_value_rangeproof.empty()) {
            out.pushKV("rangeproof", HexStr(output.m_value_rangeproof));
        }

        // Surjection proof
        if (!output.m_asset_surjection_proof.empty()) {
            out.pushKV("surjection_proof", HexStr(output.m_asset_surjection_proof));
        }

        // ECDH pubkey
        if (output.m_ecdh_pubkey.IsValid()) {
            out.pushKV("ecdh_pubkey", HexStr(output.m_ecdh_pubkey));
        }

        // Blinding pubkey
        if (output.m_blinding_pubkey.IsValid()) {
            out.pushKV("blinding_pubkey", HexStr(output.m_blinding_pubkey));
        }

        // Blinder index
        if (output.m_blinder_index != std::nullopt) {
            out.pushKV("blinder_index", (int64_t)*output.m_blinder_index);
        }

        // Proprietary
        if (!output.m_proprietary.empty()) {
            UniValue proprietary(UniValue::VARR);
            for (const auto& entry : output.m_proprietary) {
                UniValue this_prop(UniValue::VOBJ);
                this_prop.pushKV("identifier", HexStr(entry.identifier));
                this_prop.pushKV("subtype", entry.subtype);
                this_prop.pushKV("key", HexStr(entry.key));
                this_prop.pushKV("value", HexStr(entry.value));
                proprietary.push_back(this_prop);
            }
            out.pushKV("proprietary", proprietary);
        }

        // Unknown data
        if (output.unknown.size() > 0) {
            UniValue unknowns(UniValue::VOBJ);
            for (auto entry : output.unknown) {
                unknowns.pushKV(HexStr(entry.first), HexStr(entry.second));
            }
            out.pushKV("unknown", unknowns);
        }

        outputs.push_back(out);
    }
    result.pushKV("outputs", outputs);

    return result;
},
    };
}

static RPCHelpMan combinepsbt()
{
    return RPCHelpMan{"combinepsbt",
                "\nCombine multiple partially signed Bitcoin transactions into one transaction.\n"
                "Implements the Combiner role.\n",
                {
                    {"txs", RPCArg::Type::ARR, RPCArg::Optional::NO, "The base64 strings of partially signed transactions",
                        {
                            {"psbt", RPCArg::Type::STR, RPCArg::Optional::OMITTED, "A base64 string of a PSBT"},
                        },
                        },
                },
                RPCResult{
                    RPCResult::Type::STR, "", "The base64-encoded partially signed transaction"
                },
                RPCExamples{
                    HelpExampleCli("combinepsbt", R"('["mybase64_1", "mybase64_2", "mybase64_3"]')")
                },
        [&](const RPCHelpMan& self, const JSONRPCRequest& request) -> UniValue
{
    if (!g_con_elementsmode)
        throw std::runtime_error("PSBT operations are disabled when not in elementsmode.\n");

    RPCTypeCheck(request.params, {UniValue::VARR}, true);

    // Unserialize the transactions
    std::vector<PartiallySignedTransaction> psbtxs;
    UniValue txs = request.params[0].get_array();
    if (txs.empty()) {
        throw JSONRPCError(RPC_INVALID_PARAMETER, "Parameter 'txs' cannot be empty");
    }
    for (unsigned int i = 0; i < txs.size(); ++i) {
        PartiallySignedTransaction psbtx;
        std::string error;
        if (!DecodeBase64PSBT(psbtx, txs[i].get_str(), error)) {
            throw JSONRPCError(RPC_DESERIALIZATION_ERROR, strprintf("TX decode failed %s", error));
        }
        psbtxs.push_back(psbtx);
    }

    // Find if (and which) psbt has all the output blinding stuff set
    unsigned int base_psbt_index = 0;
    bool has_fully_blinded = false;
    for (unsigned int i = 0; i < psbtxs.size(); ++i) {
        const auto& psbt = psbtxs[i];
        bool is_fully_blinded = true;
        int unblinded_count = 0;
        for (const auto& psbt_out : psbt.outputs) {
            if (psbt_out.IsBlinded()) {
                is_fully_blinded &= psbt_out.IsFullyBlinded();
            } else {
                unblinded_count++;
            }
        }
        if (is_fully_blinded) {
            base_psbt_index = i;
            has_fully_blinded = true;
            break;
        }
    }

    // Swap the psbt we want to use as base with the 0'th psbt which is the position for the base psbt
    if (base_psbt_index > 0) {
        std::swap(psbtxs[base_psbt_index], psbtxs[0]);
    }

    PartiallySignedTransaction merged_psbt;
    const TransactionError error = CombinePSBTs(merged_psbt, psbtxs);
    if (error != TransactionError::OK) {
        throw JSONRPCTransactionError(error);
    }

    // If we did not use a fully blinded psbt as the base, but the result is now fully blinded, that's not good so fail
    if (!has_fully_blinded) {
        bool is_fully_blinded = true;
        for (const auto& psbt_out : merged_psbt.outputs) {
            if (psbt_out.IsBlinded()) {
                is_fully_blinded &= psbt_out.IsFullyBlinded();
            }
        }
        if (!is_fully_blinded) {
            throw JSONRPCError(RPC_DESERIALIZATION_ERROR, "Cannot combine PSETs");
        }
    }

    return EncodePSBT(merged_psbt);
},
    };
}

static RPCHelpMan finalizepsbt()
{
    return RPCHelpMan{"finalizepsbt",
                "Finalize the inputs of a PSBT. If the transaction is fully signed, it will produce a\n"
                "network serialized transaction which can be broadcast with sendrawtransaction. Otherwise a PSBT will be\n"
                "created which has the final_scriptSig and final_scriptWitness fields filled for inputs that are complete.\n"
                "Implements the Finalizer and Extractor roles.\n",
                {
                    {"psbt", RPCArg::Type::STR, RPCArg::Optional::NO, "A base64 string of a PSBT"},
                    {"extract", RPCArg::Type::BOOL, RPCArg::Default{true}, "If true and the transaction is complete,\n"
            "                             extract and return the complete transaction in normal network serialization instead of the PSBT."},
                },
                RPCResult{
                    RPCResult::Type::OBJ, "", "",
                    {
                        {RPCResult::Type::STR, "psbt", "The base64-encoded partially signed transaction if not extracted"},
                        {RPCResult::Type::STR_HEX, "hex", "The hex-encoded network transaction if extracted"},
                        {RPCResult::Type::BOOL, "complete", "If the transaction has a complete set of signatures"},
                    }
                },
                RPCExamples{
                    HelpExampleCli("finalizepsbt", "\"psbt\"")
                },
        [&](const RPCHelpMan& self, const JSONRPCRequest& request) -> UniValue
{
    if (!g_con_elementsmode)
        throw std::runtime_error("PSBT operations are disabled when not in elementsmode.\n");

    RPCTypeCheck(request.params, {UniValue::VSTR, UniValue::VBOOL}, true);

    // Unserialize the transactions
    PartiallySignedTransaction psbtx;
    std::string error;
    if (!DecodeBase64PSBT(psbtx, request.params[0].get_str(), error)) {
        throw JSONRPCError(RPC_DESERIALIZATION_ERROR, strprintf("TX decode failed %s", error));
    }

    bool extract = request.params[1].isNull() || (!request.params[1].isNull() && request.params[1].get_bool());

    CMutableTransaction mtx;
    bool complete = FinalizeAndExtractPSBT(psbtx, mtx);

    UniValue result(UniValue::VOBJ);
    CDataStream ssTx(SER_NETWORK, PROTOCOL_VERSION);
    std::string result_str;

    if (complete && extract) {
        ssTx << mtx;
        result_str = HexStr(ssTx);
        result.pushKV("hex", result_str);
    } else {
        ssTx << psbtx;
        result_str = EncodeBase64(ssTx.str());
        result.pushKV("psbt", result_str);
    }
    result.pushKV("complete", complete);
    return result;
},
    };
}

static RPCHelpMan createpsbt()
{
    return RPCHelpMan{"createpsbt",
                "\nCreates a transaction in the Partially Signed Transaction format.\n"
                "Implements the Creator role.\n",
                {
                    {"inputs", RPCArg::Type::ARR, RPCArg::Optional::NO, "The json objects",
                        {
                            {"", RPCArg::Type::OBJ, RPCArg::Optional::OMITTED, "",
                                {
                                    {"txid", RPCArg::Type::STR_HEX, RPCArg::Optional::NO, "The transaction id"},
                                    {"vout", RPCArg::Type::NUM, RPCArg::Optional::NO, "The output number"},
                                    {"sequence", RPCArg::Type::NUM, RPCArg::DefaultHint{"depends on the value of the 'replaceable' and 'locktime' arguments"}, "The sequence number"},
                                    {"pegin_bitcoin_tx", RPCArg::Type::STR_HEX, RPCArg::Optional::NO, "The raw bitcoin transaction (in hex) depositing bitcoin to the mainchain_address generated by getpeginaddress"},
                                    {"pegin_txout_proof", RPCArg::Type::STR_HEX, RPCArg::Optional::NO, "A rawtxoutproof (in hex) generated by the mainchain daemon's `gettxoutproof` containing a proof of only bitcoin_tx"},
                                    {"pegin_claim_script", RPCArg::Type::STR_HEX, RPCArg::Optional::NO, "The witness program generated by getpeginaddress."},
                                    {"issuance_amount", RPCArg::Type::NUM, RPCArg::Optional::OMITTED, "The amount to be issued"},
                                    {"issuance_tokens", RPCArg::Type::NUM, RPCArg::Optional::OMITTED, "The number of asset issuance tokens to generate"},
                                    {"asset_entropy", RPCArg::Type::STR_HEX, RPCArg::Optional::OMITTED, "For new asset issuance, this is any additional entropy to be used in the asset tag calculation. For reissuance, this is the original asaset entropy"},
                                    {"asset_blinding_nonce", RPCArg::Type::STR_HEX, RPCArg::Optional::OMITTED, "Do not set for new asset issuance. For reissuance, this is the blinding factor for reissuance token output for the asset being reissued"},
                                    {"blind_reissuance",  RPCArg::Type::BOOL, RPCArg::Default{true}, "Whether to mark the issuance input for blinding or not. Only affects issuances with re-issuance tokens."},
                                },
                                },
                        },
                        },
                    {"outputs", RPCArg::Type::ARR, RPCArg::Optional::NO, "The outputs (key-value pairs), where none of the keys are duplicated.\n"
                            "That is, each address can only appear once and there can only be one 'data' object.\n"
                            "For compatibility reasons, a dictionary, which holds the key-value pairs directly, is also\n"
                            "                             accepted as second parameter.",
                        {
                            {"", RPCArg::Type::OBJ_USER_KEYS, RPCArg::Optional::OMITTED, "",
                                {
                                    {"address", RPCArg::Type::AMOUNT, RPCArg::Optional::NO, "A key-value pair. The key (string) is the bitcoin address, the value (float or string) is the amount in " + CURRENCY_UNIT},
                                    {"blinder_index", RPCArg::Type::NUM, RPCArg::Optional::OMITTED, "The index of the input whose signer will blind this output. Must be provided if this output is to be blinded"},
                                    {"asset", RPCArg::Type::STR, RPCArg::Optional::OMITTED, "The asset tag for this output if it is not the main chain asset"},
                                },
                                },
                            {"", RPCArg::Type::OBJ, RPCArg::Optional::OMITTED, "",
                                {
                                    {"data", RPCArg::Type::STR_HEX, RPCArg::Optional::NO, "A key-value pair. The key must be \"data\", the value is hex-encoded data"},
                                },
                                },
                        },
                        },
                    {"locktime", RPCArg::Type::NUM, RPCArg::Default{0}, "Raw locktime. Non-0 value also locktime-activates inputs"},
                    {"replaceable", RPCArg::Type::BOOL, RPCArg::Default{false}, "Marks this transaction as BIP125 replaceable.\n"
                            "                             Allows this transaction to be replaced by a transaction with higher fees. If provided, it is an error if explicit sequence numbers are incompatible."},
                    {"psbt_version", RPCArg::Type::NUM, RPCArg::Default{2}, "The PSBT version number to use."},
                },
                RPCResult{
                    RPCResult::Type::STR, "", "The resulting raw transaction (base64-encoded string)"
                },
                RPCExamples{
                    HelpExampleCli("createpsbt", "\"[{\\\"txid\\\":\\\"myid\\\",\\\"vout\\\":0}]\" \"[{\\\"data\\\":\\\"00010203\\\"}]\"")
                },
        [&](const RPCHelpMan& self, const JSONRPCRequest& request) -> UniValue
{
    if (!g_con_elementsmode)
        throw std::runtime_error("PSBT operations are disabled when not in elementsmode.\n");

    ChainstateManager& chainman = EnsureAnyChainman(request.context);

    RPCTypeCheck(request.params, {
        UniValue::VARR,
        UniValue::VARR,
        UniValue::VNUM,
        UniValue::VBOOL,
        UniValue::VNUM,
        }, true
    );

    bool rbf = false;
    if (!request.params[3].isNull()) {
        rbf = request.params[3].isTrue();
    }
    std::map<CTxOut, PSBTOutput> psbt_outs;
    CMutableTransaction rawTx = ConstructTransaction(request.params[0], request.params[1], request.params[2], rbf, chainman.ActiveChain().Tip(), &psbt_outs, true /* allow_peg_in */, true /* allow_issuance */);

    // Make a blank psbt
    uint32_t psbt_version = 2;
    if (!request.params[4].isNull()) {
        psbt_version = request.params[4].get_int();
    }
    if (psbt_version != 2) {
        throw JSONRPCError(RPC_INVALID_PARAMETER, "The PSBT version can only be 2");
    }

    // Make a blank psbt
    std::set<uint256> new_assets;
    std::set<uint256> new_reissuance;
    for (unsigned int i = 0; i < rawTx.vin.size(); ++i) {
        if (!rawTx.vin[i].assetIssuance.IsNull()) {
            const UniValue& blind_reissuance_v = find_value(request.params[0].get_array()[i].get_obj(), "blind_reissuance");
            bool blind_reissuance = blind_reissuance_v.isNull() ? true : blind_reissuance_v.get_bool();
            uint256 entropy;
            CAsset asset;
            CAsset token;

            if (rawTx.vin[i].assetIssuance.assetBlindingNonce.IsNull()) {
                // New issuance, calculate the final entropy
                GenerateAssetEntropy(entropy, rawTx.vin[i].prevout, rawTx.vin[i].assetIssuance.assetEntropy);
            } else {
                // Reissuance, use original entropy set in assetEntropy
                entropy = rawTx.vin[i].assetIssuance.assetEntropy;
            }

            CalculateAsset(asset, entropy);
            new_assets.insert(asset.id);

            if (!rawTx.vin[i].assetIssuance.nInflationKeys.IsNull()) {
                // Calculate reissuance asset tag if there will be reissuance tokens
                CalculateReissuanceToken(token, entropy, blind_reissuance);
                new_reissuance.insert(token.id);
            }
        }
    }
    PartiallySignedTransaction psbtx(rawTx, psbt_version);
    for (unsigned int i = 0; i < rawTx.vout.size(); ++i) {
        PSBTOutput& output = psbtx.outputs[i];
        auto it = psbt_outs.find(rawTx.vout.at(i));
        if (it != psbt_outs.end()) {
            PSBTOutput& construct_psbt_out = it->second;

            output.m_blinding_pubkey = construct_psbt_out.m_blinding_pubkey;
            output.m_blinder_index = construct_psbt_out.m_blinder_index;
        }

        // Check the asset
        if (new_assets.count(output.m_asset) > 0) {
            new_assets.erase(output.m_asset);
        }
        if (new_reissuance.count(output.m_asset) > 0) {
            new_reissuance.erase(output.m_asset);
        }
    }

    // Make sure all newly issued assets and reissuance tokens had outputs
    if (new_assets.size() > 0) {
        throw JSONRPCError(RPC_INVALID_PARAMETER, "Missing output for new assets");
    }
    if (new_reissuance.size() > 0) {
        throw JSONRPCError(RPC_INVALID_PARAMETER, "Missing output for reissuance tokens");
    }

    return EncodePSBT(psbtx);
},
    };
}

static RPCHelpMan converttopsbt()
{
    return RPCHelpMan{"converttopsbt",
                "\nConverts a network serialized transaction to a PSBT. This should be used only with createrawtransaction and fundrawtransaction\n"
                "createpsbt and walletcreatefundedpsbt should be used for new applications.\n",
                {
                    {"hexstring", RPCArg::Type::STR_HEX, RPCArg::Optional::NO, "The hex string of a raw transaction"},
                    {"permitsigdata", RPCArg::Type::BOOL, RPCArg::Default{false}, "If true, any signatures in the input will be discarded and conversion\n"
                            "                              will continue. If false, RPC will fail if any signatures are present."},
                    {"iswitness", RPCArg::Type::BOOL, RPCArg::DefaultHint{"depends on heuristic tests"}, "Whether the transaction hex is a serialized witness transaction.\n"
                        "If iswitness is not present, heuristic tests will be used in decoding.\n"
                        "If true, only witness deserialization will be tried.\n"
                        "If false, only non-witness deserialization will be tried.\n"
                        "This boolean should reflect whether the transaction has inputs\n"
                        "(e.g. fully valid, or on-chain transactions), if known by the caller."
                    },
                },
                RPCResult{
                    RPCResult::Type::STR, "", "The resulting raw transaction (base64-encoded string)"
                },
                RPCExamples{
                            "\nCreate a transaction\n"
                            + HelpExampleCli("createrawtransaction", "\"[{\\\"txid\\\":\\\"myid\\\",\\\"vout\\\":0}]\" \"[{\\\"data\\\":\\\"00010203\\\"}]\"") +
                            "\nConvert the transaction to a PSBT\n"
                            + HelpExampleCli("converttopsbt", "\"rawtransaction\"")
                },
        [&](const RPCHelpMan& self, const JSONRPCRequest& request) -> UniValue
{
    if (!g_con_elementsmode)
        throw std::runtime_error("PSBT operations are disabled when not in elementsmode.\n");

    RPCTypeCheck(request.params, {UniValue::VSTR, UniValue::VBOOL, UniValue::VBOOL}, true);

    // parse hex string from parameter
    CMutableTransaction tx;
    bool permitsigdata = request.params[1].isNull() ? false : request.params[1].get_bool();
    bool witness_specified = !request.params[2].isNull();
    bool iswitness = witness_specified ? request.params[2].get_bool() : false;
    const bool try_witness = witness_specified ? iswitness : true;
    const bool try_no_witness = witness_specified ? !iswitness : true;
    if (!DecodeHexTx(tx, request.params[0].get_str(), try_no_witness, try_witness)) {
        throw JSONRPCError(RPC_DESERIALIZATION_ERROR, "TX decode failed");
    }

    // Remove all scriptSigs and scriptWitnesses from inputs
    for (CTxIn& input : tx.vin) {
        if (!input.scriptSig.empty() && !permitsigdata) {
            throw JSONRPCError(RPC_DESERIALIZATION_ERROR, "Inputs must not have scriptSigs");
        }
        input.scriptSig.clear();
    }
    for (CTxInWitness& witness: tx.witness.vtxinwit) {
        if (!witness.scriptWitness.IsNull() && !permitsigdata) {
            throw JSONRPCError(RPC_DESERIALIZATION_ERROR, "Inputs must not have scriptWitnesses");
        }
    }
    tx.witness.SetNull();

    // Make a blank psbt
    PartiallySignedTransaction psbtx(tx, 2 /* version */);

    // Set the blinder index to 0 for all outputs that are blinded
    for (auto& outputs : psbtx.outputs) {
        outputs.m_blinder_index = 0;
    }

    // Serialize the PSBT
    CDataStream ssTx(SER_NETWORK, PROTOCOL_VERSION);
    ssTx << psbtx;

    return EncodeBase64(ssTx);
},
    };
}

static RPCHelpMan utxoupdatepsbt()
{
    return RPCHelpMan{"utxoupdatepsbt",
            "\nUpdates all segwit inputs and outputs in a PSBT with data from output descriptors, the UTXO set or the mempool.\n",
            {
                {"psbt", RPCArg::Type::STR, RPCArg::Optional::NO, "A base64 string of a PSBT"},
                {"descriptors", RPCArg::Type::ARR, RPCArg::Optional::OMITTED_NAMED_ARG, "An array of either strings or objects", {
                    {"", RPCArg::Type::STR, RPCArg::Optional::OMITTED, "An output descriptor"},
                    {"", RPCArg::Type::OBJ, RPCArg::Optional::OMITTED, "An object with an output descriptor and extra information", {
                         {"desc", RPCArg::Type::STR, RPCArg::Optional::NO, "An output descriptor"},
                         {"range", RPCArg::Type::RANGE, RPCArg::Default{1000}, "Up to what index HD chains should be explored (either end or [begin,end])"},
                    }},
                }},
            },
            RPCResult {
                    RPCResult::Type::STR, "", "The base64-encoded partially signed transaction with inputs updated"
            },
            RPCExamples {
                HelpExampleCli("utxoupdatepsbt", "\"psbt\"")
            },
        [&](const RPCHelpMan& self, const JSONRPCRequest& request) -> UniValue
{
    RPCTypeCheck(request.params, {UniValue::VSTR, UniValue::VARR}, true);

    // Unserialize the transactions
    PartiallySignedTransaction psbtx;
    std::string error;
    if (!DecodeBase64PSBT(psbtx, request.params[0].get_str(), error)) {
        throw JSONRPCError(RPC_DESERIALIZATION_ERROR, strprintf("TX decode failed %s", error));
    }

    // Parse descriptors, if any.
    FlatSigningProvider provider;
    if (!request.params[1].isNull()) {
        auto descs = request.params[1].get_array();
        for (size_t i = 0; i < descs.size(); ++i) {
            EvalDescriptorStringOrObject(descs[i], provider);
        }
    }
    // We don't actually need private keys further on; hide them as a precaution.
    HidingSigningProvider public_provider(&provider, /* nosign */ true, /* nobip32derivs */ false);

    // Fetch previous transactions (inputs):
    CCoinsView viewDummy;
    CCoinsViewCache view(&viewDummy);
    {
        NodeContext& node = EnsureAnyNodeContext(request.context);
        const CTxMemPool& mempool = EnsureMemPool(node);
        ChainstateManager& chainman = EnsureChainman(node);
        LOCK2(cs_main, mempool.cs);
        CCoinsViewCache &viewChain = chainman.ActiveChainstate().CoinsTip();
        CCoinsViewMemPool viewMempool(&viewChain, mempool);
        view.SetBackend(viewMempool); // temporarily switch cache backend to db+mempool view

        for (const PSBTInput& txin : psbtx.inputs) {
            view.AccessCoin(txin.GetOutPoint()); // Load entries from viewChain into view; can fail.
        }

        view.SetBackend(viewDummy); // switch back to avoid locking mempool for too long
    }

    // Fill the inputs
    const PrecomputedTransactionData txdata = PrecomputePSBTData(psbtx);
    for (unsigned int i = 0; i < psbtx.inputs.size(); ++i) {
        PSBTInput& input = psbtx.inputs.at(i);

        if (input.non_witness_utxo || !input.witness_utxo.IsNull()) {
            continue;
        }

        const Coin& coin = view.AccessCoin(input.GetOutPoint());

        if (IsSegWitOutput(provider, coin.out.scriptPubKey)) {
            input.witness_utxo = coin.out;
        }

        // Update script/keypath information using descriptor data.
        // Note that SignPSBTInput does a lot more than just constructing ECDSA signatures
        // we don't actually care about those here, in fact.
        SignPSBTInput(public_provider, psbtx, i, &txdata, /* sighash_type */ 1);
    }

    // Update script/keypath information using descriptor data.
    for (unsigned int i = 0; i < psbtx.outputs.size(); ++i) {
        UpdatePSBTOutput(public_provider, psbtx, i);
    }

    CDataStream ssTx(SER_NETWORK, PROTOCOL_VERSION);
    ssTx << psbtx;
    return EncodeBase64(ssTx);
},
    };
}

#if 0
static RPCHelpMan joinpsbts()
{
    return RPCHelpMan{"joinpsbts",
            "\nJoins multiple distinct PSBTs with different inputs and outputs into one PSBT with inputs and outputs from all of the PSBTs\n"
            "No input in any of the PSBTs can be in more than one of the PSBTs.\n",
            {
                {"txs", RPCArg::Type::ARR, RPCArg::Optional::NO, "The base64 strings of partially signed transactions",
                    {
                        {"psbt", RPCArg::Type::STR, RPCArg::Optional::NO, "A base64 string of a PSBT"}
                    }}
            },
            RPCResult {
                    RPCResult::Type::STR, "", "The base64-encoded partially signed transaction"
            },
            RPCExamples {
                HelpExampleCli("joinpsbts", "\"psbt\"")
            },
        [&](const RPCHelpMan& self, const JSONRPCRequest& request) -> UniValue
{
    RPCTypeCheck(request.params, {UniValue::VARR}, true);

    // Unserialize the transactions
    std::vector<PartiallySignedTransaction> psbtxs;
    UniValue txs = request.params[0].get_array();

    if (txs.size() <= 1) {
        throw JSONRPCError(RPC_INVALID_PARAMETER, "At least two PSBTs are required to join PSBTs.");
    }

    int32_t best_version = 1;
    uint32_t best_locktime = 0xffffffff;
    for (unsigned int i = 0; i < txs.size(); ++i) {
        PartiallySignedTransaction psbtx;
        std::string error;
        if (!DecodeBase64PSBT(psbtx, txs[i].get_str(), error)) {
            throw JSONRPCError(RPC_DESERIALIZATION_ERROR, strprintf("TX decode failed %s", error));
        }
        if (psbtx.GetVersion() != 0) {
            throw JSONRPCError(RPC_INVALID_PARAMETER, "joinpsbts only operates on version 0 PSBTs");
        }
        psbtxs.push_back(psbtx);
        // Choose the highest version number
        if (*psbtx.tx_version > best_version) {
            best_version = *psbtx.tx_version;
            best_version = static_cast<uint32_t>(psbtx.tx->nVersion);
        }
        // Choose the lowest lock time
        if (*psbtx.fallback_locktime < best_locktime) {
            best_locktime = *psbtx.fallback_locktime;
        }
    }

    // Create a blank psbt where everything will be added
    PartiallySignedTransaction merged_psbt;
    merged_psbt.tx_version = best_version;
    merged_psbt.fallback_locktime = best_locktime;
    // TODO: Remove for PSBTv2
    merged_psbt.tx = CMutableTransaction();
    merged_psbt.tx->nVersion = best_version;
    merged_psbt.tx->nLockTime = best_locktime;

    // Merge
    for (auto& psbt : psbtxs) {
        for (unsigned int i = 0; i < psbt.inputs.size(); ++i) {
            if (!merged_psbt.AddInput(psbt.inputs[i])) {
                throw JSONRPCError(RPC_INVALID_PARAMETER, strprintf("Input %s:%d exists in multiple PSBTs", psbt.inputs[i].prev_txid.ToString(), *psbt.inputs[i].prev_out));
            }
        }
        for (unsigned int i = 0; i < psbt.outputs.size(); ++i) {
            merged_psbt.AddOutput(psbt.outputs[i]);
        }
        for (auto& xpub_pair : psbt.m_xpubs) {
            if (merged_psbt.m_xpubs.count(xpub_pair.first) == 0) {
                merged_psbt.m_xpubs[xpub_pair.first] = xpub_pair.second;
            } else {
                merged_psbt.m_xpubs[xpub_pair.first].insert(xpub_pair.second.begin(), xpub_pair.second.end());
            }
        }
        merged_psbt.unknown.insert(psbt.unknown.begin(), psbt.unknown.end());
    }

    // Generate list of shuffled indices for shuffling inputs and outputs of the merged PSBT
    std::vector<int> input_indices(merged_psbt.inputs.size());
    std::iota(input_indices.begin(), input_indices.end(), 0);
    std::vector<int> output_indices(merged_psbt.outputs.size());
    std::iota(output_indices.begin(), output_indices.end(), 0);

    // Shuffle input and output indices lists
    Shuffle(input_indices.begin(), input_indices.end(), FastRandomContext());
    Shuffle(output_indices.begin(), output_indices.end(), FastRandomContext());

    PartiallySignedTransaction shuffled_psbt;
    shuffled_psbt.tx_version = merged_psbt.tx_version;
    shuffled_psbt.fallback_locktime = merged_psbt.fallback_locktime;
    // TODO: Remove for PSBTv2
    shuffled_psbt.tx = CMutableTransaction();
    shuffled_psbt.tx->nVersion = merged_psbt.tx->nVersion;
    shuffled_psbt.tx->nLockTime = merged_psbt.tx->nLockTime;
    for (int i : input_indices) {
        shuffled_psbt.AddInput(merged_psbt.inputs[i]);
    }
    for (int i : output_indices) {
        shuffled_psbt.AddOutput(merged_psbt.outputs[i]);
    }
    shuffled_psbt.unknown.insert(merged_psbt.unknown.begin(), merged_psbt.unknown.end());

    CDataStream ssTx(SER_NETWORK, PROTOCOL_VERSION);
    ssTx << shuffled_psbt;
    return EncodeBase64(ssTx);
},
    };
}
#endif

static RPCHelpMan analyzepsbt()
{
    return RPCHelpMan{"analyzepsbt",
            "\nAnalyzes and provides information about the current status of a PSBT and its inputs\n",
            {
                {"psbt", RPCArg::Type::STR, RPCArg::Optional::NO, "A base64 string of a PSBT"}
            },
            RPCResult {
                RPCResult::Type::OBJ, "", "",
                {
                    {RPCResult::Type::ARR, "inputs", "",
                    {
                        {RPCResult::Type::OBJ, "", "",
                        {
                            {RPCResult::Type::BOOL, "has_utxo", "Whether a UTXO is provided"},
                            {RPCResult::Type::BOOL, "is_final", "Whether the input is finalized"},
                            {RPCResult::Type::OBJ, "missing", /* optional */ true, "Things that are missing that are required to complete this input",
                            {
                                {RPCResult::Type::ARR, "pubkeys", /* optional */ true, "",
                                {
                                    {RPCResult::Type::STR_HEX, "keyid", "Public key ID, hash160 of the public key, of a public key whose BIP 32 derivation path is missing"},
                                }},
                                {RPCResult::Type::ARR, "signatures", /* optional */ true, "",
                                {
                                    {RPCResult::Type::STR_HEX, "keyid", "Public key ID, hash160 of the public key, of a public key whose signature is missing"},
                                }},
                                {RPCResult::Type::STR_HEX, "redeemscript", /* optional */ true, "Hash160 of the redeemScript that is missing"},
                                {RPCResult::Type::STR_HEX, "witnessscript", /* optional */ true, "SHA256 of the witnessScript that is missing"},
                            }},
                            {RPCResult::Type::STR, "next", /* optional */ true, "Role of the next person that this input needs to go to"},
                        }},
                    }},
                    {RPCResult::Type::NUM, "estimated_vsize", /* optional */ true, "Estimated vsize of the final signed transaction"},
                    {RPCResult::Type::STR_AMOUNT, "estimated_feerate", /* optional */ true, "Estimated feerate of the final signed transaction in " + CURRENCY_UNIT + "/kvB. Shown only if all UTXO slots in the PSBT have been filled"},
                    {RPCResult::Type::STR_AMOUNT, "fee", /* optional */ true, "The transaction fee paid. Shown only if all UTXO slots in the PSBT have been filled"},
                    {RPCResult::Type::STR, "next", "Role of the next person that this psbt needs to go to"},
                    {RPCResult::Type::STR, "error", /* optional */ true, "Error message (if there is one)"},
                }
            },
            RPCExamples {
                HelpExampleCli("analyzepsbt", "\"psbt\"")
            },
        [&](const RPCHelpMan& self, const JSONRPCRequest& request) -> UniValue
{
    RPCTypeCheck(request.params, {UniValue::VSTR});

    // Unserialize the transaction
    PartiallySignedTransaction psbtx;
    std::string error;
    if (!DecodeBase64PSBT(psbtx, request.params[0].get_str(), error)) {
        throw JSONRPCError(RPC_DESERIALIZATION_ERROR, strprintf("TX decode failed %s", error));
    }

    PSBTAnalysis psbta = AnalyzePSBT(psbtx);

    UniValue result(UniValue::VOBJ);
    UniValue inputs_result(UniValue::VARR);
    for (const auto& input : psbta.inputs) {
        UniValue input_univ(UniValue::VOBJ);
        UniValue missing(UniValue::VOBJ);

        input_univ.pushKV("has_utxo", input.has_utxo);
        input_univ.pushKV("is_final", input.is_final);
        input_univ.pushKV("next", PSBTRoleName(input.next));

        if (!input.missing_pubkeys.empty()) {
            UniValue missing_pubkeys_univ(UniValue::VARR);
            for (const CKeyID& pubkey : input.missing_pubkeys) {
                missing_pubkeys_univ.push_back(HexStr(pubkey));
            }
            missing.pushKV("pubkeys", missing_pubkeys_univ);
        }
        if (!input.missing_redeem_script.IsNull()) {
            missing.pushKV("redeemscript", HexStr(input.missing_redeem_script));
        }
        if (!input.missing_witness_script.IsNull()) {
            missing.pushKV("witnessscript", HexStr(input.missing_witness_script));
        }
        if (!input.missing_sigs.empty()) {
            UniValue missing_sigs_univ(UniValue::VARR);
            for (const CKeyID& pubkey : input.missing_sigs) {
                missing_sigs_univ.push_back(HexStr(pubkey));
            }
            missing.pushKV("signatures", missing_sigs_univ);
        }
        if (!missing.getKeys().empty()) {
            input_univ.pushKV("missing", missing);
        }
        inputs_result.push_back(input_univ);
    }
    if (!inputs_result.empty()) result.pushKV("inputs", inputs_result);

    if (psbta.estimated_vsize != std::nullopt) {
        result.pushKV("estimated_vsize", (int)*psbta.estimated_vsize);
    }
    if (psbta.estimated_feerate != std::nullopt) {
        result.pushKV("estimated_feerate", ValueFromAmount(psbta.estimated_feerate->GetFeePerK()));
    }
    if (psbta.fee != std::nullopt) {
        result.pushKV("fee", ValueFromAmount(*psbta.fee));
    }
    result.pushKV("next", PSBTRoleName(psbta.next));
    if (!psbta.error.empty()) {
        result.pushKV("error", psbta.error);
    }

    return result;
},
    };
}

//
// ELEMENTS:

static RPCHelpMan rawblindrawtransaction()
{
    return RPCHelpMan{"rawblindrawtransaction",
                "\nConvert one or more outputs of a raw transaction into confidential ones.\n"
                "Returns the hex-encoded raw transaction.\n"
                "The input raw transaction cannot have already-blinded outputs.\n"
                "The output keys used can be specified by using a confidential address in createrawtransaction.\n"
                "If an additional blinded output is required to make a balanced blinding, a 0-value unspendable output will be added. Since there is no access to the wallet the blinding pubkey from the last output with blinding key will be repeated.\n"
                "You can not blind issuances with this call.\n",
                {
                    {"hexstring", RPCArg::Type::STR_HEX, RPCArg::Optional::NO, "A hex-encoded raw transaction."},
                    {"inputamountblinders", RPCArg::Type::ARR, RPCArg::Optional::NO, "An array with one entry per transaction input.",
                        {
                            {"inputamountblinder", RPCArg::Type::STR_HEX, RPCArg::Optional::NO, "A hex-encoded blinding factor, one for each input."
            "                           Blinding factors can be found in the \"blinder\" output of listunspent."},
                        }
                    },
                    {"inputamounts", RPCArg::Type::ARR, RPCArg::Optional::NO, "An array with one entry per transaction input.",
                        {
                            {"inputamount", RPCArg::Type::AMOUNT, RPCArg::Optional::NO, "An amount for each input."},
                        }
                    },
                    {"inputassets", RPCArg::Type::ARR, RPCArg::Optional::NO, "An array with one entry per transaction input.",
                        {
                            {"inputasset", RPCArg::Type::STR_HEX, RPCArg::Optional::NO, "A hex-encoded asset id, one for each input."},
                        }
                    },
                    {"inputassetblinders", RPCArg::Type::ARR, RPCArg::Optional::NO, "An array with one entry per transaction input.",
                        {
                            {"inputassetblinder", RPCArg::Type::STR_HEX, RPCArg::Optional::NO, "A hex-encoded asset blinding factor, one for each input."},
                        }
                    },
                    {"totalblinder", RPCArg::Type::STR, RPCArg::Optional::OMITTED_NAMED_ARG, "Ignored for now."},
                    {"ignoreblindfail", RPCArg::Type::BOOL, RPCArg::Default{true}, "Return a transaction even when a blinding attempt fails due to number of blinded inputs/outputs."},
                },
                RPCResult{
                     RPCResult::Type::STR, "transaction", "hex string of the transaction"
                },
                RPCExamples{""},
        [&](const RPCHelpMan& self, const JSONRPCRequest& request) -> UniValue
{
    NodeContext& node = EnsureAnyNodeContext(request.context);
    ChainstateManager& chainman = EnsureChainman(node);
    std::vector<unsigned char> txData(ParseHexV(request.params[0], "argument 1"));
    CDataStream ssData(txData, SER_NETWORK, PROTOCOL_VERSION);
    CMutableTransaction tx;
    try {
        ssData >> tx;
    } catch (const std::exception &) {
        throw JSONRPCError(RPC_DESERIALIZATION_ERROR, "TX decode failed");
    }

    UniValue inputBlinds = request.params[1].get_array();
    UniValue inputAmounts = request.params[2].get_array();
    UniValue inputAssets = request.params[3].get_array();
    UniValue inputAssetBlinds = request.params[4].get_array();

    bool fIgnoreBlindFail = true;
    if (!request.params[6].isNull()) {
        fIgnoreBlindFail = request.params[6].get_bool();
    }

    int n_blinded_ins = 0;

    if (inputBlinds.size() != tx.vin.size()) {
        throw JSONRPCError(RPC_INVALID_PARAMETER,
            "Invalid parameter: one (potentially empty) input blind for each input must be provided");
    }
    if (inputAmounts.size() != tx.vin.size()) {
        throw JSONRPCError(RPC_INVALID_PARAMETER,
            "Invalid parameter: one (potentially empty) input blind for each input must be provided");
    }
    if (inputAssets.size() != tx.vin.size()) {
        throw JSONRPCError(RPC_INVALID_PARAMETER,
            "Invalid parameter: one (potentially empty) input asset id for each input must be provided");
    }
    if (inputAssetBlinds.size() != tx.vin.size()) {
        throw JSONRPCError(RPC_INVALID_PARAMETER,
            "Invalid parameter: one (potentially empty) input asset blind for each input must be provided");
    }

    const auto& fedpegscripts = GetValidFedpegScripts(chainman.ActiveChain().Tip(), Params().GetConsensus(), true /* nextblock_validation */);

    std::vector<CAmount> input_amounts;
    std::vector<uint256> input_blinds;
    std::vector<uint256> input_asset_blinds;
    std::vector<CAsset> input_assets;
    std::vector<uint256> output_value_blinds;
    std::vector<uint256> output_asset_blinds;
    std::vector<CAsset> output_assets;
    std::vector<CPubKey> output_pubkeys;
    for (size_t nIn = 0; nIn < tx.vin.size(); nIn++) {
        // Special handling for pegin inputs: no blinds and explicit amount/asset.
        if (tx.vin[nIn].m_is_pegin) {
            std::string err;
            if (tx.witness.vtxinwit.size() != tx.vin.size() || !IsValidPeginWitness(tx.witness.vtxinwit[nIn].m_pegin_witness, fedpegscripts, tx.vin[nIn].prevout, err, false)) {
                throw JSONRPCError(RPC_INVALID_PARAMETER, strprintf("Transaction contains invalid peg-in input: %s", err));
            }
            CTxOut pegin_output = GetPeginOutputFromWitness(tx.witness.vtxinwit[nIn].m_pegin_witness);
            input_blinds.push_back(uint256());
            input_asset_blinds.push_back(uint256());
            input_assets.push_back(pegin_output.nAsset.GetAsset());
            input_amounts.push_back(pegin_output.nValue.GetAmount());
            continue;
        }

        if (!inputBlinds[nIn].isStr())
            throw JSONRPCError(RPC_INVALID_PARAMETER, "input blinds must be an array of hex strings");
        if (!inputAssetBlinds[nIn].isStr())
            throw JSONRPCError(RPC_INVALID_PARAMETER, "input asset blinds must be an array of hex strings");
        if (!inputAssets[nIn].isStr())
            throw JSONRPCError(RPC_INVALID_PARAMETER, "input asset ids must be an array of hex strings");

        std::string blind(inputBlinds[nIn].get_str());
        std::string assetblind(inputAssetBlinds[nIn].get_str());
        std::string asset(inputAssets[nIn].get_str());
        if (!IsHex(blind) || blind.length() != 32*2)
            throw JSONRPCError(RPC_INVALID_PARAMETER, "input blinds must be an array of 32-byte hex-encoded strings");
        if (!IsHex(assetblind) || assetblind.length() != 32*2)
            throw JSONRPCError(RPC_INVALID_PARAMETER, "input asset blinds must be an array of 32-byte hex-encoded strings");
        if (!IsHex(asset) || asset.length() != 32*2)
            throw JSONRPCError(RPC_INVALID_PARAMETER, "input asset blinds must be an array of 32-byte hex-encoded strings");

        input_blinds.push_back(uint256S(blind));
        input_asset_blinds.push_back(uint256S(assetblind));
        input_assets.push_back(CAsset(uint256S(asset)));
        input_amounts.push_back(AmountFromValue(inputAmounts[nIn]));

        if (!input_blinds.back().IsNull()) {
            n_blinded_ins++;
        }
    }

    RawFillBlinds(tx, output_value_blinds, output_asset_blinds, output_pubkeys);

    // How many are we trying to blind?
    int num_pubkeys = 0;
    unsigned int keyIndex = (unsigned) -1;
    for (unsigned int i = 0; i < output_pubkeys.size(); i++) {
        const CPubKey& key = output_pubkeys[i];
        if (key.IsValid()) {
            num_pubkeys++;
            keyIndex = i;
        }
    }

    if (num_pubkeys == 0 && n_blinded_ins == 0) {
        // Vacuous, just return the transaction
        return EncodeHexTx(CTransaction(tx));
    } else if (n_blinded_ins > 0 && num_pubkeys == 0) {
        // No notion of wallet, cannot complete this blinding without passed-in pubkey
        throw JSONRPCError(RPC_INVALID_PARAMETER, "Unable to blind transaction: Add another output to blind in order to complete the blinding.");
    } else if (n_blinded_ins == 0 && num_pubkeys == 1) {
        if (fIgnoreBlindFail) {
            // Just get rid of the ECDH key in the nonce field and return
            tx.vout[keyIndex].nNonce.SetNull();
            return EncodeHexTx(CTransaction(tx));
        } else {
            throw JSONRPCError(RPC_INVALID_PARAMETER, "Unable to blind transaction: Add another output to blind in order to complete the blinding.");
        }
    }

    int ret = BlindTransaction(input_blinds, input_asset_blinds, input_assets, input_amounts, output_value_blinds, output_asset_blinds, output_pubkeys, std::vector<CKey>(), std::vector<CKey>(), tx);
    if (ret != num_pubkeys) {
        // TODO Have more rich return values, communicating to user what has been blinded
        // User may be ok not blinding something that for instance has no corresponding type on input
        throw JSONRPCError(RPC_INVALID_PARAMETER, "Unable to blind transaction: Are you sure each asset type to blind is represented in the inputs?");
    }

    return EncodeHexTx(CTransaction(tx));
},
    };
}

struct RawIssuanceDetails
{
    int input_index;
    uint256 entropy;
    CAsset asset;
    CAsset token;
};

// Appends a single issuance to the first input that doesn't have one, and includes
// a single output per asset type in shuffled positions. Requires at least one output
// to exist (the fee output, which must be last).
void issueasset_base(CMutableTransaction& mtx, RawIssuanceDetails& issuance_details, const CAmount asset_amount, const CAmount token_amount, const CTxDestination& asset_dest, const CTxDestination& token_dest, const bool blind_issuance, const uint256& contract_hash)
{
    CHECK_NONFATAL(asset_amount > 0 || token_amount > 0);
    CHECK_NONFATAL(mtx.vout.size() > 0);

    CScript asset_script = GetScriptForDestination(asset_dest);
    CScript token_script = GetScriptForDestination(token_dest);

    // Find an input with no issuance field
    size_t issuance_input_index = 0;
    for (; issuance_input_index < mtx.vin.size(); issuance_input_index++) {
        if (mtx.vin[issuance_input_index].assetIssuance.IsNull()) {
            break;
        }
    }
    // Can't add another one, exit
    if (issuance_input_index == mtx.vin.size()) {
        issuance_details.input_index = -1;
        return;
    }

    uint256 entropy;
    CAsset asset;
    CAsset token;
    GenerateAssetEntropy(entropy, mtx.vin[issuance_input_index].prevout, contract_hash);
    CalculateAsset(asset, entropy);
    CalculateReissuanceToken(token, entropy, blind_issuance);

    issuance_details.input_index = issuance_input_index;
    issuance_details.entropy = entropy;
    issuance_details.asset = asset;
    issuance_details.token = token;

    mtx.vin[issuance_input_index].assetIssuance.assetEntropy = contract_hash;

    if (asset_amount > 0) {
        // Fee output is required to be last. We will insert _before_ the selected position, which preserves that.
        int asset_place = GetRandInt(mtx.vout.size());

        CTxOut asset_out(asset, asset_amount, asset_script);
        // If blinded address, insert the pubkey into the nonce field for later substitution by blinding
        if (IsBlindDestination(asset_dest)) {
            CPubKey asset_blind = GetDestinationBlindingKey(asset_dest);
            asset_out.nNonce.vchCommitment = std::vector<unsigned char>(asset_blind.begin(), asset_blind.end());
        }

        mtx.vout.insert(mtx.vout.begin()+asset_place, asset_out);
    }
    // Explicit 0 is represented by a null value, don't set to non-null in that case
    if (blind_issuance || asset_amount != 0) {
        mtx.vin[issuance_input_index].assetIssuance.nAmount = asset_amount;
    }

    if (token_amount > 0) {
        // Calculate this _after_ we conditionally insert the asset output, which changes mtx.vout.size().
        int token_place = GetRandInt(mtx.vout.size());

        CTxOut token_out(token, token_amount, token_script);
        // If blinded address, insert the pubkey into the nonce field for later substitution by blinding
        if (IsBlindDestination(token_dest)) {
            CPubKey token_blind = GetDestinationBlindingKey(token_dest);
            token_out.nNonce.vchCommitment = std::vector<unsigned char>(token_blind.begin(), token_blind.end());
        }

        mtx.vin[issuance_input_index].assetIssuance.nInflationKeys = token_amount;
        mtx.vout.insert(mtx.vout.begin()+token_place, token_out);
    }
}

// Appends a single reissuance to the specified input if none exists, and the
// corresponding output in a shuffled position. Errors otherwise. Requires at
// least one output to exist (the fee output, which must be last).
void reissueasset_base(CMutableTransaction& mtx, size_t issuance_input_index, const CAmount asset_amount, const CTxDestination& asset_dest, const uint256& asset_blinder, const uint256& entropy)
{
    CHECK_NONFATAL(mtx.vout.size() > 0);
    CHECK_NONFATAL(asset_amount > 0);
    CHECK_NONFATAL(mtx.vin[issuance_input_index].assetIssuance.IsNull());

    CScript asset_script = GetScriptForDestination(asset_dest);

    CAsset asset;
    CalculateAsset(asset, entropy);

    mtx.vin[issuance_input_index].assetIssuance.assetEntropy = entropy;
    mtx.vin[issuance_input_index].assetIssuance.assetBlindingNonce = asset_blinder;
    mtx.vin[issuance_input_index].assetIssuance.nAmount = asset_amount;

    // Place assets into randomly placed output slots, before change output, inserted in place
    int asset_place = GetRandInt(mtx.vout.size());

    CTxOut asset_out(asset, asset_amount, asset_script);
    // If blinded address, insert the pubkey into the nonce field for later substitution by blinding
    if (IsBlindDestination(asset_dest)) {
        CPubKey asset_blind = GetDestinationBlindingKey(asset_dest);
        asset_out.nNonce.vchCommitment = std::vector<unsigned char>(asset_blind.begin(), asset_blind.end());
    }
    mtx.vout.insert(mtx.vout.begin()+asset_place, asset_out);
    mtx.vin[issuance_input_index].assetIssuance.nAmount = asset_amount;
}

static RPCHelpMan rawissueasset()
{
    return RPCHelpMan{"rawissueasset",
                "\nCreate an asset by attaching issuances to transaction inputs. Returns the transaction hex. There must be as many inputs as issuances requested. The final transaction hex is the final version of the transaction appended to the last object in the array.\n",
                {
                    {"transaction", RPCArg::Type::STR_HEX, RPCArg::Optional::NO, "Transaction in hex in which to include an issuance input."},
                    {"issuances", RPCArg::Type::ARR, RPCArg::Optional::NO, "List of issuances to create. Each issuance must have one non-zero amount.",
                        {
                            {"", RPCArg::Type::OBJ, RPCArg::Optional::NO, "",
                                {
                                    {"asset_amount", RPCArg::Type::AMOUNT, RPCArg::Optional::OMITTED_NAMED_ARG, "Amount of asset to generate, if any."},
                                    {"asset_address", RPCArg::Type::STR, RPCArg::Optional::OMITTED_NAMED_ARG, "Destination address of generated asset. Required if `asset_amount` given."},
                                    {"token_amount", RPCArg::Type::AMOUNT, RPCArg::Optional::OMITTED_NAMED_ARG, "Amount of reissuance token to generate, if any."},
                                    {"token_address", RPCArg::Type::STR, RPCArg::Optional::OMITTED_NAMED_ARG, "Destination address of generated reissuance tokens. Required if `token_amount` given."},
                                    {"blind", RPCArg::Type::BOOL, RPCArg::Default{true}, "Whether to mark the issuance input for blinding or not. Only affects issuances with re-issuance tokens."},
                                    {"contract_hash", RPCArg::Type::STR_HEX, RPCArg::Default{"0000...0000"}, "Contract hash that is put into issuance definition. Must be 32 bytes worth in hex string form. This will affect the asset id."},
                                }
                            }
                        }
                    },
                },
                RPCResult{
                    RPCResult::Type::ARR, "", "Results of issuances, in the order of `issuances` arguments",
                    {
                        {RPCResult::Type::OBJ, "", "",
                        {
                            {RPCResult::Type::STR_HEX, "hex", "The transaction with issuances appended. Only appended to final index in returned array"},
                            {RPCResult::Type::NUM, "vin", "The input position of the issuance in the transaction"},
                            {RPCResult::Type::STR_HEX, "entropy", "Entropy of the asset type"},
                            {RPCResult::Type::STR_HEX, "asset", "Asset type for issuance if known"},
                            {RPCResult::Type::STR_HEX, "token", "Token type for issuance"},
                        }},
                    },
                },
                RPCExamples{""},
        [&](const RPCHelpMan& self, const JSONRPCRequest& request) -> UniValue
{
    CMutableTransaction mtx;

    if (!DecodeHexTx(mtx, request.params[0].get_str()))
        throw JSONRPCError(RPC_DESERIALIZATION_ERROR, "TX decode failed");

    UniValue issuances = request.params[1].get_array();

    UniValue ret(UniValue::VARR);

    // Count issuances, only append hex to final one
    unsigned int issuances_til_now = 0;

    // Validate fee output location, required by the implementation of issueasset_base
    if (mtx.vout.size() == 0){
        throw JSONRPCError(RPC_INVALID_PARAMETER, "Transaction must have at least one output.");
    }
    if (!mtx.vout[mtx.vout.size() - 1].IsFee()) {
        throw JSONRPCError(RPC_INVALID_PARAMETER, "Last transaction output must be fee.");
    }
    for (size_t i = 0; i < mtx.vout.size() - 1; i++) {
        if (mtx.vout[i].IsFee()) {
            throw JSONRPCError(RPC_INVALID_PARAMETER, "Transaction can only have one fee output.");
        }
    }

    for (unsigned int idx = 0; idx < issuances.size(); idx++) {
        const UniValue& issuance = issuances[idx];
        const UniValue& issuance_o = issuance.get_obj();

        CTxDestination asset_dest = CNoDestination();
        CTxDestination token_dest = CNoDestination();

        CAmount asset_amount = 0;
        const UniValue& asset_amount_uni = issuance_o["asset_amount"];
        if (asset_amount_uni.isNum()) {
            asset_amount = AmountFromValue(asset_amount_uni);
            if (asset_amount <= 0) {
                throw JSONRPCError(RPC_INVALID_PARAMETER, "Invalid parameter, asset_amount must be positive");
            }
            const UniValue& asset_address_uni = issuance_o["asset_address"];
            if (!asset_address_uni.isStr()) {
                throw JSONRPCError(RPC_INVALID_PARAMETER, "Invalid parameter, missing corresponding asset_address");
            }
            asset_dest = DecodeDestination(asset_address_uni.get_str());
            if (std::get_if<CNoDestination>(&asset_dest)) {
                throw JSONRPCError(RPC_INVALID_PARAMETER, strprintf("Invalid asset address provided: %s", asset_address_uni.get_str()));
            }
        }

        CAmount token_amount = 0;
        const UniValue& token_amount_uni = issuance_o["token_amount"];
        if (token_amount_uni.isNum()) {
            token_amount = AmountFromValue(token_amount_uni);
            if (token_amount <= 0) {
                throw JSONRPCError(RPC_INVALID_PARAMETER, "Invalid parameter, token_amount must be positive");
            }
            const UniValue& token_address_uni = issuance_o["token_address"];
            if (!token_address_uni.isStr()) {
                throw JSONRPCError(RPC_INVALID_PARAMETER, "Invalid parameter, missing corresponding token_address");
            }
            token_dest = DecodeDestination(token_address_uni.get_str());
            if (std::get_if<CNoDestination>(&token_dest)) {
                throw JSONRPCError(RPC_INVALID_PARAMETER, strprintf("Invalid token address provided: %s", token_address_uni.get_str()));
            }
        }

        if (asset_amount == 0 && token_amount == 0) {
            throw JSONRPCError(RPC_TYPE_ERROR, "Issuance must have one non-zero component");
        }

        // If we have issuances, check if reissuance tokens will be generated via blinding path
        const UniValue blind_uni = issuance_o["blind"];
        const bool blind_issuance = !blind_uni.isBool() || blind_uni.get_bool();

        // Check for optional contract to hash into definition
        uint256 contract_hash;
        if (!issuance_o["contract_hash"].isNull()) {
            contract_hash = ParseHashV(issuance_o["contract_hash"], "contract_hash");
        }

        RawIssuanceDetails details;

        issueasset_base(mtx, details, asset_amount, token_amount, asset_dest, token_dest, blind_issuance, contract_hash);
        if (details.input_index == -1) {
            throw JSONRPCError(RPC_INVALID_PARAMETER, "Failed to find enough blank inputs for listed issuances.");
        }

        issuances_til_now++;

        UniValue obj(UniValue::VOBJ);
        if (issuances_til_now == issuances.size()) {
            obj.pushKV("hex", EncodeHexTx(CTransaction(mtx)));
        }
        obj.pushKV("vin", details.input_index);
        obj.pushKV("entropy", details.entropy.GetHex());
        obj.pushKV("asset", details.asset.GetHex());
        obj.pushKV("token", details.token.GetHex());

        ret.push_back(obj);
    }

    return ret;
},
    };
}

static RPCHelpMan rawreissueasset()
{
    return RPCHelpMan{"rawreissueasset",
                "\nRe-issue an asset by attaching pseudo-inputs to transaction inputs, revealing the underlying reissuance token of the input. Returns the transaction hex.\n",
                {
                    {"transaction", RPCArg::Type::STR_HEX, RPCArg::Optional::NO, "Transaction in hex in which to include an issuance input."},
                    {"reissuances", RPCArg::Type::ARR, RPCArg::Optional::NO, "List of re-issuances to create. Each issuance must have one non-zero amount.",
                        {
                            {"", RPCArg::Type::OBJ, RPCArg::Optional::NO, "",
                                {
                                    {"asset_amount", RPCArg::Type::AMOUNT, RPCArg::Optional::NO, "Amount of asset to generate, if any."},
                                    {"asset_address", RPCArg::Type::STR, RPCArg::Optional::NO, "Destination address of generated asset. Required if `asset_amount` given."},
                                    {"input_index", RPCArg::Type::NUM, RPCArg::Optional::NO, "The input position of the reissuance in the transaction."},
                                    {"asset_blinder", RPCArg::Type::STR_HEX, RPCArg::Optional::NO, "The blinding factor of the reissuance token output being spent."},
                                    {"entropy", RPCArg::Type::STR_HEX, RPCArg::Optional::NO, "The `entropy` returned during initial issuance for the asset being reissued."},
                                }
                            }
                        }
                    },
                },
                RPCResult{
                    RPCResult::Type::OBJ, "", "",
                    {
                        {RPCResult::Type::STR_HEX, "hex", "The transaction with reissuances appended"},
                    },
                },
                RPCExamples{""},
        [&](const RPCHelpMan& self, const JSONRPCRequest& request) -> UniValue
{
    CMutableTransaction mtx;

    if (!DecodeHexTx(mtx, request.params[0].get_str()))
        throw JSONRPCError(RPC_DESERIALIZATION_ERROR, "TX decode failed");

    if (mtx.vout.empty()) {
        throw JSONRPCError(RPC_INVALID_PARAMETER, "Transaction must have at least one output.");
    }

    // Validate fee output location, required by the implementation of reissueasset_base
    if (!mtx.vout[mtx.vout.size() - 1].IsFee()) {
        throw JSONRPCError(RPC_INVALID_PARAMETER, "Last transaction output must be fee.");
    }
    for (size_t i = 0; i < mtx.vout.size() - 1; i++) {
        if (mtx.vout[i].IsFee()) {
            throw JSONRPCError(RPC_INVALID_PARAMETER, "Transaction can only have one fee output.");
        }
    }

    UniValue issuances = request.params[1].get_array();

    for (unsigned int idx = 0; idx < issuances.size(); idx++) {
        const UniValue& issuance = issuances[idx];
        const UniValue& issuance_o = issuance.get_obj();

        CAmount asset_amount = 0;
        const UniValue& asset_amount_uni = issuance_o["asset_amount"];
        if (asset_amount_uni.isNum()) {
            asset_amount = AmountFromValue(asset_amount_uni);
            if (asset_amount <= 0) {
                throw JSONRPCError(RPC_INVALID_PARAMETER, "Invalid parameter, asset_amount must be positive");
            }
        } else {
            throw JSONRPCError(RPC_INVALID_PARAMETER, "Asset amount must be given for each reissuance.");
        }

        const UniValue& asset_address_uni = issuance_o["asset_address"];
        if (!asset_address_uni.isStr()) {
            throw JSONRPCError(RPC_INVALID_PARAMETER, "Reissuance missing asset_address");
        }
        CTxDestination asset_dest = DecodeDestination(asset_address_uni.get_str());
        if (std::get_if<CNoDestination>(&asset_dest)) {
            throw JSONRPCError(RPC_INVALID_PARAMETER, strprintf("Invalid asset address provided: %s", asset_address_uni.get_str()));
        }

        int input_index = -1;
        const UniValue& input_index_o = issuance_o["input_index"];
        if (input_index_o.isNum()) {
            input_index = input_index_o.get_int();
            if (input_index < 0) {
                throw JSONRPCError(RPC_INVALID_PARAMETER, "Input index must be non-negative.");
            } else if ((size_t) input_index >= mtx.vin.size()) {
                throw JSONRPCError(RPC_INVALID_PARAMETER, "Input index must exist in transaction.");
            } else if (!mtx.vin[input_index].assetIssuance.IsNull()) {
                throw JSONRPCError(RPC_INVALID_PARAMETER, "Selected transaction input already has issuance data.");
            }
        } else {
            throw JSONRPCError(RPC_INVALID_PARAMETER, "Input indexes for all reissuances are required.");
        }

        uint256 asset_blinder = ParseHashV(issuance_o["asset_blinder"], "asset_blinder");
        uint256 entropy = ParseHashV(issuance_o["entropy"], "entropy");
        reissueasset_base(mtx, input_index, asset_amount, asset_dest, asset_blinder, entropy);
    }

    UniValue ret(UniValue::VOBJ);
    ret.pushKV("hex", EncodeHexTx(CTransaction(mtx)));
    return ret;
},
    };
}

static RPCHelpMan calculateasset()
{
    return RPCHelpMan{"calculateasset",
            "\nCalculate the asset tags and reissuance asset tags for a given prevout and contract hash\n",
            {
                {"txid", RPCArg::Type::STR_HEX, RPCArg::Optional::NO, "Transaction id of the output that will be spent for this issuance."},
                {"vout", RPCArg::Type::NUM, RPCArg::Optional::NO, "Output index of the output that will be spent for this issuance."},
                {"asset_entropy", RPCArg::Type::STR_HEX, RPCArg::Optional::OMITTED, "Additional asset entropy to be included in the asset tag. This is the contract hash."},
<<<<<<< HEAD
                {"blind_reissuance", RPCArg::Type::BOOL, RPCArg::Default{true}, "Whether the reissuance asset tag will be blinded"},
=======
                {"blind_reissuance", RPCArg::Type::BOOL, /* default */ "true", "Whether the reissuance asset tag will be blinded"},
>>>>>>> e88f0b70
            },
            RPCResult{
                RPCResult::Type::OBJ, "", "",
                {
                    {RPCResult::Type::STR_HEX, "asset_tag", "Calculated asset tag."},
                    {RPCResult::Type::STR_HEX, "reissuance_asset_tag", "Asset tag for the reissuance tokens."},
                    {RPCResult::Type::STR_HEX, "final_asset_entropy", "The calculated asset entropy that is needed for reissuance."},
                },
            },
            RPCExamples{""},
        [&](const RPCHelpMan& self, const JSONRPCRequest& request) -> UniValue
{
    RPCTypeCheck(request.params, {UniValue::VSTR, UniValue::VNUM, UniValue::VSTR, UniValue::VBOOL}, true);

    uint256 txid = ParseHashV(request.params[0], "txid");
    uint32_t vout = request.params[1].get_int();

    uint256 asset_entropy;
    if (!request.params[2].isNull()) {
        asset_entropy = ParseHashV(request.params[2], "asset_entropy");
    }

    bool blind_reissuance = request.params[3].isNull() ? true : request.params[3].get_bool();

    uint256 entropy;
    CAsset asset;
    CAsset token;
    COutPoint outpoint(txid, vout);
    GenerateAssetEntropy(entropy, outpoint, asset_entropy);
    CalculateAsset(asset, entropy);
    CalculateReissuanceToken(token, entropy, blind_reissuance);

    UniValue out(UniValue::VOBJ);
    out.pushKV("asset_tag", asset.GetHex());
    out.pushKV("reissuance_asset_tag", token.GetHex());
    out.pushKV("final_asset_entropy", entropy.GetHex());
    return out;
},
    };
}

static RPCHelpMan updatepsbtpegin()
{
    return RPCHelpMan{"updatepsbtpegin",
            "\nFill in Peg-in input data for a particular input in a PSBT. Data is filled if provided.\n",
            {
                {"psbt", RPCArg::Type::STR, RPCArg::Optional::NO,"The elements PSBT to update"},
                {"input", RPCArg::Type::NUM, RPCArg::Optional::NO, "The index of the input to update"},
                {"value", RPCArg::Type::AMOUNT, RPCArg::Optional::OMITTED, "The value of the peg-in"},
                {"bitcoin_tx", RPCArg::Type::STR_HEX, RPCArg::Optional::OMITTED, "The raw bitcoin transaction (in hex) depositing bitcoin to the mainchain_address generated by getpeginaddress"},
                {"txout_proof", RPCArg::Type::STR_HEX, RPCArg::Optional::OMITTED, "A rawtxoutproof (in hex) generated by the mainchain daemon'sgettxoutproof containing a proof of only bitcoin_tx"},
                {"claim_script", RPCArg::Type::STR_HEX, RPCArg::Optional::OMITTED, "The witness program generated by getpeginaddress."},
                {"genesis_hash", RPCArg::Type::STR_HEX, RPCArg::Optional::OMITTED, "The hash of the genesis block of the chain the bitcoin_tx is in"},
            },
            RPCResult{
                RPCResult::Type::STR, "", "The resulting raw transaction (base64-encoded string)"
            },
            RPCExamples{
                HelpExampleCli("updatepsbtpegin", "psbt 0")
            },
        [&](const RPCHelpMan& self, const JSONRPCRequest& request) -> UniValue
{
    if (!g_con_elementsmode)
        throw std::runtime_error("PSBT operations are disabled when not in elementsmode.\n");

    RPCTypeCheck(request.params, {UniValue::VSTR, UniValue::VNUM, UniValueType(), UniValue::VSTR, UniValue::VSTR, UniValue::VSTR, UniValue::VSTR}, true);

    // Unserialize the transaction
    PartiallySignedTransaction psbtx;
    std::string error;
    if (!DecodeBase64PSBT(psbtx, request.params[0].get_str(), error)) {
        throw JSONRPCError(RPC_DESERIALIZATION_ERROR, strprintf("TX decode failed %s", error));
    }

    // Get the input to update
    int input_index = request.params[1].get_int();
    PSBTInput& input = psbtx.inputs[input_index];

    // Peg-in value
    if (!request.params[2].isNull()) {
        CAmount value = AmountFromValue(request.params[2]);
        input.m_peg_in_value = value;
    }

    // Peg-in tx
    if (!request.params[3].isNull()) {
        const std::vector<unsigned char> tx_data = ParseHex(request.params[3].get_str());
        CDataStream ss_tx(tx_data, SER_NETWORK, PROTOCOL_VERSION);
        try {
            if (Params().GetConsensus().ParentChainHasPow()) {
                Sidechain::Bitcoin::CTransactionRef tx;
                ss_tx >> tx;
                input.m_peg_in_tx = tx;
            } else {
                CTransactionRef tx;
                ss_tx >> tx;
                input.m_peg_in_tx = tx;
            }
        } catch (...) {
            throw JSONRPCError(RPC_TYPE_ERROR, "The bitcoin_tx is malformed");
        }
    }

    // Txout proof
    if (!request.params[4].isNull()) {
        const std::vector<unsigned char> proof_data = ParseHex(request.params[4].get_str());
        CDataStream ss_proof(proof_data, SER_NETWORK, PROTOCOL_VERSION | SERIALIZE_TRANSACTION_NO_WITNESS);
        try {
            if (Params().GetConsensus().ParentChainHasPow()) {
                Sidechain::Bitcoin::CMerkleBlock merkle_block;
                ss_proof >> merkle_block;
                input.m_peg_in_txout_proof = merkle_block;
            } else {
                CMerkleBlock merkle_block;
                ss_proof >> merkle_block;
                input.m_peg_in_txout_proof = merkle_block;
            }
        } catch (...) {
            throw JSONRPCError(RPC_TYPE_ERROR, "The txout proof is malformed");
        }
        if (!ss_proof.empty()) {
            throw JSONRPCError(RPC_INVALID_PARAMETER, "Invalid txout proof");
        }
    }

    // Claim script
    if (!request.params[5].isNull()) {
        std::vector<unsigned char> script_bytes = ParseHexV(request.params[5], "claim_script");
        CScript script(script_bytes.begin(), script_bytes.end());
        input.m_peg_in_claim_script = script;
    }

    // Genesis Hash
    if (!request.params[6].isNull()) {
        input.m_peg_in_genesis_hash = ParseHashV(request.params[6], "genesis_hash");
    }

    return EncodePSBT(psbtx);
},
    };
}

// END ELEMENTS
//

void RegisterRawTransactionRPCCommands(CRPCTable &t)
{
// clang-format off
static const CRPCCommand commands[] =
{ //  category              actor (function)            argNames
  //  --------------------- ------------------------        -----------------------     ----------
    { "rawtransactions",    &getrawtransaction,           },
    { "rawtransactions",    &createrawtransaction,        },
    { "rawtransactions",    &decoderawtransaction,        },
    { "rawtransactions",    &decodescript,                },
    { "rawtransactions",    &sendrawtransaction,          },
    { "rawtransactions",    &combinerawtransaction,       },
    { "rawtransactions",    &signrawtransactionwithkey,   },
    { "rawtransactions",    &testmempoolaccept,           },
    { "rawtransactions",    &decodepsbt,                  },
    { "rawtransactions",    &combinepsbt,                 },
    { "rawtransactions",    &finalizepsbt,                },
    { "rawtransactions",    &createpsbt,                  },
    { "rawtransactions",    &converttopsbt,               },
    { "rawtransactions",    &utxoupdatepsbt,              },
#if 0
    { "rawtransactions",    &joinpsbts,                   },
#endif
    { "rawtransactions",    &analyzepsbt,                 },

    { "blockchain",         &gettxoutproof,               },
    { "blockchain",         &verifytxoutproof,            },
    { "rawtransactions",    &rawissueasset,               },
    { "rawtransactions",    &rawreissueasset,             },
    { "rawtransactions",    &rawblindrawtransaction,      },
    { "rawtransactions",    &calculateasset,              },
    { "rawtransactions",    &updatepsbtpegin,             },
};
// clang-format on
    for (const auto& c : commands) {
        t.appendCommand(c.name, &c);
    }
}<|MERGE_RESOLUTION|>--- conflicted
+++ resolved
@@ -2957,11 +2957,7 @@
                 {"txid", RPCArg::Type::STR_HEX, RPCArg::Optional::NO, "Transaction id of the output that will be spent for this issuance."},
                 {"vout", RPCArg::Type::NUM, RPCArg::Optional::NO, "Output index of the output that will be spent for this issuance."},
                 {"asset_entropy", RPCArg::Type::STR_HEX, RPCArg::Optional::OMITTED, "Additional asset entropy to be included in the asset tag. This is the contract hash."},
-<<<<<<< HEAD
                 {"blind_reissuance", RPCArg::Type::BOOL, RPCArg::Default{true}, "Whether the reissuance asset tag will be blinded"},
-=======
-                {"blind_reissuance", RPCArg::Type::BOOL, /* default */ "true", "Whether the reissuance asset tag will be blinded"},
->>>>>>> e88f0b70
             },
             RPCResult{
                 RPCResult::Type::OBJ, "", "",
