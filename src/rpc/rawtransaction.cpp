// Copyright (c) 2010 Satoshi Nakamoto
// Copyright (c) 2009-2019 The Bitcoin Core developers
// Distributed under the MIT software license, see the accompanying
// file COPYING or http://www.opensource.org/licenses/mit-license.php.

#include <asset.h>
#include <chain.h>
#include <coins.h>
#include <compat/byteswap.h>
#include <consensus/tx_verify.h>
#include <consensus/validation.h>
#include <core_io.h>
#include <index/txindex.h>
#include <init.h>
#include <interfaces/chain.h>
#include <key_io.h>
#include <keystore.h>
#include <merkleblock.h>
#include <net.h>
#include <pegins.h>
#include <node/transaction.h>
#include <policy/policy.h>
#include <policy/rbf.h>
#include <primitives/transaction.h>
#include <psbt.h>
#include <rpc/rawtransaction.h>
#include <rpc/server.h>
#include <rpc/util.h>
#include <script/script.h>
#include <script/script_error.h>
#include <script/sign.h>
#include <script/standard.h>
#include <uint256.h>
#include <util/bip32.h>
#include <util/moneystr.h>
#include <util/strencodings.h>
#include <validation.h>
#include <validationinterface.h>
#include <confidential_validation.h>
#include <blind.h>
#include <issuance.h>


#include <numeric>
#include <stdint.h>

#include <univalue.h>

/** High fee for sendrawtransaction and testmempoolaccept.
 * By default, transaction with a fee higher than this will be rejected by the
 * RPCs. This can be overriden with the maxfeerate argument.
 */
constexpr static CAmount DEFAULT_MAX_RAW_TX_FEE{COIN / 10};

static void TxToJSON(const CTransaction& tx, const uint256 hashBlock, UniValue& entry)
{
    // Call into TxToUniv() in bitcoin-common to decode the transaction hex.
    //
    // Blockchain contextual information (confirmations and blocktime) is not
    // available to code in bitcoin-common, so we query them here and push the
    // data into the returned UniValue.
    TxToUniv(tx, uint256(), entry, true, RPCSerializationFlags());

    if (!hashBlock.IsNull()) {
        LOCK(cs_main);

        entry.pushKV("blockhash", hashBlock.GetHex());
        CBlockIndex* pindex = LookupBlockIndex(hashBlock);
        if (pindex) {
            if (chainActive.Contains(pindex)) {
                entry.pushKV("confirmations", 1 + chainActive.Height() - pindex->nHeight);
                entry.pushKV("time", pindex->GetBlockTime());
                entry.pushKV("blocktime", pindex->GetBlockTime());
            }
            else
                entry.pushKV("confirmations", 0);
        }
    }
}

static UniValue getrawtransaction(const JSONRPCRequest& request)
{
    const RPCHelpMan help{
                "getrawtransaction",
                "\nReturn the raw transaction data.\n"

                "\nBy default this function only works for mempool transactions. When called with a blockhash\n"
                "argument, getrawtransaction will return the transaction if the specified block is available and\n"
                "the transaction is found in that block. When called without a blockhash argument, getrawtransaction\n"
                "will return the transaction if it is in the mempool, or if -txindex is enabled and the transaction\n"
                "is in a block in the blockchain.\n"

                "\nHint: Use gettransaction for wallet transactions.\n"

                "\nIf verbose is 'true', returns an Object with information about 'txid'.\n"
                "If verbose is 'false' or omitted, returns a string that is serialized, hex-encoded data for 'txid'.\n",
                {
                    {"txid", RPCArg::Type::STR_HEX, RPCArg::Optional::NO, "The transaction id"},
                    {"verbose", RPCArg::Type::BOOL, /* default */ "false", "If false, return a string, otherwise return a json object"},
                    {"blockhash", RPCArg::Type::STR_HEX, RPCArg::Optional::OMITTED_NAMED_ARG, "The block in which to look for the transaction"},
                },
                {
                    RPCResult{"if verbose is not set or set to false",
            "\"data\"      (string) The serialized, hex-encoded data for 'txid'\n"
                     },
                     RPCResult{"if verbose is set to true",
            "{\n"
            "  \"in_active_chain\": b, (bool) Whether specified block is in the active chain or not (only present with explicit \"blockhash\" argument)\n"
            "  \"hex\" : \"data\",       (string) The serialized, hex-encoded data for 'txid'\n"
            "  \"txid\" : \"id\",        (string) The transaction id (same as provided)\n"
            "  \"hash\" : \"id\",        (string) The transaction hash (differs from txid for witness transactions)\n"
            "  \"size\" : n,             (numeric) The serialized transaction size\n"
            "  \"vsize\" : n,            (numeric) The virtual transaction size (differs from size for witness transactions)\n"
            "  \"weight\" : n,           (numeric) The transaction's weight (between vsize*4-3 and vsize*4)\n"
            "  \"version\" : n,          (numeric) The version\n"
            "  \"locktime\" : ttt,       (numeric) The lock time\n"
            "  \"vin\" : [               (array of json objects)\n"
            "     {\n"
            "       \"txid\": \"id\",    (string) The transaction id\n"
            "       \"vout\": n,         (numeric) \n"
            "       \"scriptSig\": {     (json object) The script\n"
            "         \"asm\": \"asm\",  (string) asm\n"
            "         \"hex\": \"hex\"   (string) hex\n"
            "       },\n"
            "       \"sequence\": n      (numeric) The script sequence number\n"
            "       \"txinwitness\": [\"hex\", ...] (array of string) hex-encoded witness data (if any)\n"
            "     }\n"
            "     ,...\n"
            "  ],\n"
            "  \"vout\" : [              (array of json objects)\n"
            "     {\n"
            "       \"value\" : x.xxx,            (numeric) The value in " + CURRENCY_UNIT + "\n"
            "       \"n\" : n,                    (numeric) index\n"
            "       \"scriptPubKey\" : {          (json object)\n"
            "         \"asm\" : \"asm\",          (string) the asm\n"
            "         \"hex\" : \"hex\",          (string) the hex\n"
            "         \"reqSigs\" : n,            (numeric) The required sigs\n"
            "         \"type\" : \"pubkeyhash\",  (string) The type, eg 'pubkeyhash'\n"
            "         \"addresses\" : [           (json array of string)\n"
            "           \"address\"        (string) bitcoin address\n"
            "           ,...\n"
            "         ],\n"
            "         \"pegout_chain\" : \"hex\", (string) (only pegout) Hash of genesis block of parent chain'\n"
            "         \"pegout_asm\":\"asm\",     (string) (only pegout) pegout scriptpubkey (asm)'\n"
            "         \"pegout_hex\":\"hex\",     (string) (only pegout) pegout scriptpubkey (hex)'\n"
            "         \"pegout_type\" : \"pubkeyhash\", (string) (only pegout) The pegout type, eg 'pubkeyhash'\n"
            "         \"pegout_addresses\" : [    (json array of string) (only pegout)\n"
            "       }\n"
            "     }\n"
            "     ,...\n"
            "  ],\n"
            "  \"blockhash\" : \"hash\",   (string) the block hash\n"
            "  \"confirmations\" : n,      (numeric) The confirmations\n"
            "  \"blocktime\" : ttt         (numeric) The block time in seconds since epoch (Jan 1 1970 GMT)\n"
            "  \"time\" : ttt,             (numeric) Same as \"blocktime\"\n"
            "}\n"
                    },
                },
                RPCExamples{
                    HelpExampleCli("getrawtransaction", "\"mytxid\"")
            + HelpExampleCli("getrawtransaction", "\"mytxid\" true")
            + HelpExampleRpc("getrawtransaction", "\"mytxid\", true")
            + HelpExampleCli("getrawtransaction", "\"mytxid\" false \"myblockhash\"")
            + HelpExampleCli("getrawtransaction", "\"mytxid\" true \"myblockhash\"")
                },
    };

    if (request.fHelp || !help.IsValidNumArgs(request.params.size())) {
        throw std::runtime_error(help.ToString());
    }

    bool in_active_chain = true;
    uint256 hash = ParseHashV(request.params[0], "parameter 1");
    CBlockIndex* blockindex = nullptr;

    if (!Params().GetConsensus().connect_genesis_outputs &&
            hash == Params().GenesisBlock().hashMerkleRoot) {
        // Special exception for the genesis block coinbase transaction
        throw JSONRPCError(RPC_INVALID_ADDRESS_OR_KEY, "The genesis block coinbase is not considered an ordinary transaction and cannot be retrieved");
    }

    // Accept either a bool (true) or a num (>=1) to indicate verbose output.
    bool fVerbose = false;
    if (!request.params[1].isNull()) {
        fVerbose = request.params[1].isNum() ? (request.params[1].get_int() != 0) : request.params[1].get_bool();
    }

    if (!request.params[2].isNull()) {
        LOCK(cs_main);

        uint256 blockhash = ParseHashV(request.params[2], "parameter 3");
        blockindex = LookupBlockIndex(blockhash);
        if (!blockindex) {
            throw JSONRPCError(RPC_INVALID_ADDRESS_OR_KEY, "Block hash not found");
        }
        in_active_chain = chainActive.Contains(blockindex);
    }

    bool f_txindex_ready = false;
    if (g_txindex && !blockindex) {
        f_txindex_ready = g_txindex->BlockUntilSyncedToCurrentChain();
    }

    CTransactionRef tx;
    uint256 hash_block;
    if (!GetTransaction(hash, tx, Params().GetConsensus(), hash_block, blockindex)) {
        std::string errmsg;
        if (blockindex) {
            if (!(blockindex->nStatus & BLOCK_HAVE_DATA)) {
                throw JSONRPCError(RPC_MISC_ERROR, "Block not available");
            }
            errmsg = "No such transaction found in the provided block";
        } else if (!g_txindex) {
            errmsg = "No such mempool transaction. Use -txindex to enable blockchain transaction queries";
        } else if (!f_txindex_ready) {
            errmsg = "No such mempool transaction. Blockchain transactions are still in the process of being indexed";
        } else {
            errmsg = "No such mempool or blockchain transaction";
        }
        throw JSONRPCError(RPC_INVALID_ADDRESS_OR_KEY, errmsg + ". Use gettransaction for wallet transactions.");
    }

    if (!fVerbose) {
        return EncodeHexTx(CTransaction(*tx), RPCSerializationFlags());
    }

    UniValue result(UniValue::VOBJ);
    if (blockindex) result.pushKV("in_active_chain", in_active_chain);
    TxToJSON(*tx, hash_block, result);
    return result;
}

static UniValue gettxoutproof(const JSONRPCRequest& request)
{
    if (request.fHelp || (request.params.size() != 1 && request.params.size() != 2))
        throw std::runtime_error(
            RPCHelpMan{"gettxoutproof",
                "\nReturns a hex-encoded proof that \"txid\" was included in a block.\n"
                "\nNOTE: By default this function only works sometimes. This is when there is an\n"
                "unspent output in the utxo for this transaction. To make it always work,\n"
                "you need to maintain a transaction index, using the -txindex command line option or\n"
                "specify the block in which the transaction is included manually (by blockhash).\n",
                {
                    {"txids", RPCArg::Type::ARR, RPCArg::Optional::NO, "A json array of txids to filter",
                        {
                            {"txid", RPCArg::Type::STR_HEX, RPCArg::Optional::OMITTED, "A transaction hash"},
                        },
                        },
                    {"blockhash", RPCArg::Type::STR_HEX, RPCArg::Optional::OMITTED_NAMED_ARG, "If specified, looks for txid in the block with this hash"},
                },
                RPCResult{
            "\"data\"           (string) A string that is a serialized, hex-encoded data for the proof.\n"
                },
                RPCExamples{""},
            }.ToString()
        );

    std::set<uint256> setTxids;
    uint256 oneTxid;
    UniValue txids = request.params[0].get_array();
    for (unsigned int idx = 0; idx < txids.size(); idx++) {
        const UniValue& txid = txids[idx];
        uint256 hash(ParseHashV(txid, "txid"));
        if (setTxids.count(hash))
            throw JSONRPCError(RPC_INVALID_PARAMETER, std::string("Invalid parameter, duplicated txid: ")+txid.get_str());
       setTxids.insert(hash);
       oneTxid = hash;
    }

    CBlockIndex* pblockindex = nullptr;
    uint256 hashBlock;
    if (!request.params[1].isNull()) {
        LOCK(cs_main);
        hashBlock = ParseHashV(request.params[1], "blockhash");
        pblockindex = LookupBlockIndex(hashBlock);
        if (!pblockindex) {
            throw JSONRPCError(RPC_INVALID_ADDRESS_OR_KEY, "Block not found");
        }
    } else {
        LOCK(cs_main);

        // Loop through txids and try to find which block they're in. Exit loop once a block is found.
        for (const auto& tx : setTxids) {
            const Coin& coin = AccessByTxid(*pcoinsTip, tx);
            if (!coin.IsSpent()) {
                pblockindex = chainActive[coin.nHeight];
                break;
            }
        }
    }


    // Allow txindex to catch up if we need to query it and before we acquire cs_main.
    if (g_txindex && !pblockindex) {
        g_txindex->BlockUntilSyncedToCurrentChain();
    }

    LOCK(cs_main);

    if (pblockindex == nullptr)
    {
        CTransactionRef tx;
        if (!GetTransaction(oneTxid, tx, Params().GetConsensus(), hashBlock) || hashBlock.IsNull())
            throw JSONRPCError(RPC_INVALID_ADDRESS_OR_KEY, "Transaction not yet in block");
        pblockindex = LookupBlockIndex(hashBlock);
        if (!pblockindex) {
            throw JSONRPCError(RPC_INTERNAL_ERROR, "Transaction index corrupt");
        }
    }

    CBlock block;
    if(!ReadBlockFromDisk(block, pblockindex, Params().GetConsensus()))
        throw JSONRPCError(RPC_INTERNAL_ERROR, "Can't read block from disk");

    unsigned int ntxFound = 0;
    for (const auto& tx : block.vtx)
        if (setTxids.count(tx->GetHash()))
            ntxFound++;
    if (ntxFound != setTxids.size())
        throw JSONRPCError(RPC_INVALID_ADDRESS_OR_KEY, "Not all transactions found in specified or retrieved block");

    CDataStream ssMB(SER_NETWORK, PROTOCOL_VERSION | SERIALIZE_TRANSACTION_NO_WITNESS);
    CMerkleBlock mb(block, setTxids);
    ssMB << mb;
    std::string strHex = HexStr(ssMB.begin(), ssMB.end());
    return strHex;
}

static UniValue verifytxoutproof(const JSONRPCRequest& request)
{
    if (request.fHelp || request.params.size() != 1)
        throw std::runtime_error(
            RPCHelpMan{"verifytxoutproof",
                "\nVerifies that a proof points to a transaction in a block, returning the transaction it commits to\n"
                "and throwing an RPC error if the block is not in our best chain\n",
                {
                    {"proof", RPCArg::Type::STR_HEX, RPCArg::Optional::NO, "The hex-encoded proof generated by gettxoutproof"},
                },
                RPCResult{
            "[\"txid\"]      (array, strings) The txid(s) which the proof commits to, or empty array if the proof can not be validated.\n"
                },
                RPCExamples{""},
            }.ToString()
        );

    CDataStream ssMB(ParseHexV(request.params[0], "proof"), SER_NETWORK, PROTOCOL_VERSION | SERIALIZE_TRANSACTION_NO_WITNESS);
    CMerkleBlock merkleBlock;
    ssMB >> merkleBlock;

    UniValue res(UniValue::VARR);

    std::vector<uint256> vMatch;
    std::vector<unsigned int> vIndex;
    if (merkleBlock.txn.ExtractMatches(vMatch, vIndex) != merkleBlock.header.hashMerkleRoot)
        return res;

    LOCK(cs_main);

    const CBlockIndex* pindex = LookupBlockIndex(merkleBlock.header.GetHash());
    if (!pindex || !chainActive.Contains(pindex) || pindex->nTx == 0) {
        throw JSONRPCError(RPC_INVALID_ADDRESS_OR_KEY, "Block not found in chain");
    }

    // Check if proof is valid, only add results if so
    if (pindex->nTx == merkleBlock.txn.GetNumTransactions()) {
        for (const uint256& hash : vMatch) {
            res.push_back(hash.GetHex());
        }
    }

    return res;
}

CMutableTransaction ConstructTransaction(const UniValue& inputs_in, const UniValue& outputs_in, const UniValue& locktime, const UniValue& rbf, const UniValue& assets_in)
{
    if (inputs_in.isNull() || outputs_in.isNull())
        throw JSONRPCError(RPC_INVALID_PARAMETER, "Invalid parameter, arguments 1 and 2 must be non-null");

    UniValue inputs = inputs_in.get_array();
    const bool outputs_is_obj = outputs_in.isObject();
    UniValue outputs = outputs_is_obj ? outputs_in.get_obj() : outputs_in.get_array();

    CMutableTransaction rawTx;

    if (!locktime.isNull()) {
        int64_t nLockTime = locktime.get_int64();
        if (nLockTime < 0 || nLockTime > LOCKTIME_MAX)
            throw JSONRPCError(RPC_INVALID_PARAMETER, "Invalid parameter, locktime out of range");
        rawTx.nLockTime = nLockTime;
    }

    bool rbfOptIn = rbf.isTrue();

    UniValue assets;
    if (!assets_in.isNull()) {
        assets = assets_in.get_obj();
    }

    for (unsigned int idx = 0; idx < inputs.size(); idx++) {
        const UniValue& input = inputs[idx];
        const UniValue& o = input.get_obj();

        uint256 txid = ParseHashO(o, "txid");

        const UniValue& vout_v = find_value(o, "vout");
        if (!vout_v.isNum())
            throw JSONRPCError(RPC_INVALID_PARAMETER, "Invalid parameter, missing vout key");
        int nOutput = vout_v.get_int();
        if (nOutput < 0)
            throw JSONRPCError(RPC_INVALID_PARAMETER, "Invalid parameter, vout must be positive");

        uint32_t nSequence;
        if (rbfOptIn) {
            nSequence = MAX_BIP125_RBF_SEQUENCE; /* CTxIn::SEQUENCE_FINAL - 2 */
        } else if (rawTx.nLockTime) {
            nSequence = CTxIn::SEQUENCE_FINAL - 1;
        } else {
            nSequence = CTxIn::SEQUENCE_FINAL;
        }

        // set the sequence number if passed in the parameters object
        const UniValue& sequenceObj = find_value(o, "sequence");
        if (sequenceObj.isNum()) {
            int64_t seqNr64 = sequenceObj.get_int64();
            if (seqNr64 < 0 || seqNr64 > CTxIn::SEQUENCE_FINAL) {
                throw JSONRPCError(RPC_INVALID_PARAMETER, "Invalid parameter, sequence number is out of range");
            } else {
                nSequence = (uint32_t)seqNr64;
            }
        }

        CTxIn in(COutPoint(txid, nOutput), CScript(), nSequence);

        rawTx.vin.push_back(in);
    }

    if (!outputs_is_obj) {
        // Translate array of key-value pairs into dict
        UniValue outputs_dict = UniValue(UniValue::VOBJ);
        for (size_t i = 0; i < outputs.size(); ++i) {
            const UniValue& output = outputs[i];
            if (!output.isObject()) {
                throw JSONRPCError(RPC_INVALID_PARAMETER, "Invalid parameter, key-value pair not an object as expected");
            }
            if (output.size() != 1) {
                throw JSONRPCError(RPC_INVALID_PARAMETER, "Invalid parameter, key-value pair must contain exactly one key");
            }
            outputs_dict.pushKVs(output);
        }
        outputs = std::move(outputs_dict);
    }
    // Keep track of the fee output so we can add it in the very end of the transaction.
    CTxOut fee_out;

    // Duplicate checking
    std::set<CTxDestination> destinations;
    bool has_data{false};

    for (const std::string& name_ : outputs.getKeys()) {
        // ELEMENTS:
        // Asset defaults to policyAsset
        CAsset asset(::policyAsset);
        if (!assets.isNull()) {
            if (!find_value(assets, name_).isNull()) {
                asset = CAsset(ParseHashO(assets, name_));
            }
        }

        if (name_ == "data") {
            if (has_data) {
                throw JSONRPCError(RPC_INVALID_PARAMETER, "Invalid parameter, duplicate key: data");
            }
            has_data = true;
            std::vector<unsigned char> data = ParseHexV(outputs[name_].getValStr(), "Data");

            CTxOut out(asset, 0, CScript() << OP_RETURN << data);
            rawTx.vout.push_back(out);
        } else if (name_ == "vdata") {
            // ELEMENTS: support multi-push OP_RETURN
            UniValue vdata = outputs[name_].get_array();
            CScript datascript = CScript() << OP_RETURN;
            for (size_t i = 0; i < vdata.size(); i++) {
                std::vector<unsigned char> data = ParseHexV(vdata[i].get_str(), "Data");
                datascript << data;
            }

            CTxOut out(asset, 0, datascript);
            rawTx.vout.push_back(out);
        } else if (name_ == "fee") {
            // ELEMENTS: explicit fee outputs
            CAmount nAmount = AmountFromValue(outputs[name_]);
            fee_out = CTxOut(asset, nAmount, CScript());
        } else if (name_ == "burn") {
            CScript datascript = CScript() << OP_RETURN;
            CAmount nAmount = AmountFromValue(outputs[name_]);
            CTxOut out(asset, nAmount, datascript);
            rawTx.vout.push_back(out);
        } else {
            CTxDestination destination = DecodeDestination(name_);
            if (!IsValidDestination(destination)) {
                throw JSONRPCError(RPC_INVALID_ADDRESS_OR_KEY, std::string("Invalid Bitcoin address: ") + name_);
            }

            if (!destinations.insert(destination).second) {
                throw JSONRPCError(RPC_INVALID_PARAMETER, std::string("Invalid parameter, duplicated address: ") + name_);
            }

            CScript scriptPubKey = GetScriptForDestination(destination);
            CAmount nAmount = AmountFromValue(outputs[name_]);

            CTxOut out(asset, nAmount, scriptPubKey);
            if (IsBlindDestination(destination)) {
                CPubKey blind_pub = GetDestinationBlindingKey(destination);
                out.nNonce.vchCommitment = std::vector<unsigned char>(blind_pub.begin(), blind_pub.end());
            }
            rawTx.vout.push_back(out);
        }
    }

    // Add fee output in the end.
    if (!fee_out.nValue.IsNull() && fee_out.nValue.GetAmount() > 0) {
        rawTx.vout.push_back(fee_out);
    }

    if (!rbf.isNull() && rawTx.vin.size() > 0 && rbfOptIn != SignalsOptInRBF(CTransaction(rawTx))) {
        throw JSONRPCError(RPC_INVALID_PARAMETER, "Invalid parameter combination: Sequence number(s) contradict replaceable option");
    }

    return rawTx;
}

static UniValue createrawtransaction(const JSONRPCRequest& request)
{
    if (request.fHelp || request.params.size() < 2 || request.params.size() > 5) {
        throw std::runtime_error(
            RPCHelpMan{"createrawtransaction",
                "\nCreate a transaction spending the given inputs and creating new outputs.\n"
                "Outputs can be addresses or data.\n"
                "Returns hex-encoded raw transaction.\n"
                "Note that the transaction's inputs are not signed, and\n"
                "it is not stored in the wallet or transmitted to the network.\n",
                {
                    {"inputs", RPCArg::Type::ARR, RPCArg::Optional::NO, "A json array of json objects",
                        {
                            {"", RPCArg::Type::OBJ, RPCArg::Optional::OMITTED, "",
                                {
                                    {"txid", RPCArg::Type::STR_HEX, RPCArg::Optional::NO, "The transaction id"},
                                    {"vout", RPCArg::Type::NUM, RPCArg::Optional::NO, "The output number"},
                                    {"sequence", RPCArg::Type::NUM, /* default */ "depends on the value of the 'replaceable' and 'locktime' arguments", "The sequence number"},
                                },
                                },
                        },
                        },
                    {"outputs", RPCArg::Type::ARR, RPCArg::Optional::NO, "a json array with outputs (key-value pairs), where none of the keys are duplicated.\n"
                            "That is, each address can only appear once and there can only be one 'data' object.\n"
                            "For compatibility reasons, a dictionary, which holds the key-value pairs directly, is also\n"
                            "                             accepted as second parameter.",
                        {
                            {"", RPCArg::Type::OBJ, RPCArg::Optional::OMITTED, "",
                                {
                                    {"address", RPCArg::Type::AMOUNT, RPCArg::Optional::NO, "A key-value pair. The key (string) is the bitcoin address, the value (float or string) is the amount in " + CURRENCY_UNIT},
                                },
                                },
                            {"", RPCArg::Type::OBJ, RPCArg::Optional::OMITTED, "",
                                {
                                    {"data", RPCArg::Type::STR_HEX, RPCArg::Optional::NO, "A key-value pair. The key must be \"data\", the value is hex-encoded data"},
                                },
                                },
                            {"", RPCArg::Type::OBJ, RPCArg::Optional::OMITTED, "",
                                {
                                    {"vdata", RPCArg::Type::STR_HEX, RPCArg::Optional::NO, "The key is \"vdata\", the value is an array of hex encoded data"},
                                },
                                },
                            {"", RPCArg::Type::OBJ, RPCArg::Optional::OMITTED, "",
                                {
                                    {"burn", RPCArg::Type::STR_HEX, RPCArg::Optional::NO, "A key-value pair. The key must be \"burn\", the value is the amount that will be burned."},
                                },
                                },
                            {"", RPCArg::Type::OBJ, RPCArg::Optional::OMITTED, "",
                                {
                                    {"fee", RPCArg::Type::AMOUNT, RPCArg::Optional::NO, "The key is \"fee\", the value the fee output you want to add."},
                                },
                                },
                        },
                        },
                    {"locktime", RPCArg::Type::NUM, /* default */ "0", "Raw locktime. Non-0 value also locktime-activates inputs"},
                    {"replaceable", RPCArg::Type::BOOL, /* default */ "false", "Marks this transaction as BIP125-replaceable.\n"
            "                             Allows this transaction to be replaced by a transaction with higher fees. If provided, it is an error if explicit sequence numbers are incompatible."},
                    {"output_assets", RPCArg::Type::OBJ, RPCArg::Optional::OMITTED, "A json object of addresses to the assets (label or hex ID) used to pay them. (default: bitcoin)",
                        {
                            {"address", RPCArg::Type::STR, RPCArg::Optional::OMITTED, "A key-value pair. The key (string) is the bitcoin address, the value is the asset label or asset ID."},
                            {"fee", RPCArg::Type::STR, RPCArg::Optional::OMITTED, "A key-value pair. The key (string) is the bitcoin address, the value is the asset label or asset ID."},
                        },
                        },
                },
                RPCResult{
            "\"transaction\"              (string) hex string of the transaction\n"
                },
                RPCExamples{
                    HelpExampleCli("createrawtransaction", "\"[{\\\"txid\\\":\\\"myid\\\",\\\"vout\\\":0}]\" \"[{\\\"address\\\":0.01}]\"")
            + HelpExampleCli("createrawtransaction", "\"[{\\\"txid\\\":\\\"myid\\\",\\\"vout\\\":0}]\" \"[{\\\"data\\\":\\\"00010203\\\"}]\"")
            + HelpExampleRpc("createrawtransaction", "\"[{\\\"txid\\\":\\\"myid\\\",\\\"vout\\\":0}]\", \"[{\\\"address\\\":0.01}]\"")
            + HelpExampleRpc("createrawtransaction", "\"[{\\\"txid\\\":\\\"myid\\\",\\\"vout\\\":0}]\", \"[{\\\"data\\\":\\\"00010203\\\"}]\"")
                },
            }.ToString());
    }

    RPCTypeCheck(request.params, {
        UniValue::VARR,
        UniValueType(), // ARR or OBJ, checked later
        UniValue::VNUM,
        UniValue::VBOOL,
        UniValue::VOBJ
        }, true
    );

    CMutableTransaction rawTx = ConstructTransaction(request.params[0], request.params[1], request.params[2], request.params[3], request.params[4]);

    return EncodeHexTx(CTransaction(rawTx));
}

static UniValue decoderawtransaction(const JSONRPCRequest& request)
{
    if (request.fHelp || request.params.size() < 1 || request.params.size() > 2)
        throw std::runtime_error(
            RPCHelpMan{"decoderawtransaction",
                "\nReturn a JSON object representing the serialized, hex-encoded transaction.\n",
                {
                    {"hexstring", RPCArg::Type::STR_HEX, RPCArg::Optional::NO, "The transaction hex string"},
                    {"iswitness", RPCArg::Type::BOOL, /* default */ "depends on heuristic tests", "Whether the transaction hex is a serialized witness transaction\n"
            "                         If iswitness is not present, heuristic tests will be used in decoding"},
                },
                RPCResult{
            "{\n"
            "  \"txid\" : \"id\",        (string) The transaction id\n"
            "  \"hash\" : \"id\",        (string) The transaction hash (differs from txid for witness transactions)\n"
            "  \"size\" : n,             (numeric) The transaction size\n"
            "  \"vsize\" : n,            (numeric) The virtual transaction size (differs from size for witness transactions)\n"
            "  \"weight\" : n,           (numeric) The transaction's weight (between vsize*4 - 3 and vsize*4)\n"
            "  \"version\" : n,          (numeric) The version\n"
            "  \"locktime\" : ttt,       (numeric) The lock time\n"
            "  \"vin\" : [               (array of json objects)\n"
            "     {\n"
            "       \"txid\": \"id\",    (string) The transaction id\n"
            "       \"vout\": n,         (numeric) The output number\n"
            "       \"scriptSig\": {     (json object) The script\n"
            "         \"asm\": \"asm\",  (string) asm\n"
            "         \"hex\": \"hex\"   (string) hex\n"
            "       },\n"
            "       \"txinwitness\": [\"hex\", ...] (array of string) hex-encoded witness data (if any)\n"
            "       \"sequence\": n     (numeric) The script sequence number\n"
            "     }\n"
            "     ,...\n"
            "  ],\n"
            "  \"vout\" : [             (array of json objects)\n"
            "     {\n"
            "       \"value\" : x.xxx,            (numeric) The value in " + CURRENCY_UNIT + "\n"
            "       \"n\" : n,                    (numeric) index\n"
            "       \"scriptPubKey\" : {          (json object)\n"
            "         \"asm\" : \"asm\",          (string) the asm\n"
            "         \"hex\" : \"hex\",          (string) the hex\n"
            "         \"reqSigs\" : n,            (numeric) The required sigs\n"
            "         \"type\" : \"pubkeyhash\",  (string) The type, eg 'pubkeyhash'\n"
            "         \"addresses\" : [           (json array of string)\n"
            "           \"12tvKAXCxZjSmdNbao16dKXC8tRWfcF5oc\"   (string) bitcoin address\n"
            "           ,...\n"
            "         ]\n"
            "       }\n"
            "     }\n"
            "     ,...\n"
            "  ],\n"
            "}\n"
                },
                RPCExamples{
                    HelpExampleCli("decoderawtransaction", "\"hexstring\"")
            + HelpExampleRpc("decoderawtransaction", "\"hexstring\"")
                },
            }.ToString());

    RPCTypeCheck(request.params, {UniValue::VSTR, UniValue::VBOOL});

    CMutableTransaction mtx;

    bool try_witness = request.params[1].isNull() ? true : request.params[1].get_bool();
    bool try_no_witness = request.params[1].isNull() ? true : !request.params[1].get_bool();

    if (!DecodeHexTx(mtx, request.params[0].get_str(), try_no_witness, try_witness)) {
        throw JSONRPCError(RPC_DESERIALIZATION_ERROR, "TX decode failed");
    }

    UniValue result(UniValue::VOBJ);
    TxToUniv(CTransaction(std::move(mtx)), uint256(), result, false);

    return result;
}

static std::string GetAllOutputTypes()
{
    std::string ret;
    for (int i = TX_NONSTANDARD; i <= TX_WITNESS_UNKNOWN; ++i) {
        if (i != TX_NONSTANDARD) ret += ", ";
        ret += GetTxnOutputType(static_cast<txnouttype>(i));
    }
    return ret;
}

static UniValue decodescript(const JSONRPCRequest& request)
{
    const RPCHelpMan help{"decodescript",
                "\nDecode a hex-encoded script.\n",
                {
                    {"hexstring", RPCArg::Type::STR_HEX, RPCArg::Optional::NO, "the hex-encoded script"},
                },
                RPCResult{
            "{\n"
            "  \"asm\":\"asm\",          (string) Script public key\n"
            "  \"type\":\"type\",        (string) The output type (e.g. "+GetAllOutputTypes()+")\n"
            "  \"reqSigs\": n,         (numeric) The required signatures\n"
            "  \"addresses\": [        (json array of string)\n"
            "     \"address\"          (string) bitcoin address\n"
            "     ,...\n"
            "  ],\n"
            "  \"p2sh\":\"str\"          (string) address of P2SH script wrapping this redeem script (not returned if the script is already a P2SH).\n"
            "  \"segwit\": {           (json object) Result of a witness script public key wrapping this redeem script (not returned if the script is a P2SH or witness).\n"
            "    \"asm\":\"str\",        (string) String representation of the script public key\n"
            "    \"hex\":\"hexstr\",     (string) Hex string of the script public key\n"
            "    \"type\":\"str\",       (string) The type of the script public key (e.g. witness_v0_keyhash or witness_v0_scripthash)\n"
            "    \"reqSigs\": n,       (numeric) The required signatures (always 1)\n"
            "    \"addresses\": [      (json array of string) (always length 1)\n"
            "      \"address\"         (string) segwit address\n"
            "       ,...\n"
            "    ],\n"
            "    \"p2sh-segwit\":\"str\" (string) address of the P2SH script wrapping this witness redeem script.\n"
            "}\n"
                },
                RPCExamples{
                    HelpExampleCli("decodescript", "\"hexstring\"")
            + HelpExampleRpc("decodescript", "\"hexstring\"")
                },
    };

    if (request.fHelp || !help.IsValidNumArgs(request.params.size())) {
        throw std::runtime_error(help.ToString());
    }

    RPCTypeCheck(request.params, {UniValue::VSTR});

    UniValue r(UniValue::VOBJ);
    CScript script;
    if (request.params[0].get_str().size() > 0){
        std::vector<unsigned char> scriptData(ParseHexV(request.params[0], "argument"));
        script = CScript(scriptData.begin(), scriptData.end());
    } else {
        // Empty scripts are valid
    }
    ScriptPubKeyToUniv(script, r, /* fIncludeHex */ false);

    UniValue type;
    type = find_value(r, "type");

    if (type.isStr() && type.get_str() != "scripthash") {
        // P2SH cannot be wrapped in a P2SH. If this script is already a P2SH,
        // don't return the address for a P2SH of the P2SH.
        r.pushKV("p2sh", EncodeDestination(ScriptHash(CScriptID(script))));
        // P2SH and witness programs cannot be wrapped in P2WSH, if this script
        // is a witness program, don't return addresses for a segwit programs.
        if (type.get_str() == "pubkey" || type.get_str() == "pubkeyhash" || type.get_str() == "multisig" || type.get_str() == "nonstandard") {
            std::vector<std::vector<unsigned char>> solutions_data;
            txnouttype which_type = Solver(script, solutions_data);
            // Uncompressed pubkeys cannot be used with segwit checksigs.
            // If the script contains an uncompressed pubkey, skip encoding of a segwit program.
            if ((which_type == TX_PUBKEY) || (which_type == TX_MULTISIG)) {
                for (const auto& solution : solutions_data) {
                    if ((solution.size() != 1) && !CPubKey(solution).IsCompressed()) {
                        return r;
                    }
                }
            }
            UniValue sr(UniValue::VOBJ);
            CScript segwitScr;
            if (which_type == TX_PUBKEY) {
                segwitScr = GetScriptForDestination(WitnessV0KeyHash(Hash160(solutions_data[0].begin(), solutions_data[0].end())));
            } else if (which_type == TX_PUBKEYHASH) {
                segwitScr = GetScriptForDestination(WitnessV0KeyHash(solutions_data[0]));
            } else {
                // Scripts that are not fit for P2WPKH are encoded as P2WSH.
                // Newer segwit program versions should be considered when then become available.
                segwitScr = GetScriptForDestination(WitnessV0ScriptHash(script));
            }
            ScriptPubKeyToUniv(segwitScr, sr, /* fIncludeHex */ true);
            sr.pushKV("p2sh-segwit", EncodeDestination(ScriptHash(CScriptID(segwitScr))));
            r.pushKV("segwit", sr);
        }
    }

    return r;
}

/** Pushes a JSON object for script verification or signing errors to vErrorsRet. */
static void TxInErrorToJSON(const CTxIn& txin, const CTxInWitness& txinwit, UniValue& vErrorsRet, const std::string& strMessage)
{
    UniValue entry(UniValue::VOBJ);
    entry.pushKV("txid", txin.prevout.hash.ToString());
    entry.pushKV("vout", (uint64_t)txin.prevout.n);
    UniValue witness(UniValue::VARR);
    for (unsigned int i = 0; i < txinwit.scriptWitness.stack.size(); i++) {
        witness.push_back(HexStr(txinwit.scriptWitness.stack[i].begin(), txinwit.scriptWitness.stack[i].end()));
    }
    entry.pushKV("witness", witness);
    entry.pushKV("scriptSig", HexStr(txin.scriptSig.begin(), txin.scriptSig.end()));
    entry.pushKV("sequence", (uint64_t)txin.nSequence);
    entry.pushKV("error", strMessage);
    vErrorsRet.push_back(entry);
}

static UniValue combinerawtransaction(const JSONRPCRequest& request)
{
    if (request.fHelp || request.params.size() != 1)
        throw std::runtime_error(
            RPCHelpMan{"combinerawtransaction",
                "\nCombine multiple partially signed transactions into one transaction.\n"
                "The combined transaction may be another partially signed transaction or a \n"
                "fully signed transaction.",
                {
                    {"txs", RPCArg::Type::ARR, RPCArg::Optional::NO, "A json array of hex strings of partially signed transactions",
                        {
                            {"hexstring", RPCArg::Type::STR_HEX, RPCArg::Optional::OMITTED, "A transaction hash"},
                        },
                        },
                },
                RPCResult{
            "\"hex\"            (string) The hex-encoded raw transaction with signature(s)\n"
                },
                RPCExamples{
                    HelpExampleCli("combinerawtransaction", "[\"myhex1\", \"myhex2\", \"myhex3\"]")
                },
            }.ToString());


    UniValue txs = request.params[0].get_array();
    std::vector<CMutableTransaction> txVariants(txs.size());

    for (unsigned int idx = 0; idx < txs.size(); idx++) {
        if (!DecodeHexTx(txVariants[idx], txs[idx].get_str(), true)) {
            throw JSONRPCError(RPC_DESERIALIZATION_ERROR, strprintf("TX decode failed for tx %d", idx));
        }
    }

    if (txVariants.empty()) {
        throw JSONRPCError(RPC_DESERIALIZATION_ERROR, "Missing transactions");
    }

    // mergedTx will end up with all the signatures; it
    // starts as a clone of the rawtx:
    CMutableTransaction mergedTx(txVariants[0]);

    // Fetch previous transactions (inputs):
    CCoinsView viewDummy;
    CCoinsViewCache view(&viewDummy);
    {
        LOCK(cs_main);
        LOCK(mempool.cs);
        CCoinsViewCache &viewChain = *pcoinsTip;
        CCoinsViewMemPool viewMempool(&viewChain, mempool);
        view.SetBackend(viewMempool); // temporarily switch cache backend to db+mempool view

        for (const CTxIn& txin : mergedTx.vin) {
            view.AccessCoin(txin.prevout); // Load entries from viewChain into view; can fail.
        }

        view.SetBackend(viewDummy); // switch back to avoid locking mempool for too long
    }

    // Use CTransaction for the constant parts of the
    // transaction to avoid rehashing.
    const CTransaction txConst(mergedTx);
    // Sign what we can:
    for (unsigned int i = 0; i < mergedTx.vin.size(); i++) {
        CTxIn& txin = mergedTx.vin[i];
        const Coin& coin = view.AccessCoin(txin.prevout);
        if (coin.IsSpent()) {
            throw JSONRPCError(RPC_VERIFY_ERROR, "Input not found or already spent");
        }
        SignatureData sigdata;

        // ... and merge in other signatures:
        for (const CMutableTransaction& txv : txVariants) {
            if (txv.vin.size() > i) {
                sigdata.MergeSignatureData(DataFromTransaction(txv, i, coin.out));
            }
        }
        ProduceSignature(DUMMY_SIGNING_PROVIDER, MutableTransactionSignatureCreator(&mergedTx, i, coin.out.nValue, 1), coin.out.scriptPubKey, sigdata);

        UpdateTransaction(mergedTx, i, sigdata);
    }

    return EncodeHexTx(CTransaction(mergedTx));
}

// TODO(https://github.com/bitcoin/bitcoin/pull/10973#discussion_r267084237):
// This function is called from both wallet and node rpcs
// (signrawtransactionwithwallet and signrawtransactionwithkey). It should be
// moved to a util file so wallet code doesn't need to link against node code.
// Also the dependency on interfaces::Chain should be removed, so
// signrawtransactionwithkey doesn't need access to a Chain instance.
UniValue SignTransaction(interfaces::Chain& chain, CMutableTransaction& mtx, const UniValue& prevTxsUnival, CBasicKeyStore *keystore, bool is_temp_keystore, const UniValue& hashType)
{
    // Fetch previous transactions (inputs):
    std::map<COutPoint, Coin> coins;
    for (const CTxIn& txin : mtx.vin) {
        coins[txin.prevout]; // Create empty map entry keyed by prevout.
    }
    chain.findCoins(coins);

    // Add previous txouts given in the RPC call:
    if (!prevTxsUnival.isNull()) {
        UniValue prevTxs = prevTxsUnival.get_array();
        for (unsigned int idx = 0; idx < prevTxs.size(); ++idx) {
            const UniValue& p = prevTxs[idx];
            if (!p.isObject()) {
                throw JSONRPCError(RPC_DESERIALIZATION_ERROR, "expected object with {\"txid'\",\"vout\",\"scriptPubKey\"}");
            }

            UniValue prevOut = p.get_obj();

            RPCTypeCheckObj(prevOut,
                {
                    {"txid", UniValueType(UniValue::VSTR)},
                    {"vout", UniValueType(UniValue::VNUM)},
                    {"scriptPubKey", UniValueType(UniValue::VSTR)},
                });

            uint256 txid = ParseHashO(prevOut, "txid");

            int nOut = find_value(prevOut, "vout").get_int();
            if (nOut < 0) {
                throw JSONRPCError(RPC_DESERIALIZATION_ERROR, "vout must be positive");
            }

            COutPoint out(txid, nOut);
            std::vector<unsigned char> pkData(ParseHexO(prevOut, "scriptPubKey"));
            CScript scriptPubKey(pkData.begin(), pkData.end());

            {
                auto coin = coins.find(out);
                if (coin != coins.end() && !coin->second.IsSpent() && coin->second.out.scriptPubKey != scriptPubKey) {
                    std::string err("Previous output scriptPubKey mismatch:\n");
                    err = err + ScriptToAsmStr(coin->second.out.scriptPubKey) + "\nvs:\n"+
                        ScriptToAsmStr(scriptPubKey);
                    throw JSONRPCError(RPC_DESERIALIZATION_ERROR, err);
                }
                Coin newcoin;
                newcoin.out.scriptPubKey = scriptPubKey;
                newcoin.out.nValue = CConfidentialValue(MAX_MONEY);
                if (prevOut.exists("amount")) {
                    newcoin.out.nValue = CConfidentialValue(AmountFromValue(find_value(prevOut, "amount")));
                } else if (prevOut.exists("amountcommitment")) {
                    // Segwit sigs require the amount commitment to be sighashed
                    uint256 asset_commit = uint256S(prevOut["amountcommitment"].get_str());
                    newcoin.out.nValue.vchCommitment = std::vector<unsigned char>(asset_commit.begin(), asset_commit.end());
                }
                newcoin.nHeight = 1;
                coins[out] = std::move(newcoin);
            }

            // if redeemScript and private keys were given, add redeemScript to the keystore so it can be signed
            if (is_temp_keystore && (scriptPubKey.IsPayToScriptHash() || scriptPubKey.IsPayToWitnessScriptHash())) {
                RPCTypeCheckObj(prevOut,
                    {
                        {"redeemScript", UniValueType(UniValue::VSTR)},
                        {"witnessScript", UniValueType(UniValue::VSTR)},
                    }, true);
                UniValue rs = find_value(prevOut, "redeemScript");
                if (!rs.isNull()) {
                    std::vector<unsigned char> rsData(ParseHexV(rs, "redeemScript"));
                    CScript redeemScript(rsData.begin(), rsData.end());
                    keystore->AddCScript(redeemScript);
                    // Automatically also add the P2WSH wrapped version of the script (to deal with P2SH-P2WSH).
                    // This is only for compatibility, it is encouraged to use the explicit witnessScript field instead.
                    keystore->AddCScript(GetScriptForWitness(redeemScript));
                }
                UniValue ws = find_value(prevOut, "witnessScript");
                if (!ws.isNull()) {
                    std::vector<unsigned char> wsData(ParseHexV(ws, "witnessScript"));
                    CScript witnessScript(wsData.begin(), wsData.end());
                    keystore->AddCScript(witnessScript);
                    // Automatically also add the P2WSH wrapped version of the script (to deal with P2SH-P2WSH).
                    keystore->AddCScript(GetScriptForWitness(witnessScript));
                }
            }
        }
    }

    int nHashType = ParseSighashString(hashType);

    bool fHashSingle = ((nHashType & ~SIGHASH_ANYONECANPAY) == SIGHASH_SINGLE);

    // Script verification errors
    UniValue vErrors(UniValue::VARR);

    // ELEMENTS:
    // Track an immature peg-in that's otherwise valid, give warning
    bool immature_pegin = false;

    // Use CTransaction for the constant parts of the
    // transaction to avoid rehashing.
    const CTransaction txConst(mtx);
    // Sign what we can, including pegin inputs:
    mtx.witness.vtxinwit.resize(mtx.vin.size());
    for (unsigned int i = 0; i < mtx.vin.size(); i++) {
        CTxIn& txin = mtx.vin[i];
        const CTxInWitness& inWitness = mtx.witness.vtxinwit[i];
        auto coin = coins.find(txin.prevout);

        std::string err;
        if (!txin.m_is_pegin && (coin == coins.end() || coin->second.IsSpent())) {
            TxInErrorToJSON(txin, inWitness, vErrors, "Input not found or already spent");
            continue;
        } else if (txin.m_is_pegin && (txConst.witness.vtxinwit.size() <= i || !IsValidPeginWitness(txConst.witness.vtxinwit[i].m_pegin_witness, txin.prevout, err, false))) {
            TxInErrorToJSON(txin, inWitness, vErrors, "Peg-in input has invalid proof.");
            continue;
        }
        // Report warning about immature peg-in though
        if(txin.m_is_pegin && !IsValidPeginWitness(txConst.witness.vtxinwit[i].m_pegin_witness, txin.prevout, err, true)) {
            assert(err == "Needs more confirmations.");
            immature_pegin = true;
        }

        const CScript& prevPubKey = txin.m_is_pegin ? GetPeginOutputFromWitness(txConst.witness.vtxinwit[i].m_pegin_witness).scriptPubKey : coin->second.out.scriptPubKey;
        const CConfidentialValue& amount = txin.m_is_pegin ? GetPeginOutputFromWitness(txConst.witness.vtxinwit[i].m_pegin_witness).nValue : coin->second.out.nValue;

        SignatureData sigdata = DataFromTransaction(mtx, i, coin->second.out);
        // Only sign SIGHASH_SINGLE if there's a corresponding output:
        if (!fHashSingle || (i < mtx.vout.size())) {
            ProduceSignature(*keystore, MutableTransactionSignatureCreator(&mtx, i, amount, nHashType), prevPubKey, sigdata);
        }

        UpdateTransaction(mtx, i, sigdata);

        // amount must be specified for valid segwit signature
        if (amount.IsExplicit() && amount.GetAmount() == MAX_MONEY && !mtx.witness.vtxinwit[i].scriptWitness.IsNull()) {
            throw JSONRPCError(RPC_TYPE_ERROR, strprintf("Missing amount for %s", coin->second.out.ToString()));
        }

        ScriptError serror = SCRIPT_ERR_OK;
        if (!VerifyScript(txin.scriptSig, prevPubKey, &inWitness.scriptWitness, STANDARD_SCRIPT_VERIFY_FLAGS, TransactionSignatureChecker(&txConst, i, amount), &serror)) {
            if (serror == SCRIPT_ERR_INVALID_STACK_OPERATION) {
                // Unable to sign input and verification failed (possible attempt to partially sign).
                TxInErrorToJSON(txin, inWitness, vErrors, "Unable to sign input, invalid stack size (possibly missing key)");
            } else {
                TxInErrorToJSON(txin, inWitness, vErrors, ScriptErrorString(serror));
            }
        }
    }
    bool fComplete = vErrors.empty();

    UniValue result(UniValue::VOBJ);
    result.pushKV("hex", EncodeHexTx(CTransaction(mtx)));
    result.pushKV("complete", fComplete);
    if (!vErrors.empty()) {
        result.pushKV("errors", vErrors);
    }
    if (immature_pegin) {
        result.pushKV("warning", "Possibly immature peg-in input(s) detected, signed anyways.");
    }

    return result;
}

static UniValue signrawtransactionwithkey(const JSONRPCRequest& request)
{
    if (request.fHelp || request.params.size() < 2 || request.params.size() > 4)
        throw std::runtime_error(
            RPCHelpMan{"signrawtransactionwithkey",
                "\nSign inputs for raw transaction (serialized, hex-encoded).\n"
                "The second argument is an array of base58-encoded private\n"
                "keys that will be the only keys used to sign the transaction.\n"
                "The third optional argument (may be null) is an array of previous transaction outputs that\n"
                "this transaction depends on but may not yet be in the block chain.\n",
                {
                    {"hexstring", RPCArg::Type::STR, RPCArg::Optional::NO, "The transaction hex string"},
                    {"privkeys", RPCArg::Type::ARR, RPCArg::Optional::NO, "A json array of base58-encoded private keys for signing",
                        {
                            {"privatekey", RPCArg::Type::STR_HEX, RPCArg::Optional::OMITTED, "private key in base58-encoding"},
                        },
                        },
                    {"prevtxs", RPCArg::Type::ARR, RPCArg::Optional::OMITTED_NAMED_ARG, "A json array of previous dependent transaction outputs",
                        {
                            {"", RPCArg::Type::OBJ, RPCArg::Optional::OMITTED, "",
                                {
                                    {"txid", RPCArg::Type::STR_HEX, RPCArg::Optional::NO, "The transaction id"},
                                    {"vout", RPCArg::Type::NUM, RPCArg::Optional::NO, "The output number"},
                                    {"scriptPubKey", RPCArg::Type::STR_HEX, RPCArg::Optional::NO, "script key"},
                                    {"redeemScript", RPCArg::Type::STR_HEX, RPCArg::Optional::OMITTED, "(required for P2SH) redeem script"},
                                    {"witnessScript", RPCArg::Type::STR_HEX, RPCArg::Optional::OMITTED, "(required for P2WSH or P2SH-P2WSH) witness script"},
                                    {"amount", RPCArg::Type::AMOUNT, RPCArg::Optional::OMITTED, "The amount spent (required if non-confidential segwit output)"},
                                    {"amountcommitment", RPCArg::Type::STR_HEX, RPCArg::Optional::OMITTED, "The amount commitment spent (required if confidential segwit output)"},
                                },
                                },
                        },
                        },
                    {"sighashtype", RPCArg::Type::STR, /* default */ "ALL", "The signature hash type. Must be one of:\n"
            "       \"ALL\"\n"
            "       \"NONE\"\n"
            "       \"SINGLE\"\n"
            "       \"ALL|ANYONECANPAY\"\n"
            "       \"NONE|ANYONECANPAY\"\n"
            "       \"SINGLE|ANYONECANPAY\"\n"
                    },
                },
                RPCResult{
            "{\n"
            "  \"hex\" : \"value\",                  (string) The hex-encoded raw transaction with signature(s)\n"
            "  \"complete\" : true|false,          (boolean) If the transaction has a complete set of signatures\n"
            "  \"errors\" : [                      (json array of objects) Script verification errors (if there are any)\n"
            "    {\n"
            "      \"txid\" : \"hash\",              (string) The hash of the referenced, previous transaction\n"
            "      \"vout\" : n,                   (numeric) The index of the output to spent and used as input\n"
            "      \"scriptSig\" : \"hex\",          (string) The hex-encoded signature script\n"
            "      \"sequence\" : n,               (numeric) Script sequence number\n"
            "      \"error\" : \"text\"              (string) Verification or signing error related to the input\n"
            "    }\n"
            "    ,...\n"
            "  ]\n"
            "  \"warning\" : \"text\"            (string) Warning that a peg-in input signed may be immature. This could mean lack of connectivity to or misconfiguration of the daemon."
            "}\n"
                },
                RPCExamples{
                    HelpExampleCli("signrawtransactionwithkey", "\"myhex\"")
            + HelpExampleRpc("signrawtransactionwithkey", "\"myhex\"")
                },
            }.ToString());

    RPCTypeCheck(request.params, {UniValue::VSTR, UniValue::VARR, UniValue::VARR, UniValue::VSTR}, true);

    CMutableTransaction mtx;
    if (!DecodeHexTx(mtx, request.params[0].get_str(), true)) {
        throw JSONRPCError(RPC_DESERIALIZATION_ERROR, "TX decode failed");
    }

    CBasicKeyStore keystore;
    const UniValue& keys = request.params[1].get_array();
    for (unsigned int idx = 0; idx < keys.size(); ++idx) {
        UniValue k = keys[idx];
        CKey key = DecodeSecret(k.get_str());
        if (!key.IsValid()) {
            throw JSONRPCError(RPC_INVALID_ADDRESS_OR_KEY, "Invalid private key");
        }
        keystore.AddKey(key);
    }

    return SignTransaction(*g_rpc_interfaces->chain, mtx, request.params[2], &keystore, true, request.params[3]);
}

UniValue sendrawtransaction(const JSONRPCRequest& request)
{
    const RPCHelpMan help{"sendrawtransaction",
                "\nSubmits raw transaction (serialized, hex-encoded) to local node and network.\n"
                "\nAlso see createrawtransaction and signrawtransactionwithkey calls.\n",
                {
                    {"hexstring", RPCArg::Type::STR_HEX, RPCArg::Optional::NO, "The hex string of the raw transaction"},
                    {"maxfeerate", RPCArg::Type::AMOUNT, /* default */ FormatMoney(DEFAULT_MAX_RAW_TX_FEE), "Reject transactions whose fee rate is higher than the specified value, expressed in " + CURRENCY_UNIT + "/kB\n"},
                },
                RPCResult{
            "\"hex\"             (string) The transaction hash in hex\n"
                },
                RPCExamples{
            "\nCreate a transaction\n"
            + HelpExampleCli("createrawtransaction", "\"[{\\\"txid\\\" : \\\"mytxid\\\",\\\"vout\\\":0}]\" \"{\\\"myaddress\\\":0.01}\"") +
            "Sign the transaction, and get back the hex\n"
            + HelpExampleCli("signrawtransactionwithwallet", "\"myhex\"") +
            "\nSend the transaction (signed hex)\n"
            + HelpExampleCli("sendrawtransaction", "\"signedhex\"") +
            "\nAs a JSON-RPC call\n"
            + HelpExampleRpc("sendrawtransaction", "\"signedhex\"")
                },
    };

    if (request.fHelp || !help.IsValidNumArgs(request.params.size())) {
        throw std::runtime_error(help.ToString());
    }

    RPCTypeCheck(request.params, {
        UniValue::VSTR,
        UniValueType(), // NUM or BOOL, checked later
    });

    // parse hex string from parameter
    CMutableTransaction mtx;
    if (!DecodeHexTx(mtx, request.params[0].get_str()))
        throw JSONRPCError(RPC_DESERIALIZATION_ERROR, "TX decode failed");
    CTransactionRef tx(MakeTransactionRef(std::move(mtx)));

    CAmount max_raw_tx_fee = DEFAULT_MAX_RAW_TX_FEE;
    // TODO: temporary migration code for old clients. Remove in v0.20
    if (request.params[1].isBool()) {
        throw JSONRPCError(RPC_INVALID_PARAMETER, "Second argument must be numeric (maxfeerate) and no longer supports a boolean. To allow a transaction with high fees, set maxfeerate to 0.");
    } else if (request.params[1].isNum()) {
        size_t weight = GetTransactionWeight(*tx);
        CFeeRate fr(AmountFromValue(request.params[1]));
        // the +3/4 part rounds the value up, and is the same formula used when
        // calculating the fee for a transaction
        // (see GetVirtualTransactionSize)
        max_raw_tx_fee = fr.GetFee((weight+3)/4);
    } else if (!request.params[1].isNull()) {
        throw JSONRPCError(RPC_INVALID_PARAMETER, "second argument (maxfeerate) must be numeric");
    }

    uint256 txid;
    std::string err_string;
    const TransactionError err = BroadcastTransaction(tx, txid, err_string, max_raw_tx_fee);
    if (TransactionError::OK != err) {
        throw JSONRPCTransactionError(err, err_string);
    }

    return txid.GetHex();
}

static UniValue testmempoolaccept(const JSONRPCRequest& request)
{
    const RPCHelpMan help{"testmempoolaccept",
                "\nReturns result of mempool acceptance tests indicating if raw transaction (serialized, hex-encoded) would be accepted by mempool.\n"
                "\nThis checks if the transaction violates the consensus or policy rules.\n"
                "\nSee sendrawtransaction call.\n",
                {
                    {"rawtxs", RPCArg::Type::ARR, RPCArg::Optional::NO, "An array of hex strings of raw transactions.\n"
            "                                        Length must be one for now.",
                        {
                            {"rawtx", RPCArg::Type::STR_HEX, RPCArg::Optional::OMITTED, ""},
                        },
                        },
                    {"maxfeerate", RPCArg::Type::AMOUNT, /* default */ FormatMoney(DEFAULT_MAX_RAW_TX_FEE), "Reject transactions whose fee rate is higher than the specified value, expressed in " + CURRENCY_UNIT + "/kB\n"},
                },
                RPCResult{
            "[                   (array) The result of the mempool acceptance test for each raw transaction in the input array.\n"
            "                            Length is exactly one for now.\n"
            " {\n"
            "  \"txid\"           (string) The transaction hash in hex\n"
            "  \"allowed\"        (boolean) If the mempool allows this tx to be inserted\n"
            "  \"reject-reason\"  (string) Rejection string (only present when 'allowed' is false)\n"
            " }\n"
            "]\n"
                },
                RPCExamples{
            "\nCreate a transaction\n"
            + HelpExampleCli("createrawtransaction", "\"[{\\\"txid\\\" : \\\"mytxid\\\",\\\"vout\\\":0}]\" \"{\\\"myaddress\\\":0.01}\"") +
            "Sign the transaction, and get back the hex\n"
            + HelpExampleCli("signrawtransactionwithwallet", "\"myhex\"") +
            "\nTest acceptance of the transaction (signed hex)\n"
            + HelpExampleCli("testmempoolaccept", "[\"signedhex\"]") +
            "\nAs a JSON-RPC call\n"
            + HelpExampleRpc("testmempoolaccept", "[\"signedhex\"]")
                },
    };

    if (request.fHelp || !help.IsValidNumArgs(request.params.size())) {
        throw std::runtime_error(help.ToString());
    }

    RPCTypeCheck(request.params, {
        UniValue::VARR,
        UniValueType(), // NUM or BOOL, checked later
    });

    if (request.params[0].get_array().size() != 1) {
        throw JSONRPCError(RPC_INVALID_PARAMETER, "Array must contain exactly one raw transaction for now");
    }

    CMutableTransaction mtx;
    if (!DecodeHexTx(mtx, request.params[0].get_array()[0].get_str())) {
        throw JSONRPCError(RPC_DESERIALIZATION_ERROR, "TX decode failed");
    }
    CTransactionRef tx(MakeTransactionRef(std::move(mtx)));
    const uint256& tx_hash = tx->GetHash();

    CAmount max_raw_tx_fee = DEFAULT_MAX_RAW_TX_FEE;
    // TODO: temporary migration code for old clients. Remove in v0.20
    if (request.params[1].isBool()) {
        throw JSONRPCError(RPC_INVALID_PARAMETER, "Second argument must be numeric (maxfeerate) and no longer supports a boolean. To allow a transaction with high fees, set maxfeerate to 0.");
    } else if (request.params[1].isNum()) {
        size_t weight = GetTransactionWeight(*tx);
        CFeeRate fr(AmountFromValue(request.params[1]));
        // the +3/4 part rounds the value up, and is the same formula used when
        // calculating the fee for a transaction
        // (see GetVirtualTransactionSize)
        max_raw_tx_fee = fr.GetFee((weight+3)/4);
    } else if (!request.params[1].isNull()) {
        throw JSONRPCError(RPC_INVALID_PARAMETER, "second argument (maxfeerate) must be numeric");
    }

    UniValue result(UniValue::VARR);
    UniValue result_0(UniValue::VOBJ);
    result_0.pushKV("txid", tx_hash.GetHex());

    CValidationState state;
    bool missing_inputs;
    bool test_accept_res;
    {
        LOCK(cs_main);
        test_accept_res = AcceptToMemoryPool(mempool, state, std::move(tx), &missing_inputs,
            nullptr /* plTxnReplaced */, false /* bypass_limits */, max_raw_tx_fee, /* test_accept */ true);
    }
    result_0.pushKV("allowed", test_accept_res);
    if (!test_accept_res) {
        if (state.IsInvalid()) {
            result_0.pushKV("reject-reason", strprintf("%i: %s", state.GetRejectCode(), state.GetRejectReason()));
        } else if (missing_inputs) {
            result_0.pushKV("reject-reason", "missing-inputs");
        } else {
            result_0.pushKV("reject-reason", state.GetRejectReason());
        }
    }

    result.push_back(std::move(result_0));
    return result;
}

static std::string WriteHDKeypath(std::vector<uint32_t>& keypath)
{
    std::string keypath_str = "m";
    for (uint32_t num : keypath) {
        keypath_str += "/";
        bool hardened = false;
        if (num & 0x80000000) {
            hardened = true;
            num &= ~0x80000000;
        }

        keypath_str += std::to_string(num);
        if (hardened) {
            keypath_str += "'";
        }
    }
    return keypath_str;
}

UniValue decodepsbt(const JSONRPCRequest& request)
{
    if (request.fHelp || request.params.size() != 1)
        throw std::runtime_error(
            RPCHelpMan{"decodepsbt",
                "\nReturn a JSON object representing the serialized, base64-encoded partially signed Bitcoin transaction.\n",
                {
                    {"psbt", RPCArg::Type::STR, RPCArg::Optional::NO, "The PSBT base64 string"},
                },
                RPCResult{
            "{\n"
            "  \"tx\" : {                   (json object) The decoded network-serialized unsigned transaction.\n"
            "    ...                                      The layout is the same as the output of decoderawtransaction.\n"
            "  },\n"
            "  \"unknown\" : {                (json object) The unknown global fields\n"
            "    \"key\" : \"value\"            (key-value pair) An unknown key-value pair\n"
            "     ...\n"
            "  },\n"
            "  \"inputs\" : [                 (array of json objects)\n"
            "    {\n"
            "      \"non_witness_utxo\" : {   (json object, optional) Decoded network transaction for non-witness UTXOs\n"
            "        ...\n"
            "      },\n"
            "      \"witness_utxo\" : {            (json object, optional) Transaction output for witness UTXOs\n"
            "        \"amount\" : x.xxx,           (numeric) The value in " + CURRENCY_UNIT + "\n"
            "        \"scriptPubKey\" : {          (json object)\n"
            "          \"asm\" : \"asm\",            (string) The asm\n"
            "          \"hex\" : \"hex\",            (string) The hex\n"
            "          \"type\" : \"pubkeyhash\",    (string) The type, eg 'pubkeyhash'\n"
            "          \"address\" : \"address\"     (string) Bitcoin address if there is one\n"
            "        }\n"
            "      },\n"
            "      \"partial_signatures\" : {             (json object, optional)\n"
            "        \"pubkey\" : \"signature\",           (string) The public key and signature that corresponds to it.\n"
            "        ,...\n"
            "      }\n"
            "      \"sighash\" : \"type\",                  (string, optional) The sighash type to be used\n"
            "      \"redeem_script\" : {       (json object, optional)\n"
            "          \"asm\" : \"asm\",            (string) The asm\n"
            "          \"hex\" : \"hex\",            (string) The hex\n"
            "          \"type\" : \"pubkeyhash\",    (string) The type, eg 'pubkeyhash'\n"
            "        }\n"
            "      \"witness_script\" : {       (json object, optional)\n"
            "          \"asm\" : \"asm\",            (string) The asm\n"
            "          \"hex\" : \"hex\",            (string) The hex\n"
            "          \"type\" : \"pubkeyhash\",    (string) The type, eg 'pubkeyhash'\n"
            "        }\n"
            "      \"bip32_derivs\" : {          (json object, optional)\n"
            "        \"pubkey\" : {                     (json object, optional) The public key with the derivation path as the value.\n"
            "          \"master_fingerprint\" : \"fingerprint\"     (string) The fingerprint of the master key\n"
            "          \"path\" : \"path\",                         (string) The path\n"
            "        }\n"
            "        ,...\n"
            "      }\n"
            "      \"final_scriptsig\" : {       (json object, optional)\n"
            "          \"asm\" : \"asm\",            (string) The asm\n"
            "          \"hex\" : \"hex\",            (string) The hex\n"
            "        }\n"
            "       \"final_scriptwitness\": [\"hex\", ...] (array of string) hex-encoded witness data (if any)\n"
            "      \"unknown\" : {                (json object) The unknown global fields\n"
            "        \"key\" : \"value\"            (key-value pair) An unknown key-value pair\n"
            "         ...\n"
            "      },\n"
            "    }\n"
            "    ,...\n"
            "  ]\n"
            "  \"outputs\" : [                 (array of json objects)\n"
            "    {\n"
            "      \"redeem_script\" : {       (json object, optional)\n"
            "          \"asm\" : \"asm\",            (string) The asm\n"
            "          \"hex\" : \"hex\",            (string) The hex\n"
            "          \"type\" : \"pubkeyhash\",    (string) The type, eg 'pubkeyhash'\n"
            "        }\n"
            "      \"witness_script\" : {       (json object, optional)\n"
            "          \"asm\" : \"asm\",            (string) The asm\n"
            "          \"hex\" : \"hex\",            (string) The hex\n"
            "          \"type\" : \"pubkeyhash\",    (string) The type, eg 'pubkeyhash'\n"
            "      }\n"
            "      \"bip32_derivs\" : [          (array of json objects, optional)\n"
            "        {\n"
            "          \"pubkey\" : \"pubkey\",                     (string) The public key this path corresponds to\n"
            "          \"master_fingerprint\" : \"fingerprint\"     (string) The fingerprint of the master key\n"
            "          \"path\" : \"path\",                         (string) The path\n"
            "          }\n"
            "        }\n"
            "        ,...\n"
            "      ],\n"
            "      \"unknown\" : {                (json object) The unknown global fields\n"
            "        \"key\" : \"value\"            (key-value pair) An unknown key-value pair\n"
            "         ...\n"
            "      },\n"
            "    }\n"
            "    ,...\n"
            "  ]\n"
            "  \"fee\" : fee                      (numeric, optional) The transaction fee paid if all UTXOs slots in the PSBT have been filled.\n"
            "}\n"
                },
                RPCExamples{
                    HelpExampleCli("decodepsbt", "\"psbt\"")
                },
            }.ToString());

    RPCTypeCheck(request.params, {UniValue::VSTR});

    // Unserialize the transactions
    PartiallySignedTransaction psbtx;
    std::string error;
    if (!DecodeBase64PSBT(psbtx, request.params[0].get_str(), error)) {
        throw JSONRPCError(RPC_DESERIALIZATION_ERROR, strprintf("TX decode failed %s", error));
    }

    UniValue result(UniValue::VOBJ);

    // Add the decoded tx
    UniValue tx_univ(UniValue::VOBJ);
    TxToUniv(CTransaction(*psbtx.tx), uint256(), tx_univ, false);
    result.pushKV("tx", tx_univ);
    result.pushKV("fees", AmountMapToUniv(GetFeeMap(CTransaction(*psbtx.tx)), ""));

    // Unknown data
    UniValue unknowns(UniValue::VOBJ);
    for (auto entry : psbtx.unknown) {
        unknowns.pushKV(HexStr(entry.first), HexStr(entry.second));
    }
    result.pushKV("unknown", unknowns);

    // inputs
    UniValue inputs(UniValue::VARR);
    for (unsigned int i = 0; i < psbtx.inputs.size(); ++i) {
        const PSBTInput& input = psbtx.inputs[i];
        UniValue in(UniValue::VOBJ);
        // UTXOs
        if (!input.witness_utxo.IsNull()) {
            const CTxOut& txout = input.witness_utxo;

            UniValue out(UniValue::VOBJ);

            if (txout.nValue.IsExplicit()) {
                out.pushKV("amount", ValueFromAmount(txout.nValue.GetAmount()));
            } else {
                out.pushKV("amountcommitment", txout.nValue.GetHex());
            }

            UniValue o(UniValue::VOBJ);
            ScriptToUniv(txout.scriptPubKey, o, true);
            out.pushKV("scriptPubKey", o);
            in.pushKV("witness_utxo", out);
        } else if (input.non_witness_utxo) {
            UniValue non_wit(UniValue::VOBJ);
            TxToUniv(*input.non_witness_utxo, uint256(), non_wit, false);
            in.pushKV("non_witness_utxo", non_wit);
        }

        // Partial sigs
        if (!input.partial_sigs.empty()) {
            UniValue partial_sigs(UniValue::VOBJ);
            for (const auto& sig : input.partial_sigs) {
                partial_sigs.pushKV(HexStr(sig.second.first), HexStr(sig.second.second));
            }
            in.pushKV("partial_signatures", partial_sigs);
        }

        // Sighash
        if (input.sighash_type > 0) {
            in.pushKV("sighash", SighashToStr((unsigned char)input.sighash_type));
        }

        // Redeem script and witness script
        if (!input.redeem_script.empty()) {
            UniValue r(UniValue::VOBJ);
            ScriptToUniv(input.redeem_script, r, false);
            in.pushKV("redeem_script", r);
        }
        if (!input.witness_script.empty()) {
            UniValue r(UniValue::VOBJ);
            ScriptToUniv(input.witness_script, r, false);
            in.pushKV("witness_script", r);
        }

        // keypaths
        if (!input.hd_keypaths.empty()) {
            UniValue keypaths(UniValue::VARR);
            for (auto entry : input.hd_keypaths) {
                UniValue keypath(UniValue::VOBJ);
                keypath.pushKV("pubkey", HexStr(entry.first));

                keypath.pushKV("master_fingerprint", strprintf("%08x", ReadBE32(entry.second.fingerprint)));
                keypath.pushKV("path", WriteHDKeypath(entry.second.path));
                keypaths.push_back(keypath);
            }
            in.pushKV("bip32_derivs", keypaths);
        }

        // Final scriptSig and scriptwitness
        if (!input.final_script_sig.empty()) {
            UniValue scriptsig(UniValue::VOBJ);
            scriptsig.pushKV("asm", ScriptToAsmStr(input.final_script_sig, true));
            scriptsig.pushKV("hex", HexStr(input.final_script_sig));
            in.pushKV("final_scriptSig", scriptsig);
        }
        if (!input.final_script_witness.IsNull()) {
            UniValue txinwitness(UniValue::VARR);
            for (const auto& item : input.final_script_witness.stack) {
                txinwitness.push_back(HexStr(item.begin(), item.end()));
            }
            in.pushKV("final_scriptwitness", txinwitness);
        }

        // Unknown data
        if (input.unknown.size() > 0) {
            UniValue unknowns(UniValue::VOBJ);
            for (auto entry : input.unknown) {
                unknowns.pushKV(HexStr(entry.first), HexStr(entry.second));
            }
            in.pushKV("unknown", unknowns);
        }

        inputs.push_back(in);
    }
    result.pushKV("inputs", inputs);

    // outputs
    UniValue outputs(UniValue::VARR);
    for (unsigned int i = 0; i < psbtx.outputs.size(); ++i) {
        const PSBTOutput& output = psbtx.outputs[i];
        UniValue out(UniValue::VOBJ);
        // Redeem script and witness script
        if (!output.redeem_script.empty()) {
            UniValue r(UniValue::VOBJ);
            ScriptToUniv(output.redeem_script, r, false);
            out.pushKV("redeem_script", r);
        }
        if (!output.witness_script.empty()) {
            UniValue r(UniValue::VOBJ);
            ScriptToUniv(output.witness_script, r, false);
            out.pushKV("witness_script", r);
        }

        // keypaths
        if (!output.hd_keypaths.empty()) {
            UniValue keypaths(UniValue::VARR);
            for (auto entry : output.hd_keypaths) {
                UniValue keypath(UniValue::VOBJ);
                keypath.pushKV("pubkey", HexStr(entry.first));
                keypath.pushKV("master_fingerprint", strprintf("%08x", ReadBE32(entry.second.fingerprint)));
                keypath.pushKV("path", WriteHDKeypath(entry.second.path));
                keypaths.push_back(keypath);
            }
            out.pushKV("bip32_derivs", keypaths);
        }

        // Unknown data
        if (output.unknown.size() > 0) {
            UniValue unknowns(UniValue::VOBJ);
            for (auto entry : output.unknown) {
                unknowns.pushKV(HexStr(entry.first), HexStr(entry.second));
            }
            out.pushKV("unknown", unknowns);
        }

        outputs.push_back(out);
    }
    result.pushKV("outputs", outputs);

    return result;
}

UniValue combinepsbt(const JSONRPCRequest& request)
{
    if (request.fHelp || request.params.size() != 1)
        throw std::runtime_error(
            RPCHelpMan{"combinepsbt",
                "\nCombine multiple partially signed Bitcoin transactions into one transaction.\n"
                "Implements the Combiner role.\n",
                {
                    {"txs", RPCArg::Type::ARR, RPCArg::Optional::NO, "A json array of base64 strings of partially signed transactions",
                        {
                            {"psbt", RPCArg::Type::STR, RPCArg::Optional::OMITTED, "A base64 string of a PSBT"},
                        },
                        },
                },
                RPCResult{
            "  \"psbt\"          (string) The base64-encoded partially signed transaction\n"
                },
                RPCExamples{
                    HelpExampleCli("combinepsbt", "[\"mybase64_1\", \"mybase64_2\", \"mybase64_3\"]")
                },
            }.ToString());

    RPCTypeCheck(request.params, {UniValue::VARR}, true);

    // Unserialize the transactions
    std::vector<PartiallySignedTransaction> psbtxs;
    UniValue txs = request.params[0].get_array();
    if (txs.empty()) {
        throw JSONRPCError(RPC_INVALID_PARAMETER, "Parameter 'txs' cannot be empty");
    }
    for (unsigned int i = 0; i < txs.size(); ++i) {
        PartiallySignedTransaction psbtx;
        std::string error;
        if (!DecodeBase64PSBT(psbtx, txs[i].get_str(), error)) {
            throw JSONRPCError(RPC_DESERIALIZATION_ERROR, strprintf("TX decode failed %s", error));
        }
        psbtxs.push_back(psbtx);
    }

    PartiallySignedTransaction merged_psbt;
    const TransactionError error = CombinePSBTs(merged_psbt, psbtxs);
    if (error != TransactionError::OK) {
        throw JSONRPCTransactionError(error);
    }

    CDataStream ssTx(SER_NETWORK, PROTOCOL_VERSION);
    ssTx << merged_psbt;
    return EncodeBase64((unsigned char*)ssTx.data(), ssTx.size());
}

UniValue finalizepsbt(const JSONRPCRequest& request)
{
    if (request.fHelp || request.params.size() < 1 || request.params.size() > 2)
        throw std::runtime_error(
            RPCHelpMan{"finalizepsbt",
                "Finalize the inputs of a PSBT. If the transaction is fully signed, it will produce a\n"
                "network serialized transaction which can be broadcast with sendrawtransaction. Otherwise a PSBT will be\n"
                "created which has the final_scriptSig and final_scriptWitness fields filled for inputs that are complete.\n"
                "Implements the Finalizer and Extractor roles.\n",
                {
                    {"psbt", RPCArg::Type::STR, RPCArg::Optional::NO, "A base64 string of a PSBT"},
                    {"extract", RPCArg::Type::BOOL, /* default */ "true", "If true and the transaction is complete,\n"
            "                             extract and return the complete transaction in normal network serialization instead of the PSBT."},
                },
                RPCResult{
            "{\n"
            "  \"psbt\" : \"value\",          (string) The base64-encoded partially signed transaction if not extracted\n"
            "  \"hex\" : \"value\",           (string) The hex-encoded network transaction if extracted\n"
            "  \"complete\" : true|false,   (boolean) If the transaction has a complete set of signatures\n"
            "  ]\n"
            "}\n"
                },
                RPCExamples{
                    HelpExampleCli("finalizepsbt", "\"psbt\"")
                },
            }.ToString());

    RPCTypeCheck(request.params, {UniValue::VSTR, UniValue::VBOOL}, true);

    // Unserialize the transactions
    PartiallySignedTransaction psbtx;
    std::string error;
    if (!DecodeBase64PSBT(psbtx, request.params[0].get_str(), error)) {
        throw JSONRPCError(RPC_DESERIALIZATION_ERROR, strprintf("TX decode failed %s", error));
    }

    bool extract = request.params[1].isNull() || (!request.params[1].isNull() && request.params[1].get_bool());

    CMutableTransaction mtx;
    bool complete = FinalizeAndExtractPSBT(psbtx, mtx);

    UniValue result(UniValue::VOBJ);
    CDataStream ssTx(SER_NETWORK, PROTOCOL_VERSION);
    std::string result_str;

    if (complete && extract) {
        CMutableTransaction mtx(*psbtx.tx);
        mtx.witness.vtxinwit.resize(mtx.vin.size());
        for (unsigned int i = 0; i < mtx.vin.size(); ++i) {
            mtx.vin[i].scriptSig = psbtx.inputs[i].final_script_sig;
            mtx.witness.vtxinwit[i].scriptWitness = psbtx.inputs[i].final_script_witness;
        }
        ssTx << mtx;
        result_str = HexStr(ssTx.str());
        result.pushKV("hex", result_str);
    } else {
        ssTx << psbtx;
        result_str = EncodeBase64(ssTx.str());
        result.pushKV("psbt", result_str);
    }
    result.pushKV("complete", complete);

    return result;
}

UniValue createpsbt(const JSONRPCRequest& request)
{
    if (request.fHelp || request.params.size() < 2 || request.params.size() > 4)
        throw std::runtime_error(
            RPCHelpMan{"createpsbt",
                "\nCreates a transaction in the Partially Signed Transaction format.\n"
                "Implements the Creator role.\n",
                {
                    {"inputs", RPCArg::Type::ARR, RPCArg::Optional::NO, "A json array of json objects",
                        {
                            {"", RPCArg::Type::OBJ, RPCArg::Optional::OMITTED, "",
                                {
                                    {"txid", RPCArg::Type::STR_HEX, RPCArg::Optional::NO, "The transaction id"},
                                    {"vout", RPCArg::Type::NUM, RPCArg::Optional::NO, "The output number"},
                                    {"sequence", RPCArg::Type::NUM, /* default */ "depends on the value of the 'replaceable' and 'locktime' arguments", "The sequence number"},
                                },
                                },
                        },
                        },
                    {"outputs", RPCArg::Type::ARR, RPCArg::Optional::NO, "a json array with outputs (key-value pairs), where none of the keys are duplicated.\n"
                            "That is, each address can only appear once and there can only be one 'data' object.\n"
                            "For compatibility reasons, a dictionary, which holds the key-value pairs directly, is also\n"
                            "                             accepted as second parameter.",
                        {
                            {"", RPCArg::Type::OBJ, RPCArg::Optional::OMITTED, "",
                                {
                                    {"address", RPCArg::Type::AMOUNT, RPCArg::Optional::NO, "A key-value pair. The key (string) is the bitcoin address, the value (float or string) is the amount in " + CURRENCY_UNIT},
                                },
                                },
                            {"", RPCArg::Type::OBJ, RPCArg::Optional::OMITTED, "",
                                {
                                    {"data", RPCArg::Type::STR_HEX, RPCArg::Optional::NO, "A key-value pair. The key must be \"data\", the value is hex-encoded data"},
                                },
                                },
                        },
                        },
                    {"locktime", RPCArg::Type::NUM, /* default */ "0", "Raw locktime. Non-0 value also locktime-activates inputs"},
                    {"replaceable", RPCArg::Type::BOOL, /* default */ "false", "Marks this transaction as BIP125 replaceable.\n"
                            "                             Allows this transaction to be replaced by a transaction with higher fees. If provided, it is an error if explicit sequence numbers are incompatible."},
                    {"output_assets", RPCArg::Type::OBJ, RPCArg::Optional::OMITTED, "A json object of addresses to the assets (label or hex ID) used to pay them. (default: bitcoin)",
                        {
                            {"address", RPCArg::Type::STR, RPCArg::Optional::OMITTED, "A key-value pair. The key (string) is the bitcoin address, the value is the asset label or asset ID."},
                            {"fee", RPCArg::Type::STR, RPCArg::Optional::OMITTED, "A key-value pair. The key (string) is the bitcoin address, the value is the asset label or asset ID."},
                        },
                        },
                },
                RPCResult{
                            "  \"psbt\"        (string)  The resulting raw transaction (base64-encoded string)\n"
                },
                RPCExamples{
                    HelpExampleCli("createpsbt", "\"[{\\\"txid\\\":\\\"myid\\\",\\\"vout\\\":0}]\" \"[{\\\"data\\\":\\\"00010203\\\"}]\"")
                },
            }.ToString());


    RPCTypeCheck(request.params, {
        UniValue::VARR,
        UniValueType(), // ARR or OBJ, checked later
        UniValue::VNUM,
        UniValue::VBOOL,
        }, true
    );

    CMutableTransaction rawTx = ConstructTransaction(request.params[0], request.params[1], request.params[2], request.params[3], request.params[4]);

    // Make a blank psbt
    PartiallySignedTransaction psbtx;
    psbtx.tx = rawTx;
    for (unsigned int i = 0; i < rawTx.vin.size(); ++i) {
        psbtx.inputs.push_back(PSBTInput());
    }
    for (unsigned int i = 0; i < rawTx.vout.size(); ++i) {
        psbtx.outputs.push_back(PSBTOutput());
    }

    // Serialize the PSBT
    CDataStream ssTx(SER_NETWORK, PROTOCOL_VERSION);
    ssTx << psbtx;

    return EncodeBase64((unsigned char*)ssTx.data(), ssTx.size());
}

UniValue converttopsbt(const JSONRPCRequest& request)
{
    if (request.fHelp || request.params.size() < 1 || request.params.size() > 3)
        throw std::runtime_error(
            RPCHelpMan{"converttopsbt",
                "\nConverts a network serialized transaction to a PSBT. This should be used only with createrawtransaction and fundrawtransaction\n"
                "createpsbt and walletcreatefundedpsbt should be used for new applications.\n",
                {
                    {"hexstring", RPCArg::Type::STR_HEX, RPCArg::Optional::NO, "The hex string of a raw transaction"},
                    {"permitsigdata", RPCArg::Type::BOOL, /* default */ "false", "If true, any signatures in the input will be discarded and conversion.\n"
                            "                              will continue. If false, RPC will fail if any signatures are present."},
                    {"iswitness", RPCArg::Type::BOOL, /* default */ "depends on heuristic tests", "Whether the transaction hex is a serialized witness transaction.\n"
                            "                              If iswitness is not present, heuristic tests will be used in decoding. If true, only witness deserializaion\n"
                            "                              will be tried. If false, only non-witness deserialization will be tried. Only has an effect if\n"
                            "                              permitsigdata is true."},
                },
                RPCResult{
                            "  \"psbt\"        (string)  The resulting raw transaction (base64-encoded string)\n"
                },
                RPCExamples{
                            "\nCreate a transaction\n"
                            + HelpExampleCli("createrawtransaction", "\"[{\\\"txid\\\":\\\"myid\\\",\\\"vout\\\":0}]\" \"[{\\\"data\\\":\\\"00010203\\\"}]\"") +
                            "\nConvert the transaction to a PSBT\n"
                            + HelpExampleCli("converttopsbt", "\"rawtransaction\"")
                },
            }.ToString());


    RPCTypeCheck(request.params, {UniValue::VSTR, UniValue::VBOOL, UniValue::VBOOL}, true);

    // parse hex string from parameter
    CMutableTransaction tx;
    bool permitsigdata = request.params[1].isNull() ? false : request.params[1].get_bool();
    bool witness_specified = !request.params[2].isNull();
    bool iswitness = witness_specified ? request.params[2].get_bool() : false;
    bool try_witness = permitsigdata ? (witness_specified ? iswitness : true) : false;
    bool try_no_witness = permitsigdata ? (witness_specified ? !iswitness : true) : true;
    if (!DecodeHexTx(tx, request.params[0].get_str(), try_no_witness, try_witness)) {
        throw JSONRPCError(RPC_DESERIALIZATION_ERROR, "TX decode failed");
    }

    // Remove all scriptSigs and scriptWitnesses from inputs
    for (CTxIn& input : tx.vin) {
        if (!input.scriptSig.empty() && !permitsigdata) {
            throw JSONRPCError(RPC_DESERIALIZATION_ERROR, "Inputs must not have scriptSigs");
        }
        input.scriptSig.clear();
    }
    for (CTxInWitness& witness: tx.witness.vtxinwit) {
        if (!witness.scriptWitness.IsNull() && !permitsigdata) {
            throw JSONRPCError(RPC_DESERIALIZATION_ERROR, "Inputs must not have scriptWitnesses");
        }
    }
    tx.witness.SetNull();

    // Make a blank psbt
    PartiallySignedTransaction psbtx;
    psbtx.tx = tx;
    for (unsigned int i = 0; i < tx.vin.size(); ++i) {
        psbtx.inputs.push_back(PSBTInput());
    }
    for (unsigned int i = 0; i < tx.vout.size(); ++i) {
        psbtx.outputs.push_back(PSBTOutput());
    }

    // Serialize the PSBT
    CDataStream ssTx(SER_NETWORK, PROTOCOL_VERSION);
    ssTx << psbtx;

    return EncodeBase64((unsigned char*)ssTx.data(), ssTx.size());
}

UniValue utxoupdatepsbt(const JSONRPCRequest& request)
{
    if (request.fHelp || request.params.size() != 1) {
        throw std::runtime_error(
            RPCHelpMan{"utxoupdatepsbt",
            "\nUpdates a PSBT with witness UTXOs retrieved from the UTXO set or the mempool.\n",
            {
                {"psbt", RPCArg::Type::STR, RPCArg::Optional::NO, "A base64 string of a PSBT"}
            },
            RPCResult {
                "  \"psbt\"          (string) The base64-encoded partially signed transaction with inputs updated\n"
            },
            RPCExamples {
                HelpExampleCli("utxoupdatepsbt", "\"psbt\"")
            }}.ToString());
    }

    RPCTypeCheck(request.params, {UniValue::VSTR}, true);

    // Unserialize the transactions
    PartiallySignedTransaction psbtx;
    std::string error;
    if (!DecodeBase64PSBT(psbtx, request.params[0].get_str(), error)) {
        throw JSONRPCError(RPC_DESERIALIZATION_ERROR, strprintf("TX decode failed %s", error));
    }

    // Fetch previous transactions (inputs):
    CCoinsView viewDummy;
    CCoinsViewCache view(&viewDummy);
    {
        LOCK2(cs_main, mempool.cs);
        CCoinsViewCache &viewChain = *pcoinsTip;
        CCoinsViewMemPool viewMempool(&viewChain, mempool);
        view.SetBackend(viewMempool); // temporarily switch cache backend to db+mempool view

        for (const CTxIn& txin : psbtx.tx->vin) {
            view.AccessCoin(txin.prevout); // Load entries from viewChain into view; can fail.
        }

        view.SetBackend(viewDummy); // switch back to avoid locking mempool for too long
    }

    // Fill the inputs
    for (unsigned int i = 0; i < psbtx.tx->vin.size(); ++i) {
        PSBTInput& input = psbtx.inputs.at(i);

        if (input.non_witness_utxo || !input.witness_utxo.IsNull()) {
            continue;
        }

        const Coin& coin = view.AccessCoin(psbtx.tx->vin[i].prevout);

        std::vector<std::vector<unsigned char>> solutions_data;
        txnouttype which_type = Solver(coin.out.scriptPubKey, solutions_data);
        if (which_type == TX_WITNESS_V0_SCRIPTHASH || which_type == TX_WITNESS_V0_KEYHASH || which_type == TX_WITNESS_UNKNOWN) {
            input.witness_utxo = coin.out;
        }
    }

    CDataStream ssTx(SER_NETWORK, PROTOCOL_VERSION);
    ssTx << psbtx;
    return EncodeBase64((unsigned char*)ssTx.data(), ssTx.size());
}

UniValue joinpsbts(const JSONRPCRequest& request)
{
    if (request.fHelp || request.params.size() != 1) {
        throw std::runtime_error(
            RPCHelpMan{"joinpsbts",
            "\nJoins multiple distinct PSBTs with different inputs and outputs into one PSBT with inputs and outputs from all of the PSBTs\n"
            "No input in any of the PSBTs can be in more than one of the PSBTs.\n",
            {
                {"txs", RPCArg::Type::ARR, RPCArg::Optional::NO, "A json array of base64 strings of partially signed transactions",
                    {
                        {"psbt", RPCArg::Type::STR, RPCArg::Optional::NO, "A base64 string of a PSBT"}
                    }}
            },
            RPCResult {
                "  \"psbt\"          (string) The base64-encoded partially signed transaction\n"
            },
            RPCExamples {
                HelpExampleCli("joinpsbts", "\"psbt\"")
            }}.ToString());
    }

    RPCTypeCheck(request.params, {UniValue::VARR}, true);

    // Unserialize the transactions
    std::vector<PartiallySignedTransaction> psbtxs;
    UniValue txs = request.params[0].get_array();

    if (txs.size() <= 1) {
        throw JSONRPCError(RPC_INVALID_PARAMETER, "At least two PSBTs are required to join PSBTs.");
    }

    int32_t best_version = 1;
    uint32_t best_locktime = 0xffffffff;
    for (unsigned int i = 0; i < txs.size(); ++i) {
        PartiallySignedTransaction psbtx;
        std::string error;
        if (!DecodeBase64PSBT(psbtx, txs[i].get_str(), error)) {
            throw JSONRPCError(RPC_DESERIALIZATION_ERROR, strprintf("TX decode failed %s", error));
        }
        psbtxs.push_back(psbtx);
        // Choose the highest version number
        if (psbtx.tx->nVersion > best_version) {
            best_version = psbtx.tx->nVersion;
        }
        // Choose the lowest lock time
        if (psbtx.tx->nLockTime < best_locktime) {
            best_locktime = psbtx.tx->nLockTime;
        }
    }

    // Create a blank psbt where everything will be added
    PartiallySignedTransaction merged_psbt;
    merged_psbt.tx = CMutableTransaction();
    merged_psbt.tx->nVersion = best_version;
    merged_psbt.tx->nLockTime = best_locktime;

    // Merge
    for (auto& psbt : psbtxs) {
        for (unsigned int i = 0; i < psbt.tx->vin.size(); ++i) {
            if (!merged_psbt.AddInput(psbt.tx->vin[i], psbt.inputs[i])) {
                throw JSONRPCError(RPC_INVALID_PARAMETER, strprintf("Input %s:%d exists in multiple PSBTs", psbt.tx->vin[i].prevout.hash.ToString().c_str(), psbt.tx->vin[i].prevout.n));
            }
        }
        for (unsigned int i = 0; i < psbt.tx->vout.size(); ++i) {
            merged_psbt.AddOutput(psbt.tx->vout[i], psbt.outputs[i]);
        }
        merged_psbt.unknown.insert(psbt.unknown.begin(), psbt.unknown.end());
    }

    CDataStream ssTx(SER_NETWORK, PROTOCOL_VERSION);
    ssTx << merged_psbt;
    return EncodeBase64((unsigned char*)ssTx.data(), ssTx.size());
}

UniValue analyzepsbt(const JSONRPCRequest& request)
{
    if (request.fHelp || request.params.size() != 1) {
        throw std::runtime_error(
            RPCHelpMan{"analyzepsbt",
            "\nAnalyzes and provides information about the current status of a PSBT and its inputs\n",
            {
                {"psbt", RPCArg::Type::STR, RPCArg::Optional::NO, "A base64 string of a PSBT"}
            },
            RPCResult {
                "{\n"
                "  \"inputs\" : [                      (array of json objects)\n"
                "    {\n"
                "      \"has_utxo\" : true|false     (boolean) Whether a UTXO is provided\n"
                "      \"is_final\" : true|false     (boolean) Whether the input is finalized\n"
                "      \"missing\" : {               (json object, optional) Things that are missing that are required to complete this input\n"
                "        \"pubkeys\" : [             (array, optional)\n"
                "          \"keyid\"                 (string) Public key ID, hash160 of the public key, of a public key whose BIP 32 derivation path is missing\n"
                "        ]\n"
                "        \"signatures\" : [          (array, optional)\n"
                "          \"keyid\"                 (string) Public key ID, hash160 of the public key, of a public key whose signature is missing\n"
                "        ]\n"
                "        \"redeemscript\" : \"hash\"   (string, optional) Hash160 of the redeemScript that is missing\n"
                "        \"witnessscript\" : \"hash\"  (string, optional) SHA256 of the witnessScript that is missing\n"
                "      }\n"
                "      \"next\" : \"role\"             (string, optional) Role of the next person that this input needs to go to\n"
                "    }\n"
                "    ,...\n"
                "  ]\n"
                "  \"estimated_vsize\" : vsize       (numeric, optional) Estimated vsize of the final signed transaction\n"
                "  \"estimated_feerate\" : feerate   (numeric, optional) Estimated feerate of the final signed transaction in " + CURRENCY_UNIT + "/kB. Shown only if all UTXO slots in the PSBT have been filled.\n"
                "  \"fee\" : fee                     (numeric, optional) The transaction fee paid. Shown only if all UTXO slots in the PSBT have been filled.\n"
                "  \"next\" : \"role\"                 (string) Role of the next person that this psbt needs to go to\n"
                "}\n"
            },
            RPCExamples {
                HelpExampleCli("analyzepsbt", "\"psbt\"")
            }}.ToString());
    }

    RPCTypeCheck(request.params, {UniValue::VSTR});

    // Unserialize the transaction
    PartiallySignedTransaction psbtx;
    std::string error;
    if (!DecodeBase64PSBT(psbtx, request.params[0].get_str(), error)) {
        throw JSONRPCError(RPC_DESERIALIZATION_ERROR, strprintf("TX decode failed %s", error));
    }

    PSBTAnalysis psbta = AnalyzePSBT(psbtx);

    UniValue result(UniValue::VOBJ);
    UniValue inputs_result(UniValue::VARR);
<<<<<<< HEAD
    bool calc_fee = true;
    bool all_final = true;
    bool only_missing_sigs = true;
    bool only_missing_final = false;
    CAmountMap in_amts;
    for (unsigned int i = 0; i < psbtx.tx->vin.size(); ++i) {
        PSBTInput& input = psbtx.inputs[i];
        UniValue input_univ(UniValue::VOBJ);
        UniValue missing(UniValue::VOBJ);

        // Check for a UTXO
        CTxOut utxo;
        if (psbtx.GetInputUTXO(utxo, i)) {
            //TODO(gwillen) do PSBT inputs always have explicit assets & amounts?
            in_amts[utxo.nAsset.GetAsset()] += utxo.nValue.GetAmount();
            input_univ.pushKV("has_utxo", true);
        } else {
            input_univ.pushKV("has_utxo", false);
            input_univ.pushKV("is_final", false);
            input_univ.pushKV("next", "updater");
            calc_fee = false;
        }
=======
    for (const auto& input : psbta.inputs) {
        UniValue input_univ(UniValue::VOBJ);
        UniValue missing(UniValue::VOBJ);

        input_univ.pushKV("has_utxo", input.has_utxo);
        input_univ.pushKV("is_final", input.is_final);
        input_univ.pushKV("next", PSBTRoleName(input.next));
>>>>>>> e439aeb3

        if (!input.missing_pubkeys.empty()) {
            UniValue missing_pubkeys_univ(UniValue::VARR);
            for (const CKeyID& pubkey : input.missing_pubkeys) {
                missing_pubkeys_univ.push_back(HexStr(pubkey));
            }
            missing.pushKV("pubkeys", missing_pubkeys_univ);
        }
        if (!input.missing_redeem_script.IsNull()) {
            missing.pushKV("redeemscript", HexStr(input.missing_redeem_script));
        }
        if (!input.missing_witness_script.IsNull()) {
            missing.pushKV("witnessscript", HexStr(input.missing_witness_script));
        }
        if (!input.missing_sigs.empty()) {
            UniValue missing_sigs_univ(UniValue::VARR);
            for (const CKeyID& pubkey : input.missing_sigs) {
                missing_sigs_univ.push_back(HexStr(pubkey));
            }
            missing.pushKV("signatures", missing_sigs_univ);
        }
        if (!missing.getKeys().empty()) {
            input_univ.pushKV("missing", missing);
        }
        inputs_result.push_back(input_univ);
    }
    result.pushKV("inputs", inputs_result);

    if (psbta.estimated_vsize != nullopt) {
        result.pushKV("estimated_vsize", (int)*psbta.estimated_vsize);
    }
<<<<<<< HEAD
    if (calc_fee) {
        // Get the output amount
        CAmountMap out_amts = std::accumulate(psbtx.tx->vout.begin(), psbtx.tx->vout.end(), CAmountMap(),
            [](CAmountMap map, const CTxOut& b) {
                map[b.nAsset.GetAsset()] += b.nValue.GetAmount();
                return map;
            }
        );

        // Get the fee
        CAmountMap fee = in_amts - out_amts;

        // Estimate the size
        CMutableTransaction mtx(*psbtx.tx);
        CCoinsView view_dummy;
        CCoinsViewCache view(&view_dummy);
        bool success = true;

        for (unsigned int i = 0; i < psbtx.tx->vin.size(); ++i) {
            PSBTInput& input = psbtx.inputs[i];
            if (SignPSBTInput(DUMMY_SIGNING_PROVIDER, psbtx, i, 1, nullptr, true)) {
                mtx.vin[i].scriptSig = input.final_script_sig;
                mtx.witness.vtxinwit[i].scriptWitness = input.final_script_witness;

                Coin newcoin;
                if (!psbtx.GetInputUTXO(newcoin.out, i)) {
                    success = false;
                    break;
                }
                newcoin.nHeight = 1;
                view.AddCoin(psbtx.tx->vin[i].prevout, std::move(newcoin), true);
            } else {
                success = false;
                break;
            }
        }

        if (success) {
            CTransaction ctx = CTransaction(mtx);
            size_t size = GetVirtualTransactionSize(ctx, GetTransactionSigOpCost(ctx, view, STANDARD_SCRIPT_VERIFY_FLAGS));
            result.pushKV("estimated_vsize", (int)size);
            // Estimate fee rate
            CFeeRate feerate(fee[::policyAsset], size);
            result.pushKV("estimated_feerate", ValueFromAmount(feerate.GetFeePerK()));
        }
        result.pushKV("fee", AmountMapToUniv(fee, ""));

        if (only_missing_sigs) {
            result.pushKV("next", "signer");
        } else if (only_missing_final) {
            result.pushKV("next", "finalizer");
        } else if (all_final) {
            result.pushKV("next", "extractor");
        } else {
            result.pushKV("next", "updater");
        }
    } else {
        result.pushKV("next", "updater");
=======
    if (psbta.estimated_feerate != nullopt) {
        result.pushKV("estimated_feerate", ValueFromAmount(psbta.estimated_feerate->GetFeePerK()));
>>>>>>> e439aeb3
    }
    if (psbta.fee != nullopt) {
        result.pushKV("fee", ValueFromAmount(*psbta.fee));
    }
    result.pushKV("next", PSBTRoleName(psbta.next));

    return result;
}

//
// ELEMENTS:

UniValue rawblindrawtransaction(const JSONRPCRequest& request)
{
    if (request.fHelp || (request.params.size() < 5 || request.params.size() > 7))
        throw std::runtime_error(
            RPCHelpMan{"rawblindrawtransaction",
                "\nConvert one or more outputs of a raw transaction into confidential ones.\n"
                "Returns the hex-encoded raw transaction.\n"
                "The input raw transaction cannot have already-blinded outputs.\n"
                "The output keys used can be specified by using a confidential address in createrawtransaction.\n"
                "If an additional blinded output is required to make a balanced blinding, a 0-value unspendable output will be added. Since there is no access to the wallet the blinding pubkey from the last output with blinding key will be repeated.\n"
                "You can not blind issuances with this call.\n",
                {
                    {"hexstring", RPCArg::Type::STR_HEX, RPCArg::Optional::NO, "A hex-encoded raw transaction."},
                    {"inputamountblinders", RPCArg::Type::ARR, RPCArg::Optional::NO, "An array with one entry per transaction input.",
                        {
                            {"inputamountblinder", RPCArg::Type::STR_HEX, RPCArg::Optional::NO, "A hex-encoded blinding factor, one for each input."
            "                           Blinding factors can be found in the \"blinder\" output of listunspent."},
                        }
                    },
                    {"inputamounts", RPCArg::Type::ARR, RPCArg::Optional::NO, "An array with one entry per transaction input.",
                        {
                            {"inputamount", RPCArg::Type::AMOUNT, RPCArg::Optional::NO, "An amount for each input."},
                        }
                    },
                    {"inputassets", RPCArg::Type::ARR, RPCArg::Optional::NO, "An array with one entry per transaction input.",
                        {
                            {"inputasset", RPCArg::Type::STR_HEX, RPCArg::Optional::NO, "A hex-encoded asset id, one for each input."},
                        }
                    },
                    {"inputassetblinders", RPCArg::Type::ARR, RPCArg::Optional::NO, "An array with one entry per transaction input.",
                        {
                            {"inputassetblinder", RPCArg::Type::STR_HEX, RPCArg::Optional::NO, "A hex-encoded asset blinding factor, one for each input."},
                        }
                    },
                    {"totalblinder", RPCArg::Type::STR, RPCArg::Optional::OMITTED_NAMED_ARG, "Ignored for now."},
                    {"ignoreblindfail", RPCArg::Type::BOOL, /* default */ "true", "Return a transaction even when a blinding attempt fails due to number of blinded inputs/outputs."},
                },
                RPCResult{
            "\"transaction\"              (string) hex string of the transaction\n"
                },
                RPCExamples{""},
            }.ToString());

    std::vector<unsigned char> txData(ParseHexV(request.params[0], "argument 1"));
    CDataStream ssData(txData, SER_NETWORK, PROTOCOL_VERSION);
    CMutableTransaction tx;
    try {
        ssData >> tx;
    } catch (const std::exception &) {
        throw JSONRPCError(RPC_DESERIALIZATION_ERROR, "TX decode failed");
    }

    UniValue inputBlinds = request.params[1].get_array();
    UniValue inputAmounts = request.params[2].get_array();
    UniValue inputAssets = request.params[3].get_array();
    UniValue inputAssetBlinds = request.params[4].get_array();

    bool fIgnoreBlindFail = true;
    if (!request.params[6].isNull()) {
        fIgnoreBlindFail = request.params[6].get_bool();
    }

    int n_blinded_ins = 0;

    if (inputBlinds.size() != tx.vin.size()) {
        throw JSONRPCError(RPC_INVALID_PARAMETER,
            "Invalid parameter: one (potentially empty) input blind for each input must be provided");
    }
    if (inputAmounts.size() != tx.vin.size()) {
        throw JSONRPCError(RPC_INVALID_PARAMETER,
            "Invalid parameter: one (potentially empty) input blind for each input must be provided");
    }
    if (inputAssets.size() != tx.vin.size()) {
        throw JSONRPCError(RPC_INVALID_PARAMETER,
            "Invalid parameter: one (potentially empty) input asset id for each input must be provided");
    }
    if (inputAssetBlinds.size() != tx.vin.size()) {
        throw JSONRPCError(RPC_INVALID_PARAMETER,
            "Invalid parameter: one (potentially empty) input asset blind for each input must be provided");
    }

    std::vector<CAmount> input_amounts;
    std::vector<uint256> input_blinds;
    std::vector<uint256> input_asset_blinds;
    std::vector<CAsset> input_assets;
    std::vector<uint256> output_value_blinds;
    std::vector<uint256> output_asset_blinds;
    std::vector<CAsset> output_assets;
    std::vector<CPubKey> output_pubkeys;
    for (size_t nIn = 0; nIn < tx.vin.size(); nIn++) {
        if (!inputBlinds[nIn].isStr())
            throw JSONRPCError(RPC_INVALID_PARAMETER, "input blinds must be an array of hex strings");
        if (!inputAssetBlinds[nIn].isStr())
            throw JSONRPCError(RPC_INVALID_PARAMETER, "input asset blinds must be an array of hex strings");
        if (!inputAssets[nIn].isStr())
            throw JSONRPCError(RPC_INVALID_PARAMETER, "input asset ids must be an array of hex strings");

        std::string blind(inputBlinds[nIn].get_str());
        std::string assetblind(inputAssetBlinds[nIn].get_str());
        std::string asset(inputAssets[nIn].get_str());
        if (!IsHex(blind) || blind.length() != 32*2)
            throw JSONRPCError(RPC_INVALID_PARAMETER, "input blinds must be an array of 32-byte hex-encoded strings");
        if (!IsHex(assetblind) || assetblind.length() != 32*2)
            throw JSONRPCError(RPC_INVALID_PARAMETER, "input asset blinds must be an array of 32-byte hex-encoded strings");
        if (!IsHex(asset) || asset.length() != 32*2)
            throw JSONRPCError(RPC_INVALID_PARAMETER, "input asset blinds must be an array of 32-byte hex-encoded strings");

        input_blinds.push_back(uint256S(blind));
        input_asset_blinds.push_back(uint256S(assetblind));
        input_assets.push_back(CAsset(uint256S(asset)));
        input_amounts.push_back(AmountFromValue(inputAmounts[nIn]));

        if (!input_blinds.back().IsNull()) {
            n_blinded_ins++;
        }
    }

    RawFillBlinds(tx, output_value_blinds, output_asset_blinds, output_pubkeys);

    // How many are we trying to blind?
    int num_pubkeys = 0;
    unsigned int keyIndex = -1;
    for (unsigned int i = 0; i < output_pubkeys.size(); i++) {
        const CPubKey& key = output_pubkeys[i];
        if (key.IsValid()) {
            num_pubkeys++;
            keyIndex = i;
        }
    }

    if (num_pubkeys == 0 && n_blinded_ins == 0) {
        // Vacuous, just return the transaction
        return EncodeHexTx(CTransaction(tx));
    } else if (n_blinded_ins > 0 && num_pubkeys == 0) {
        // No notion of wallet, cannot complete this blinding without passed-in pubkey
        throw JSONRPCError(RPC_INVALID_PARAMETER, "Unable to blind transaction: Add another output to blind in order to complete the blinding.");
    } else if (n_blinded_ins == 0 && num_pubkeys == 1) {
        if (fIgnoreBlindFail) {
            // Just get rid of the ECDH key in the nonce field and return
            tx.vout[keyIndex].nNonce.SetNull();
            return EncodeHexTx(CTransaction(tx));
        } else {
            throw JSONRPCError(RPC_INVALID_PARAMETER, "Unable to blind transaction: Add another output to blind in order to complete the blinding.");
        }
    }

    int ret = BlindTransaction(input_blinds, input_asset_blinds, input_assets, input_amounts, output_value_blinds, output_asset_blinds, output_pubkeys, std::vector<CKey>(), std::vector<CKey>(), tx);
    if (ret != num_pubkeys) {
        // TODO Have more rich return values, communicating to user what has been blinded
        // User may be ok not blinding something that for instance has no corresponding type on input
        throw JSONRPCError(RPC_INVALID_PARAMETER, "Unable to blind transaction: Are you sure each asset type to blind is represented in the inputs?");
    }

    return EncodeHexTx(CTransaction(tx));
}

struct RawIssuanceDetails
{
    int input_index;
    uint256 entropy;
    CAsset asset;
    CAsset token;
};

// Appends a single issuance to the first input that doesn't have one, and includes
// a single output per asset type in shuffled positions.
void issueasset_base(CMutableTransaction& mtx, RawIssuanceDetails& issuance_details, const CAmount asset_amount, const CAmount token_amount, const std::string& asset_address_str, const std::string& token_address_str, const bool blind_issuance, const uint256& contract_hash)
{

    CTxDestination asset_address(DecodeDestination(asset_address_str));
    CTxDestination token_address(DecodeDestination(token_address_str));
    CScript asset_destination = GetScriptForDestination(asset_address);
    CScript token_destination = GetScriptForDestination(token_address);

    // Find an input with no issuance field
    size_t issuance_input_index = 0;
    for (; issuance_input_index < mtx.vin.size(); issuance_input_index++) {
        if (mtx.vin[issuance_input_index].assetIssuance.IsNull()) {
            break;
        }
    }
    // Can't add another one, exit
    if (issuance_input_index == mtx.vin.size()) {
        issuance_details.input_index = -1;
        return;
    }

    uint256 entropy;
    CAsset asset;
    CAsset token;
    GenerateAssetEntropy(entropy, mtx.vin[issuance_input_index].prevout, contract_hash);
    CalculateAsset(asset, entropy);
    CalculateReissuanceToken(token, entropy, blind_issuance);

    issuance_details.input_index = issuance_input_index;
    issuance_details.entropy = entropy;
    issuance_details.asset = asset;
    issuance_details.token = token;

    mtx.vin[issuance_input_index].assetIssuance.assetEntropy = contract_hash;

    // Place assets into randomly placed output slots, just insert in place
    // -1 due to fee output being at the end no matter what.
    int asset_place = GetRandInt(mtx.vout.size()-1);
    int token_place = GetRandInt(mtx.vout.size()); // Don't bias insertion

    CTxOut asset_out(asset, asset_amount, asset_destination);
    // If blinded address, insert the pubkey into the nonce field for later substitution by blinding
    if (IsBlindDestination(asset_address)) {
        CPubKey asset_blind = GetDestinationBlindingKey(asset_address);
        asset_out.nNonce.vchCommitment = std::vector<unsigned char>(asset_blind.begin(), asset_blind.end());
    }
    // Explicit 0 is represented by a null value, don't set to non-null in that case
    if (blind_issuance || asset_amount != 0) {
        mtx.vin[issuance_input_index].assetIssuance.nAmount = asset_amount;
    }
    // Don't make zero value output(impossible by consensus)
    if (asset_amount > 0) {
        mtx.vout.insert(mtx.vout.begin()+asset_place, asset_out);
    }

    CTxOut token_out(token, token_amount, token_destination);
    // If blinded address, insert the pubkey into the nonce field for later substitution by blinding
    if (IsBlindDestination(token_address)) {
        CPubKey token_blind = GetDestinationBlindingKey(token_address);
        token_out.nNonce.vchCommitment = std::vector<unsigned char>(token_blind.begin(), token_blind.end());
    }
    // Explicit 0 is represented by a null value, don't set to non-null in that case
    if (blind_issuance || token_amount != 0) {
        mtx.vin[issuance_input_index].assetIssuance.nInflationKeys = token_amount;
    }
    // Don't make zero value output(impossible by consensus)
    if (token_amount > 0) {
        mtx.vout.insert(mtx.vout.begin()+token_place, token_out);
    }
}

// Appends a single reissuance to the specified input if none exists,
// and the corresponding output in a shuffled position. Errors otherwise.
void reissueasset_base(CMutableTransaction& mtx, int& issuance_input_index, const CAmount asset_amount, const std::string& asset_address_str, const uint256& asset_blinder, const uint256& entropy)
{

    CTxDestination asset_address(DecodeDestination(asset_address_str));
    CScript asset_destination = GetScriptForDestination(asset_address);

    // Check if issuance already exists, error if already exists
    if ((size_t)issuance_input_index >= mtx.vin.size() || !mtx.vin[issuance_input_index].assetIssuance.IsNull()) {
        issuance_input_index = -1;
        return;
    }

    CAsset asset;
    CalculateAsset(asset, entropy);

    mtx.vin[issuance_input_index].assetIssuance.assetEntropy = entropy;
    mtx.vin[issuance_input_index].assetIssuance.assetBlindingNonce = asset_blinder;
    mtx.vin[issuance_input_index].assetIssuance.nAmount = asset_amount;

    // Place assets into randomly placed output slots, before change output, inserted in place
    assert(mtx.vout.size() >= 1);
    int asset_place = GetRandInt(mtx.vout.size()-1);

    CTxOut asset_out(asset, asset_amount, asset_destination);
    // If blinded address, insert the pubkey into the nonce field for later substitution by blinding
    if (IsBlindDestination(asset_address)) {
        CPubKey asset_blind = GetDestinationBlindingKey(asset_address);
        asset_out.nNonce.vchCommitment = std::vector<unsigned char>(asset_blind.begin(), asset_blind.end());
    }
    assert(asset_amount > 0);
    mtx.vout.insert(mtx.vout.begin()+asset_place, asset_out);
    mtx.vin[issuance_input_index].assetIssuance.nAmount = asset_amount;
}

UniValue rawissueasset(const JSONRPCRequest& request)
{
    if (request.fHelp || request.params.size() != 2)
        throw std::runtime_error(
            RPCHelpMan{"rawissueasset",
                "\nCreate an asset by attaching issuances to transaction inputs. Returns the transaction hex. There must be as many inputs as issuances requested. The final transaction hex is the final version of the transaction appended to the last object in the array.\n",
                {
                    {"transaction", RPCArg::Type::STR_HEX, RPCArg::Optional::NO, "Transaction in hex in which to include an issuance input."},
                    {"issuances", RPCArg::Type::ARR, RPCArg::Optional::NO, "List of issuances to create. Each issuance must have one non-zero amount.",
                        {
                            {"", RPCArg::Type::OBJ, RPCArg::Optional::NO, "",
                                {
                                    {"asset_amount", RPCArg::Type::AMOUNT, RPCArg::Optional::OMITTED_NAMED_ARG, "Amount of asset to generate, if any."},
                                    {"asset_address", RPCArg::Type::STR, RPCArg::Optional::OMITTED_NAMED_ARG, "Destination address of generated asset. Required if `asset_amount` given."},
                                    {"token_amount", RPCArg::Type::AMOUNT, RPCArg::Optional::OMITTED_NAMED_ARG, "Amount of reissuance token to generate, if any."},
                                    {"token_address", RPCArg::Type::STR, RPCArg::Optional::OMITTED_NAMED_ARG, "Destination address of generated reissuance tokens. Required if `token_amount` given."},
                                    {"blind", RPCArg::Type::BOOL, /* default */ "true", "Whether to mark the issuance input for blinding or not. Only affects issuances with re-issuance tokens."},
                                    {"contract_hash", RPCArg::Type::STR_HEX, /* default */ "0000...0000", "Contract hash that is put into issuance definition. Must be 32 bytes worth in hex string form. This will affect the asset id."},
                                }
                            }
                        }
                    },
                },
                RPCResult{
            "[                           (json array) Results of issuances, in the order of `issuances` argument\n"
            "  {                           (json object)\n"
            "    \"hex\":<hex>,            (string) The transaction with issuances appended. Only appended to final index in returned array.\n"
            "    \"vin\":\"n\",            (numeric) The input position of the issuance in the transaction.\n"
            "    \"entropy\":\"<entropy>\" (string) Entropy of the asset type.\n"
            "    \"asset\":\"<asset>\",    (string) Asset type for issuance if known.\n"
            "    \"token\":\"<token>\",    (string) Token type for issuance.\n"
            "  },\n"
            "  ...\n"
            "]"
                },
                RPCExamples{""},
            }.ToString());

    CMutableTransaction mtx;

    if (!DecodeHexTx(mtx, request.params[0].get_str()))
        throw JSONRPCError(RPC_DESERIALIZATION_ERROR, "TX decode failed");

    UniValue issuances = request.params[1].get_array();

    std::string asset_address_str = "";
    std::string token_address_str = "";

    UniValue ret(UniValue::VARR);

    // Count issuances, only append hex to final one
    unsigned int issuances_til_now = 0;

    for (unsigned int idx = 0; idx < issuances.size(); idx++) {
        const UniValue& issuance = issuances[idx];
        const UniValue& issuance_o = issuance.get_obj();

        CAmount asset_amount = 0;
        const UniValue& asset_amount_uni = issuance_o["asset_amount"];
        if (asset_amount_uni.isNum()) {
            asset_amount = AmountFromValue(asset_amount_uni);
            if (asset_amount <= 0) {
                throw JSONRPCError(RPC_INVALID_PARAMETER, "Invalid parameter, asset_amount must be positive");
            }
            const UniValue& asset_address_uni = issuance_o["asset_address"];
            if (!asset_address_uni.isStr()) {
                throw JSONRPCError(RPC_INVALID_PARAMETER, "Invalid parameter, missing corresponding asset_address");
            }
            asset_address_str = asset_address_uni.get_str();
        }

        CAmount token_amount = 0;
        const UniValue& token_amount_uni = issuance_o["token_amount"];
        if (token_amount_uni.isNum()) {
            token_amount = AmountFromValue(token_amount_uni);
            if (token_amount <= 0) {
                throw JSONRPCError(RPC_INVALID_PARAMETER, "Invalid parameter, token_amount must be positive");
            }
            const UniValue& token_address_uni = issuance_o["token_address"];
            if (!token_address_uni.isStr()) {
                throw JSONRPCError(RPC_INVALID_PARAMETER, "Invalid parameter, missing corresponding token_address");
            }
            token_address_str = token_address_uni.get_str();
        }
        if (asset_amount == 0 && token_amount == 0) {
            throw JSONRPCError(RPC_TYPE_ERROR, "Issuance must have one non-zero component");
        }

        // If we have issuances, check if reissuance tokens will be generated via blinding path
        const UniValue blind_uni = issuance_o["blind"];
        const bool blind_issuance = !blind_uni.isBool() || blind_uni.get_bool();

        // Check for optional contract to hash into definition
        uint256 contract_hash;
        if (!issuance_o["contract_hash"].isNull()) {
            contract_hash = ParseHashV(issuance_o["contract_hash"], "contract_hash");
        }

        RawIssuanceDetails details;

        issueasset_base(mtx, details, asset_amount, token_amount, asset_address_str, token_address_str, blind_issuance, contract_hash);
        if (details.input_index == -1) {
            throw JSONRPCError(RPC_INVALID_PARAMETER, "Failed to find enough blank inputs for listed issuances.");
        }

        issuances_til_now++;

        UniValue obj(UniValue::VOBJ);
        if (issuances_til_now == issuances.size()) {
            obj.pushKV("hex", EncodeHexTx(CTransaction(mtx)));
        }
        obj.pushKV("vin", details.input_index);
        obj.pushKV("entropy", details.entropy.GetHex());
        obj.pushKV("asset", details.asset.GetHex());
        obj.pushKV("token", details.token.GetHex());

        ret.push_back(obj);
    }

    return ret;
}

UniValue rawreissueasset(const JSONRPCRequest& request)
{
    if (request.fHelp || request.params.size() != 2)
        throw std::runtime_error(
            RPCHelpMan{"rawreissueasset",
                "\nRe-issue an asset by attaching pseudo-inputs to transaction inputs, revealing the underlying reissuance token of the input. Returns the transaction hex.\n",
                {
                    {"transaction", RPCArg::Type::STR_HEX, RPCArg::Optional::NO, "Transaction in hex in which to include an issuance input."},
                    {"reissuances", RPCArg::Type::ARR, RPCArg::Optional::NO, "List of re-issuances to create. Each issuance must have one non-zero amount.",
                        {
                            {"", RPCArg::Type::OBJ, RPCArg::Optional::NO, "",
                                {
                                    {"asset_amount", RPCArg::Type::AMOUNT, RPCArg::Optional::NO, "Amount of asset to generate, if any."},
                                    {"asset_address", RPCArg::Type::STR, RPCArg::Optional::NO, "Destination address of generated asset. Required if `asset_amount` given."},
                                    {"input_index", RPCArg::Type::NUM, RPCArg::Optional::NO, "The input position of the reissuance in the transaction."},
                                    {"asset_blinder", RPCArg::Type::STR_HEX, RPCArg::Optional::NO, "The blinding factor of the reissuance token output being spent."},
                                    {"entropy", RPCArg::Type::STR_HEX, RPCArg::Optional::NO, "The `entropy` returned during initial issuance for the asset being reissued."},
                                }
                            }
                        }
                    },
                },
                RPCResult{
            "{                             (json object)\n"
            "    \"hex\":<hex>,            (string) The transaction with reissuances appended.\n"
            "}\n"
                },
                RPCExamples{""},
            }.ToString());

    CMutableTransaction mtx;

    if (!DecodeHexTx(mtx, request.params[0].get_str()))
        throw JSONRPCError(RPC_DESERIALIZATION_ERROR, "TX decode failed");

    if (mtx.vout.empty()) {
        throw JSONRPCError(RPC_INVALID_PARAMETER, "Transaction must have at least one output.");
    }

    UniValue issuances = request.params[1].get_array();

    unsigned int num_issuances = 0;

    for (unsigned int idx = 0; idx < issuances.size(); idx++) {
        const UniValue& issuance = issuances[idx];
        const UniValue& issuance_o = issuance.get_obj();

        CAmount asset_amount = 0;
        const UniValue& asset_amount_uni = issuance_o["asset_amount"];
        if (asset_amount_uni.isNum()) {
            asset_amount = AmountFromValue(asset_amount_uni);
            if (asset_amount <= 0) {
                throw JSONRPCError(RPC_INVALID_PARAMETER, "Invalid parameter, asset_amount must be positive");
            }
        } else {
            throw JSONRPCError(RPC_INVALID_PARAMETER, "Asset amount must be given for each reissuance.");
        }

        const UniValue& asset_address_uni = issuance_o["asset_address"];
        if (!asset_address_uni.isStr()) {
            throw JSONRPCError(RPC_INVALID_PARAMETER, "Reissuance missing asset_address");
        }
        std::string asset_address_str = asset_address_uni.get_str();

        int input_index = -1;
        const UniValue& input_index_o = issuance_o["input_index"];
        if (input_index_o.isNum()) {
            input_index = input_index_o.get_int();
            if (input_index < 0) {
                throw JSONRPCError(RPC_INVALID_PARAMETER, "Input index must be non-negative.");
            }
        } else {
            throw JSONRPCError(RPC_INVALID_PARAMETER, "Input indexes for all reissuances are required.");
        }

        uint256 asset_blinder = ParseHashV(issuance_o["asset_blinder"], "asset_blinder");

        uint256 entropy = ParseHashV(issuance_o["entropy"], "entropy");

        reissueasset_base(mtx, input_index, asset_amount, asset_address_str, asset_blinder, entropy);
        if (input_index == -1) {
            throw JSONRPCError(RPC_INVALID_PARAMETER, "Selected transaction input already has issuance data.");
        }

        num_issuances++;
    }

    if (num_issuances != issuances.size()) {
        throw JSONRPCError(RPC_INVALID_PARAMETER, "Failed to find enough blank inputs for listed issuances.");
    }

    UniValue ret(UniValue::VOBJ);
    ret.pushKV("hex", EncodeHexTx(CTransaction(mtx)));
    return ret;
}

// END ELEMENTS
//

// clang-format off
static const CRPCCommand commands[] =
{ //  category              name                            actor (function)            argNames
  //  --------------------- ------------------------        -----------------------     ----------
    { "rawtransactions",    "getrawtransaction",            &getrawtransaction,         {"txid","verbose","blockhash"} },
    { "rawtransactions",    "createrawtransaction",         &createrawtransaction,      {"inputs","outputs","locktime","replaceable", "output_assets"} },
    { "rawtransactions",    "decoderawtransaction",         &decoderawtransaction,      {"hexstring","iswitness"} },
    { "rawtransactions",    "decodescript",                 &decodescript,              {"hexstring"} },
    { "rawtransactions",    "sendrawtransaction",           &sendrawtransaction,        {"hexstring","allowhighfees|maxfeerate"} },
    { "rawtransactions",    "combinerawtransaction",        &combinerawtransaction,     {"txs"} },
    { "rawtransactions",    "signrawtransactionwithkey",    &signrawtransactionwithkey, {"hexstring","privkeys","prevtxs","sighashtype"} },
    { "rawtransactions",    "testmempoolaccept",            &testmempoolaccept,         {"rawtxs","allowhighfees|maxfeerate"} },
    { "rawtransactions",    "decodepsbt",                   &decodepsbt,                {"psbt"} },
    { "rawtransactions",    "combinepsbt",                  &combinepsbt,               {"txs"} },
    { "rawtransactions",    "finalizepsbt",                 &finalizepsbt,              {"psbt", "extract"} },
    { "rawtransactions",    "createpsbt",                   &createpsbt,                {"inputs","outputs","locktime","replaceable"} },
    { "rawtransactions",    "converttopsbt",                &converttopsbt,             {"hexstring","permitsigdata","iswitness"} },
    { "rawtransactions",    "utxoupdatepsbt",               &utxoupdatepsbt,            {"psbt"} },
    { "rawtransactions",    "joinpsbts",                    &joinpsbts,                 {"txs"} },
    { "rawtransactions",    "analyzepsbt",                  &analyzepsbt,               {"psbt"} },

    { "blockchain",         "gettxoutproof",                &gettxoutproof,             {"txids", "blockhash"} },
    { "blockchain",         "verifytxoutproof",             &verifytxoutproof,          {"proof"} },
    { "rawtransactions",    "rawissueasset",                &rawissueasset,             {"transaction", "issuances"}},
    { "rawtransactions",    "rawreissueasset",              &rawreissueasset,           {"transaction", "reissuances"}},
    { "rawtransactions",    "rawblindrawtransaction",       &rawblindrawtransaction,    {"hexstring", "inputblinder", "inputamount", "inputasset", "inputassetblinder", "totalblinder", "ignoreblindfail"} },
};
// clang-format on

void RegisterRawTransactionRPCCommands(CRPCTable &t)
{
    for (unsigned int vcidx = 0; vcidx < ARRAYLEN(commands); vcidx++)
        t.appendCommand(commands[vcidx].name, &commands[vcidx]);
}<|MERGE_RESOLUTION|>--- conflicted
+++ resolved
@@ -2061,30 +2061,6 @@
 
     UniValue result(UniValue::VOBJ);
     UniValue inputs_result(UniValue::VARR);
-<<<<<<< HEAD
-    bool calc_fee = true;
-    bool all_final = true;
-    bool only_missing_sigs = true;
-    bool only_missing_final = false;
-    CAmountMap in_amts;
-    for (unsigned int i = 0; i < psbtx.tx->vin.size(); ++i) {
-        PSBTInput& input = psbtx.inputs[i];
-        UniValue input_univ(UniValue::VOBJ);
-        UniValue missing(UniValue::VOBJ);
-
-        // Check for a UTXO
-        CTxOut utxo;
-        if (psbtx.GetInputUTXO(utxo, i)) {
-            //TODO(gwillen) do PSBT inputs always have explicit assets & amounts?
-            in_amts[utxo.nAsset.GetAsset()] += utxo.nValue.GetAmount();
-            input_univ.pushKV("has_utxo", true);
-        } else {
-            input_univ.pushKV("has_utxo", false);
-            input_univ.pushKV("is_final", false);
-            input_univ.pushKV("next", "updater");
-            calc_fee = false;
-        }
-=======
     for (const auto& input : psbta.inputs) {
         UniValue input_univ(UniValue::VOBJ);
         UniValue missing(UniValue::VOBJ);
@@ -2092,7 +2068,6 @@
         input_univ.pushKV("has_utxo", input.has_utxo);
         input_univ.pushKV("is_final", input.is_final);
         input_univ.pushKV("next", PSBTRoleName(input.next));
->>>>>>> e439aeb3
 
         if (!input.missing_pubkeys.empty()) {
             UniValue missing_pubkeys_univ(UniValue::VARR);
@@ -2124,72 +2099,11 @@
     if (psbta.estimated_vsize != nullopt) {
         result.pushKV("estimated_vsize", (int)*psbta.estimated_vsize);
     }
-<<<<<<< HEAD
-    if (calc_fee) {
-        // Get the output amount
-        CAmountMap out_amts = std::accumulate(psbtx.tx->vout.begin(), psbtx.tx->vout.end(), CAmountMap(),
-            [](CAmountMap map, const CTxOut& b) {
-                map[b.nAsset.GetAsset()] += b.nValue.GetAmount();
-                return map;
-            }
-        );
-
-        // Get the fee
-        CAmountMap fee = in_amts - out_amts;
-
-        // Estimate the size
-        CMutableTransaction mtx(*psbtx.tx);
-        CCoinsView view_dummy;
-        CCoinsViewCache view(&view_dummy);
-        bool success = true;
-
-        for (unsigned int i = 0; i < psbtx.tx->vin.size(); ++i) {
-            PSBTInput& input = psbtx.inputs[i];
-            if (SignPSBTInput(DUMMY_SIGNING_PROVIDER, psbtx, i, 1, nullptr, true)) {
-                mtx.vin[i].scriptSig = input.final_script_sig;
-                mtx.witness.vtxinwit[i].scriptWitness = input.final_script_witness;
-
-                Coin newcoin;
-                if (!psbtx.GetInputUTXO(newcoin.out, i)) {
-                    success = false;
-                    break;
-                }
-                newcoin.nHeight = 1;
-                view.AddCoin(psbtx.tx->vin[i].prevout, std::move(newcoin), true);
-            } else {
-                success = false;
-                break;
-            }
-        }
-
-        if (success) {
-            CTransaction ctx = CTransaction(mtx);
-            size_t size = GetVirtualTransactionSize(ctx, GetTransactionSigOpCost(ctx, view, STANDARD_SCRIPT_VERIFY_FLAGS));
-            result.pushKV("estimated_vsize", (int)size);
-            // Estimate fee rate
-            CFeeRate feerate(fee[::policyAsset], size);
-            result.pushKV("estimated_feerate", ValueFromAmount(feerate.GetFeePerK()));
-        }
-        result.pushKV("fee", AmountMapToUniv(fee, ""));
-
-        if (only_missing_sigs) {
-            result.pushKV("next", "signer");
-        } else if (only_missing_final) {
-            result.pushKV("next", "finalizer");
-        } else if (all_final) {
-            result.pushKV("next", "extractor");
-        } else {
-            result.pushKV("next", "updater");
-        }
-    } else {
-        result.pushKV("next", "updater");
-=======
     if (psbta.estimated_feerate != nullopt) {
         result.pushKV("estimated_feerate", ValueFromAmount(psbta.estimated_feerate->GetFeePerK()));
->>>>>>> e439aeb3
     }
     if (psbta.fee != nullopt) {
-        result.pushKV("fee", ValueFromAmount(*psbta.fee));
+        result.pushKV("fee", AmountMapToUniv(*psbta.fee, ""));
     }
     result.pushKV("next", PSBTRoleName(psbta.next));
 
