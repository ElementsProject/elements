// Copyright (c) 2010 Satoshi Nakamoto
// Copyright (c) 2009-2021 The Bitcoin Core developers
// Distributed under the MIT software license, see the accompanying
// file COPYING or http://www.opensource.org/licenses/mit-license.php.

#include <asset.h>
#include <base58.h>
#include <block_proof.h>
#include <chain.h>
#include <coins.h>
#include <consensus/amount.h>
#include <consensus/validation.h>
#include <core_io.h>
#include <index/txindex.h>
#include <key_io.h>
#include <net.h>
#include <node/blockstorage.h>
#include <node/coin.h>
#include <node/context.h>
#include <node/psbt.h>
#include <node/transaction.h>
#include <pegins.h>
#include <policy/packages.h>
#include <policy/policy.h>
#include <policy/rbf.h>
#include <primitives/transaction.h>
#include <primitives/bitcoin/merkleblock.h>
#include <primitives/bitcoin/transaction.h>
#include <psbt.h>
#include <random.h>
#include <rpc/blockchain.h>
#include <rpc/rawtransaction_util.h>
#include <rpc/server.h>
#include <rpc/server_util.h>
#include <rpc/util.h>
#include <script/pegins.h>
#include <script/script.h>
#include <script/sign.h>
#include <script/signingprovider.h>
#include <script/standard.h>
#include <uint256.h>
#include <util/bip32.h>
#include <util/rbf.h>
#include <util/check.h>
#include <util/strencodings.h>
#include <util/string.h>
#include <util/vector.h>
#include <validation.h>
#include <validationinterface.h>
#include <confidential_validation.h>
#include <blind.h>
#include <issuance.h>

#include <numeric>
#include <stdint.h>

#include <univalue.h>

using node::AnalyzePSBT;
using node::FindCoins;
using node::GetTransaction;
using node::NodeContext;
using node::PSBTAnalysis;

static void TxToJSON(const CTransaction& tx, const uint256 hashBlock, UniValue& entry, CChainState& active_chainstate)
{
    // Call into TxToUniv() in bitcoin-common to decode the transaction hex.
    //
    // Blockchain contextual information (confirmations and blocktime) is not
    // available to code in bitcoin-common, so we query them here and push the
    // data into the returned UniValue.
    TxToUniv(tx, /*block_hash=*/uint256(), entry, /*include_hex=*/true, RPCSerializationFlags());

    if (!hashBlock.IsNull()) {
        LOCK(cs_main);

        entry.pushKV("blockhash", hashBlock.GetHex());
        const CBlockIndex* pindex = active_chainstate.m_blockman.LookupBlockIndex(hashBlock);
        if (pindex) {
            if (active_chainstate.m_chain.Contains(pindex)) {
                entry.pushKV("confirmations", 1 + active_chainstate.m_chain.Height() - pindex->nHeight);
                entry.pushKV("time", pindex->GetBlockTime());
                entry.pushKV("blocktime", pindex->GetBlockTime());
            }
            else
                entry.pushKV("confirmations", 0);
        }
    }
}

static std::vector<RPCResult> DecodeTxDoc(const std::string& txid_field_doc)
{
    return {
        // When updating this documentation, update `getrawtransaction` in the same way.
        {RPCResult::Type::STR_HEX, "txid", "The transaction id"},
        {RPCResult::Type::STR_HEX, "hash", "The transaction hash (differs from txid for witness transactions)"},
        {RPCResult::Type::OBJ, "fee", "The fee specified in the transaction", {}, /*skip_type_check=*/true}, // Elements: this is an object
        {RPCResult::Type::NUM, "size", "The serialized transaction size"},
        {RPCResult::Type::NUM, "vsize", "The virtual transaction size (differs from size for witness transactions)"},
        {RPCResult::Type::NUM, "weight", "The transaction's weight (between vsize*4-3 and vsize*4)"},
        {RPCResult::Type::STR_HEX, "withash", /*optional=*/true, "The hash of the witness"}, // ELEMENTS FIXME: is this optional?
        {RPCResult::Type::STR_HEX, "wtxid", /*optional=*/true, "The hash of the witness"}, // ELEMENTS FIXME: is this correct?
        {RPCResult::Type::NUM, "version", "The version"},
        {RPCResult::Type::NUM_TIME, "locktime", "The lock time"},
        {RPCResult::Type::ARR, "vin", "",
        {
            {RPCResult::Type::OBJ, "", "",
            {
                {RPCResult::Type::STR_HEX, "coinbase", /*optional=*/true, "The coinbase value (only if coinbase transaction)"},
                {RPCResult::Type::STR_HEX, "txid", /*optional=*/true, "The transaction id (if not coinbase transaction)"},
                {RPCResult::Type::NUM, "vout", /*optional=*/true, "The output number (if not coinbase transaction)"},
                {RPCResult::Type::OBJ, "scriptSig", /*optional=*/true, "The script (if not coinbase transaction)",
                {
                    {RPCResult::Type::STR, "asm", "Disassembly of the signature script"},
                    {RPCResult::Type::STR_HEX, "hex", "The raw signature script bytes, hex-encoded"},
                }},
                {RPCResult::Type::ARR, "txinwitness", /*optional=*/true, "",
                {
                    {RPCResult::Type::STR_HEX, "hex", "hex-encoded witness data (if any)"},
                }},
                {RPCResult::Type::NUM, "sequence", "The script sequence number"},
                {RPCResult::Type::BOOL, "is_pegin", "Is this input a pegin"},
                {RPCResult::Type::ARR, "pegin_witness", /*optional=*/true, "",
                {
                    {RPCResult::Type::STR_HEX, "", "hex-encoded witness data (if any)"},
                }},
            }},
        }},
        {RPCResult::Type::ARR, "vout", "",
        {
            {RPCResult::Type::OBJ, "", "",
            {
                {RPCResult::Type::STR_AMOUNT, "value", /*optional=*/true, "The value in " + CURRENCY_UNIT + " if known"}, // ELEMENTS: present if not confidential
                {RPCResult::Type::STR_HEX, "asset", /*optional=*/true, "Asset type for issuance if known"},
                {RPCResult::Type::STR_HEX, "assetcommitment", /*optional=*/true, "Commitment for the asset"},
                {RPCResult::Type::STR_HEX, "commitmentnonce", "The commitment nonce"},
                {RPCResult::Type::BOOL, "commitmentnonce_fully_valid", "Whether the commitment nonce is fully valid"}, // ELEMENTS: FIXME (this is a pretty bad explanation)
                {RPCResult::Type::NUM, "ct-bits", /*optional=*/true, "The mantissa of the range proof"},
                {RPCResult::Type::NUM, "ct-exponent", /*optional=*/true, "The exponent of the range proof"},
                {RPCResult::Type::NUM, "n", "index"},
                {RPCResult::Type::STR_HEX, "surjectionproof", /*optional=*/true, "The surjection proof for the output"},
                {RPCResult::Type::NUM, "value-maximum", /*optional=*/true, "The maximum value in the range of the confidential output"},
                {RPCResult::Type::NUM, "value-minimum", /*optional=*/true, "The minimum value in the range of the confidential output"},
                {RPCResult::Type::STR_HEX, "valuecommitment", /*optional=*/true, "The commitment for the range proof"}, // ELEMENTS FIXME: is this correct?
                {RPCResult::Type::OBJ, "scriptPubKey", "",
                {
                    {RPCResult::Type::STR, "asm", "Disassembly of the public key script"},
                    {RPCResult::Type::STR, "desc", "Inferred descriptor for the output"},
                    {RPCResult::Type::STR_HEX, "hex", "The raw public key script bytes, hex-encoded"},
                    {RPCResult::Type::STR, "pegout_address", /*optional=*/true, "(only pegout)"},
                    {RPCResult::Type::STR, "pegout_asm", /*optional=*/true, "(only pegout) pegout scriptpubkey (asm)"},
                    {RPCResult::Type::STR_HEX, "pegout_hex", /*optional=*/true, "(only pegout) pegout scriptpubkey (hex)"},
                    {RPCResult::Type::STR_HEX, "pegout_chain", /*optional=*/true, "(only pegout) Hash of genesis block of parent chain"},
                    {RPCResult::Type::STR_HEX, "pegout_desc", /*optional=*/true, ""}, // ELEMENTS FIXME: what is thiss field for?
                    {RPCResult::Type::STR, "pegout_type", /*optional=*/true, "(only pegout) The pegout type, eg 'pubkeyhash'"},
                    {RPCResult::Type::STR, "type", "The type, eg 'pubkeyhash'"},
                    {RPCResult::Type::STR, "address", /*optional=*/true, "The Bitcoin address (only if a well-defined address exists)"},
                }},
            }},
        }},
    };
}

static std::vector<RPCArg> CreateTxDoc()
{
    return {
        {"inputs", RPCArg::Type::ARR, RPCArg::Optional::NO, "The inputs",
            {
                {"", RPCArg::Type::OBJ, RPCArg::Optional::OMITTED, "",
                    {
                        {"txid", RPCArg::Type::STR_HEX, RPCArg::Optional::NO, "The transaction id"},
                        {"vout", RPCArg::Type::NUM, RPCArg::Optional::NO, "The output number"},
                        {"sequence", RPCArg::Type::NUM, RPCArg::DefaultHint{"depends on the value of the 'replaceable' and 'locktime' arguments"}, "The sequence number"},
                        {"pegin_bitcoin_tx", RPCArg::Type::STR_HEX, RPCArg::Optional::OMITTED_NAMED_ARG, "(only for pegin inputs) The raw bitcoin transaction (in hex) depositing bitcoin to the mainchain_address generated by getpeginaddress"},
                        {"pegin_txout_proof", RPCArg::Type::STR_HEX, RPCArg::Optional::OMITTED_NAMED_ARG, "(only for pegin inputs) A rawtxoutproof (in hex) generated by the mainchain daemon's `gettxoutproof` containing a proof of only bitcoin_tx"},
                        {"pegin_claim_script", RPCArg::Type::STR_HEX, RPCArg::Optional::OMITTED_NAMED_ARG, "(only for pegin inputs) The claim script generated by getpeginaddress."},
                    },
                    },
            },
            },
        {"outputs", RPCArg::Type::ARR, RPCArg::Optional::NO, "The outputs (key-value pairs), where none of the keys are duplicated.\n"
                "That is, each address can only appear once and there can only be one 'data' object.\n"
                "For compatibility reasons, a dictionary, which holds the key-value pairs directly, is also\n"
                "                             accepted as second parameter.",
            {
                {"", RPCArg::Type::OBJ_USER_KEYS, RPCArg::Optional::OMITTED, "",
                    {
                        {"address", RPCArg::Type::AMOUNT, RPCArg::Optional::NO, "A key-value pair. The key (string) is the bitcoin address, the value (float or string) is the amount in " + CURRENCY_UNIT},
                        {"asset", RPCArg::Type::STR, RPCArg::Optional::OMITTED, "The asset tag for this output if it is not the main chain asset"},
                    },
                    },
                {"", RPCArg::Type::OBJ, RPCArg::Optional::OMITTED, "",
                    {
                        {"data", RPCArg::Type::STR_HEX, RPCArg::Optional::NO, "A key-value pair. The key must be \"data\", the value is hex-encoded data"},
                    },
                    },
                {"", RPCArg::Type::OBJ, RPCArg::Optional::OMITTED, "",
                    {
                        {"vdata", RPCArg::Type::STR_HEX, RPCArg::Optional::NO, "The key is \"vdata\", the value is an array of hex encoded data"},
                    },
                    },
                {"", RPCArg::Type::OBJ, RPCArg::Optional::OMITTED, "",
                    {
                        {"burn", RPCArg::Type::STR_HEX, RPCArg::Optional::NO, "A key-value pair. The key must be \"burn\", the value is the amount that will be burned."},
                    },
                    },
                {"", RPCArg::Type::OBJ, RPCArg::Optional::OMITTED, "",
                    {
                        {"fee", RPCArg::Type::AMOUNT, RPCArg::Optional::NO, "The key is \"fee\", the value the fee output you want to add."},
                    },
                    },
            },
            },
        {"locktime", RPCArg::Type::NUM, RPCArg::Default{0}, "Raw locktime. Non-0 value also locktime-activates inputs"},
<<<<<<< HEAD
        {"replaceable", RPCArg::Type::BOOL, RPCArg::Default{false}, "Marks this transaction as BIP125-replaceable.\n"
"                             Allows this transaction to be replaced by a transaction with higher fees. If provided, it is an error if explicit sequence numbers are incompatible."},
=======
        {"replaceable", RPCArg::Type::BOOL, RPCArg::Default{true}, "Marks this transaction as BIP125-replaceable.\n"
                "Allows this transaction to be replaced by a transaction with higher fees. If provided, it is an error if explicit sequence numbers are incompatible."},
>>>>>>> c5ba1d92
    };
}

static RPCHelpMan getrawtransaction()
{
    return RPCHelpMan{
                "getrawtransaction",
                "Return the raw transaction data.\n"

                "\nBy default, this call only returns a transaction if it is in the mempool. If -txindex is enabled\n"
                "and no blockhash argument is passed, it will return the transaction if it is in the mempool or any block.\n"
                "If a blockhash argument is passed, it will return the transaction if\n"
                "the specified block is available and the transaction is in that block.\n"
                "\nHint: Use gettransaction for wallet transactions.\n"

                "\nIf verbose is 'true', returns an Object with information about 'txid'.\n"
                "If verbose is 'false' or omitted, returns a string that is serialized, hex-encoded data for 'txid'.",
                {
                    {"txid", RPCArg::Type::STR_HEX, RPCArg::Optional::NO, "The transaction id"},
                    {"verbose", RPCArg::Type::BOOL, RPCArg::Default{false}, "If false, return a string, otherwise return a json object"},
                    {"blockhash", RPCArg::Type::STR_HEX, RPCArg::Optional::OMITTED_NAMED_ARG, "The block in which to look for the transaction"},
                },
                {
                    RPCResult{"if verbose is not set or set to false",
                         RPCResult::Type::STR, "data", "The serialized, hex-encoded data for 'txid'"
                     },
                     RPCResult{"if verbose is set to true",
                         RPCResult::Type::OBJ, "", "",
                         Cat<std::vector<RPCResult>>(
                         {
                             {RPCResult::Type::BOOL, "in_active_chain", /*optional=*/true, "Whether specified block is in the active chain or not (only present with explicit \"blockhash\" argument)"},
                             {RPCResult::Type::STR_HEX, "blockhash", /*optional=*/true, "the block hash"},
                             {RPCResult::Type::NUM, "confirmations", /*optional=*/true, "The confirmations"},
                             {RPCResult::Type::NUM_TIME, "blocktime", /*optional=*/true, "The block time expressed in " + UNIX_EPOCH_TIME},
                             {RPCResult::Type::NUM, "time", /*optional=*/true, "Same as \"blocktime\""},
                             {RPCResult::Type::OBJ, "fee", "The fee supplied for the transaction.", {}, /*skip_type_check=*/true}, // ELEMENTS: this is an object (assetId and value), but in bitcoin this is a STR_AMOUNT
                             {RPCResult::Type::STR_HEX, "hex", "The serialized, hex-encoded data for 'txid'"},
                         },
                         DecodeTxDoc(/*txid_field_doc=*/"The transaction id (same as provided)")),
                    },
                },
                RPCExamples{
                    HelpExampleCli("getrawtransaction", "\"mytxid\"")
            + HelpExampleCli("getrawtransaction", "\"mytxid\" true")
            + HelpExampleRpc("getrawtransaction", "\"mytxid\", true")
            + HelpExampleCli("getrawtransaction", "\"mytxid\" false \"myblockhash\"")
            + HelpExampleCli("getrawtransaction", "\"mytxid\" true \"myblockhash\"")
                },
        [&](const RPCHelpMan& self, const JSONRPCRequest& request) -> UniValue
{
    const NodeContext& node = EnsureAnyNodeContext(request.context);
    ChainstateManager& chainman = EnsureChainman(node);

    bool in_active_chain = true;
    uint256 hash = ParseHashV(request.params[0], "parameter 1");
    const CBlockIndex* blockindex = nullptr;

    if (!chainman.GetParams().GetConsensus().connect_genesis_outputs &&
            hash == chainman.GetParams().GenesisBlock().hashMerkleRoot) {
        // Special exception for the genesis block coinbase transaction
        throw JSONRPCError(RPC_INVALID_ADDRESS_OR_KEY, "The genesis block coinbase is not considered an ordinary transaction and cannot be retrieved");
    }

    // Accept either a bool (true) or a num (>=1) to indicate verbose output.
    bool fVerbose = false;
    if (!request.params[1].isNull()) {
        fVerbose = request.params[1].isNum() ? (request.params[1].getInt<int>() != 0) : request.params[1].get_bool();
    }

    if (!request.params[2].isNull()) {
        LOCK(cs_main);

        uint256 blockhash = ParseHashV(request.params[2], "parameter 3");
        blockindex = chainman.m_blockman.LookupBlockIndex(blockhash);
        if (!blockindex) {
            throw JSONRPCError(RPC_INVALID_ADDRESS_OR_KEY, "Block hash not found");
        }
        in_active_chain = chainman.ActiveChain().Contains(blockindex);
    }

    bool f_txindex_ready = false;
    if (g_txindex && !blockindex) {
        f_txindex_ready = g_txindex->BlockUntilSyncedToCurrentChain();
    }

    uint256 hash_block;
    const CTransactionRef tx = GetTransaction(blockindex, node.mempool.get(), hash, chainman.GetConsensus(), hash_block);
    if (!tx) {
        std::string errmsg;
        if (blockindex) {
            const bool block_has_data = WITH_LOCK(::cs_main, return blockindex->nStatus & BLOCK_HAVE_DATA);
            if (!block_has_data) {
                throw JSONRPCError(RPC_MISC_ERROR, "Block not available");
            }
            errmsg = "No such transaction found in the provided block";
        } else if (!g_txindex) {
            errmsg = "No such mempool transaction. Use -txindex or provide a block hash to enable blockchain transaction queries";
        } else if (!f_txindex_ready) {
            errmsg = "No such mempool transaction. Blockchain transactions are still in the process of being indexed";
        } else {
            errmsg = "No such mempool or blockchain transaction";
        }
        throw JSONRPCError(RPC_INVALID_ADDRESS_OR_KEY, errmsg + ". Use gettransaction for wallet transactions.");
    }

    if (!fVerbose) {
        return EncodeHexTx(CTransaction(*tx), RPCSerializationFlags());
    }

    UniValue result(UniValue::VOBJ);
    if (blockindex) result.pushKV("in_active_chain", in_active_chain);
    TxToJSON(*tx, hash_block, result, chainman.ActiveChainstate());
    return result;
},
    };
}

static RPCHelpMan createrawtransaction()
{
    return RPCHelpMan{"createrawtransaction",
                "\nCreate a transaction spending the given inputs and creating new outputs.\n"
                "Outputs can be addresses or data.\n"
                "Returns hex-encoded raw transaction.\n"
                "Note that the transaction's inputs are not signed, and\n"
                "it is not stored in the wallet or transmitted to the network.\n",
                CreateTxDoc(),
                RPCResult{
                    RPCResult::Type::STR_HEX, "transaction", "hex string of the transaction"
                },
                RPCExamples{
                    HelpExampleCli("createrawtransaction", "\"[{\\\"txid\\\":\\\"myid\\\",\\\"vout\\\":0}]\" \"[{\\\"address\\\":0.01}]\"")
            + HelpExampleCli("createrawtransaction", "\"[{\\\"txid\\\":\\\"myid\\\",\\\"vout\\\":0}]\" \"[{\\\"data\\\":\\\"00010203\\\"}]\"")
            + HelpExampleRpc("createrawtransaction", "\"[{\\\"txid\\\":\\\"myid\\\",\\\"vout\\\":0}]\", \"[{\\\"address\\\":0.01}]\"")
            + HelpExampleRpc("createrawtransaction", "\"[{\\\"txid\\\":\\\"myid\\\",\\\"vout\\\":0}]\", \"[{\\\"data\\\":\\\"00010203\\\"}]\"")
                },
        [&](const RPCHelpMan& self, const JSONRPCRequest& request) -> UniValue
{
    ChainstateManager& chainman = EnsureAnyChainman(request.context);

    RPCTypeCheck(request.params, {
        UniValue::VARR,
        UniValue::VARR,
        UniValue::VNUM,
        UniValue::VBOOL,
        }, true
    );

    std::optional<bool> rbf;
    if (!request.params[3].isNull()) {
        rbf = request.params[3].isTrue();
    }
    CMutableTransaction rawTx = ConstructTransaction(request.params[0], request.params[1], request.params[2], rbf, chainman.ActiveChain().Tip());

    return EncodeHexTx(CTransaction(rawTx));
},
    };
}

static RPCHelpMan decoderawtransaction()
{
    return RPCHelpMan{"decoderawtransaction",
                "Return a JSON object representing the serialized, hex-encoded transaction.",
                {
                    {"hexstring", RPCArg::Type::STR_HEX, RPCArg::Optional::NO, "The transaction hex string"},
                    {"iswitness", RPCArg::Type::BOOL, RPCArg::DefaultHint{"depends on heuristic tests"}, "Whether the transaction hex is a serialized witness transaction.\n"
                        "If iswitness is not present, heuristic tests will be used in decoding.\n"
                        "If true, only witness deserialization will be tried.\n"
                        "If false, only non-witness deserialization will be tried.\n"
                        "This boolean should reflect whether the transaction has inputs\n"
                        "(e.g. fully valid, or on-chain transactions), if known by the caller."
                    },
                },
                RPCResult{
                    RPCResult::Type::OBJ, "", "",
                    DecodeTxDoc(/*txid_field_doc=*/"The transaction id"),
                },
                RPCExamples{
                    HelpExampleCli("decoderawtransaction", "\"hexstring\"")
            + HelpExampleRpc("decoderawtransaction", "\"hexstring\"")
                },
        [&](const RPCHelpMan& self, const JSONRPCRequest& request) -> UniValue
{
    RPCTypeCheck(request.params, {UniValue::VSTR, UniValue::VBOOL});

    CMutableTransaction mtx;

    bool try_witness = request.params[1].isNull() ? true : request.params[1].get_bool();
    bool try_no_witness = request.params[1].isNull() ? true : !request.params[1].get_bool();

    if (!DecodeHexTx(mtx, request.params[0].get_str(), try_no_witness, try_witness)) {
        throw JSONRPCError(RPC_DESERIALIZATION_ERROR, "TX decode failed");
    }

    UniValue result(UniValue::VOBJ);
    TxToUniv(CTransaction(std::move(mtx)), /*block_hash=*/uint256(), /*entry=*/result, /*include_hex=*/false);

    return result;
},
    };
}

static RPCHelpMan decodescript()
{
    return RPCHelpMan{
        "decodescript",
        "\nDecode a hex-encoded script.\n",
        {
            {"hexstring", RPCArg::Type::STR_HEX, RPCArg::Optional::NO, "the hex-encoded script"},
        },
        RPCResult{
            RPCResult::Type::OBJ, "", "",
            {
                {RPCResult::Type::STR, "asm", "Script public key"},
                {RPCResult::Type::STR, "desc", "Inferred descriptor for the script"},
                {RPCResult::Type::STR, "type", "The output type (e.g. " + GetAllOutputTypes() + ")"},
                {RPCResult::Type::STR, "address", /*optional=*/true, "The Bitcoin address (only if a well-defined address exists)"},
                {RPCResult::Type::STR, "p2sh", /*optional=*/true,
                 "address of P2SH script wrapping this redeem script (not returned for types that should not be wrapped)"},
                {RPCResult::Type::OBJ, "segwit", /*optional=*/true,
                 "Result of a witness script public key wrapping this redeem script (not returned for types that should not be wrapped)",
                 {
                     {RPCResult::Type::STR, "asm", "String representation of the script public key"},
                     {RPCResult::Type::STR_HEX, "hex", "Hex string of the script public key"},
                     {RPCResult::Type::STR, "type", "The type of the script public key (e.g. witness_v0_keyhash or witness_v0_scripthash)"},
                     {RPCResult::Type::STR, "address", /*optional=*/true, "The Bitcoin address (only if a well-defined address exists)"},
                     {RPCResult::Type::STR, "desc", "Inferred descriptor for the script"},
                     {RPCResult::Type::STR, "p2sh-segwit", "address of the P2SH script wrapping this witness redeem script"},
                 }},
            },
        },
        RPCExamples{
            HelpExampleCli("decodescript", "\"hexstring\"")
          + HelpExampleRpc("decodescript", "\"hexstring\"")
        },
        [&](const RPCHelpMan& self, const JSONRPCRequest& request) -> UniValue
{
    RPCTypeCheck(request.params, {UniValue::VSTR});

    UniValue r(UniValue::VOBJ);
    CScript script;
    if (request.params[0].get_str().size() > 0){
        std::vector<unsigned char> scriptData(ParseHexV(request.params[0], "argument"));
        script = CScript(scriptData.begin(), scriptData.end());
    } else {
        // Empty scripts are valid
    }
    ScriptToUniv(script, /*out=*/r, /*include_hex=*/false, /*include_address=*/true);

    std::vector<std::vector<unsigned char>> solutions_data;
    const TxoutType which_type{Solver(script, solutions_data)};

    const bool can_wrap{[&] {
        switch (which_type) {
        // ELEMENTS
        case TxoutType::OP_TRUE:
        case TxoutType::FEE:
            return true;
        case TxoutType::MULTISIG:
        case TxoutType::NONSTANDARD:
        case TxoutType::PUBKEY:
        case TxoutType::PUBKEYHASH:
        case TxoutType::WITNESS_V0_KEYHASH:
        case TxoutType::WITNESS_V0_SCRIPTHASH:
            // Can be wrapped if the checks below pass
            break;
        case TxoutType::NULL_DATA:
        case TxoutType::SCRIPTHASH:
        case TxoutType::WITNESS_UNKNOWN:
        case TxoutType::WITNESS_V1_TAPROOT:
            // Should not be wrapped
            return false;
        } // no default case, so the compiler can warn about missing cases
        if (!script.HasValidOps() || script.IsUnspendable()) {
            return false;
        }
        for (CScript::const_iterator it{script.begin()}; it != script.end();) {
            opcodetype op;
            CHECK_NONFATAL(script.GetOp(it, op));
            if (op == OP_CHECKSIGADD || IsOpSuccess(op)) {
                return false;
            }
        }
        return true;
    }()};

    if (can_wrap) {
        r.pushKV("p2sh", EncodeDestination(ScriptHash(script)));
        // P2SH and witness programs cannot be wrapped in P2WSH, if this script
        // is a witness program, don't return addresses for a segwit programs.
        const bool can_wrap_P2WSH{[&] {
            switch (which_type) {
            // ELEMENTS
            case TxoutType::OP_TRUE:
            case TxoutType::FEE:
                return true;
            case TxoutType::MULTISIG:
            case TxoutType::PUBKEY:
            // Uncompressed pubkeys cannot be used with segwit checksigs.
            // If the script contains an uncompressed pubkey, skip encoding of a segwit program.
                for (const auto& solution : solutions_data) {
                    if ((solution.size() != 1) && !CPubKey(solution).IsCompressed()) {
                        return false;
                    }
                }
                return true;
            case TxoutType::NONSTANDARD:
            case TxoutType::PUBKEYHASH:
                // Can be P2WSH wrapped
                return true;
            case TxoutType::NULL_DATA:
            case TxoutType::SCRIPTHASH:
            case TxoutType::WITNESS_UNKNOWN:
            case TxoutType::WITNESS_V0_KEYHASH:
            case TxoutType::WITNESS_V0_SCRIPTHASH:
            case TxoutType::WITNESS_V1_TAPROOT:
                // Should not be wrapped
                return false;
            } // no default case, so the compiler can warn about missing cases
            NONFATAL_UNREACHABLE();
        }()};
        if (can_wrap_P2WSH) {
            UniValue sr(UniValue::VOBJ);
            CScript segwitScr;
            if (which_type == TxoutType::PUBKEY) {
                segwitScr = GetScriptForDestination(WitnessV0KeyHash(Hash160(solutions_data[0])));
            } else if (which_type == TxoutType::PUBKEYHASH) {
                segwitScr = GetScriptForDestination(WitnessV0KeyHash(uint160{solutions_data[0]}));
            } else {
                // Scripts that are not fit for P2WPKH are encoded as P2WSH.
                segwitScr = GetScriptForDestination(WitnessV0ScriptHash(script));
            }
            ScriptToUniv(segwitScr, /*out=*/sr, /*include_hex=*/true, /*include_address=*/true);
            sr.pushKV("p2sh-segwit", EncodeDestination(ScriptHash(segwitScr)));
            r.pushKV("segwit", sr);
        }
    }

    return r;
},
    };
}

static RPCHelpMan combinerawtransaction()
{
    return RPCHelpMan{"combinerawtransaction",
                "\nCombine multiple partially signed transactions into one transaction.\n"
                "The combined transaction may be another partially signed transaction or a \n"
                "fully signed transaction.",
                {
                    {"txs", RPCArg::Type::ARR, RPCArg::Optional::NO, "The hex strings of partially signed transactions",
                        {
                            {"hexstring", RPCArg::Type::STR_HEX, RPCArg::Optional::OMITTED, "A hex-encoded raw transaction"},
                        },
                        },
                },
                RPCResult{
                    RPCResult::Type::STR, "", "The hex-encoded raw transaction with signature(s)"
                },
                RPCExamples{
                    HelpExampleCli("combinerawtransaction", R"('["myhex1", "myhex2", "myhex3"]')")
                },
        [&](const RPCHelpMan& self, const JSONRPCRequest& request) -> UniValue
{

    UniValue txs = request.params[0].get_array();
    std::vector<CMutableTransaction> txVariants(txs.size());

    for (unsigned int idx = 0; idx < txs.size(); idx++) {
        if (!DecodeHexTx(txVariants[idx], txs[idx].get_str())) {
            throw JSONRPCError(RPC_DESERIALIZATION_ERROR, strprintf("TX decode failed for tx %d. Make sure the tx has at least one input.", idx));
        }
    }

    if (txVariants.empty()) {
        throw JSONRPCError(RPC_DESERIALIZATION_ERROR, "Missing transactions");
    }

    // mergedTx will end up with all the signatures; it
    // starts as a clone of the rawtx:
    CMutableTransaction mergedTx(txVariants[0]);

    // Fetch previous transactions (inputs):
    CCoinsView viewDummy;
    CCoinsViewCache view(&viewDummy);
    {
        NodeContext& node = EnsureAnyNodeContext(request.context);
        const CTxMemPool& mempool = EnsureMemPool(node);
        ChainstateManager& chainman = EnsureChainman(node);
        LOCK2(cs_main, mempool.cs);
        CCoinsViewCache &viewChain = chainman.ActiveChainstate().CoinsTip();
        CCoinsViewMemPool viewMempool(&viewChain, mempool);
        view.SetBackend(viewMempool); // temporarily switch cache backend to db+mempool view

        for (const CTxIn& txin : mergedTx.vin) {
            view.AccessCoin(txin.prevout); // Load entries from viewChain into view; can fail.
        }

        view.SetBackend(viewDummy); // switch back to avoid locking mempool for too long
    }

    // Sign what we can:
    for (unsigned int i = 0; i < mergedTx.vin.size(); i++) {
        CTxIn& txin = mergedTx.vin[i];
        const Coin& coin = view.AccessCoin(txin.prevout);
        if (coin.IsSpent()) {
            throw JSONRPCError(RPC_VERIFY_ERROR, "Input not found or already spent");
        }
        SignatureData sigdata;

        // ... and merge in other signatures:
        for (const CMutableTransaction& txv : txVariants) {
            if (txv.vin.size() > i) {
                sigdata.MergeSignatureData(DataFromTransaction(txv, i, coin.out));
            }
        }
        ProduceSignature(DUMMY_SIGNING_PROVIDER, MutableTransactionSignatureCreator(mergedTx, i, coin.out.nValue, 1), coin.out.scriptPubKey, sigdata);

        UpdateTransaction(mergedTx, i, sigdata);
    }

    return EncodeHexTx(CTransaction(mergedTx));
},
    };
}

static RPCHelpMan signrawtransactionwithkey()
{
    return RPCHelpMan{"signrawtransactionwithkey",
                "\nSign inputs for raw transaction (serialized, hex-encoded).\n"
                "The second argument is an array of base58-encoded private\n"
                "keys that will be the only keys used to sign the transaction.\n"
                "The third optional argument (may be null) is an array of previous transaction outputs that\n"
                "this transaction depends on but may not yet be in the block chain.\n",
                {
                    {"hexstring", RPCArg::Type::STR, RPCArg::Optional::NO, "The transaction hex string"},
                    {"privkeys", RPCArg::Type::ARR, RPCArg::Optional::NO, "The base58-encoded private keys for signing",
                        {
                            {"privatekey", RPCArg::Type::STR_HEX, RPCArg::Optional::OMITTED, "private key in base58-encoding"},
                        },
                        },
                    {"prevtxs", RPCArg::Type::ARR, RPCArg::Optional::OMITTED_NAMED_ARG, "The previous dependent transaction outputs",
                        {
                            {"", RPCArg::Type::OBJ, RPCArg::Optional::OMITTED, "",
                                {
                                    {"txid", RPCArg::Type::STR_HEX, RPCArg::Optional::NO, "The transaction id"},
                                    {"vout", RPCArg::Type::NUM, RPCArg::Optional::NO, "The output number"},
                                    {"scriptPubKey", RPCArg::Type::STR_HEX, RPCArg::Optional::NO, "script key"},
                                    {"redeemScript", RPCArg::Type::STR_HEX, RPCArg::Optional::OMITTED, "(required for P2SH) redeem script"},
                                    {"witnessScript", RPCArg::Type::STR_HEX, RPCArg::Optional::OMITTED, "(required for P2WSH or P2SH-P2WSH) witness script"},
                                    {"amount", RPCArg::Type::AMOUNT, RPCArg::Optional::OMITTED, "The amount spent (required if non-confidential segwit output)"},
                                    {"amountcommitment", RPCArg::Type::STR_HEX, RPCArg::Optional::OMITTED, "The amount commitment spent (required if confidential segwit output)"},
                                },
                                },
                        },
                        },
                    {"sighashtype", RPCArg::Type::STR, RPCArg::Default{"DEFAULT for Taproot, ALL otherwise"}, "The signature hash type. Must be one of:\n"
            "       \"DEFAULT\"\n"
            "       \"ALL\"\n"
            "       \"NONE\"\n"
            "       \"SINGLE\"\n"
            "       \"ALL|ANYONECANPAY\"\n"
            "       \"NONE|ANYONECANPAY\"\n"
            "       \"SINGLE|ANYONECANPAY\"\n"
            "       \"ALL|RANGEPROOF\"\n"
            "       \"NONE|RANGEPROOF\"\n"
            "       \"SINGLE|RANGEPROOF\"\n"
            "       \"ALL|ANYONECANPAY|RANGEPROOF\"\n"
            "       \"NONE|ANYONECANPAY|RANGEPROOF\"\n"
            "       \"SINGLE|ANYONECANPAY|RANGEPROOF\"\n"
                    },
                },
                RPCResult{
                    RPCResult::Type::OBJ, "", "",
                    {
                        {RPCResult::Type::STR_HEX, "hex", "The hex-encoded raw transaction with signature(s)"},
                        {RPCResult::Type::BOOL, "complete", "If the transaction has a complete set of signatures"},
                        {RPCResult::Type::ARR, "errors", /*optional=*/true, "Script verification errors (if there are any)",
                        {
                            {RPCResult::Type::OBJ, "", "",
                            {
                                {RPCResult::Type::STR_HEX, "txid", "The hash of the referenced, previous transaction"},
                                {RPCResult::Type::NUM, "vout", "The index of the output to spent and used as input"},
                                {RPCResult::Type::ARR, "witness", "",
                                {
                                    {RPCResult::Type::STR_HEX, "witness", ""},
                                }},
                                {RPCResult::Type::STR_HEX, "scriptSig", "The hex-encoded signature script"},
                                {RPCResult::Type::NUM, "sequence", "Script sequence number"},
                                {RPCResult::Type::STR, "error", "Verification or signing error related to the input"},
                            }},
                        }},
                        {RPCResult::Type::STR, "warning", "Warning that a peg-in input signed may be immature. This could mean lack of connectivity to or misconfiguration of the daemon"},
                    }
                },
                RPCExamples{
                    HelpExampleCli("signrawtransactionwithkey", "\"myhex\" \"[\\\"key1\\\",\\\"key2\\\"]\"")
            + HelpExampleRpc("signrawtransactionwithkey", "\"myhex\", \"[\\\"key1\\\",\\\"key2\\\"]\"")
                },
        [&](const RPCHelpMan& self, const JSONRPCRequest& request) -> UniValue
{
    ChainstateManager& chainman = EnsureAnyChainman(request.context);

    RPCTypeCheck(request.params, {UniValue::VSTR, UniValue::VARR, UniValue::VARR, UniValue::VSTR}, true);

    CMutableTransaction mtx;
    if (!DecodeHexTx(mtx, request.params[0].get_str())) {
        throw JSONRPCError(RPC_DESERIALIZATION_ERROR, "TX decode failed. Make sure the tx has at least one input.");
    }

    FillableSigningProvider keystore;
    const UniValue& keys = request.params[1].get_array();
    for (unsigned int idx = 0; idx < keys.size(); ++idx) {
        UniValue k = keys[idx];
        CKey key = DecodeSecret(k.get_str());
        if (!key.IsValid()) {
            throw JSONRPCError(RPC_INVALID_ADDRESS_OR_KEY, "Invalid private key");
        }
        keystore.AddKey(key);
    }

    // Fetch previous transactions (inputs):
    std::map<COutPoint, Coin> coins;
    for (const CTxIn& txin : mtx.vin) {
        coins[txin.prevout]; // Create empty map entry keyed by prevout.
    }
    NodeContext& node = EnsureAnyNodeContext(request.context);
    FindCoins(node, coins);

    // Parse the prevtxs array
    ParsePrevouts(request.params[2], &keystore, coins);

    UniValue result(UniValue::VOBJ);
    SignTransaction(mtx, &keystore, coins, request.params[3], result, chainman.ActiveChain().Tip());
    return result;
},
    };
}

const RPCResult decodepsbt_inputs{
    RPCResult::Type::ARR, "inputs", "",
    {
        {RPCResult::Type::OBJ, "", "",
        {
            {RPCResult::Type::OBJ, "non_witness_utxo", /*optional=*/true, "Decoded network transaction for non-witness UTXOs",
            {
                {RPCResult::Type::ELISION, "",""},
            }},
            {RPCResult::Type::OBJ, "witness_utxo", /*optional=*/true, "Transaction output for witness UTXOs",
            {
                {RPCResult::Type::NUM, "amount", "The value in " + CURRENCY_UNIT},
                {RPCResult::Type::OBJ, "scriptPubKey", "",
                {
                    {RPCResult::Type::STR, "asm", "Disassembly of the public key script"},
                    {RPCResult::Type::STR, "desc", "Inferred descriptor for the output"},
                    {RPCResult::Type::STR_HEX, "hex", "The raw public key script bytes, hex-encoded"},
                    {RPCResult::Type::STR, "type", "The type, eg 'pubkeyhash'"},
                    {RPCResult::Type::STR, "address", /*optional=*/true, "The Bitcoin address (only if a well-defined address exists)"},
                }},
            }},
            {RPCResult::Type::OBJ_DYN, "partial_signatures", /*optional=*/true, "",
            {
                {RPCResult::Type::STR, "pubkey", "The public key and signature that corresponds to it."},
            }},
            {RPCResult::Type::STR, "sighash", /*optional=*/true, "The sighash type to be used"},
            {RPCResult::Type::OBJ, "redeem_script", /*optional=*/true, "",
            {
                {RPCResult::Type::STR, "asm", "Disassembly of the redeem script"},
                {RPCResult::Type::STR_HEX, "hex", "The raw redeem script bytes, hex-encoded"},
                {RPCResult::Type::STR, "type", "The type, eg 'pubkeyhash'"},
            }},
            {RPCResult::Type::OBJ, "witness_script", /*optional=*/true, "",
            {
                {RPCResult::Type::STR, "asm", "Disassembly of the witness script"},
                {RPCResult::Type::STR_HEX, "hex", "The raw witness script bytes, hex-encoded"},
                {RPCResult::Type::STR, "type", "The type, eg 'pubkeyhash'"},
            }},
            {RPCResult::Type::ARR, "bip32_derivs", /*optional=*/true, "",
            {
                {RPCResult::Type::OBJ, "", "",
                {
                    {RPCResult::Type::STR, "pubkey", "The public key with the derivation path as the value."},
                    {RPCResult::Type::STR, "master_fingerprint", "The fingerprint of the master key"},
                    {RPCResult::Type::STR, "path", "The path"},
                }},
            }},
            {RPCResult::Type::OBJ, "final_scriptSig", /*optional=*/true, "",
            {
                {RPCResult::Type::STR, "asm", "Disassembly of the final signature script"},
                {RPCResult::Type::STR_HEX, "hex", "The raw final signature script bytes, hex-encoded"},
            }},
            {RPCResult::Type::ARR, "final_scriptwitness", /*optional=*/true, "",
            {
                {RPCResult::Type::STR_HEX, "", "hex-encoded witness data (if any)"},
            }},
            {RPCResult::Type::OBJ_DYN, "ripemd160_preimages", /*optional=*/ true, "",
            {
                {RPCResult::Type::STR, "hash", "The hash and preimage that corresponds to it."},
            }},
            {RPCResult::Type::OBJ_DYN, "sha256_preimages", /*optional=*/ true, "",
            {
                {RPCResult::Type::STR, "hash", "The hash and preimage that corresponds to it."},
            }},
            {RPCResult::Type::OBJ_DYN, "hash160_preimages", /*optional=*/ true, "",
            {
                {RPCResult::Type::STR, "hash", "The hash and preimage that corresponds to it."},
            }},
            {RPCResult::Type::OBJ_DYN, "hash256_preimages", /*optional=*/ true, "",
            {
                {RPCResult::Type::STR, "hash", "The hash and preimage that corresponds to it."},
            }},
            {RPCResult::Type::STR_HEX, "taproot_key_path_sig", /*optional=*/ true, "hex-encoded signature for the Taproot key path spend"},
            {RPCResult::Type::ARR, "taproot_script_path_sigs", /*optional=*/ true, "",
            {
                {RPCResult::Type::OBJ, "signature", /*optional=*/ true, "The signature for the pubkey and leaf hash combination",
                {
                    {RPCResult::Type::STR, "pubkey", "The x-only pubkey for this signature"},
                    {RPCResult::Type::STR, "leaf_hash", "The leaf hash for this signature"},
                    {RPCResult::Type::STR, "sig", "The signature itself"},
                }},
            }},
            {RPCResult::Type::ARR, "taproot_scripts", /*optional=*/ true, "",
            {
                {RPCResult::Type::OBJ, "", "",
                {
                    {RPCResult::Type::STR_HEX, "script", "A leaf script"},
                    {RPCResult::Type::NUM, "leaf_ver", "The version number for the leaf script"},
                    {RPCResult::Type::ARR, "control_blocks", "The control blocks for this script",
                    {
                        {RPCResult::Type::STR_HEX, "control_block", "A hex-encoded control block for this script"},
                    }},
                }},
            }},
            {RPCResult::Type::ARR, "taproot_bip32_derivs", /*optional=*/ true, "",
            {
                {RPCResult::Type::OBJ, "", "",
                {
                    {RPCResult::Type::STR, "pubkey", "The x-only public key this path corresponds to"},
                    {RPCResult::Type::STR, "master_fingerprint", "The fingerprint of the master key"},
                    {RPCResult::Type::STR, "path", "The path"},
                    {RPCResult::Type::ARR, "leaf_hashes", "The hashes of the leaves this pubkey appears in",
                    {
                        {RPCResult::Type::STR_HEX, "hash", "The hash of a leaf this pubkey appears in"},
                    }},
                }},
            }},
            {RPCResult::Type::STR_HEX, "taproot_internal_key", /*optional=*/ true, "The hex-encoded Taproot x-only internal key"},
            {RPCResult::Type::STR_HEX, "taproot_merkle_root", /*optional=*/ true, "The hex-encoded Taproot merkle root"},
            {RPCResult::Type::OBJ_DYN, "unknown", /*optional=*/ true, "The unknown input fields",
            {
                {RPCResult::Type::STR_HEX, "key", "(key-value pair) An unknown key-value pair"},
            }},
            {RPCResult::Type::ARR, "proprietary", /*optional=*/true, "The input proprietary map",
            {
                {RPCResult::Type::OBJ, "", "",
                {
                    {RPCResult::Type::STR_HEX, "identifier", "The hex string for the proprietary identifier"},
                    {RPCResult::Type::NUM, "subtype", "The number for the subtype"},
                    {RPCResult::Type::STR_HEX, "key", "The hex for the key"},
                    {RPCResult::Type::STR_HEX, "value", "The hex for the value"},
                }},
            }},
        }},
    }
};

const RPCResult decodepsbt_outputs{
    RPCResult::Type::ARR, "outputs", "",
    {
        {RPCResult::Type::OBJ, "", "",
        {
            {RPCResult::Type::OBJ, "redeem_script", /*optional=*/true, "",
            {
                {RPCResult::Type::STR, "asm", "Disassembly of the redeem script"},
                {RPCResult::Type::STR_HEX, "hex", "The raw redeem script bytes, hex-encoded"},
                {RPCResult::Type::STR, "type", "The type, eg 'pubkeyhash'"},
            }},
            {RPCResult::Type::OBJ, "witness_script", /*optional=*/true, "",
            {
                {RPCResult::Type::STR, "asm", "Disassembly of the witness script"},
                {RPCResult::Type::STR_HEX, "hex", "The raw witness script bytes, hex-encoded"},
                {RPCResult::Type::STR, "type", "The type, eg 'pubkeyhash'"},
            }},
            {RPCResult::Type::ARR, "bip32_derivs", /*optional=*/true, "",
            {
                {RPCResult::Type::OBJ, "", "",
                {
                    {RPCResult::Type::STR, "pubkey", "The public key this path corresponds to"},
                    {RPCResult::Type::STR, "master_fingerprint", "The fingerprint of the master key"},
                    {RPCResult::Type::STR, "path", "The path"},
                }},
            }},
            {RPCResult::Type::STR_HEX, "taproot_internal_key", /*optional=*/ true, "The hex-encoded Taproot x-only internal key"},
            {RPCResult::Type::ARR, "taproot_tree", /*optional=*/ true, "The tuples that make up the Taproot tree, in depth first search order",
            {
                {RPCResult::Type::OBJ, "tuple", /*optional=*/ true, "A single leaf script in the taproot tree",
                {
                    {RPCResult::Type::NUM, "depth", "The depth of this element in the tree"},
                    {RPCResult::Type::NUM, "leaf_ver", "The version of this leaf"},
                    {RPCResult::Type::STR, "script", "The hex-encoded script itself"},
                }},
            }},
            {RPCResult::Type::ARR, "taproot_bip32_derivs", /*optional=*/ true, "",
            {
                {RPCResult::Type::OBJ, "", "",
                {
                    {RPCResult::Type::STR, "pubkey", "The x-only public key this path corresponds to"},
                    {RPCResult::Type::STR, "master_fingerprint", "The fingerprint of the master key"},
                    {RPCResult::Type::STR, "path", "The path"},
                    {RPCResult::Type::ARR, "leaf_hashes", "The hashes of the leaves this pubkey appears in",
                    {
                        {RPCResult::Type::STR_HEX, "hash", "The hash of a leaf this pubkey appears in"},
                    }},
                }},
            }},
            {RPCResult::Type::OBJ_DYN, "unknown", /*optional=*/true, "The unknown output fields",
            {
                {RPCResult::Type::STR_HEX, "key", "(key-value pair) An unknown key-value pair"},
            }},
            {RPCResult::Type::ARR, "proprietary", /*optional=*/true, "The output proprietary map",
            {
                {RPCResult::Type::OBJ, "", "",
                {
                    {RPCResult::Type::STR_HEX, "identifier", "The hex string for the proprietary identifier"},
                    {RPCResult::Type::NUM, "subtype", "The number for the subtype"},
                    {RPCResult::Type::STR_HEX, "key", "The hex for the key"},
                    {RPCResult::Type::STR_HEX, "value", "The hex for the value"},
                }},
            }},
        }},
    }
};

static RPCHelpMan decodepsbt()
{
    return RPCHelpMan{
        "decodepsbt",
        "\nReturn a JSON object representing the serialized, base64-encoded partially signed Bitcoin transaction.\n"
        "\nNote that for Elements, PSBTs (or PSET) follow the Partially Signed Elements Transaction specification.\n",
                {
                    {"psbt", RPCArg::Type::STR, RPCArg::Optional::NO, "The PSBT base64 string"},
                },
                RPCResult{
                    RPCResult::Type::OBJ, "", "",
                    {
                        {RPCResult::Type::OBJ, "tx", "The decoded network-serialized unsigned transaction.",
                        {
                            {RPCResult::Type::ELISION, "", "The layout is the same as the output of decoderawtransaction."},
                        }},
                        {RPCResult::Type::ARR, "global_xpubs", "",
                        {
                            {RPCResult::Type::OBJ, "", "",
                            {
                                {RPCResult::Type::STR, "xpub", "The extended public key this path corresponds to"},
                                {RPCResult::Type::STR_HEX, "master_fingerprint", "The fingerprint of the master key"},
                                {RPCResult::Type::STR, "path", "The path"},
                            }},
                        }},
                        {RPCResult::Type::NUM, "tx_version", "The version number of the unsigned transaction. Not to be confused with PSBT version"},
                        {RPCResult::Type::NUM, "fallback_locktime", "The locktime to fallback to if no inputs specify a required locktime."},
                        {RPCResult::Type::NUM, "fees", "The fees specified in this psbt.", {}, /*skip_type_check=*/true}, // ELEMENTS has an explicit fee output, bitcoin does not (they are implicit)
                        {RPCResult::Type::NUM, "input_count", "The number of inputs in this psbt"},
                        {RPCResult::Type::NUM, "output_count", "The number of outputs in this psbt."},
                        {RPCResult::Type::NUM, "inputs_modifiable", "Whether inputs can be modified"},
                        {RPCResult::Type::NUM, "outputs_modifiable", "Whether outputs can be modified"},
                        {RPCResult::Type::ARR, "sighash_single_indexes", "The indexes which have SIGHASH_SINGLE signatures",
                            {{RPCResult::Type::NUM, "", "Index of an input with a SIGHASH_SINGLE signature"}},
                        },
                        {RPCResult::Type::NUM, "psbt_version", "The PSBT version number. Not to be confused with the unsigned transaction version"},
                        {RPCResult::Type::OBJ_DYN, "scalar_offsets", "The PSET scalar elements",
                        {
                             {RPCResult::Type::STR_HEX, "scalar", "A scalar offset stored in the PSET"},
                        }},
                        {RPCResult::Type::OBJ, "proprietary", "The global proprietary map",
                        {
                            {RPCResult::Type::OBJ, "", "",
                            {
                                {RPCResult::Type::STR_HEX, "identifier", "The hex string for the proprietary identifier"},
                                {RPCResult::Type::NUM, "subtype", "The number for the subtype"},
                                {RPCResult::Type::STR_HEX, "key", "The hex for the key"},
                                {RPCResult::Type::STR_HEX, "value", "The hex for the value"},
                            }},
                        }},
                        {RPCResult::Type::OBJ_DYN, "unknown", /*optional=*/true, "The unknown global fields",
                        {
                             {RPCResult::Type::STR_HEX, "key", "(key-value pair) An unknown key-value pair"},
                        }},
                        decodepsbt_inputs,
                        decodepsbt_outputs,
                        {RPCResult::Type::STR_AMOUNT, "fee", /*optional=*/true, "The transaction fee paid if all UTXOs slots in the PSBT have been filled."},
                    }, /*skip_type_check=*/true // ELEMENTS FIXME: go through and make the types correct in these docs, and then remove this argument. If we remove it now, every call will throw an exception
                },
                RPCExamples{
                    HelpExampleCli("decodepsbt", "\"psbt\"")
                },
        [&](const RPCHelpMan& self, const JSONRPCRequest& request) -> UniValue
{
    if (!g_con_elementsmode)
        throw std::runtime_error("PSBT operations are disabled when not in elementsmode.\n");

    RPCTypeCheck(request.params, {UniValue::VSTR});

    // Unserialize the transactions
    PartiallySignedTransaction psbtx;
    std::string error;
    if (!DecodeBase64PSBT(psbtx, request.params[0].get_str(), error)) {
        throw JSONRPCError(RPC_DESERIALIZATION_ERROR, strprintf("TX decode failed %s", error));
    }

    UniValue result(UniValue::VOBJ);

    if (psbtx.tx != std::nullopt) {
        // Add the decoded tx
        UniValue tx_univ(UniValue::VOBJ);
        TxToUniv(CTransaction(*psbtx.tx), /*block_hash=*/uint256(), /*entry=*/tx_univ, /*include_hex=*/false);
        result.pushKV("tx", tx_univ);
    }

    // Add the global xpubs
    UniValue global_xpubs(UniValue::VARR);
    for (std::pair<KeyOriginInfo, std::set<CExtPubKey>> xpub_pair : psbtx.m_xpubs) {
        for (auto& xpub : xpub_pair.second) {
            std::vector<unsigned char> ser_xpub;
            ser_xpub.assign(BIP32_EXTKEY_WITH_VERSION_SIZE, 0);
            xpub.EncodeWithVersion(ser_xpub.data());

            UniValue keypath(UniValue::VOBJ);
            keypath.pushKV("xpub", EncodeBase58Check(ser_xpub));
            keypath.pushKV("master_fingerprint", HexStr(Span<unsigned char>(xpub_pair.first.fingerprint, xpub_pair.first.fingerprint + 4)));
            keypath.pushKV("path", WriteHDKeypath(xpub_pair.first.path));
            global_xpubs.push_back(keypath);
        }
    }
    result.pushKV("global_xpubs", global_xpubs);

    // Add PSBTv2 stuff
    if (psbtx.GetVersion() == 2) {
        if (psbtx.tx_version != std::nullopt) {
            result.pushKV("tx_version", *psbtx.tx_version);
        }
        if (psbtx.fallback_locktime != std::nullopt) {
            result.pushKV("fallback_locktime", static_cast<uint64_t>(*psbtx.fallback_locktime));
        }
        result.pushKV("input_count", static_cast<uint64_t>(psbtx.inputs.size()));
        result.pushKV("output_count", static_cast<uint64_t>(psbtx.inputs.size()));
        if (psbtx.m_tx_modifiable != std::nullopt) {
            result.pushKV("inputs_modifiable", psbtx.m_tx_modifiable->test(0));
            result.pushKV("outputs_modifiable", psbtx.m_tx_modifiable->test(1));
            result.pushKV("has_sighash_single", psbtx.m_tx_modifiable->test(2));
        }
    }

    // PSBT version
    result.pushKV("psbt_version", static_cast<uint64_t>(psbtx.GetVersion()));

    // Elements: scalar offsets
    if (psbtx.m_scalar_offsets.size() > 0) {
        UniValue scalars(UniValue::VARR);
        for (const auto& scalar : psbtx.m_scalar_offsets) {
            scalars.push_back(HexStr(scalar));
        }
        result.pushKV("scalar_offsets", scalars);
    }

    // Proprietary
    UniValue proprietary(UniValue::VARR);
    for (const auto& entry : psbtx.m_proprietary) {
        UniValue this_prop(UniValue::VOBJ);
        this_prop.pushKV("identifier", HexStr(entry.identifier));
        this_prop.pushKV("subtype", entry.subtype);
        this_prop.pushKV("key", HexStr(entry.key));
        this_prop.pushKV("value", HexStr(entry.value));
        proprietary.push_back(this_prop);
    }
    result.pushKV("proprietary", proprietary);

    result.pushKV("fees", AmountMapToUniv(GetFeeMap(CTransaction(psbtx.GetUnsignedTx())), ""));

    // Unknown data
    UniValue unknowns(UniValue::VOBJ);
    for (auto entry : psbtx.unknown) {
        unknowns.pushKV(HexStr(entry.first), HexStr(entry.second));
    }
    result.pushKV("unknown", unknowns);

    // inputs
    UniValue inputs(UniValue::VARR);
    for (unsigned int i = 0; i < psbtx.inputs.size(); ++i) {
        const PSBTInput& input = psbtx.inputs[i];
        UniValue in(UniValue::VOBJ);
        // UTXOs
        CTxOut txout;
        if (!input.witness_utxo.IsNull()) {
            txout = input.witness_utxo;

            UniValue o(UniValue::VOBJ);
            ScriptToUniv(txout.scriptPubKey, /*out=*/o, /*include_hex=*/true, /*include_address=*/true);

            UniValue out(UniValue::VOBJ);
            if (txout.nValue.IsExplicit()) {
                CAmount nValue = txout.nValue.GetAmount();
                out.pushKV("amount", ValueFromAmount(nValue));
            } else {
                out.pushKV("amountcommitment", txout.nValue.GetHex());
            }
            out.pushKV("scriptPubKey", o);

            in.pushKV("witness_utxo", out);
        }
        if (input.non_witness_utxo) {
            if (*input.prev_out < input.non_witness_utxo->vout.size()) {
                txout = input.non_witness_utxo->vout[*input.prev_out];
            }

            UniValue non_wit(UniValue::VOBJ);
            TxToUniv(*input.non_witness_utxo, /*block_hash=*/uint256(), /*entry=*/non_wit, /*include_hex=*/false);
            in.pushKV("non_witness_utxo", non_wit);
        }

        // Partial sigs
        if (!input.partial_sigs.empty()) {
            UniValue partial_sigs(UniValue::VOBJ);
            for (const auto& sig : input.partial_sigs) {
                partial_sigs.pushKV(HexStr(sig.second.first), HexStr(sig.second.second));
            }
            in.pushKV("partial_signatures", partial_sigs);
        }

        // Sighash
        if (input.sighash_type != std::nullopt) {
            in.pushKV("sighash", SighashToStr((unsigned char)*input.sighash_type));
        }

        // Redeem script and witness script
        if (!input.redeem_script.empty()) {
            UniValue r(UniValue::VOBJ);
            ScriptToUniv(input.redeem_script, /*out=*/r);
            in.pushKV("redeem_script", r);
        }
        if (!input.witness_script.empty()) {
            UniValue r(UniValue::VOBJ);
            ScriptToUniv(input.witness_script, /*out=*/r);
            in.pushKV("witness_script", r);
        }

        // keypaths
        if (!input.hd_keypaths.empty()) {
            UniValue keypaths(UniValue::VARR);
            for (auto entry : input.hd_keypaths) {
                UniValue keypath(UniValue::VOBJ);
                keypath.pushKV("pubkey", HexStr(entry.first));

                keypath.pushKV("master_fingerprint", strprintf("%08x", ReadBE32(entry.second.fingerprint)));
                keypath.pushKV("path", WriteHDKeypath(entry.second.path));
                keypaths.push_back(keypath);
            }
            in.pushKV("bip32_derivs", keypaths);
        }

        // Final scriptSig and scriptwitness
        if (!input.final_script_sig.empty()) {
            UniValue scriptsig(UniValue::VOBJ);
            scriptsig.pushKV("asm", ScriptToAsmStr(input.final_script_sig, true));
            scriptsig.pushKV("hex", HexStr(input.final_script_sig));
            in.pushKV("final_scriptSig", scriptsig);
        }
        if (!input.final_script_witness.IsNull()) {
            UniValue txinwitness(UniValue::VARR);
            for (const auto& item : input.final_script_witness.stack) {
                txinwitness.push_back(HexStr(item));
            }
            in.pushKV("final_scriptwitness", txinwitness);
        }

        // PSBTv2
        if (psbtx.GetVersion() == 2) {
            if (!input.prev_txid.IsNull()) {
                in.pushKV("previous_txid", input.prev_txid.GetHex());
            }
            if (input.prev_out != std::nullopt) {
                in.pushKV("previous_vout", static_cast<uint64_t>(*input.prev_out));
            }
            if (input.sequence != std::nullopt) {
                in.pushKV("sequence", static_cast<uint64_t>(*input.sequence));
            }
            if (input.time_locktime != std::nullopt) {
                in.pushKV("time_locktime", static_cast<uint64_t>(*input.time_locktime));
            }
            if (input.height_locktime!= std::nullopt) {
                in.pushKV("height_locktime", static_cast<uint64_t>(*input.height_locktime));
            }
        }

        // Issuance Value
        if (input.m_issuance_value != std::nullopt) {
            in.pushKV("issuance_value", ValueFromAmount(*input.m_issuance_value));
        }

        // Issuance value commitment
        if (!input.m_issuance_value_commitment.IsNull()) {
            in.pushKV("issuance_value_commitment", input.m_issuance_value_commitment.GetHex());
        }

        // Issuance value rangeproof
        if (!input.m_issuance_rangeproof.empty()) {
            in.pushKV("issuance_value_rangeproof", HexStr(input.m_issuance_rangeproof));
        }

        // Issuance blind value proof
        if (!input.m_blind_issuance_value_proof.empty()) {
            in.pushKV("blind_issuance_value_proof", HexStr(input.m_blind_issuance_value_proof));
        }

        // Issuance inflation keys amount
        if (input.m_issuance_inflation_keys_amount != std::nullopt) {
            in.pushKV("issuance_reissuance_amount", ValueFromAmount(*input.m_issuance_inflation_keys_amount));
        }

        // Issuance inflation keys value commitment
        if (!input.m_issuance_inflation_keys_commitment.IsNull()) {
            in.pushKV("issuance_reissuance_amount_commitment", input.m_issuance_inflation_keys_commitment.GetHex());
        }

        // Issuance inflation keys value rangeproof
        if (!input.m_issuance_inflation_keys_rangeproof.empty()) {
            in.pushKV("issuance_reissuance_amount_rangeproof", HexStr(input.m_issuance_inflation_keys_rangeproof));
        }

        // Issuance blind inflation keys value proof
        if (!input.m_blind_issuance_inflation_keys_proof.empty()) {
            in.pushKV("blind_reissuance_amount_proof", HexStr(input.m_blind_issuance_inflation_keys_proof));
        }

        // Issuance blinding nonce
        if (!input.m_issuance_blinding_nonce.IsNull()) {
            in.pushKV("issuance_blinding_nonce", input.m_issuance_blinding_nonce.GetHex());
        }

        // Issuance asset entropy
        if (!input.m_issuance_asset_entropy.IsNull()) {
            in.pushKV("issuance_asset_entropy", input.m_issuance_asset_entropy.GetHex());
        }

        // Peg-in stuff
        if (Params().GetConsensus().ParentChainHasPow()) {
            if (input.m_peg_in_tx.index() > 0) {
                const auto peg_in_tx = std::get_if<Sidechain::Bitcoin::CTransactionRef>(&input.m_peg_in_tx);
                if (peg_in_tx) {
                    CDataStream ss_tx(SER_NETWORK, PROTOCOL_VERSION | SERIALIZE_TRANSACTION_NO_WITNESS);
                    ss_tx << *peg_in_tx;
                    in.pushKV("pegin_bitcoin_tx", HexStr(ss_tx));
                }
            }
            if (input.m_peg_in_txout_proof.index() > 0) {
                const auto txout_proof = std::get_if<Sidechain::Bitcoin::CMerkleBlock>(&input.m_peg_in_txout_proof);
                if (txout_proof) {
                    CDataStream ss_mb(SER_NETWORK, PROTOCOL_VERSION | SERIALIZE_TRANSACTION_NO_WITNESS);
                    ss_mb << *txout_proof;
                    in.pushKV("pegin_txout_proof", HexStr(ss_mb));
                }
            }
        } else {
            if (input.m_peg_in_tx.index() > 0) {
                const auto peg_in_tx = std::get_if<CTransactionRef>(&input.m_peg_in_tx);
                if (peg_in_tx) {
                    CDataStream ss_tx(SER_NETWORK, PROTOCOL_VERSION | SERIALIZE_TRANSACTION_NO_WITNESS);
                    ss_tx << *peg_in_tx;
                    in.pushKV("pegin_bitcoin_tx", HexStr(ss_tx));
                }
            }
            if (input.m_peg_in_txout_proof.index() > 0) {
                const auto txout_proof = std::get_if<CMerkleBlock>(&input.m_peg_in_txout_proof);
                if (txout_proof) {
                    CDataStream ss_mb(SER_NETWORK, PROTOCOL_VERSION | SERIALIZE_TRANSACTION_NO_WITNESS);
                    ss_mb << *txout_proof;
                    in.pushKV("pegin_txout_proof", HexStr(ss_mb));
                }
            }
        }

        if (!input.m_peg_in_claim_script.empty()) {
            in.pushKV("pegin_claim_script", HexStr(input.m_peg_in_claim_script));
        }
        if (!input.m_peg_in_genesis_hash.IsNull()) {
            in.pushKV("pegin_genesis_hash", input.m_peg_in_genesis_hash.GetHex());
        }
        if (input.m_peg_in_value != std::nullopt) {
            in.pushKV("pegin_value", ValueFromAmount(*input.m_peg_in_value));
        }
        if (!input.m_peg_in_witness.IsNull()) {
            UniValue witness(UniValue::VARR);
            for (const auto& item : input.m_peg_in_witness.stack) {
                witness.push_back(HexStr(item));
            }
            in.pushKV("pegin_witness", witness);
        }
        if (!input.m_utxo_rangeproof.empty()) {
            in.pushKV("utxo_rangeproof", HexStr(input.m_utxo_rangeproof));
        }

        if (input.m_explicit_value.has_value()) {
            in.pushKV("explicit_value", ValueFromAmount(*input.m_explicit_value));
        }
        if (!input.m_value_proof.empty()) {
            in.pushKV("value_proof", HexStr(input.m_value_proof));
        }
        if (!input.m_explicit_asset.IsNull()) {
            in.pushKV("explicit_asset", input.m_explicit_asset.GetHex());
        }
        if (!input.m_asset_proof.empty()) {
            in.pushKV("asset_proof", HexStr(input.m_asset_proof));
        }

        if (input.m_blinded_issuance.has_value()) {
            in.pushKV("blinded_issuance", *input.m_blinded_issuance);
        }

        switch (VerifyBlindProofs(input)) {
        case BlindProofResult::OK:
            // all good
            break;
        case BlindProofResult::NOT_FULLY_BLINDED:
            in.pushKV("status", "ERROR: Proofs provided for unblinded input");
            break;
        case BlindProofResult::MISSING_VALUE_PROOF:
            in.pushKV("status", "WARNING: has confidential and explicit values but no proof connecting them");
            break;
        case BlindProofResult::MISSING_ASSET_PROOF:
            in.pushKV("status", "WARNING: has confidential and explicit assets but no proof connecting them");
            break;
        case BlindProofResult::INVALID_VALUE_PROOF:
            in.pushKV("status", "ERROR: has invalid value proof, the value may be a lie!");
            break;
        case BlindProofResult::INVALID_ASSET_PROOF:
            in.pushKV("status", "ERROR: has invalid asset proof, the asset may be a lie!");
            break;
        }


        // Ripemd160 hash preimages
        if (!input.ripemd160_preimages.empty()) {
            UniValue ripemd160_preimages(UniValue::VOBJ);
            for (const auto& [hash, preimage] : input.ripemd160_preimages) {
                ripemd160_preimages.pushKV(HexStr(hash), HexStr(preimage));
            }
            in.pushKV("ripemd160_preimages", ripemd160_preimages);
        }

        // Sha256 hash preimages
        if (!input.sha256_preimages.empty()) {
            UniValue sha256_preimages(UniValue::VOBJ);
            for (const auto& [hash, preimage] : input.sha256_preimages) {
                sha256_preimages.pushKV(HexStr(hash), HexStr(preimage));
            }
            in.pushKV("sha256_preimages", sha256_preimages);
        }

        // Hash160 hash preimages
        if (!input.hash160_preimages.empty()) {
            UniValue hash160_preimages(UniValue::VOBJ);
            for (const auto& [hash, preimage] : input.hash160_preimages) {
                hash160_preimages.pushKV(HexStr(hash), HexStr(preimage));
            }
            in.pushKV("hash160_preimages", hash160_preimages);
        }

        // Hash256 hash preimages
        if (!input.hash256_preimages.empty()) {
            UniValue hash256_preimages(UniValue::VOBJ);
            for (const auto& [hash, preimage] : input.hash256_preimages) {
                hash256_preimages.pushKV(HexStr(hash), HexStr(preimage));
            }
            in.pushKV("hash256_preimages", hash256_preimages);
        }

        // Taproot key path signature
        if (!input.m_tap_key_sig.empty()) {
            in.pushKV("taproot_key_path_sig", HexStr(input.m_tap_key_sig));
        }

        // Taproot script path signatures
        if (!input.m_tap_script_sigs.empty()) {
            UniValue script_sigs(UniValue::VARR);
            for (const auto& [pubkey_leaf, sig] : input.m_tap_script_sigs) {
                const auto& [xonly, leaf_hash] = pubkey_leaf;
                UniValue sigobj(UniValue::VOBJ);
                sigobj.pushKV("pubkey", HexStr(xonly));
                sigobj.pushKV("leaf_hash", HexStr(leaf_hash));
                sigobj.pushKV("sig", HexStr(sig));
                script_sigs.push_back(sigobj);
            }
            in.pushKV("taproot_script_path_sigs", script_sigs);
        }

        // Taproot leaf scripts
        if (!input.m_tap_scripts.empty()) {
            UniValue tap_scripts(UniValue::VARR);
            for (const auto& [leaf, control_blocks] : input.m_tap_scripts) {
                const auto& [script, leaf_ver] = leaf;
                UniValue script_info(UniValue::VOBJ);
                script_info.pushKV("script", HexStr(script));
                script_info.pushKV("leaf_ver", leaf_ver);
                UniValue control_blocks_univ(UniValue::VARR);
                for (const auto& control_block : control_blocks) {
                    control_blocks_univ.push_back(HexStr(control_block));
                }
                script_info.pushKV("control_blocks", control_blocks_univ);
                tap_scripts.push_back(script_info);
            }
            in.pushKV("taproot_scripts", tap_scripts);
        }

        // Taproot bip32 keypaths
        if (!input.m_tap_bip32_paths.empty()) {
            UniValue keypaths(UniValue::VARR);
            for (const auto& [xonly, leaf_origin] : input.m_tap_bip32_paths) {
                const auto& [leaf_hashes, origin] = leaf_origin;
                UniValue path_obj(UniValue::VOBJ);
                path_obj.pushKV("pubkey", HexStr(xonly));
                path_obj.pushKV("master_fingerprint", strprintf("%08x", ReadBE32(origin.fingerprint)));
                path_obj.pushKV("path", WriteHDKeypath(origin.path));
                UniValue leaf_hashes_arr(UniValue::VARR);
                for (const auto& leaf_hash : leaf_hashes) {
                    leaf_hashes_arr.push_back(HexStr(leaf_hash));
                }
                path_obj.pushKV("leaf_hashes", leaf_hashes_arr);
                keypaths.push_back(path_obj);
            }
            in.pushKV("taproot_bip32_derivs", keypaths);
        }

        // Taproot internal key
        if (!input.m_tap_internal_key.IsNull()) {
            in.pushKV("taproot_internal_key", HexStr(input.m_tap_internal_key));
        }

        // Write taproot merkle root
        if (!input.m_tap_merkle_root.IsNull()) {
            in.pushKV("taproot_merkle_root", HexStr(input.m_tap_merkle_root));
        }

        // Proprietary
        if (!input.m_proprietary.empty()) {
            UniValue proprietary(UniValue::VARR);
            for (const auto& entry : input.m_proprietary) {
                UniValue this_prop(UniValue::VOBJ);
                this_prop.pushKV("identifier", HexStr(entry.identifier));
                this_prop.pushKV("subtype", entry.subtype);
                this_prop.pushKV("key", HexStr(entry.key));
                this_prop.pushKV("value", HexStr(entry.value));
                proprietary.push_back(this_prop);
            }
            in.pushKV("proprietary", proprietary);
        }

        // Unknown data
        if (input.unknown.size() > 0) {
            UniValue unknowns(UniValue::VOBJ);
            for (auto entry : input.unknown) {
                unknowns.pushKV(HexStr(entry.first), HexStr(entry.second));
            }
            in.pushKV("unknown", unknowns);
        }

        inputs.push_back(in);
    }
    result.pushKV("inputs", inputs);

    // outputs
    UniValue outputs(UniValue::VARR);
    for (unsigned int i = 0; i < psbtx.outputs.size(); ++i) {
        const PSBTOutput& output = psbtx.outputs[i];
        UniValue out(UniValue::VOBJ);
        // Redeem script and witness script
        if (!output.redeem_script.empty()) {
            UniValue r(UniValue::VOBJ);
            ScriptToUniv(output.redeem_script, /*out=*/r);
            out.pushKV("redeem_script", r);
        }
        if (!output.witness_script.empty()) {
            UniValue r(UniValue::VOBJ);
            ScriptToUniv(output.witness_script, /*out=*/r);
            out.pushKV("witness_script", r);
        }

        // keypaths
        if (!output.hd_keypaths.empty()) {
            UniValue keypaths(UniValue::VARR);
            for (auto entry : output.hd_keypaths) {
                UniValue keypath(UniValue::VOBJ);
                keypath.pushKV("pubkey", HexStr(entry.first));
                keypath.pushKV("master_fingerprint", strprintf("%08x", ReadBE32(entry.second.fingerprint)));
                keypath.pushKV("path", WriteHDKeypath(entry.second.path));
                keypaths.push_back(keypath);
            }
            out.pushKV("bip32_derivs", keypaths);
        }

        // PSBTv2 stuff
        if (psbtx.GetVersion() == 2) {
            if (output.amount != std::nullopt) {
                out.pushKV("amount", ValueFromAmount(*output.amount));
            }
            if (output.script != std::nullopt) {
                UniValue spk(UniValue::VOBJ);
                ScriptToUniv(*output.script, /*out=*/spk, /*include_hex=*/true, /*include_address=*/true);
                out.pushKV("script", spk);
            }
        }

        // Value commitment
        if (!output.m_value_commitment.IsNull()) {
            out.pushKV("value_commitment", output.m_value_commitment.GetHex());
        }

        // Asset commitment
        if (!output.m_asset_commitment.IsNull()) {
            out.pushKV("asset_commitment", output.m_asset_commitment.GetHex());
        }

        // Asset
        if (!output.m_asset.IsNull()) {
            out.pushKV("asset", output.m_asset.GetHex());
        }

        // Rangeproof
        if (!output.m_value_rangeproof.empty()) {
            out.pushKV("rangeproof", HexStr(output.m_value_rangeproof));
        }

        // Surjection proof
        if (!output.m_asset_surjection_proof.empty()) {
            out.pushKV("surjection_proof", HexStr(output.m_asset_surjection_proof));
        }

        // ECDH pubkey
        if (output.m_ecdh_pubkey.IsValid()) {
            out.pushKV("ecdh_pubkey", HexStr(output.m_ecdh_pubkey));
        }

        // Blinding pubkey
        if (output.m_blinding_pubkey.IsValid()) {
            out.pushKV("blinding_pubkey", HexStr(output.m_blinding_pubkey));
        }

        // Blinder index
        if (output.m_blinder_index != std::nullopt) {
            out.pushKV("blinder_index", (int64_t)*output.m_blinder_index);
        }

        // Blind value proof
        if (!output.m_blind_value_proof.empty()) {
            out.pushKV("blind_value_proof", HexStr(output.m_blind_value_proof));
        }

        // Blind asset proof
        if (!output.m_blind_asset_proof.empty()) {
            out.pushKV("blind_asset_proof", HexStr(output.m_blind_asset_proof));
        }

        switch (VerifyBlindProofs(output)) {
        case BlindProofResult::OK:
            // all good
            break;
        case BlindProofResult::NOT_FULLY_BLINDED:
            out.pushKV("status", "needs blinding");
            break;
        case BlindProofResult::MISSING_VALUE_PROOF:
            out.pushKV("status", "WARNING: has confidential and explicit values but no proof connecting them");
            break;
        case BlindProofResult::MISSING_ASSET_PROOF:
            out.pushKV("status", "WARNING: has confidential and explicit assets but no proof connecting them");
            break;
        case BlindProofResult::INVALID_VALUE_PROOF:
            out.pushKV("status", "ERROR: has invalid value proof, the value may be a lie!");
            break;
        case BlindProofResult::INVALID_ASSET_PROOF:
            out.pushKV("status", "ERROR: has invalid asset proof, the asset may be a lie!");
            break;
        }

        // Taproot internal key
        if (!output.m_tap_internal_key.IsNull()) {
            out.pushKV("taproot_internal_key", HexStr(output.m_tap_internal_key));
        }

        // Taproot tree
        if (output.m_tap_tree.has_value()) {
            UniValue tree(UniValue::VARR);
            const auto& tuples = output.m_tap_tree->GetTreeTuples();
            for (const auto& tuple : tuples) {
                uint8_t depth = std::get<0>(tuple);
                uint8_t leaf_ver = std::get<1>(tuple);
                CScript script = std::get<2>(tuple);
                UniValue elem(UniValue::VOBJ);
                elem.pushKV("depth", (int)depth);
                elem.pushKV("leaf_ver", (int)leaf_ver);
                elem.pushKV("script", HexStr(script));
                tree.push_back(elem);
            }
            out.pushKV("taproot_tree", tree);
        }

        // Taproot bip32 keypaths
        if (!output.m_tap_bip32_paths.empty()) {
            UniValue keypaths(UniValue::VARR);
            for (const auto& [xonly, leaf_origin] : output.m_tap_bip32_paths) {
                const auto& [leaf_hashes, origin] = leaf_origin;
                UniValue path_obj(UniValue::VOBJ);
                path_obj.pushKV("pubkey", HexStr(xonly));
                path_obj.pushKV("master_fingerprint", strprintf("%08x", ReadBE32(origin.fingerprint)));
                path_obj.pushKV("path", WriteHDKeypath(origin.path));
                UniValue leaf_hashes_arr(UniValue::VARR);
                for (const auto& leaf_hash : leaf_hashes) {
                    leaf_hashes_arr.push_back(HexStr(leaf_hash));
                }
                path_obj.pushKV("leaf_hashes", leaf_hashes_arr);
                keypaths.push_back(path_obj);
            }
            out.pushKV("taproot_bip32_derivs", keypaths);
        }

        // Proprietary
        if (!output.m_proprietary.empty()) {
            UniValue proprietary(UniValue::VARR);
            for (const auto& entry : output.m_proprietary) {
                UniValue this_prop(UniValue::VOBJ);
                this_prop.pushKV("identifier", HexStr(entry.identifier));
                this_prop.pushKV("subtype", entry.subtype);
                this_prop.pushKV("key", HexStr(entry.key));
                this_prop.pushKV("value", HexStr(entry.value));
                proprietary.push_back(this_prop);
            }
            out.pushKV("proprietary", proprietary);
        }

        // Unknown data
        if (output.unknown.size() > 0) {
            UniValue unknowns(UniValue::VOBJ);
            for (auto entry : output.unknown) {
                unknowns.pushKV(HexStr(entry.first), HexStr(entry.second));
            }
            out.pushKV("unknown", unknowns);
        }

        outputs.push_back(out);
    }
    result.pushKV("outputs", outputs);

    return result;
},
    };
}

static RPCHelpMan combinepsbt()
{
    return RPCHelpMan{"combinepsbt",
                "\nCombine multiple partially signed Bitcoin transactions into one transaction.\n"
                "Implements the Combiner role.\n",
                {
                    {"txs", RPCArg::Type::ARR, RPCArg::Optional::NO, "The base64 strings of partially signed transactions",
                        {
                            {"psbt", RPCArg::Type::STR, RPCArg::Optional::OMITTED, "A base64 string of a PSBT"},
                        },
                        },
                },
                RPCResult{
                    RPCResult::Type::STR, "", "The base64-encoded partially signed transaction"
                },
                RPCExamples{
                    HelpExampleCli("combinepsbt", R"('["mybase64_1", "mybase64_2", "mybase64_3"]')")
                },
        [&](const RPCHelpMan& self, const JSONRPCRequest& request) -> UniValue
{
    if (!g_con_elementsmode)
        throw std::runtime_error("PSBT operations are disabled when not in elementsmode.\n");

    RPCTypeCheck(request.params, {UniValue::VARR}, true);

    // Unserialize the transactions
    std::vector<PartiallySignedTransaction> psbtxs;
    UniValue txs = request.params[0].get_array();
    if (txs.empty()) {
        throw JSONRPCError(RPC_INVALID_PARAMETER, "Parameter 'txs' cannot be empty");
    }
    for (unsigned int i = 0; i < txs.size(); ++i) {
        PartiallySignedTransaction psbtx;
        std::string error;
        if (!DecodeBase64PSBT(psbtx, txs[i].get_str(), error)) {
            throw JSONRPCError(RPC_DESERIALIZATION_ERROR, strprintf("TX decode failed %s", error));
        }
        psbtxs.push_back(psbtx);
    }

    // Find if (and which) psbt has all the output blinding stuff set
    unsigned int base_psbt_index = 0;
    bool has_fully_blinded = false;
    for (unsigned int i = 0; i < psbtxs.size(); ++i) {
        const auto& psbt = psbtxs[i];
        bool is_fully_blinded = true;
        int unblinded_count = 0;
        for (const auto& psbt_out : psbt.outputs) {
            if (psbt_out.IsBlinded()) {
                is_fully_blinded &= psbt_out.IsFullyBlinded();
            } else {
                unblinded_count++;
            }
        }
        if (is_fully_blinded) {
            base_psbt_index = i;
            has_fully_blinded = true;
            break;
        }
    }

    // Swap the psbt we want to use as base with the 0'th psbt which is the position for the base psbt
    if (base_psbt_index > 0) {
        std::swap(psbtxs[base_psbt_index], psbtxs[0]);
    }

    PartiallySignedTransaction merged_psbt;
    const TransactionError error = CombinePSBTs(merged_psbt, psbtxs);
    if (error != TransactionError::OK) {
        throw JSONRPCTransactionError(error);
    }

    // If we did not use a fully blinded psbt as the base, but the result is now fully blinded, that's not good so fail
    if (!has_fully_blinded) {
        bool is_fully_blinded = true;
        for (const auto& psbt_out : merged_psbt.outputs) {
            if (psbt_out.IsBlinded()) {
                is_fully_blinded &= psbt_out.IsFullyBlinded();
            }
        }
        if (is_fully_blinded) {
            throw JSONRPCError(RPC_DESERIALIZATION_ERROR, "Cannot combine PSETs as the values and blinders would become imbalanced");
        }
    }

    return EncodePSBT(merged_psbt);
},
    };
}

static RPCHelpMan finalizepsbt()
{
    return RPCHelpMan{"finalizepsbt",
                "Finalize the inputs of a PSBT. If the transaction is fully signed, it will produce a\n"
                "network serialized transaction which can be broadcast with sendrawtransaction. Otherwise a PSBT will be\n"
                "created which has the final_scriptSig and final_scriptWitness fields filled for inputs that are complete.\n"
                "Implements the Finalizer and Extractor roles.\n",
                {
                    {"psbt", RPCArg::Type::STR, RPCArg::Optional::NO, "A base64 string of a PSBT"},
                    {"extract", RPCArg::Type::BOOL, RPCArg::Default{true}, "If true and the transaction is complete,\n"
            "                             extract and return the complete transaction in normal network serialization instead of the PSBT."},
                },
                RPCResult{
                    RPCResult::Type::OBJ, "", "",
                    {
                        {RPCResult::Type::STR, "psbt", /*optional=*/true, "The base64-encoded partially signed transaction if not extracted"},
                        {RPCResult::Type::STR_HEX, "hex", /*optional=*/true, "The hex-encoded network transaction if extracted"},
                        {RPCResult::Type::BOOL, "complete", "If the transaction has a complete set of signatures"},
                    }
                },
                RPCExamples{
                    HelpExampleCli("finalizepsbt", "\"psbt\"")
                },
        [&](const RPCHelpMan& self, const JSONRPCRequest& request) -> UniValue
{
    if (!g_con_elementsmode)
        throw std::runtime_error("PSBT operations are disabled when not in elementsmode.\n");

    RPCTypeCheck(request.params, {UniValue::VSTR, UniValue::VBOOL}, true);

    // Unserialize the transactions
    PartiallySignedTransaction psbtx;
    std::string error;
    if (!DecodeBase64PSBT(psbtx, request.params[0].get_str(), error)) {
        throw JSONRPCError(RPC_DESERIALIZATION_ERROR, strprintf("TX decode failed %s", error));
    }

    bool extract = request.params[1].isNull() || (!request.params[1].isNull() && request.params[1].get_bool());

    CMutableTransaction mtx;
    bool complete = FinalizeAndExtractPSBT(psbtx, mtx);

    UniValue result(UniValue::VOBJ);
    CDataStream ssTx(SER_NETWORK, PROTOCOL_VERSION);
    std::string result_str;

    if (complete && extract) {
        ssTx << mtx;
        result_str = HexStr(ssTx);
        result.pushKV("hex", result_str);
    } else {
        ssTx << psbtx;
        result_str = EncodeBase64(ssTx.str());
        result.pushKV("psbt", result_str);
    }
    result.pushKV("complete", complete);
    return result;
},
    };
}

static RPCHelpMan createpsbt()
{
    return RPCHelpMan{"createpsbt",
                "\nCreates a transaction in the Partially Signed Transaction format.\n"
                "Implements the Creator role.\n",
                {
                    {"inputs", RPCArg::Type::ARR, RPCArg::Optional::NO, "The json objects",
                        {
                            {"", RPCArg::Type::OBJ, RPCArg::Optional::OMITTED, "",
                                {
                                    {"txid", RPCArg::Type::STR_HEX, RPCArg::Optional::NO, "The transaction id"},
                                    {"vout", RPCArg::Type::NUM, RPCArg::Optional::NO, "The output number"},
                                    {"sequence", RPCArg::Type::NUM, RPCArg::DefaultHint{"depends on the value of the 'replaceable' and 'locktime' arguments"}, "The sequence number"},
                                    {"pegin_bitcoin_tx", RPCArg::Type::STR_HEX, RPCArg::Optional::NO, "The raw bitcoin transaction (in hex) depositing bitcoin to the mainchain_address generated by getpeginaddress"},
                                    {"pegin_txout_proof", RPCArg::Type::STR_HEX, RPCArg::Optional::NO, "A rawtxoutproof (in hex) generated by the mainchain daemon's `gettxoutproof` containing a proof of only bitcoin_tx"},
                                    {"pegin_claim_script", RPCArg::Type::STR_HEX, RPCArg::Optional::NO, "The witness program generated by getpeginaddress."},
                                    {"issuance_amount", RPCArg::Type::NUM, RPCArg::Optional::OMITTED, "The amount to be issued"},
                                    {"issuance_tokens", RPCArg::Type::NUM, RPCArg::Optional::OMITTED, "The number of asset issuance tokens to generate"},
                                    {"asset_entropy", RPCArg::Type::STR_HEX, RPCArg::Optional::OMITTED, "For new asset issuance, this is any additional entropy to be used in the asset tag calculation. For reissuance, this is the original asaset entropy"},
                                    {"asset_blinding_nonce", RPCArg::Type::STR_HEX, RPCArg::Optional::OMITTED, "Do not set for new asset issuance. For reissuance, this is the blinding factor for reissuance token output for the asset being reissued"},
                                    {"blind_reissuance",  RPCArg::Type::BOOL, RPCArg::Default{true}, "Whether to mark the issuance input for blinding or not. Only affects issuances with re-issuance tokens."},
                                },
                                },
                        },
                        },
                    {"outputs", RPCArg::Type::ARR, RPCArg::Optional::NO, "The outputs (key-value pairs), where none of the keys are duplicated.\n"
                            "That is, each address can only appear once and there can only be one 'data' object.\n"
                            "For compatibility reasons, a dictionary, which holds the key-value pairs directly, is also\n"
                            "                             accepted as second parameter.",
                        {
                            {"", RPCArg::Type::OBJ_USER_KEYS, RPCArg::Optional::OMITTED, "",
                                {
                                    {"address", RPCArg::Type::AMOUNT, RPCArg::Optional::NO, "A key-value pair. The key (string) is the bitcoin address, the value (float or string) is the amount in " + CURRENCY_UNIT},
                                    {"blinder_index", RPCArg::Type::NUM, RPCArg::Optional::OMITTED, "The index of the input whose signer will blind this output. Must be provided if this output is to be blinded"},
                                    {"asset", RPCArg::Type::STR, RPCArg::Optional::OMITTED, "The asset tag for this output if it is not the main chain asset"},
                                },
                                },
                            {"", RPCArg::Type::OBJ, RPCArg::Optional::OMITTED, "",
                                {
                                    {"data", RPCArg::Type::STR_HEX, RPCArg::Optional::NO, "A key-value pair. The key must be \"data\", the value is hex-encoded data"},
                                },
                                },
                        },
                        },
                    {"locktime", RPCArg::Type::NUM, RPCArg::Default{0}, "Raw locktime. Non-0 value also locktime-activates inputs"},
                    {"replaceable", RPCArg::Type::BOOL, RPCArg::Default{false}, "Marks this transaction as BIP125 replaceable.\n"
                            "                             Allows this transaction to be replaced by a transaction with higher fees. If provided, it is an error if explicit sequence numbers are incompatible."},
                    {"psbt_version", RPCArg::Type::NUM, RPCArg::Default{2}, "The PSBT version number to use."},
                },
                RPCResult{
                    RPCResult::Type::STR, "", "The resulting raw transaction (base64-encoded string)"
                },
                RPCExamples{
                    HelpExampleCli("createpsbt", "\"[{\\\"txid\\\":\\\"myid\\\",\\\"vout\\\":0}]\" \"[{\\\"data\\\":\\\"00010203\\\"}]\"")
                },
        [&](const RPCHelpMan& self, const JSONRPCRequest& request) -> UniValue
{
    if (!g_con_elementsmode)
        throw std::runtime_error("PSBT operations are disabled when not in elementsmode.\n");

    ChainstateManager& chainman = EnsureAnyChainman(request.context);

    RPCTypeCheck(request.params, {
        UniValue::VARR,
        UniValue::VARR,
        UniValue::VNUM,
        UniValue::VBOOL,
        UniValue::VNUM,
        }, true
    );

    std::optional<bool> rbf;
    if (!request.params[3].isNull()) {
        rbf = request.params[3].isTrue();
    }
    std::map<CTxOut, PSBTOutput> psbt_outs;
    CMutableTransaction rawTx = ConstructTransaction(request.params[0], request.params[1], request.params[2], rbf, chainman.ActiveChain().Tip(), &psbt_outs, true /* allow_peg_in */, true /* allow_issuance */);

    // Make a blank psbt
    uint32_t psbt_version = 2;
    if (!request.params[4].isNull()) {
        psbt_version = request.params[4].getInt<int>();
    }
    if (psbt_version != 2) {
        throw JSONRPCError(RPC_INVALID_PARAMETER, "The PSBT version can only be 2");
    }

    // Make a blank psbt
    std::set<uint256> new_assets;
    std::set<uint256> new_reissuance;
    for (unsigned int i = 0; i < rawTx.vin.size(); ++i) {
        if (!rawTx.vin[i].assetIssuance.IsNull()) {
            const UniValue& blind_reissuance_v = find_value(request.params[0].get_array()[i].get_obj(), "blind_reissuance");
            bool blind_reissuance = blind_reissuance_v.isNull() ? true : blind_reissuance_v.get_bool();
            uint256 entropy;
            CAsset asset;
            CAsset token;

            if (rawTx.vin[i].assetIssuance.assetBlindingNonce.IsNull()) {
                // New issuance, calculate the final entropy
                GenerateAssetEntropy(entropy, rawTx.vin[i].prevout, rawTx.vin[i].assetIssuance.assetEntropy);
            } else {
                // Reissuance, use original entropy set in assetEntropy
                entropy = rawTx.vin[i].assetIssuance.assetEntropy;
            }

            CalculateAsset(asset, entropy);
            new_assets.insert(asset.id);

            if (!rawTx.vin[i].assetIssuance.nInflationKeys.IsNull()) {
                // Calculate reissuance asset tag if there will be reissuance tokens
                CalculateReissuanceToken(token, entropy, blind_reissuance);
                new_reissuance.insert(token.id);
            }
        }
    }
    PartiallySignedTransaction psbtx(rawTx, psbt_version);
    for (unsigned int i = 0; i < rawTx.vout.size(); ++i) {
        PSBTOutput& output = psbtx.outputs[i];
        auto it = psbt_outs.find(rawTx.vout.at(i));
        if (it != psbt_outs.end()) {
            PSBTOutput& construct_psbt_out = it->second;

            output.m_blinding_pubkey = construct_psbt_out.m_blinding_pubkey;
            output.m_blinder_index = construct_psbt_out.m_blinder_index;
        }

        // Check the asset
        if (new_assets.count(output.m_asset) > 0) {
            new_assets.erase(output.m_asset);
        }
        if (new_reissuance.count(output.m_asset) > 0) {
            new_reissuance.erase(output.m_asset);
        }
    }

    // Make sure all newly issued assets and reissuance tokens had outputs
    if (new_assets.size() > 0) {
        throw JSONRPCError(RPC_INVALID_PARAMETER, "Missing output for new assets");
    }
    if (new_reissuance.size() > 0) {
        throw JSONRPCError(RPC_INVALID_PARAMETER, "Missing output for reissuance tokens");
    }

    return EncodePSBT(psbtx);
},
    };
}

static RPCHelpMan converttopsbt()
{
    return RPCHelpMan{"converttopsbt",
                "\nConverts a network serialized transaction to a PSBT. This should be used only with createrawtransaction and fundrawtransaction\n"
                "createpsbt and walletcreatefundedpsbt should be used for new applications.\n",
                {
                    {"hexstring", RPCArg::Type::STR_HEX, RPCArg::Optional::NO, "The hex string of a raw transaction"},
                    {"permitsigdata", RPCArg::Type::BOOL, RPCArg::Default{false}, "If true, any signatures in the input will be discarded and conversion\n"
                            "                              will continue. If false, RPC will fail if any signatures are present."},
                    {"iswitness", RPCArg::Type::BOOL, RPCArg::DefaultHint{"depends on heuristic tests"}, "Whether the transaction hex is a serialized witness transaction.\n"
                        "If iswitness is not present, heuristic tests will be used in decoding.\n"
                        "If true, only witness deserialization will be tried.\n"
                        "If false, only non-witness deserialization will be tried.\n"
                        "This boolean should reflect whether the transaction has inputs\n"
                        "(e.g. fully valid, or on-chain transactions), if known by the caller."
                    },
                },
                RPCResult{
                    RPCResult::Type::STR, "", "The resulting raw transaction (base64-encoded string)"
                },
                RPCExamples{
                            "\nCreate a transaction\n"
                            + HelpExampleCli("createrawtransaction", "\"[{\\\"txid\\\":\\\"myid\\\",\\\"vout\\\":0}]\" \"[{\\\"data\\\":\\\"00010203\\\"}]\"") +
                            "\nConvert the transaction to a PSBT\n"
                            + HelpExampleCli("converttopsbt", "\"rawtransaction\"")
                },
        [&](const RPCHelpMan& self, const JSONRPCRequest& request) -> UniValue
{
    if (!g_con_elementsmode)
        throw std::runtime_error("PSBT operations are disabled when not in elementsmode.\n");

    RPCTypeCheck(request.params, {UniValue::VSTR, UniValue::VBOOL, UniValue::VBOOL}, true);

    // parse hex string from parameter
    CMutableTransaction tx;
    bool permitsigdata = request.params[1].isNull() ? false : request.params[1].get_bool();
    bool witness_specified = !request.params[2].isNull();
    bool iswitness = witness_specified ? request.params[2].get_bool() : false;
    const bool try_witness = witness_specified ? iswitness : true;
    const bool try_no_witness = witness_specified ? !iswitness : true;
    if (!DecodeHexTx(tx, request.params[0].get_str(), try_no_witness, try_witness)) {
        throw JSONRPCError(RPC_DESERIALIZATION_ERROR, "TX decode failed");
    }

    // Remove all scriptSigs and scriptWitnesses from inputs
    for (CTxIn& input : tx.vin) {
        if (!input.scriptSig.empty() && !permitsigdata) {
            throw JSONRPCError(RPC_DESERIALIZATION_ERROR, "Inputs must not have scriptSigs");
        }
        input.scriptSig.clear();
    }
    for (CTxInWitness& witness: tx.witness.vtxinwit) {
        if (!witness.scriptWitness.IsNull() && !permitsigdata) {
            throw JSONRPCError(RPC_DESERIALIZATION_ERROR, "Inputs must not have scriptWitnesses");
        }
    }
    tx.witness.SetNull();

    // Make a blank psbt
    PartiallySignedTransaction psbtx(tx, 2 /* version */);

    // Set the blinder index to 0 for all outputs that are blinded
    for (auto& outputs : psbtx.outputs) {
        outputs.m_blinder_index = 0;
    }

    // Serialize the PSBT
    CDataStream ssTx(SER_NETWORK, PROTOCOL_VERSION);
    ssTx << psbtx;

    return EncodeBase64(ssTx);
},
    };
}

static RPCHelpMan utxoupdatepsbt()
{
    return RPCHelpMan{"utxoupdatepsbt",
            "\nUpdates all segwit inputs and outputs in a PSBT with data from output descriptors, the UTXO set or the mempool.\n",
            {
                {"psbt", RPCArg::Type::STR, RPCArg::Optional::NO, "A base64 string of a PSBT"},
                {"descriptors", RPCArg::Type::ARR, RPCArg::Optional::OMITTED_NAMED_ARG, "An array of either strings or objects", {
                    {"", RPCArg::Type::STR, RPCArg::Optional::OMITTED, "An output descriptor"},
                    {"", RPCArg::Type::OBJ, RPCArg::Optional::OMITTED, "An object with an output descriptor and extra information", {
                         {"desc", RPCArg::Type::STR, RPCArg::Optional::NO, "An output descriptor"},
                         {"range", RPCArg::Type::RANGE, RPCArg::Default{1000}, "Up to what index HD chains should be explored (either end or [begin,end])"},
                    }},
                }},
            },
            RPCResult {
                    RPCResult::Type::STR, "", "The base64-encoded partially signed transaction with inputs updated"
            },
            RPCExamples {
                HelpExampleCli("utxoupdatepsbt", "\"psbt\"")
            },
        [&](const RPCHelpMan& self, const JSONRPCRequest& request) -> UniValue
{
    RPCTypeCheck(request.params, {UniValue::VSTR, UniValue::VARR}, true);

    // Unserialize the transactions
    PartiallySignedTransaction psbtx;
    std::string error;
    if (!DecodeBase64PSBT(psbtx, request.params[0].get_str(), error)) {
        throw JSONRPCError(RPC_DESERIALIZATION_ERROR, strprintf("TX decode failed %s", error));
    }

    // Parse descriptors, if any.
    FlatSigningProvider provider;
    if (!request.params[1].isNull()) {
        auto descs = request.params[1].get_array();
        for (size_t i = 0; i < descs.size(); ++i) {
            EvalDescriptorStringOrObject(descs[i], provider);
        }
    }
    // We don't actually need private keys further on; hide them as a precaution.
    HidingSigningProvider public_provider(&provider, /*hide_secret=*/true, /*hide_origin=*/false);

    // Fetch previous transactions (inputs):
    CCoinsView viewDummy;
    CCoinsViewCache view(&viewDummy);
    {
        NodeContext& node = EnsureAnyNodeContext(request.context);
        const CTxMemPool& mempool = EnsureMemPool(node);
        ChainstateManager& chainman = EnsureChainman(node);
        LOCK2(cs_main, mempool.cs);
        CCoinsViewCache &viewChain = chainman.ActiveChainstate().CoinsTip();
        CCoinsViewMemPool viewMempool(&viewChain, mempool);
        view.SetBackend(viewMempool); // temporarily switch cache backend to db+mempool view

        for (const PSBTInput& txin : psbtx.inputs) {
            view.AccessCoin(txin.GetOutPoint()); // Load entries from viewChain into view; can fail.
        }

        view.SetBackend(viewDummy); // switch back to avoid locking mempool for too long
    }

    // Fill the inputs
    const PrecomputedTransactionData txdata = PrecomputePSBTData(psbtx);
    for (unsigned int i = 0; i < psbtx.inputs.size(); ++i) {
        PSBTInput& input = psbtx.inputs.at(i);

        if (input.non_witness_utxo || !input.witness_utxo.IsNull()) {
            continue;
        }

        const Coin& coin = view.AccessCoin(input.GetOutPoint());

        if (IsSegWitOutput(provider, coin.out.scriptPubKey)) {
            input.witness_utxo = coin.out;
        }

        // Update script/keypath information using descriptor data.
        // Note that SignPSBTInput does a lot more than just constructing ECDSA signatures
        // we don't actually care about those here, in fact.
        SignPSBTInput(public_provider, psbtx, i, &txdata, /*sighash=*/1);
    }

    // Update script/keypath information using descriptor data.
    for (unsigned int i = 0; i < psbtx.outputs.size(); ++i) {
        UpdatePSBTOutput(public_provider, psbtx, i);
    }

    CDataStream ssTx(SER_NETWORK, PROTOCOL_VERSION);
    ssTx << psbtx;
    return EncodeBase64(ssTx);
},
    };
}

static RPCHelpMan parsepsbt()
{
    return RPCHelpMan{"parsepsbt",
            "\nparse and print a PSBT.\n",
            {
                {"psbt", RPCArg::Type::STR, RPCArg::Optional::NO, "A base64 string of a PSBT"}
            },
            RPCResult {
                RPCResult::Type::OBJ, "", "",
                {
                    {RPCResult::Type::STR, "psbt", "The base64-encoded partially signed transaction"},
                        {RPCResult::Type::BOOL, "canonical", "Whether the input PSBT matches the output PSBT"}
                }
            },
            RPCExamples {
                HelpExampleCli("parsepsbt", "\"psbt\"")
            },
        [&](const RPCHelpMan& self, const JSONRPCRequest& request) -> UniValue
{
    RPCTypeCheck(request.params, {UniValue::VSTR}, true);

    // Unserialize the PSBT
    PartiallySignedTransaction psbtx;
    std::string error;
    if (!DecodeBase64PSBT(psbtx, request.params[0].get_str(), error)) {
        throw JSONRPCError(RPC_DESERIALIZATION_ERROR, strprintf("PSBT decode failed %s", error));
    }

    // Serialize the PSBT
    CDataStream ssTx(SER_NETWORK, PROTOCOL_VERSION);
    ssTx << psbtx;
    const std::string encoded = EncodeBase64(ssTx);
    UniValue result(UniValue::VOBJ);
    result.pushKV("psbt", encoded);
    result.pushKV("canonical", encoded == request.params[0].get_str());
    return result;
},
    };
}
#if 0
static RPCHelpMan joinpsbts()
{
    return RPCHelpMan{"joinpsbts",
            "\nJoins multiple distinct PSBTs with different inputs and outputs into one PSBT with inputs and outputs from all of the PSBTs\n"
            "No input in any of the PSBTs can be in more than one of the PSBTs.\n",
            {
                {"txs", RPCArg::Type::ARR, RPCArg::Optional::NO, "The base64 strings of partially signed transactions",
                    {
                        {"psbt", RPCArg::Type::STR, RPCArg::Optional::NO, "A base64 string of a PSBT"}
                    }}
            },
            RPCResult {
                    RPCResult::Type::STR, "", "The base64-encoded partially signed transaction"
            },
            RPCExamples {
                HelpExampleCli("joinpsbts", "\"psbt\"")
            },
        [&](const RPCHelpMan& self, const JSONRPCRequest& request) -> UniValue
{
    RPCTypeCheck(request.params, {UniValue::VARR}, true);

    // Unserialize the transactions
    std::vector<PartiallySignedTransaction> psbtxs;
    UniValue txs = request.params[0].get_array();

    if (txs.size() <= 1) {
        throw JSONRPCError(RPC_INVALID_PARAMETER, "At least two PSBTs are required to join PSBTs.");
    }

    int32_t best_version = 1;
    uint32_t best_locktime = 0xffffffff;
    for (unsigned int i = 0; i < txs.size(); ++i) {
        PartiallySignedTransaction psbtx;
        std::string error;
        if (!DecodeBase64PSBT(psbtx, txs[i].get_str(), error)) {
            throw JSONRPCError(RPC_DESERIALIZATION_ERROR, strprintf("TX decode failed %s", error));
        }
        if (psbtx.GetVersion() != 0) {
            throw JSONRPCError(RPC_INVALID_PARAMETER, "joinpsbts only operates on version 0 PSBTs");
        }
        psbtxs.push_back(psbtx);
        // Choose the highest version number
        if (*psbtx.tx_version > best_version) {
            best_version = *psbtx.tx_version;
            best_version = static_cast<uint32_t>(psbtx.tx->nVersion);
        }
        // Choose the lowest lock time
        if (*psbtx.fallback_locktime < best_locktime) {
            best_locktime = *psbtx.fallback_locktime;
        }
    }

    // Create a blank psbt where everything will be added
    PartiallySignedTransaction merged_psbt;
    merged_psbt.tx_version = best_version;
    merged_psbt.fallback_locktime = best_locktime;
    // TODO: Remove for PSBTv2
    merged_psbt.tx = CMutableTransaction();
    merged_psbt.tx->nVersion = best_version;
    merged_psbt.tx->nLockTime = best_locktime;

    // Merge
    for (auto& psbt : psbtxs) {
        for (unsigned int i = 0; i < psbt.inputs.size(); ++i) {
            if (!merged_psbt.AddInput(psbt.inputs[i])) {
                throw JSONRPCError(RPC_INVALID_PARAMETER, strprintf("Input %s:%d exists in multiple PSBTs", psbt.inputs[i].prev_txid.ToString(), *psbt.inputs[i].prev_out));
            }
        }
        for (unsigned int i = 0; i < psbt.outputs.size(); ++i) {
            merged_psbt.AddOutput(psbt.outputs[i]);
        }
        for (auto& xpub_pair : psbt.m_xpubs) {
            if (merged_psbt.m_xpubs.count(xpub_pair.first) == 0) {
                merged_psbt.m_xpubs[xpub_pair.first] = xpub_pair.second;
            } else {
                merged_psbt.m_xpubs[xpub_pair.first].insert(xpub_pair.second.begin(), xpub_pair.second.end());
            }
        }
        merged_psbt.unknown.insert(psbt.unknown.begin(), psbt.unknown.end());
    }

    // Generate list of shuffled indices for shuffling inputs and outputs of the merged PSBT
    std::vector<int> input_indices(merged_psbt.inputs.size());
    std::iota(input_indices.begin(), input_indices.end(), 0);
    std::vector<int> output_indices(merged_psbt.outputs.size());
    std::iota(output_indices.begin(), output_indices.end(), 0);

    // Shuffle input and output indices lists
    Shuffle(input_indices.begin(), input_indices.end(), FastRandomContext());
    Shuffle(output_indices.begin(), output_indices.end(), FastRandomContext());

    PartiallySignedTransaction shuffled_psbt;
    shuffled_psbt.tx_version = merged_psbt.tx_version;
    shuffled_psbt.fallback_locktime = merged_psbt.fallback_locktime;
    // TODO: Remove for PSBTv2
    shuffled_psbt.tx = CMutableTransaction();
    shuffled_psbt.tx->nVersion = merged_psbt.tx->nVersion;
    shuffled_psbt.tx->nLockTime = merged_psbt.tx->nLockTime;
    for (int i : input_indices) {
        shuffled_psbt.AddInput(merged_psbt.inputs[i]);
    }
    for (int i : output_indices) {
        shuffled_psbt.AddOutput(merged_psbt.outputs[i]);
    }
    shuffled_psbt.unknown.insert(merged_psbt.unknown.begin(), merged_psbt.unknown.end());

    CDataStream ssTx(SER_NETWORK, PROTOCOL_VERSION);
    ssTx << shuffled_psbt;
    return EncodeBase64(ssTx);
},
    };
}
#endif

static RPCHelpMan analyzepsbt()
{
    return RPCHelpMan{"analyzepsbt",
            "\nAnalyzes and provides information about the current status of a PSBT and its inputs\n",
            {
                {"psbt", RPCArg::Type::STR, RPCArg::Optional::NO, "A base64 string of a PSBT"}
            },
            RPCResult {
                RPCResult::Type::OBJ, "", "",
                {
                    {RPCResult::Type::ARR, "inputs", /*optional=*/true, "",
                    {
                        {RPCResult::Type::OBJ, "", "",
                        {
                            {RPCResult::Type::BOOL, "has_utxo", "Whether a UTXO is provided"},
                            {RPCResult::Type::BOOL, "is_final", "Whether the input is finalized"},
                            {RPCResult::Type::OBJ, "missing", /*optional=*/true, "Things that are missing that are required to complete this input",
                            {
                                {RPCResult::Type::ARR, "pubkeys", /*optional=*/true, "",
                                {
                                    {RPCResult::Type::STR_HEX, "keyid", "Public key ID, hash160 of the public key, of a public key whose BIP 32 derivation path is missing"},
                                }},
                                {RPCResult::Type::ARR, "signatures", /*optional=*/true, "",
                                {
                                    {RPCResult::Type::STR_HEX, "keyid", "Public key ID, hash160 of the public key, of a public key whose signature is missing"},
                                }},
                                {RPCResult::Type::STR_HEX, "redeemscript", /*optional=*/true, "Hash160 of the redeemScript that is missing"},
                                {RPCResult::Type::STR_HEX, "witnessscript", /*optional=*/true, "SHA256 of the witnessScript that is missing"},
                            }},
                            {RPCResult::Type::STR, "next", /*optional=*/true, "Role of the next person that this input needs to go to"},
                        }},
                    }},
                    {RPCResult::Type::ARR, "outputs", "",
                    {
                        {RPCResult::Type::OBJ, "", "",
                        {
                            {RPCResult::Type::BOOL, "blind", "whether the output should be blinded"},
                            {RPCResult::Type::STR, "status", "to what extent the output has been blinded"},
                        }},
                    }},
                    {RPCResult::Type::NUM, "estimated_vsize", /*optional=*/true, "Estimated vsize of the final signed transaction"},
                    {RPCResult::Type::STR_AMOUNT, "estimated_feerate", /*optional=*/true, "Estimated feerate of the final signed transaction in " + CURRENCY_UNIT + "/kvB. Shown only if all UTXO slots in the PSBT have been filled"},
                    {RPCResult::Type::STR_AMOUNT, "fee", /*optional=*/true, "The transaction fee paid. Shown only if all UTXO slots in the PSBT have been filled"},
                    {RPCResult::Type::STR, "next", "Role of the next person that this psbt needs to go to"},
                    {RPCResult::Type::STR, "error", /*optional=*/true, "Error message (if there is one)"},
                }
            },
            RPCExamples {
                HelpExampleCli("analyzepsbt", "\"psbt\"")
            },
        [&](const RPCHelpMan& self, const JSONRPCRequest& request) -> UniValue
{
    RPCTypeCheck(request.params, {UniValue::VSTR});

    // Unserialize the transaction
    PartiallySignedTransaction psbtx;
    std::string error;
    if (!DecodeBase64PSBT(psbtx, request.params[0].get_str(), error)) {
        throw JSONRPCError(RPC_DESERIALIZATION_ERROR, strprintf("TX decode failed %s", error));
    }

    PSBTAnalysis psbta = AnalyzePSBT(psbtx);

    UniValue result(UniValue::VOBJ);
    UniValue inputs_result(UniValue::VARR);
    for (const auto& input : psbta.inputs) {
        UniValue input_univ(UniValue::VOBJ);
        UniValue missing(UniValue::VOBJ);

        input_univ.pushKV("has_utxo", input.has_utxo);
        input_univ.pushKV("is_final", input.is_final);
        input_univ.pushKV("next", PSBTRoleName(input.next));

        if (!input.missing_pubkeys.empty()) {
            UniValue missing_pubkeys_univ(UniValue::VARR);
            for (const CKeyID& pubkey : input.missing_pubkeys) {
                missing_pubkeys_univ.push_back(HexStr(pubkey));
            }
            missing.pushKV("pubkeys", missing_pubkeys_univ);
        }
        if (!input.missing_redeem_script.IsNull()) {
            missing.pushKV("redeemscript", HexStr(input.missing_redeem_script));
        }
        if (!input.missing_witness_script.IsNull()) {
            missing.pushKV("witnessscript", HexStr(input.missing_witness_script));
        }
        if (!input.missing_sigs.empty()) {
            UniValue missing_sigs_univ(UniValue::VARR);
            for (const CKeyID& pubkey : input.missing_sigs) {
                missing_sigs_univ.push_back(HexStr(pubkey));
            }
            missing.pushKV("signatures", missing_sigs_univ);
        }
        if (!missing.getKeys().empty()) {
            input_univ.pushKV("missing", missing);
        }
        inputs_result.push_back(input_univ);
    }
    if (!inputs_result.empty()) result.pushKV("inputs", inputs_result);

    UniValue outputs_result(UniValue::VARR);
    for (const auto& output : psbta.outputs) {
        UniValue output_univ(UniValue::VOBJ);

        output_univ.pushKV("blind", output.is_blind);
        switch (output.proof_result) {
        case BlindProofResult::OK:
            output_univ.pushKV("status", "done");
            break;
        case BlindProofResult::NOT_FULLY_BLINDED:
            output_univ.pushKV("status", "unblinded");
            break;
        case BlindProofResult::MISSING_VALUE_PROOF:
            output_univ.pushKV("status", "WARNING: has confidential and explicit values but no proof connecting them");
            break;
        case BlindProofResult::MISSING_ASSET_PROOF:
            output_univ.pushKV("status", "WARNING: has confidential and explicit assets but no proof connecting them");
            break;
        case BlindProofResult::INVALID_VALUE_PROOF:
            output_univ.pushKV("status", "ERROR: has invalid value proof, the value may be a lie!");
            break;
        case BlindProofResult::INVALID_ASSET_PROOF:
            output_univ.pushKV("status", "ERROR: has invalid asset proof, the asset may be a lie!");
            break;
        }

        outputs_result.push_back(output_univ);
    }
    if (!outputs_result.empty()) result.pushKV("outputs", outputs_result);

    if (psbta.estimated_vsize != std::nullopt) {
        result.pushKV("estimated_vsize", (int)*psbta.estimated_vsize);
    }
    if (psbta.estimated_feerate != std::nullopt) {
        result.pushKV("estimated_feerate", ValueFromAmount(psbta.estimated_feerate->GetFeePerK()));
    }
    if (psbta.fee != std::nullopt) {
        result.pushKV("fee", ValueFromAmount(*psbta.fee));
    }
    result.pushKV("next", PSBTRoleName(psbta.next));
    if (!psbta.error.empty()) {
        result.pushKV("error", psbta.error);
    }

    return result;
},
    };
}

//
// ELEMENTS:

static RPCHelpMan rawblindrawtransaction()
{
    return RPCHelpMan{"rawblindrawtransaction",
                "\nConvert one or more outputs of a raw transaction into confidential ones.\n"
                "Returns the hex-encoded raw transaction.\n"
                "The input raw transaction cannot have already-blinded outputs.\n"
                "The output keys used can be specified by using a confidential address in createrawtransaction.\n"
                "If an additional blinded output is required to make a balanced blinding, a 0-value unspendable output will be added. Since there is no access to the wallet the blinding pubkey from the last output with blinding key will be repeated.\n"
                "You can not blind issuances with this call.\n",
                {
                    {"hexstring", RPCArg::Type::STR_HEX, RPCArg::Optional::NO, "A hex-encoded raw transaction."},
                    {"inputamountblinders", RPCArg::Type::ARR, RPCArg::Optional::NO, "An array with one entry per transaction input.",
                        {
                            {"inputamountblinder", RPCArg::Type::STR_HEX, RPCArg::Optional::NO, "A hex-encoded blinding factor, one for each input."
            "                           Blinding factors can be found in the \"blinder\" output of listunspent."},
                        }
                    },
                    {"inputamounts", RPCArg::Type::ARR, RPCArg::Optional::NO, "An array with one entry per transaction input.",
                        {
                            {"inputamount", RPCArg::Type::AMOUNT, RPCArg::Optional::NO, "An amount for each input."},
                        }
                    },
                    {"inputassets", RPCArg::Type::ARR, RPCArg::Optional::NO, "An array with one entry per transaction input.",
                        {
                            {"inputasset", RPCArg::Type::STR_HEX, RPCArg::Optional::NO, "A hex-encoded asset id, one for each input."},
                        }
                    },
                    {"inputassetblinders", RPCArg::Type::ARR, RPCArg::Optional::NO, "An array with one entry per transaction input.",
                        {
                            {"inputassetblinder", RPCArg::Type::STR_HEX, RPCArg::Optional::NO, "A hex-encoded asset blinding factor, one for each input."},
                        }
                    },
                    {"totalblinder", RPCArg::Type::STR, RPCArg::Optional::OMITTED_NAMED_ARG, "Ignored for now."},
                    {"ignoreblindfail", RPCArg::Type::BOOL, RPCArg::Default{true}, "Return a transaction even when a blinding attempt fails due to number of blinded inputs/outputs."},
                },
                RPCResult{
                     RPCResult::Type::STR, "transaction", "hex string of the transaction"
                },
                RPCExamples{""},
        [&](const RPCHelpMan& self, const JSONRPCRequest& request) -> UniValue
{
    NodeContext& node = EnsureAnyNodeContext(request.context);
    ChainstateManager& chainman = EnsureChainman(node);
    std::vector<unsigned char> txData(ParseHexV(request.params[0], "argument 1"));
    CDataStream ssData(txData, SER_NETWORK, PROTOCOL_VERSION);
    CMutableTransaction tx;
    try {
        ssData >> tx;
    } catch (const std::exception &) {
        throw JSONRPCError(RPC_DESERIALIZATION_ERROR, "TX decode failed");
    }

    UniValue inputBlinds = request.params[1].get_array();
    UniValue inputAmounts = request.params[2].get_array();
    UniValue inputAssets = request.params[3].get_array();
    UniValue inputAssetBlinds = request.params[4].get_array();

    bool fIgnoreBlindFail = true;
    if (!request.params[6].isNull()) {
        fIgnoreBlindFail = request.params[6].get_bool();
    }

    int n_blinded_ins = 0;

    if (inputBlinds.size() != tx.vin.size()) {
        throw JSONRPCError(RPC_INVALID_PARAMETER,
            "Invalid parameter: one (potentially empty) input blind for each input must be provided");
    }
    if (inputAmounts.size() != tx.vin.size()) {
        throw JSONRPCError(RPC_INVALID_PARAMETER,
            "Invalid parameter: one (potentially empty) input blind for each input must be provided");
    }
    if (inputAssets.size() != tx.vin.size()) {
        throw JSONRPCError(RPC_INVALID_PARAMETER,
            "Invalid parameter: one (potentially empty) input asset id for each input must be provided");
    }
    if (inputAssetBlinds.size() != tx.vin.size()) {
        throw JSONRPCError(RPC_INVALID_PARAMETER,
            "Invalid parameter: one (potentially empty) input asset blind for each input must be provided");
    }

    const auto& fedpegscripts = GetValidFedpegScripts(chainman.ActiveChain().Tip(), Params().GetConsensus(), true /* nextblock_validation */);

    std::vector<CAmount> input_amounts;
    std::vector<uint256> input_blinds;
    std::vector<uint256> input_asset_blinds;
    std::vector<CAsset> input_assets;
    std::vector<uint256> output_value_blinds;
    std::vector<uint256> output_asset_blinds;
    std::vector<CAsset> output_assets;
    std::vector<CPubKey> output_pubkeys;
    for (size_t nIn = 0; nIn < tx.vin.size(); nIn++) {
        // Special handling for pegin inputs: no blinds and explicit amount/asset.
        if (tx.vin[nIn].m_is_pegin) {
            std::string err;
            if (tx.witness.vtxinwit.size() != tx.vin.size() || !IsValidPeginWitness(tx.witness.vtxinwit[nIn].m_pegin_witness, fedpegscripts, tx.vin[nIn].prevout, err, false)) {
                throw JSONRPCError(RPC_INVALID_PARAMETER, strprintf("Transaction contains invalid peg-in input: %s", err));
            }
            CTxOut pegin_output = GetPeginOutputFromWitness(tx.witness.vtxinwit[nIn].m_pegin_witness);
            input_blinds.push_back(uint256());
            input_asset_blinds.push_back(uint256());
            input_assets.push_back(pegin_output.nAsset.GetAsset());
            input_amounts.push_back(pegin_output.nValue.GetAmount());
            continue;
        }

        if (!inputBlinds[nIn].isStr())
            throw JSONRPCError(RPC_INVALID_PARAMETER, "input blinds must be an array of hex strings");
        if (!inputAssetBlinds[nIn].isStr())
            throw JSONRPCError(RPC_INVALID_PARAMETER, "input asset blinds must be an array of hex strings");
        if (!inputAssets[nIn].isStr())
            throw JSONRPCError(RPC_INVALID_PARAMETER, "input asset ids must be an array of hex strings");

        std::string blind(inputBlinds[nIn].get_str());
        std::string assetblind(inputAssetBlinds[nIn].get_str());
        std::string asset(inputAssets[nIn].get_str());
        if (!IsHex(blind) || blind.length() != 32*2)
            throw JSONRPCError(RPC_INVALID_PARAMETER, "input blinds must be an array of 32-byte hex-encoded strings");
        if (!IsHex(assetblind) || assetblind.length() != 32*2)
            throw JSONRPCError(RPC_INVALID_PARAMETER, "input asset blinds must be an array of 32-byte hex-encoded strings");
        if (!IsHex(asset) || asset.length() != 32*2)
            throw JSONRPCError(RPC_INVALID_PARAMETER, "input asset blinds must be an array of 32-byte hex-encoded strings");

        input_blinds.push_back(uint256S(blind));
        input_asset_blinds.push_back(uint256S(assetblind));
        input_assets.push_back(CAsset(uint256S(asset)));
        input_amounts.push_back(AmountFromValue(inputAmounts[nIn]));

        if (!input_blinds.back().IsNull()) {
            n_blinded_ins++;
        }
    }

    RawFillBlinds(tx, output_value_blinds, output_asset_blinds, output_pubkeys);

    // How many are we trying to blind?
    int num_pubkeys = 0;
    unsigned int keyIndex = (unsigned) -1;
    for (unsigned int i = 0; i < output_pubkeys.size(); i++) {
        const CPubKey& key = output_pubkeys[i];
        if (key.IsValid()) {
            num_pubkeys++;
            keyIndex = i;
        }
    }

    if (num_pubkeys == 0 && n_blinded_ins == 0) {
        // Vacuous, just return the transaction
        return EncodeHexTx(CTransaction(tx));
    } else if (n_blinded_ins > 0 && num_pubkeys == 0) {
        // No notion of wallet, cannot complete this blinding without passed-in pubkey
        throw JSONRPCError(RPC_INVALID_PARAMETER, "Unable to blind transaction: Add another output to blind in order to complete the blinding.");
    } else if (n_blinded_ins == 0 && num_pubkeys == 1) {
        if (fIgnoreBlindFail) {
            // Just get rid of the ECDH key in the nonce field and return
            tx.vout[keyIndex].nNonce.SetNull();
            return EncodeHexTx(CTransaction(tx));
        } else {
            throw JSONRPCError(RPC_INVALID_PARAMETER, "Unable to blind transaction: Add another output to blind in order to complete the blinding.");
        }
    }

    int ret = BlindTransaction(input_blinds, input_asset_blinds, input_assets, input_amounts, output_value_blinds, output_asset_blinds, output_pubkeys, std::vector<CKey>(), std::vector<CKey>(), tx);
    if (ret != num_pubkeys) {
        // TODO Have more rich return values, communicating to user what has been blinded
        // User may be ok not blinding something that for instance has no corresponding type on input
        throw JSONRPCError(RPC_INVALID_PARAMETER, "Unable to blind transaction: Are you sure each asset type to blind is represented in the inputs?");
    }

    return EncodeHexTx(CTransaction(tx));
},
    };
}

struct RawIssuanceDetails
{
    int input_index;
    uint256 entropy;
    CAsset asset;
    CAsset token;
};

// Appends a single issuance to the first input that doesn't have one, and includes
// a single output per asset type in shuffled positions. Requires at least one output
// to exist (the fee output, which must be last).
void issueasset_base(CMutableTransaction& mtx, RawIssuanceDetails& issuance_details, const CAmount asset_amount, const CAmount token_amount, const CTxDestination& asset_dest, const CTxDestination& token_dest, const bool blind_issuance, const uint256& contract_hash)
{
    CHECK_NONFATAL(asset_amount > 0 || token_amount > 0);
    CHECK_NONFATAL(mtx.vout.size() > 0);

    CScript asset_script = GetScriptForDestination(asset_dest);
    CScript token_script = GetScriptForDestination(token_dest);

    // Find an input with no issuance field
    size_t issuance_input_index = 0;
    for (; issuance_input_index < mtx.vin.size(); issuance_input_index++) {
        if (mtx.vin[issuance_input_index].assetIssuance.IsNull()) {
            break;
        }
    }
    // Can't add another one, exit
    if (issuance_input_index == mtx.vin.size()) {
        issuance_details.input_index = -1;
        return;
    }

    uint256 entropy;
    CAsset asset;
    CAsset token;
    GenerateAssetEntropy(entropy, mtx.vin[issuance_input_index].prevout, contract_hash);
    CalculateAsset(asset, entropy);
    CalculateReissuanceToken(token, entropy, blind_issuance);

    issuance_details.input_index = issuance_input_index;
    issuance_details.entropy = entropy;
    issuance_details.asset = asset;
    issuance_details.token = token;

    mtx.vin[issuance_input_index].assetIssuance.assetEntropy = contract_hash;

    if (asset_amount > 0) {
        // Fee output is required to be last. We will insert _before_ the selected position, which preserves that.
        int asset_place = GetRand<int>(mtx.vout.size());

        CTxOut asset_out(asset, asset_amount, asset_script);
        // If blinded address, insert the pubkey into the nonce field for later substitution by blinding
        if (IsBlindDestination(asset_dest)) {
            CPubKey asset_blind = GetDestinationBlindingKey(asset_dest);
            asset_out.nNonce.vchCommitment = std::vector<unsigned char>(asset_blind.begin(), asset_blind.end());
        }

        mtx.vout.insert(mtx.vout.begin()+asset_place, asset_out);
    }
    // Explicit 0 is represented by a null value, don't set to non-null in that case
    if (blind_issuance || asset_amount != 0) {
        mtx.vin[issuance_input_index].assetIssuance.nAmount = asset_amount;
    }

    if (token_amount > 0) {
        // Calculate this _after_ we conditionally insert the asset output, which changes mtx.vout.size().
        int token_place = GetRand<int>(mtx.vout.size());

        CTxOut token_out(token, token_amount, token_script);
        // If blinded address, insert the pubkey into the nonce field for later substitution by blinding
        if (IsBlindDestination(token_dest)) {
            CPubKey token_blind = GetDestinationBlindingKey(token_dest);
            token_out.nNonce.vchCommitment = std::vector<unsigned char>(token_blind.begin(), token_blind.end());
        }

        mtx.vin[issuance_input_index].assetIssuance.nInflationKeys = token_amount;
        mtx.vout.insert(mtx.vout.begin()+token_place, token_out);
    }
}

// Appends a single reissuance to the specified input if none exists, and the
// corresponding output in a shuffled position. Errors otherwise. Requires at
// least one output to exist (the fee output, which must be last).
void reissueasset_base(CMutableTransaction& mtx, size_t issuance_input_index, const CAmount asset_amount, const CTxDestination& asset_dest, const uint256& asset_blinder, const uint256& entropy)
{
    CHECK_NONFATAL(mtx.vout.size() > 0);
    CHECK_NONFATAL(asset_amount > 0);
    CHECK_NONFATAL(mtx.vin[issuance_input_index].assetIssuance.IsNull());

    CScript asset_script = GetScriptForDestination(asset_dest);

    CAsset asset;
    CalculateAsset(asset, entropy);

    mtx.vin[issuance_input_index].assetIssuance.assetEntropy = entropy;
    mtx.vin[issuance_input_index].assetIssuance.assetBlindingNonce = asset_blinder;
    mtx.vin[issuance_input_index].assetIssuance.nAmount = asset_amount;

    // Place assets into randomly placed output slots, before change output, inserted in place
    int asset_place = GetRand<int>(mtx.vout.size());

    CTxOut asset_out(asset, asset_amount, asset_script);
    // If blinded address, insert the pubkey into the nonce field for later substitution by blinding
    if (IsBlindDestination(asset_dest)) {
        CPubKey asset_blind = GetDestinationBlindingKey(asset_dest);
        asset_out.nNonce.vchCommitment = std::vector<unsigned char>(asset_blind.begin(), asset_blind.end());
    }
    mtx.vout.insert(mtx.vout.begin()+asset_place, asset_out);
    mtx.vin[issuance_input_index].assetIssuance.nAmount = asset_amount;
}

static RPCHelpMan rawissueasset()
{
    return RPCHelpMan{"rawissueasset",
                "\nCreate an asset by attaching issuances to transaction inputs. Returns the transaction hex. There must be as many inputs as issuances requested. The final transaction hex is the final version of the transaction appended to the last object in the array.\n",
                {
                    {"transaction", RPCArg::Type::STR_HEX, RPCArg::Optional::NO, "Transaction in hex in which to include an issuance input."},
                    {"issuances", RPCArg::Type::ARR, RPCArg::Optional::NO, "List of issuances to create. Each issuance must have one non-zero amount.",
                        {
                            {"", RPCArg::Type::OBJ, RPCArg::Optional::NO, "",
                                {
                                    {"asset_amount", RPCArg::Type::AMOUNT, RPCArg::Optional::OMITTED_NAMED_ARG, "Amount of asset to generate, if any."},
                                    {"asset_address", RPCArg::Type::STR, RPCArg::Optional::OMITTED_NAMED_ARG, "Destination address of generated asset. Required if `asset_amount` given."},
                                    {"token_amount", RPCArg::Type::AMOUNT, RPCArg::Optional::OMITTED_NAMED_ARG, "Amount of reissuance token to generate, if any."},
                                    {"token_address", RPCArg::Type::STR, RPCArg::Optional::OMITTED_NAMED_ARG, "Destination address of generated reissuance tokens. Required if `token_amount` given."},
                                    {"blind", RPCArg::Type::BOOL, RPCArg::Default{true}, "Whether to mark the issuance input for blinding or not. Only affects issuances with re-issuance tokens."},
                                    {"contract_hash", RPCArg::Type::STR_HEX, RPCArg::Default{"0000...0000"}, "Contract hash that is put into issuance definition. Must be 32 bytes worth in hex string form. This will affect the asset id."},
                                }
                            }
                        }
                    },
                },
                RPCResult{
                    RPCResult::Type::ARR, "", "Results of issuances, in the order of `issuances` arguments",
                    {
                        {RPCResult::Type::OBJ, "", "",
                        {
                            {RPCResult::Type::STR_HEX, "hex", "The transaction with issuances appended. Only appended to final index in returned array"},
                            {RPCResult::Type::NUM, "vin", "The input position of the issuance in the transaction"},
                            {RPCResult::Type::STR_HEX, "entropy", "Entropy of the asset type"},
                            {RPCResult::Type::STR_HEX, "asset", "Asset type for issuance if known"},
                            {RPCResult::Type::STR_HEX, "token", "Token type for issuance"},
                        }},
                    },
                },
                RPCExamples{""},
        [&](const RPCHelpMan& self, const JSONRPCRequest& request) -> UniValue
{
    CMutableTransaction mtx;

    if (!DecodeHexTx(mtx, request.params[0].get_str()))
        throw JSONRPCError(RPC_DESERIALIZATION_ERROR, "TX decode failed");

    UniValue issuances = request.params[1].get_array();

    UniValue ret(UniValue::VARR);

    // Count issuances, only append hex to final one
    unsigned int issuances_til_now = 0;

    // Validate fee output location, required by the implementation of issueasset_base
    if (mtx.vout.size() == 0){
        throw JSONRPCError(RPC_INVALID_PARAMETER, "Transaction must have at least one output.");
    }
    if (!mtx.vout[mtx.vout.size() - 1].IsFee()) {
        throw JSONRPCError(RPC_INVALID_PARAMETER, "Last transaction output must be fee.");
    }
    for (size_t i = 0; i < mtx.vout.size() - 1; i++) {
        if (mtx.vout[i].IsFee()) {
            throw JSONRPCError(RPC_INVALID_PARAMETER, "Transaction can only have one fee output.");
        }
    }

    for (unsigned int idx = 0; idx < issuances.size(); idx++) {
        const UniValue& issuance = issuances[idx];
        const UniValue& issuance_o = issuance.get_obj();

        CTxDestination asset_dest = CNoDestination();
        CTxDestination token_dest = CNoDestination();

        CAmount asset_amount = 0;
        const UniValue& asset_amount_uni = issuance_o["asset_amount"];
        if (asset_amount_uni.isNum()) {
            asset_amount = AmountFromValue(asset_amount_uni);
            if (asset_amount <= 0) {
                throw JSONRPCError(RPC_INVALID_PARAMETER, "Invalid parameter, asset_amount must be positive");
            }
            const UniValue& asset_address_uni = issuance_o["asset_address"];
            if (!asset_address_uni.isStr()) {
                throw JSONRPCError(RPC_INVALID_PARAMETER, "Invalid parameter, missing corresponding asset_address");
            }
            asset_dest = DecodeDestination(asset_address_uni.get_str());
            if (std::get_if<CNoDestination>(&asset_dest)) {
                throw JSONRPCError(RPC_INVALID_PARAMETER, strprintf("Invalid asset address provided: %s", asset_address_uni.get_str()));
            }
        }

        CAmount token_amount = 0;
        const UniValue& token_amount_uni = issuance_o["token_amount"];
        if (token_amount_uni.isNum()) {
            token_amount = AmountFromValue(token_amount_uni);
            if (token_amount <= 0) {
                throw JSONRPCError(RPC_INVALID_PARAMETER, "Invalid parameter, token_amount must be positive");
            }
            const UniValue& token_address_uni = issuance_o["token_address"];
            if (!token_address_uni.isStr()) {
                throw JSONRPCError(RPC_INVALID_PARAMETER, "Invalid parameter, missing corresponding token_address");
            }
            token_dest = DecodeDestination(token_address_uni.get_str());
            if (std::get_if<CNoDestination>(&token_dest)) {
                throw JSONRPCError(RPC_INVALID_PARAMETER, strprintf("Invalid token address provided: %s", token_address_uni.get_str()));
            }
        }

        if (asset_amount == 0 && token_amount == 0) {
            throw JSONRPCError(RPC_TYPE_ERROR, "Issuance must have one non-zero component");
        }

        // If we have issuances, check if reissuance tokens will be generated via blinding path
        const UniValue blind_uni = issuance_o["blind"];
        const bool blind_issuance = !blind_uni.isBool() || blind_uni.get_bool();

        // Check for optional contract to hash into definition
        uint256 contract_hash;
        if (!issuance_o["contract_hash"].isNull()) {
            contract_hash = ParseHashV(issuance_o["contract_hash"], "contract_hash");
        }

        RawIssuanceDetails details;

        issueasset_base(mtx, details, asset_amount, token_amount, asset_dest, token_dest, blind_issuance, contract_hash);
        if (details.input_index == -1) {
            throw JSONRPCError(RPC_INVALID_PARAMETER, "Failed to find enough blank inputs for listed issuances.");
        }

        issuances_til_now++;

        UniValue obj(UniValue::VOBJ);
        if (issuances_til_now == issuances.size()) {
            obj.pushKV("hex", EncodeHexTx(CTransaction(mtx)));
        }
        obj.pushKV("vin", details.input_index);
        obj.pushKV("entropy", details.entropy.GetHex());
        obj.pushKV("asset", details.asset.GetHex());
        obj.pushKV("token", details.token.GetHex());

        ret.push_back(obj);
    }

    return ret;
},
    };
}

static RPCHelpMan rawreissueasset()
{
    return RPCHelpMan{"rawreissueasset",
                "\nRe-issue an asset by attaching pseudo-inputs to transaction inputs, revealing the underlying reissuance token of the input. Returns the transaction hex.\n",
                {
                    {"transaction", RPCArg::Type::STR_HEX, RPCArg::Optional::NO, "Transaction in hex in which to include an issuance input."},
                    {"reissuances", RPCArg::Type::ARR, RPCArg::Optional::NO, "List of re-issuances to create. Each issuance must have one non-zero amount.",
                        {
                            {"", RPCArg::Type::OBJ, RPCArg::Optional::NO, "",
                                {
                                    {"asset_amount", RPCArg::Type::AMOUNT, RPCArg::Optional::NO, "Amount of asset to generate, if any."},
                                    {"asset_address", RPCArg::Type::STR, RPCArg::Optional::NO, "Destination address of generated asset. Required if `asset_amount` given."},
                                    {"input_index", RPCArg::Type::NUM, RPCArg::Optional::NO, "The input position of the reissuance in the transaction."},
                                    {"asset_blinder", RPCArg::Type::STR_HEX, RPCArg::Optional::NO, "The blinding factor of the reissuance token output being spent."},
                                    {"entropy", RPCArg::Type::STR_HEX, RPCArg::Optional::NO, "The `entropy` returned during initial issuance for the asset being reissued."},
                                }
                            }
                        }
                    },
                },
                RPCResult{
                    RPCResult::Type::OBJ, "", "",
                    {
                        {RPCResult::Type::STR_HEX, "hex", "The transaction with reissuances appended"},
                    },
                },
                RPCExamples{""},
        [&](const RPCHelpMan& self, const JSONRPCRequest& request) -> UniValue
{
    CMutableTransaction mtx;

    if (!DecodeHexTx(mtx, request.params[0].get_str()))
        throw JSONRPCError(RPC_DESERIALIZATION_ERROR, "TX decode failed");

    if (mtx.vout.empty()) {
        throw JSONRPCError(RPC_INVALID_PARAMETER, "Transaction must have at least one output.");
    }

    // Validate fee output location, required by the implementation of reissueasset_base
    if (!mtx.vout[mtx.vout.size() - 1].IsFee()) {
        throw JSONRPCError(RPC_INVALID_PARAMETER, "Last transaction output must be fee.");
    }
    for (size_t i = 0; i < mtx.vout.size() - 1; i++) {
        if (mtx.vout[i].IsFee()) {
            throw JSONRPCError(RPC_INVALID_PARAMETER, "Transaction can only have one fee output.");
        }
    }

    UniValue issuances = request.params[1].get_array();

    for (unsigned int idx = 0; idx < issuances.size(); idx++) {
        const UniValue& issuance = issuances[idx];
        const UniValue& issuance_o = issuance.get_obj();

        CAmount asset_amount = 0;
        const UniValue& asset_amount_uni = issuance_o["asset_amount"];
        if (asset_amount_uni.isNum()) {
            asset_amount = AmountFromValue(asset_amount_uni);
            if (asset_amount <= 0) {
                throw JSONRPCError(RPC_INVALID_PARAMETER, "Invalid parameter, asset_amount must be positive");
            }
        } else {
            throw JSONRPCError(RPC_INVALID_PARAMETER, "Asset amount must be given for each reissuance.");
        }

        const UniValue& asset_address_uni = issuance_o["asset_address"];
        if (!asset_address_uni.isStr()) {
            throw JSONRPCError(RPC_INVALID_PARAMETER, "Reissuance missing asset_address");
        }
        CTxDestination asset_dest = DecodeDestination(asset_address_uni.get_str());
        if (std::get_if<CNoDestination>(&asset_dest)) {
            throw JSONRPCError(RPC_INVALID_PARAMETER, strprintf("Invalid asset address provided: %s", asset_address_uni.get_str()));
        }

        int input_index = -1;
        const UniValue& input_index_o = issuance_o["input_index"];
        if (input_index_o.isNum()) {
            input_index = input_index_o.getInt<int>();
            if (input_index < 0) {
                throw JSONRPCError(RPC_INVALID_PARAMETER, "Input index must be non-negative.");
            } else if ((size_t) input_index >= mtx.vin.size()) {
                throw JSONRPCError(RPC_INVALID_PARAMETER, "Input index must exist in transaction.");
            } else if (!mtx.vin[input_index].assetIssuance.IsNull()) {
                throw JSONRPCError(RPC_INVALID_PARAMETER, "Selected transaction input already has issuance data.");
            }
        } else {
            throw JSONRPCError(RPC_INVALID_PARAMETER, "Input indexes for all reissuances are required.");
        }

        uint256 asset_blinder = ParseHashV(issuance_o["asset_blinder"], "asset_blinder");
        uint256 entropy = ParseHashV(issuance_o["entropy"], "entropy");
        reissueasset_base(mtx, input_index, asset_amount, asset_dest, asset_blinder, entropy);
    }

    UniValue ret(UniValue::VOBJ);
    ret.pushKV("hex", EncodeHexTx(CTransaction(mtx)));
    return ret;
},
    };
}

static RPCHelpMan calculateasset()
{
    return RPCHelpMan{"calculateasset",
            "\nCalculate the asset tags and reissuance asset tags for a given prevout and contract hash\n",
            {
                {"txid", RPCArg::Type::STR_HEX, RPCArg::Optional::NO, "Transaction id of the output that will be spent for this issuance."},
                {"vout", RPCArg::Type::NUM, RPCArg::Optional::NO, "Output index of the output that will be spent for this issuance."},
                {"asset_entropy", RPCArg::Type::STR_HEX, RPCArg::Optional::OMITTED, "Additional asset entropy to be included in the asset tag. This is the contract hash."},
                {"blind_reissuance", RPCArg::Type::BOOL, RPCArg::Default{true}, "Whether the reissuance asset tag will be blinded"},
            },
            RPCResult{
                RPCResult::Type::OBJ, "", "",
                {
                    {RPCResult::Type::STR_HEX, "asset_tag", "Calculated asset tag."},
                    {RPCResult::Type::STR_HEX, "reissuance_asset_tag", "Asset tag for the reissuance tokens."},
                    {RPCResult::Type::STR_HEX, "final_asset_entropy", "The calculated asset entropy that is needed for reissuance."},
                },
            },
            RPCExamples{""},
        [&](const RPCHelpMan& self, const JSONRPCRequest& request) -> UniValue
{
    RPCTypeCheck(request.params, {UniValue::VSTR, UniValue::VNUM, UniValue::VSTR, UniValue::VBOOL}, true);

    uint256 txid = ParseHashV(request.params[0], "txid");
    uint32_t vout = request.params[1].getInt<int>();

    uint256 asset_entropy;
    if (!request.params[2].isNull()) {
        asset_entropy = ParseHashV(request.params[2], "asset_entropy");
    }

    bool blind_reissuance = request.params[3].isNull() ? true : request.params[3].get_bool();

    uint256 entropy;
    CAsset asset;
    CAsset token;
    COutPoint outpoint(txid, vout);
    GenerateAssetEntropy(entropy, outpoint, asset_entropy);
    CalculateAsset(asset, entropy);
    CalculateReissuanceToken(token, entropy, blind_reissuance);

    UniValue out(UniValue::VOBJ);
    out.pushKV("asset_tag", asset.GetHex());
    out.pushKV("reissuance_asset_tag", token.GetHex());
    out.pushKV("final_asset_entropy", entropy.GetHex());
    return out;
},
    };
}

static RPCHelpMan updatepsbtpegin()
{
    return RPCHelpMan{"updatepsbtpegin",
            "\nFill in Peg-in input data for a particular input in a PSBT. Data is filled if provided.\n",
            {
                {"psbt", RPCArg::Type::STR, RPCArg::Optional::NO,"The elements PSBT to update"},
                {"input", RPCArg::Type::NUM, RPCArg::Optional::NO, "The index of the input to update"},
                {"value", RPCArg::Type::AMOUNT, RPCArg::Optional::OMITTED, "The value of the peg-in"},
                {"bitcoin_tx", RPCArg::Type::STR_HEX, RPCArg::Optional::OMITTED, "The raw bitcoin transaction (in hex) depositing bitcoin to the mainchain_address generated by getpeginaddress"},
                {"txout_proof", RPCArg::Type::STR_HEX, RPCArg::Optional::OMITTED, "A rawtxoutproof (in hex) generated by the mainchain daemon'sgettxoutproof containing a proof of only bitcoin_tx"},
                {"claim_script", RPCArg::Type::STR_HEX, RPCArg::Optional::OMITTED, "The witness program generated by getpeginaddress."},
                {"genesis_hash", RPCArg::Type::STR_HEX, RPCArg::Optional::OMITTED, "The hash of the genesis block of the chain the bitcoin_tx is in"},
            },
            RPCResult{
                RPCResult::Type::STR, "", "The resulting raw transaction (base64-encoded string)"
            },
            RPCExamples{
                HelpExampleCli("updatepsbtpegin", "psbt 0")
            },
        [&](const RPCHelpMan& self, const JSONRPCRequest& request) -> UniValue
{
    if (!g_con_elementsmode)
        throw std::runtime_error("PSBT operations are disabled when not in elementsmode.\n");

    RPCTypeCheck(request.params, {UniValue::VSTR, UniValue::VNUM, UniValueType(), UniValue::VSTR, UniValue::VSTR, UniValue::VSTR, UniValue::VSTR}, true);

    // Unserialize the transaction
    PartiallySignedTransaction psbtx;
    std::string error;
    if (!DecodeBase64PSBT(psbtx, request.params[0].get_str(), error)) {
        throw JSONRPCError(RPC_DESERIALIZATION_ERROR, strprintf("TX decode failed %s", error));
    }

    // Get the input to update
    int input_index = request.params[1].getInt<int>();
    PSBTInput& input = psbtx.inputs[input_index];

    // Peg-in value
    if (!request.params[2].isNull()) {
        CAmount value = AmountFromValue(request.params[2]);
        input.m_peg_in_value = value;
    }

    // Peg-in tx
    if (!request.params[3].isNull()) {
        const std::vector<unsigned char> tx_data = ParseHex(request.params[3].get_str());
        CDataStream ss_tx(tx_data, SER_NETWORK, PROTOCOL_VERSION);
        try {
            if (Params().GetConsensus().ParentChainHasPow()) {
                Sidechain::Bitcoin::CTransactionRef tx;
                ss_tx >> tx;
                input.m_peg_in_tx = tx;
            } else {
                CTransactionRef tx;
                ss_tx >> tx;
                input.m_peg_in_tx = tx;
            }
        } catch (...) {
            throw JSONRPCError(RPC_TYPE_ERROR, "The bitcoin_tx is malformed");
        }
    }

    // Txout proof
    if (!request.params[4].isNull()) {
        const std::vector<unsigned char> proof_data = ParseHex(request.params[4].get_str());
        CDataStream ss_proof(proof_data, SER_NETWORK, PROTOCOL_VERSION | SERIALIZE_TRANSACTION_NO_WITNESS);
        try {
            if (Params().GetConsensus().ParentChainHasPow()) {
                Sidechain::Bitcoin::CMerkleBlock merkle_block;
                ss_proof >> merkle_block;
                input.m_peg_in_txout_proof = merkle_block;
            } else {
                CMerkleBlock merkle_block;
                ss_proof >> merkle_block;
                input.m_peg_in_txout_proof = merkle_block;
            }
        } catch (...) {
            throw JSONRPCError(RPC_TYPE_ERROR, "The txout proof is malformed");
        }
        if (!ss_proof.empty()) {
            throw JSONRPCError(RPC_INVALID_PARAMETER, "Invalid txout proof");
        }
    }

    // Claim script
    if (!request.params[5].isNull()) {
        std::vector<unsigned char> script_bytes = ParseHexV(request.params[5], "claim_script");
        CScript script(script_bytes.begin(), script_bytes.end());
        input.m_peg_in_claim_script = script;
    }

    // Genesis Hash
    if (!request.params[6].isNull()) {
        input.m_peg_in_genesis_hash = ParseHashV(request.params[6], "genesis_hash");
    }

    return EncodePSBT(psbtx);
},
    };
}

// END ELEMENTS
//

void RegisterRawTransactionRPCCommands(CRPCTable& t)
{
    static const CRPCCommand commands[] =
    {
        {"rawtransactions", &getrawtransaction},
        {"rawtransactions", &createrawtransaction},
        {"rawtransactions", &decoderawtransaction},
        {"rawtransactions", &decodescript},
        {"rawtransactions", &combinerawtransaction},
        {"rawtransactions", &signrawtransactionwithkey},
        {"rawtransactions", &decodepsbt},
        {"rawtransactions", &combinepsbt},
        {"rawtransactions", &finalizepsbt},
        {"rawtransactions", &createpsbt},
        {"rawtransactions", &converttopsbt},
        {"rawtransactions", &utxoupdatepsbt},
        {"rawtransactions", &parsepsbt},
    #if 0
        {"rawtransactions", &joinpsbts},
    #endif
        {"rawtransactions", &analyzepsbt},

        // ELEMENTS
        {"rawtransactions", &rawissueasset},
        {"rawtransactions", &rawreissueasset},
        {"rawtransactions", &rawblindrawtransaction},
        {"rawtransactions", &calculateasset},
        {"rawtransactions", &updatepsbtpegin},
    };
    for (const auto& c : commands) {
        t.appendCommand(c.name, &c);
    }
}<|MERGE_RESOLUTION|>--- conflicted
+++ resolved
@@ -212,13 +212,8 @@
             },
             },
         {"locktime", RPCArg::Type::NUM, RPCArg::Default{0}, "Raw locktime. Non-0 value also locktime-activates inputs"},
-<<<<<<< HEAD
-        {"replaceable", RPCArg::Type::BOOL, RPCArg::Default{false}, "Marks this transaction as BIP125-replaceable.\n"
-"                             Allows this transaction to be replaced by a transaction with higher fees. If provided, it is an error if explicit sequence numbers are incompatible."},
-=======
         {"replaceable", RPCArg::Type::BOOL, RPCArg::Default{true}, "Marks this transaction as BIP125-replaceable.\n"
                 "Allows this transaction to be replaced by a transaction with higher fees. If provided, it is an error if explicit sequence numbers are incompatible."},
->>>>>>> c5ba1d92
     };
 }
 
