--- conflicted
+++ resolved
@@ -226,17 +226,6 @@
                 HelpExampleRpc("getdescriptorinfo", "\"" + EXAMPLE_DESCRIPTOR + "\"")
             },
         [&](const RPCHelpMan& self, const JSONRPCRequest& request) -> UniValue
-<<<<<<< HEAD
-{
-    RPCTypeCheck(request.params, {UniValue::VSTR});
-
-    FlatSigningProvider provider;
-    std::string error;
-    auto desc = Parse(request.params[0].get_str(), provider, error);
-    if (!desc) {
-        throw JSONRPCError(RPC_INVALID_ADDRESS_OR_KEY, error);
-    }
-=======
         {
             FlatSigningProvider provider;
             std::string error;
@@ -244,7 +233,6 @@
             if (!desc) {
                 throw JSONRPCError(RPC_INVALID_ADDRESS_OR_KEY, error);
             }
->>>>>>> 7799f535
 
     UniValue result(UniValue::VOBJ);
     result.pushKV("descriptor", desc->ToString());
@@ -288,14 +276,8 @@
                 HelpExampleRpc("deriveaddresses", "\"" + EXAMPLE_DESCRIPTOR + "\", \"[0,2]\"")
             },
         [&](const RPCHelpMan& self, const JSONRPCRequest& request) -> UniValue
-<<<<<<< HEAD
-{
-    RPCTypeCheck(request.params, {UniValue::VSTR, UniValueType()}); // Range argument is checked later
-    const std::string desc_str = request.params[0].get_str();
-=======
         {
             const std::string desc_str = request.params[0].get_str();
->>>>>>> 7799f535
 
     int64_t range_begin = 0;
     int64_t range_end = 0;
