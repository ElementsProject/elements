// Copyright (c) 2010 Satoshi Nakamoto
// Copyright (c) 2009-2022 The Bitcoin Core developers
// Distributed under the MIT software license, see the accompanying
// file COPYING or http://www.opensource.org/licenses/mit-license.php.

#include <key_io.h>
#include <outputtype.h>
#include <pubkey.h>
#include <rpc/protocol.h>
#include <rpc/request.h>
#include <rpc/server.h>
#include <rpc/util.h>
#include <script/descriptor.h>
#include <script/script.h>
#include <script/signingprovider.h>
#include <script/standard.h>
#include <tinyformat.h>
#include <univalue.h>
#include <util/check.h>
#include <util/strencodings.h>

#include <cstdint>
#include <memory>
#include <optional>
#include <string>
#include <tuple>
#include <vector>

static RPCHelpMan validateaddress()
{
    return RPCHelpMan{
        "validateaddress",
        "\nReturn information about the given bitcoin address.\n",
        {
            {"address", RPCArg::Type::STR, RPCArg::Optional::NO, "The bitcoin address to validate"},
        },
        RPCResult{
            RPCResult::Type::OBJ, "", "",
            {
                {RPCResult::Type::BOOL, "isvalid", "If the address is valid or not"},
                {RPCResult::Type::BOOL, "isvalid_parent", "If the address is valid or not for parent chain"},
                {RPCResult::Type::STR, "address", /*optional=*/true, "The bitcoin address validated"},
                {RPCResult::Type::STR_HEX, "scriptPubKey", /*optional=*/true, "The hex-encoded scriptPubKey generated by the address"},
                {RPCResult::Type::BOOL, "isscript", /*optional=*/true, "If the key is a script"},
                {RPCResult::Type::BOOL, "iswitness", /*optional=*/true, "If the address is a witness address"},
                {RPCResult::Type::NUM, "witness_version", /*optional=*/true, "The version number of the witness program"},
                {RPCResult::Type::STR_HEX, "witness_program", /*optional=*/true, "The hex value of the witness program"},
                {RPCResult::Type::STR_HEX, "confidential_key", "the raw blinding public key for that address, if any. \"\" if none"},
                {RPCResult::Type::STR, "unconfidential", "The address without confidentiality key"},
                {RPCResult::Type::OBJ, "parent_address_info", /*optional=*/true, "If the address isvalid_parent, this object contains details about the parent address type",
                {
                    {RPCResult::Type::STR, "address", ""},
                    {RPCResult::Type::STR_HEX, "scriptPubKey", ""},
                }},
                {RPCResult::Type::STR, "error", /*optional=*/true, "Error message, if any"},
                {RPCResult::Type::STR, "error_parent", /* optional */ true, "Error message, if any"},
                {RPCResult::Type::ARR, "error_locations", /*optional=*/true, "Indices of likely error locations in address, if known (e.g. Bech32 errors)",
                    {
                        {RPCResult::Type::NUM, "index", "index of a potential error"},
                    }},
            }
        },
        RPCExamples{
            HelpExampleCli("validateaddress", "\"" + EXAMPLE_ADDRESS[0] + "\"") +
            HelpExampleRpc("validateaddress", "\"" + EXAMPLE_ADDRESS[0] + "\"")
        },
        [&](const RPCHelpMan& self, const JSONRPCRequest& request) -> UniValue
{
    std::string error_msg;
    std::vector<int> error_locations;
    CTxDestination dest = DecodeDestination(request.params[0].get_str(), error_msg, &error_locations);
    std::string error_msg_parent;
    CTxDestination parent_dest = DecodeParentDestination(request.params[0].get_str(), error_msg_parent);
    const bool isValid = IsValidDestination(dest);
    const bool is_valid_parent = IsValidDestination(parent_dest);
    CHECK_NONFATAL(isValid == error_msg.empty());
    CHECK_NONFATAL(is_valid_parent == error_msg_parent.empty());

    UniValue ret(UniValue::VOBJ);
    ret.pushKV("isvalid", isValid);
    ret.pushKV("isvalid_parent", is_valid_parent);
    if (isValid) {
        std::string currentAddress = EncodeDestination(dest);
        ret.pushKV("address", currentAddress);

        CScript scriptPubKey = GetScriptForDestination(dest);
        ret.pushKV("scriptPubKey", HexStr(scriptPubKey));

        UniValue detail = DescribeAddress(dest);
        ret.pushKVs(detail);
        UniValue blind_detail = DescribeBlindAddress(dest);
        ret.pushKVs(blind_detail);
    }
    if (is_valid_parent) {
        UniValue parent_info(UniValue::VOBJ);
        std::string currentAddress = EncodeParentDestination(parent_dest);
        parent_info.pushKV("address", currentAddress);

        CScript scriptPubKey = GetScriptForDestination(parent_dest);
        parent_info.pushKV("scriptPubKey", HexStr(scriptPubKey));

        UniValue detail = DescribeAddress(parent_dest);
        parent_info.pushKVs(detail);
        UniValue blind_detail = DescribeBlindAddress(parent_dest);
        parent_info.pushKVs(blind_detail);
        ret.pushKV("parent_address_info", parent_info);
    }
    if (!isValid && !is_valid_parent) {
        UniValue error_indices(UniValue::VARR);
        for (int i : error_locations) error_indices.push_back(i);
        ret.pushKV("error_locations", error_indices);
        ret.pushKV("error", error_msg);
        ret.pushKV("error_parent", error_msg_parent);
    }

    return ret;
},
    };
}

static RPCHelpMan createmultisig()
{
    return RPCHelpMan{"createmultisig",
                "\nCreates a multi-signature address with n signature of m keys required.\n"
                "It returns a json object with the address and redeemScript.\n",
                {
                    {"nrequired", RPCArg::Type::NUM, RPCArg::Optional::NO, "The number of required signatures out of the n keys."},
                    {"keys", RPCArg::Type::ARR, RPCArg::Optional::NO, "The hex-encoded public keys.",
                        {
                            {"key", RPCArg::Type::STR_HEX, RPCArg::Optional::OMITTED, "The hex-encoded public key"},
                        }},
                    {"address_type", RPCArg::Type::STR, RPCArg::Default{"legacy"}, "The address type to use. Options are \"legacy\", \"p2sh-segwit\", and \"bech32\"."},
                },
                RPCResult{
                    RPCResult::Type::OBJ, "", "",
                    {
                        {RPCResult::Type::STR, "address", "The value of the new multisig address."},
                        {RPCResult::Type::STR_HEX, "redeemScript", "The string value of the hex-encoded redemption script."},
                        {RPCResult::Type::STR, "descriptor", "The descriptor for this multisig"},
                        {RPCResult::Type::ARR, "warnings", /*optional=*/true, "Any warnings resulting from the creation of this multisig",
                        {
                            {RPCResult::Type::STR, "", ""},
                        }},
                    }
                },
                RPCExamples{
            "\nCreate a multisig address from 2 public keys\n"
            + HelpExampleCli("createmultisig", "2 \"[\\\"03789ed0bb717d88f7d321a368d905e7430207ebbd82bd342cf11ae157a7ace5fd\\\",\\\"03dbc6764b8884a92e871274b87583e6d5c2a58819473e17e107ef3f6aa5a61626\\\"]\"") +
            "\nAs a JSON-RPC call\n"
            + HelpExampleRpc("createmultisig", "2, [\"03789ed0bb717d88f7d321a368d905e7430207ebbd82bd342cf11ae157a7ace5fd\",\"03dbc6764b8884a92e871274b87583e6d5c2a58819473e17e107ef3f6aa5a61626\"]")
                },
        [&](const RPCHelpMan& self, const JSONRPCRequest& request) -> UniValue
        {
            int required = request.params[0].getInt<int>();

    // Get the public keys
    const UniValue& keys = request.params[1].get_array();
    std::vector<CPubKey> pubkeys;
    for (unsigned int i = 0; i < keys.size(); ++i) {
        if (IsHex(keys[i].get_str()) && (keys[i].get_str().length() == 66 || keys[i].get_str().length() == 130)) {
            pubkeys.push_back(HexToPubKey(keys[i].get_str()));
        } else {
            throw JSONRPCError(RPC_INVALID_ADDRESS_OR_KEY, strprintf("Invalid public key: %s\n.", keys[i].get_str()));
        }
    }

    // Get the output type
    OutputType output_type = OutputType::LEGACY;
    if (!request.params[2].isNull()) {
        std::optional<OutputType> parsed = ParseOutputType(request.params[2].get_str());
        if (!parsed) {
            throw JSONRPCError(RPC_INVALID_ADDRESS_OR_KEY, strprintf("Unknown address type '%s'", request.params[2].get_str()));
        } else if (parsed.value() == OutputType::BECH32M) {
            throw JSONRPCError(RPC_INVALID_ADDRESS_OR_KEY, "createmultisig cannot create bech32m multisig addresses");
        }
        output_type = parsed.value();
    }

    // Construct using pay-to-script-hash:
    FillableSigningProvider keystore;
    CScript inner;
    const CTxDestination dest = AddAndGetMultisigDestination(required, pubkeys, output_type, keystore, inner);

    // Make the descriptor
    std::unique_ptr<Descriptor> descriptor = InferDescriptor(GetScriptForDestination(dest), keystore);

    UniValue result(UniValue::VOBJ);
    result.pushKV("address", EncodeDestination(dest));
    result.pushKV("redeemScript", HexStr(inner));
    result.pushKV("descriptor", descriptor->ToString());

<<<<<<< HEAD
    UniValue warnings(UniValue::VARR);
    if (descriptor->GetOutputType() != output_type) {
        // Only warns if the user has explicitly chosen an address type we cannot generate
        warnings.push_back("Unable to make chosen address type, please ensure no uncompressed public keys are present.");
    }
    if (!warnings.empty()) result.pushKV("warnings", warnings);
=======
            UniValue warnings(UniValue::VARR);
            if (descriptor->GetOutputType() != output_type) {
                // Only warns if the user has explicitly chosen an address type we cannot generate
                warnings.push_back("Unable to make chosen address type, please ensure no uncompressed public keys are present.");
            }
            PushWarnings(warnings, result);
>>>>>>> 6a167325

    return result;
},
    };
}

static RPCHelpMan getdescriptorinfo()
{
    const std::string EXAMPLE_DESCRIPTOR = "wpkh([d34db33f/84h/0h/0h]0279be667ef9dcbbac55a06295Ce870b07029Bfcdb2dce28d959f2815b16f81798)";

    return RPCHelpMan{"getdescriptorinfo",
            {"\nAnalyses a descriptor.\n"},
            {
                {"descriptor", RPCArg::Type::STR, RPCArg::Optional::NO, "The descriptor."},
            },
            RPCResult{
                RPCResult::Type::OBJ, "", "",
                {
                    {RPCResult::Type::STR, "descriptor", "The descriptor in canonical form, without private keys"},
                    {RPCResult::Type::STR, "checksum", "The checksum for the input descriptor"},
                    {RPCResult::Type::BOOL, "isrange", "Whether the descriptor is ranged"},
                    {RPCResult::Type::BOOL, "issolvable", "Whether the descriptor is solvable"},
                    {RPCResult::Type::BOOL, "hasprivatekeys", "Whether the input descriptor contained at least one private key"},
                }
            },
            RPCExamples{
                "Analyse a descriptor\n" +
                HelpExampleCli("getdescriptorinfo", "\"" + EXAMPLE_DESCRIPTOR + "\"") +
                HelpExampleRpc("getdescriptorinfo", "\"" + EXAMPLE_DESCRIPTOR + "\"")
            },
        [&](const RPCHelpMan& self, const JSONRPCRequest& request) -> UniValue
        {
            FlatSigningProvider provider;
            std::string error;
            auto desc = Parse(request.params[0].get_str(), provider, error);
            if (!desc) {
                throw JSONRPCError(RPC_INVALID_ADDRESS_OR_KEY, error);
            }

    UniValue result(UniValue::VOBJ);
    result.pushKV("descriptor", desc->ToString());
    result.pushKV("checksum", GetDescriptorChecksum(request.params[0].get_str()));
    result.pushKV("isrange", desc->IsRange());
    result.pushKV("issolvable", desc->IsSolvable());
    result.pushKV("hasprivatekeys", provider.keys.size() > 0);
    return result;
},
    };
}

static RPCHelpMan deriveaddresses()
{
    const std::string EXAMPLE_DESCRIPTOR = "wpkh([d34db33f/84h/0h/0h]xpub6DJ2dNUysrn5Vt36jH2KLBT2i1auw1tTSSomg8PhqNiUtx8QX2SvC9nrHu81fT41fvDUnhMjEzQgXnQjKEu3oaqMSzhSrHMxyyoEAmUHQbY/0/*)#cjjspncu";

    return RPCHelpMan{"deriveaddresses",
        {"\nDerives one or more addresses corresponding to an output descriptor.\n"
         "Examples of output descriptors are:\n"
         "    pkh(<pubkey>)                                     P2PKH outputs for the given pubkey\n"
         "    wpkh(<pubkey>)                                    Native segwit P2PKH outputs for the given pubkey\n"
         "    sh(multi(<n>,<pubkey>,<pubkey>,...))              P2SH-multisig outputs for the given threshold and pubkeys\n"
         "    raw(<hex script>)                                 Outputs whose scriptPubKey equals the specified hex scripts\n"
         "    tr(<pubkey>,multi_a(<n>,<pubkey>,<pubkey>,...))   P2TR-multisig outputs for the given threshold and pubkeys\n"
         "\nIn the above, <pubkey> either refers to a fixed public key in hexadecimal notation, or to an xpub/xprv optionally followed by one\n"
         "or more path elements separated by \"/\", where \"h\" represents a hardened child key.\n"
         "For more information on output descriptors, see the documentation in the doc/descriptors.md file.\n"},
        {
            {"descriptor", RPCArg::Type::STR, RPCArg::Optional::NO, "The descriptor."},
            {"range", RPCArg::Type::RANGE, RPCArg::Optional::OMITTED, "If a ranged descriptor is used, this specifies the end or the range (in [begin,end] notation) to derive."},
        },
        RPCResult{
                RPCResult::Type::ARR, "", "",
                {
                    {RPCResult::Type::STR, "address", "the derived addresses"},
                }
        },
        RPCExamples{
            "First three native segwit receive addresses\n" +
            HelpExampleCli("deriveaddresses", "\"" + EXAMPLE_DESCRIPTOR + "\" \"[0,2]\"") +
            HelpExampleRpc("deriveaddresses", "\"" + EXAMPLE_DESCRIPTOR + "\", \"[0,2]\"")
        },
        [&](const RPCHelpMan& self, const JSONRPCRequest& request) -> UniValue
        {
            const std::string desc_str = request.params[0].get_str();

    int64_t range_begin = 0;
    int64_t range_end = 0;

    if (request.params.size() >= 2 && !request.params[1].isNull()) {
        std::tie(range_begin, range_end) = ParseDescriptorRange(request.params[1]);
    }

    FlatSigningProvider key_provider;
    std::string error;
    auto desc = Parse(desc_str, key_provider, error, /* require_checksum = */ true);
    if (!desc) {
        throw JSONRPCError(RPC_INVALID_ADDRESS_OR_KEY, error);
    }

    if (!desc->IsRange() && request.params.size() > 1) {
        throw JSONRPCError(RPC_INVALID_PARAMETER, "Range should not be specified for an un-ranged descriptor");
    }

    if (desc->IsRange() && request.params.size() == 1) {
        throw JSONRPCError(RPC_INVALID_PARAMETER, "Range must be specified for a ranged descriptor");
    }

    UniValue addresses(UniValue::VARR);

    for (int64_t i = range_begin; i <= range_end; ++i) {
        FlatSigningProvider provider;
        std::vector<CScript> scripts;
        if (!desc->Expand(i, key_provider, scripts, provider)) {
            throw JSONRPCError(RPC_INVALID_ADDRESS_OR_KEY, "Cannot derive script without private keys");
        }

        for (const CScript &script : scripts) {
            CTxDestination dest;
            if (!ExtractDestination(script, dest)) {
                throw JSONRPCError(RPC_INVALID_ADDRESS_OR_KEY, "Descriptor does not have a corresponding address");
            }

            addresses.push_back(EncodeDestination(dest));
        }
    }

    // This should not be possible, but an assert seems overkill:
    if (addresses.empty()) {
        throw JSONRPCError(RPC_MISC_ERROR, "Unexpected empty result");
    }

    return addresses;
},
    };
}

void RegisterOutputScriptRPCCommands(CRPCTable& t)
{
    static const CRPCCommand commands[]{
        {"util", &validateaddress},
        {"util", &createmultisig},
        {"util", &deriveaddresses},
        {"util", &getdescriptorinfo},
    };
    for (const auto& c : commands) {
        t.appendCommand(c.name, &c);
    }
}<|MERGE_RESOLUTION|>--- conflicted
+++ resolved
@@ -189,21 +189,12 @@
     result.pushKV("redeemScript", HexStr(inner));
     result.pushKV("descriptor", descriptor->ToString());
 
-<<<<<<< HEAD
-    UniValue warnings(UniValue::VARR);
-    if (descriptor->GetOutputType() != output_type) {
-        // Only warns if the user has explicitly chosen an address type we cannot generate
-        warnings.push_back("Unable to make chosen address type, please ensure no uncompressed public keys are present.");
-    }
-    if (!warnings.empty()) result.pushKV("warnings", warnings);
-=======
             UniValue warnings(UniValue::VARR);
             if (descriptor->GetOutputType() != output_type) {
                 // Only warns if the user has explicitly chosen an address type we cannot generate
                 warnings.push_back("Unable to make chosen address type, please ensure no uncompressed public keys are present.");
             }
             PushWarnings(warnings, result);
->>>>>>> 6a167325
 
     return result;
 },
