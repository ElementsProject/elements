--- conflicted
+++ resolved
@@ -22,11 +22,8 @@
 #include <univalue.h>
 #include <util/rbf.h>
 #include <util/strencodings.h>
-<<<<<<< HEAD
+#include <util/translation.h>
 #include <validation.h>
-=======
-#include <util/translation.h>
->>>>>>> b1a672d1
 
 template<typename T_tx>
 unsigned int GetPeginTxnOutputIndex(const T_tx& txn, const CScript& witnessProgram, const std::vector<std::pair<CScript, CScript>>& fedpegscripts)
@@ -535,7 +532,7 @@
 }
 
 // ELEMENTS: check whether pegin inputs make sense against the current fedpegscript
-bool ValidateTransactionPeginInputs(const CMutableTransaction& mtx, const CBlockIndex* active_chain_tip, std::map<int, std::string>& input_errors)
+bool ValidateTransactionPeginInputs(const CMutableTransaction& mtx, const CBlockIndex* active_chain_tip, std::map<int, bilingual_str>& input_errors)
 {
     const auto& fedpegscripts = GetValidFedpegScripts(active_chain_tip, Params().GetConsensus(), true /* nextblock_validation */);
     // Track an immature peg-in that's otherwise valid, give warning
@@ -545,7 +542,7 @@
         const CTxIn& txin = mtx.vin[i];
         std::string err;
         if (txin.m_is_pegin && (mtx.witness.vtxinwit.size() <= i || !IsValidPeginWitness(mtx.witness.vtxinwit[i].m_pegin_witness, fedpegscripts, txin.prevout, err, false))) {
-            input_errors[i] = "Peg-in input has invalid proof.";
+            input_errors[i] = _("Peg-in input has invalid proof.");
             continue;
         }
         // Report warning about immature peg-in though
@@ -570,11 +567,7 @@
     SignTransactionResultToJSON(mtx, complete, coins, input_errors, immature_pegin, result);
 }
 
-<<<<<<< HEAD
-void SignTransactionResultToJSON(CMutableTransaction& mtx, bool complete, const std::map<COutPoint, Coin>& coins, const std::map<int, std::string>& input_errors, bool immature_pegin, UniValue& result)
-=======
-void SignTransactionResultToJSON(CMutableTransaction& mtx, bool complete, const std::map<COutPoint, Coin>& coins, const std::map<int, bilingual_str>& input_errors, UniValue& result)
->>>>>>> b1a672d1
+void SignTransactionResultToJSON(CMutableTransaction& mtx, bool complete, const std::map<COutPoint, Coin>& coins, const std::map<int, bilingual_str>& input_errors, bool immature_pegin, UniValue& result)
 {
     // Make errors UniValue
     UniValue vErrors(UniValue::VARR);
@@ -583,11 +576,7 @@
             // This particular error needs to be an exception for some reason
             throw JSONRPCError(RPC_TYPE_ERROR, strprintf("Missing amount for %s", coins.at(mtx.vin.at(err_pair.first).prevout).out.ToString()));
         }
-<<<<<<< HEAD
-        TxInErrorToJSON(mtx.vin.at(err_pair.first), mtx.witness.vtxinwit.at(err_pair.first), vErrors, err_pair.second);
-=======
-        TxInErrorToJSON(mtx.vin.at(err_pair.first), vErrors, err_pair.second.original);
->>>>>>> b1a672d1
+        TxInErrorToJSON(mtx.vin.at(err_pair.first), mtx.witness.vtxinwit.at(err_pair.first), vErrors, err_pair.second.original);
     }
 
     result.pushKV("hex", EncodeHexTx(CTransaction(mtx)));
@@ -601,4 +590,4 @@
     if (immature_pegin) {
         result.pushKV("warning", "Possibly immature peg-in input(s) detected, signed anyways.");
     }
-}
+}