// Copyright (c) 2010 Satoshi Nakamoto
// Copyright (c) 2009-2020 The Bitcoin Core developers
// Distributed under the MIT software license, see the accompanying
// file COPYING or http://www.opensource.org/licenses/mit-license.php.

#include <rpc/rawtransaction_util.h>

#include <block_proof.h>
#include <coins.h>
#include <core_io.h>
#include <key_io.h>
#include <pegins.h>
#include <policy/policy.h>
#include <primitives/transaction.h>
#include <primitives/bitcoin/merkleblock.h>
#include <primitives/bitcoin/transaction.h>
#include <rpc/request.h>
#include <rpc/util.h>
#include <script/sign.h>
#include <script/signingprovider.h>
#include <tinyformat.h>
#include <univalue.h>
#include <util/rbf.h>
#include <util/strencodings.h>
#include <validation.h>

template<typename T_tx>
unsigned int GetPeginTxnOutputIndex(const T_tx& txn, const CScript& witnessProgram, const std::vector<std::pair<CScript, CScript>>& fedpegscripts)
{
    for (const auto & scripts : fedpegscripts) {
        CScript mainchain_script = GetScriptForDestination(WitnessV0ScriptHash(calculate_contract(scripts.second, witnessProgram)));
        if (scripts.first.IsPayToScriptHash()) {
            mainchain_script = GetScriptForDestination(ScriptHash(mainchain_script));
        }
        for (unsigned int nOut = 0; nOut < txn.vout.size(); nOut++) {
            if (txn.vout[nOut].scriptPubKey == mainchain_script) {
                return nOut;
            }
        }
    }
    return txn.vout.size();
}

// Modifies an existing transaction input in-place to be a valid peg-in input, and inserts the witness if deemed valid.
template<typename T_tx_ref, typename T_merkle_block>
static void CreatePegInInputInner(CMutableTransaction& mtx, uint32_t input_idx, T_tx_ref& txBTCRef, T_merkle_block& merkleBlock, const std::set<CScript>& claim_scripts, const std::vector<unsigned char>& txData, const std::vector<unsigned char>& txOutProofData, const CBlockIndex* active_chain_tip)
{
    if ((mtx.vin.size() > input_idx && !mtx.vin[input_idx].scriptSig.empty()) || (mtx.witness.vtxinwit.size() > input_idx && !mtx.witness.vtxinwit[input_idx].IsNull())) {
        throw JSONRPCError(RPC_INVALID_PARAMETER, "Attempting to add a peg-in to an input that already has a scriptSig or witness");
    }

    CDataStream ssTx(txData, SER_NETWORK, PROTOCOL_VERSION);
    try {
        ssTx >> txBTCRef;
    }
    catch (...) {
        throw JSONRPCError(RPC_TYPE_ERROR, "The included bitcoinTx is malformed. Are you sure that is the whole string?");
    }

    CDataStream ssTxOutProof(txOutProofData, SER_NETWORK, PROTOCOL_VERSION | SERIALIZE_TRANSACTION_NO_WITNESS);
    try {
        ssTxOutProof >> merkleBlock;
    }
    catch (...) {
        throw JSONRPCError(RPC_TYPE_ERROR, "The included txoutproof is malformed. Are you sure that is the whole string?");
    }

    if (!ssTxOutProof.empty()) {
        throw JSONRPCError(RPC_INVALID_PARAMETER, "Invalid tx out proof");
    }

    std::vector<uint256> txHashes;
    std::vector<unsigned int> txIndices;
    if (merkleBlock.txn.ExtractMatches(txHashes, txIndices) != merkleBlock.header.hashMerkleRoot)
        throw JSONRPCError(RPC_INVALID_PARAMETER, "Invalid tx out proof");

    if (txHashes.size() != 1 || txHashes[0] != txBTCRef->GetHash())
        throw JSONRPCError(RPC_INVALID_PARAMETER, "The txoutproof must contain bitcoinTx and only bitcoinTx");

    CScript witness_script;
    unsigned int nOut = txBTCRef->vout.size();
    const auto fedpegscripts = GetValidFedpegScripts(active_chain_tip, Params().GetConsensus(), true /* nextblock_validation */);
    for (const CScript& script : claim_scripts) {
        nOut = GetPeginTxnOutputIndex(*txBTCRef, script, fedpegscripts);
        if (nOut != txBTCRef->vout.size()) {
            witness_script = script;
            break;
        }
    }
    if (nOut == txBTCRef->vout.size()) {
        if (claim_scripts.size() == 1) {
            throw JSONRPCError(RPC_INVALID_PARAMETER, "Given claim_script does not match the given Bitcoin transaction.");
        } else {
            throw JSONRPCError(RPC_INVALID_PARAMETER, "Failed to find output in bitcoinTx to the mainchain_address from getpeginaddress");
        }
    }
    CHECK_NONFATAL(witness_script != CScript());

    int version = -1;
    std::vector<unsigned char> witness_program;
    if (!witness_script.IsWitnessProgram(version, witness_program) || version != 0) {
        throw JSONRPCError(RPC_INVALID_PARAMETER, "Given or recovered script is not a v0 witness program.");
    }

    CAmount value = 0;
    if (!GetAmountFromParentChainPegin(value, *txBTCRef, nOut)) {
        throw JSONRPCError(RPC_INVALID_PARAMETER, strprintf("Amounts to pegin must be explicit and asset must be %s", Params().GetConsensus().parent_pegged_asset.GetHex()));
    }

    // Add/replace input in mtx
    if (mtx.vin.size() <= input_idx) {
        mtx.vin.resize(input_idx + 1);
    }
    mtx.vin[input_idx] = CTxIn(COutPoint(txHashes[0], nOut), CScript(), ~(uint32_t)0);

    // Construct pegin proof
    CScriptWitness pegin_witness = CreatePeginWitness(value, Params().GetConsensus().pegged_asset, Params().ParentGenesisBlockHash(), witness_script, txBTCRef, merkleBlock);

    // Peg-in witness isn't valid, even though the block header is(without depth check)
    // We re-check depth before returning with more descriptive result
    std::string err;
    if (!IsValidPeginWitness(pegin_witness, fedpegscripts, mtx.vin[input_idx].prevout, err, false)) {
        throw JSONRPCError(RPC_INVALID_PARAMETER, strprintf("Constructed peg-in witness is invalid: %s", err));
    }

    // Put input witness in transaction
    mtx.vin[input_idx].m_is_pegin = true;
    CTxInWitness txinwit;
    txinwit.m_pegin_witness = pegin_witness;

    if (mtx.witness.vtxinwit.size() <= input_idx) {
        mtx.witness.vtxinwit.resize(input_idx + 1);
    }
    mtx.witness.vtxinwit[input_idx] = txinwit;
}

void CreatePegInInput(CMutableTransaction& mtx, uint32_t input_idx, CTransactionRef& tx_btc, CMerkleBlock& merkle_block, const std::set<CScript>& claim_scripts, const std::vector<unsigned char>& txData, const std::vector<unsigned char>& txOutProofData, const CBlockIndex* active_chain_tip)
{
    CreatePegInInputInner(mtx, input_idx, tx_btc, merkle_block, claim_scripts, txData, txOutProofData, active_chain_tip);
}
void CreatePegInInput(CMutableTransaction& mtx, uint32_t input_idx, Sidechain::Bitcoin::CTransactionRef& tx_btc, Sidechain::Bitcoin::CMerkleBlock& merkle_block, const std::set<CScript>& claim_scripts, const std::vector<unsigned char>& txData, const std::vector<unsigned char>& txOutProofData, const CBlockIndex* active_chain_tip)
{
    CreatePegInInputInner(mtx, input_idx, tx_btc, merkle_block, claim_scripts, txData, txOutProofData, active_chain_tip);
}

<<<<<<< HEAD
CMutableTransaction ConstructTransaction(const UniValue& inputs_in, const UniValue& outputs_in, const UniValue& locktime, bool rbf, const CBlockIndex* active_chain_tip, const UniValue& assets_in, std::vector<CPubKey>* output_pubkeys_out, bool allow_peg_in)
=======
CMutableTransaction ConstructTransaction(const UniValue& inputs_in, const UniValue& outputs_in, const UniValue& locktime, bool rbf, std::map<CTxOut, PSBTOutput>* outputs_aux, bool allow_peg_in, bool allow_issuance)
>>>>>>> 9a154599
{
    if (outputs_in.isNull()) {
        throw JSONRPCError(RPC_INVALID_PARAMETER, "Invalid parameter, output argument must be non-null");
    }

    UniValue inputs;
    if (inputs_in.isNull()) {
        inputs = UniValue::VARR;
    } else {
        inputs = inputs_in.get_array();
    }

    UniValue outputs = outputs_in.get_array();

    CMutableTransaction rawTx;

    if (!locktime.isNull()) {
        int64_t nLockTime = locktime.get_int64();
        if (nLockTime < 0 || nLockTime > LOCKTIME_MAX)
            throw JSONRPCError(RPC_INVALID_PARAMETER, "Invalid parameter, locktime out of range");
        rawTx.nLockTime = nLockTime;
    }

    for (unsigned int idx = 0; idx < inputs.size(); idx++) {
        const UniValue& input = inputs[idx];
        const UniValue& o = input.get_obj();

        uint256 txid = ParseHashO(o, "txid");

        const UniValue& vout_v = find_value(o, "vout");
        if (!vout_v.isNum())
            throw JSONRPCError(RPC_INVALID_PARAMETER, "Invalid parameter, missing vout key");
        int nOutput = vout_v.get_int();
        if (nOutput < 0)
            throw JSONRPCError(RPC_INVALID_PARAMETER, "Invalid parameter, vout cannot be negative");

        uint32_t nSequence;
        if (rbf) {
            nSequence = MAX_BIP125_RBF_SEQUENCE; /* CTxIn::SEQUENCE_FINAL - 2 */
        } else if (rawTx.nLockTime) {
            nSequence = CTxIn::SEQUENCE_FINAL - 1;
        } else {
            nSequence = CTxIn::SEQUENCE_FINAL;
        }

        // set the sequence number if passed in the parameters object
        const UniValue& sequenceObj = find_value(o, "sequence");
        if (sequenceObj.isNum()) {
            int64_t seqNr64 = sequenceObj.get_int64();
            if (seqNr64 < 0 || seqNr64 > CTxIn::SEQUENCE_FINAL) {
                throw JSONRPCError(RPC_INVALID_PARAMETER, "Invalid parameter, sequence number is out of range");
            } else {
                nSequence = (uint32_t)seqNr64;
            }
        }

        CTxIn in(COutPoint(txid, nOutput), CScript(), nSequence);

        // Get issuance stuff if it's there
        const UniValue& blinding_nonce_v = find_value(o, "asset_blinding_nonce");
        const UniValue& entropy_v = find_value(o, "asset_entropy");
        const UniValue& amount_v = find_value(o, "issuance_amount");
        const UniValue& issuance_tokens_v = find_value(o, "issuance_tokens");
        const UniValue& blind_reissuance_v = find_value(o, "blind_reissuance");
        if (!amount_v.isNull() && allow_issuance) {
            if (!amount_v.isNum()) {
                throw JSONRPCError(RPC_INVALID_PARAMETER, "issuance_amount is not a number");
            }
            CAmount amt = AmountFromValue(amount_v);
            // issuance_tokens may be null for reissuance
            if (!issuance_tokens_v.isNull()) {
                if (!issuance_tokens_v.isNum()) {
                    throw JSONRPCError(RPC_INVALID_PARAMETER, "issuance_tokens is not a number");
                }
                CAmount num_inflation = AmountFromValue(issuance_tokens_v);
                in.assetIssuance.nInflationKeys.SetToAmount(num_inflation);
            }
            uint256 blinding_nonce;
            if (!blinding_nonce_v.isNull()) {
                blinding_nonce = ParseHashV(blinding_nonce_v, "asset_blinding_nonce");
            }
            uint256 entropy;
            if (!entropy_v.isNull()) {
                entropy = ParseHashV(entropy_v, "asset_entropy");
            }
            in.assetIssuance.nAmount.SetToAmount(amt);
            in.assetIssuance.assetBlindingNonce = blinding_nonce;
            in.assetIssuance.assetEntropy = entropy;
        } else if (!blinding_nonce_v.isNull() || !entropy_v.isNull() || !issuance_tokens_v.isNull() || !blind_reissuance_v.isNull()) {
            throw JSONRPCError(RPC_INVALID_PARAMETER, "auxiliary issuance arguments provided without issuance amount");
        }

        // Add to the tx
        rawTx.vin.push_back(in);

        // Get the pegin stuff if it's there
        const UniValue& pegin_tx = find_value(o, "pegin_bitcoin_tx");
        const UniValue& pegin_tx_proof = find_value(o, "pegin_txout_proof");
        const UniValue& pegin_script = find_value(o, "pegin_claim_script");
        if (!pegin_tx.isNull() && !pegin_tx_proof.isNull() && !pegin_script.isNull() && allow_peg_in) {
            if (!IsHex(pegin_script.get_str())) {
                throw JSONRPCError(RPC_INVALID_PARAMETER, "Given claim_script is not hex.");
            }
            // If given manually, no need for it to be a witness script
            std::vector<unsigned char> claim_script_bytes(ParseHex(pegin_script.get_str()));
            CScript claim_script(claim_script_bytes.begin(), claim_script_bytes.end());
            std::set<CScript> claim_scripts;
            claim_scripts.insert(std::move(claim_script));
            if (Params().GetConsensus().ParentChainHasPow()) {
                Sidechain::Bitcoin::CTransactionRef tx_btc;
                Sidechain::Bitcoin::CMerkleBlock merkle_block;
                CreatePegInInput(rawTx, idx, tx_btc, merkle_block, claim_scripts, ParseHex(pegin_tx.get_str()), ParseHex(pegin_tx_proof.get_str()), active_chain_tip);
                if (!CheckParentProofOfWork(merkle_block.header.GetHash(), merkle_block.header.nBits, Params().GetConsensus())) {
                    throw JSONRPCError(RPC_INVALID_PARAMETER, "Invalid tx out proof");
                }
            } else {
                CTransactionRef tx_btc;
                CMerkleBlock merkle_block;
                CreatePegInInput(rawTx, idx, tx_btc, merkle_block, claim_scripts, ParseHex(pegin_tx.get_str()), ParseHex(pegin_tx_proof.get_str()), active_chain_tip);
                if (!CheckProofSignedParent(merkle_block.header, Params().GetConsensus())) {
                    throw JSONRPCError(RPC_INVALID_PARAMETER, "Invalid tx out proof");
                }
            }
        } else if (!pegin_tx.isNull() || !pegin_tx_proof.isNull() || !pegin_script.isNull()) {
            if (allow_peg_in) {
                throw JSONRPCError(RPC_INVALID_PARAMETER, "Some but not all pegin_ arguments provided");
            } else {
                throw JSONRPCError(RPC_INVALID_PARAMETER, "pegin_ arguments provided but this command does not support peg-ins");
            }
        }

    }

    // Keep track of the fee output so we can add it in the very end of the transaction.
    CTxOut fee_out;

    // Duplicate checking
    std::set<CTxDestination> destinations;
    bool has_data{false};

    std::vector<PSBTOutput> psbt_outs;
    for (unsigned int i = 0; i < outputs.size(); ++i) {
        const UniValue& output = outputs[i].get_obj();
        // New PSBTOutput with version 2
        PSBTOutput psbt_out(2);

        // ELEMENTS:
        // Asset defaults to policyAsset
        CTxOut out(::policyAsset, 0, CScript());

        bool is_fee = false;
        for (const std::string& name_ : output.getKeys()) {
            if (name_ == "data") {
                if (has_data) {
                    throw JSONRPCError(RPC_INVALID_PARAMETER, "Invalid parameter, duplicate key: data");
                }
                has_data = true;
                std::vector<unsigned char> data = ParseHexV(output[name_].getValStr(), "Data");

                out.nValue = 0;
                out.scriptPubKey = CScript() << OP_RETURN << data;
            } else if (name_ == "vdata") {
                // ELEMENTS: support multi-push OP_RETURN
                UniValue vdata = output[name_].get_array();
                CScript datascript = CScript() << OP_RETURN;
                for (size_t i = 0; i < vdata.size(); i++) {
                    std::vector<unsigned char> data = ParseHexV(vdata[i].get_str(), "Data");
                    datascript << data;
                }

                out.nValue = 0;
                out.scriptPubKey = datascript;
            } else if (name_ == "fee") {
                // ELEMENTS: explicit fee outputs
                CAmount nAmount = AmountFromValue(output[name_]);
                out.nValue = nAmount;
                out.scriptPubKey = CScript();
                is_fee = true;
                break;
            } else if (name_ == "burn") {
                CScript datascript = CScript() << OP_RETURN;
                CAmount nAmount = AmountFromValue(output[name_]);
                out.nValue = nAmount;
                out.scriptPubKey = datascript;
            } else if (name_ == "asset") {
                // ELEMENTS: Assets are specified
                out.nAsset = CAsset(ParseHashO(output, name_));
            } else if (name_ == "blinder_index") {
                // For PSET
                psbt_out.m_blinder_index = find_value(output, name_).get_int();
            } else {
                CTxDestination destination = DecodeDestination(name_);
                if (!IsValidDestination(destination)) {
                    throw JSONRPCError(RPC_INVALID_ADDRESS_OR_KEY, std::string("Invalid Bitcoin address: ") + name_);
                }

                if (!destinations.insert(destination).second) {
                    throw JSONRPCError(RPC_INVALID_PARAMETER, std::string("Invalid parameter, duplicated address: ") + name_);
                }

                CScript scriptPubKey = GetScriptForDestination(destination);
                CAmount nAmount = AmountFromValue(output[name_]);

                out.nValue = nAmount;
                out.scriptPubKey = scriptPubKey;
                CPubKey blind_pub;
                if (IsBlindDestination(destination)) {
                    blind_pub = GetDestinationBlindingKey(destination);
                    if (!outputs_aux) {
                        // Only use the pubkey-in-nonce hack if the caller is not getting the pubkeys the nice way.
                        out.nNonce.vchCommitment = std::vector<unsigned char>(blind_pub.begin(), blind_pub.end());
                    }
                }
                psbt_out.m_blinding_pubkey = blind_pub;
            }
        }
        if (is_fee) {
            fee_out = out;
        } else {
            rawTx.vout.push_back(out);
            psbt_outs.push_back(psbt_out);
        }
    }

    // Add fee output in the end.
    if (!fee_out.nValue.IsNull() && fee_out.nValue.GetAmount() > 0) {
        rawTx.vout.push_back(fee_out);
        // New PSBTOutput with version 2
        psbt_outs.emplace_back(2);
    }

    if (outputs_aux) {
        for (unsigned int i = 0; i < rawTx.vout.size(); ++i) {
            outputs_aux->insert(std::make_pair(rawTx.vout[i], psbt_outs[i]));
        }
    }

    if (rbf && rawTx.vin.size() > 0 && !SignalsOptInRBF(CTransaction(rawTx))) {
        throw JSONRPCError(RPC_INVALID_PARAMETER, "Invalid parameter combination: Sequence number(s) contradict replaceable option");
    }

    return rawTx;
}


/** Pushes a JSON object for script verification or signing errors to vErrorsRet. */
static void TxInErrorToJSON(const CTxIn& txin, const CTxInWitness& txinwit, UniValue& vErrorsRet, const std::string& strMessage)
{
    UniValue entry(UniValue::VOBJ);
    entry.pushKV("txid", txin.prevout.hash.ToString());
    entry.pushKV("vout", (uint64_t)txin.prevout.n);
    UniValue witness(UniValue::VARR);
    for (unsigned int i = 0; i < txinwit.scriptWitness.stack.size(); i++) {
        witness.push_back(HexStr(txinwit.scriptWitness.stack[i]));
    }
    entry.pushKV("witness", witness);
    entry.pushKV("scriptSig", HexStr(txin.scriptSig));
    entry.pushKV("sequence", (uint64_t)txin.nSequence);
    entry.pushKV("error", strMessage);
    vErrorsRet.push_back(entry);
}

void ParsePrevouts(const UniValue& prevTxsUnival, FillableSigningProvider* keystore, std::map<COutPoint, Coin>& coins)
{
    if (!prevTxsUnival.isNull()) {
        UniValue prevTxs = prevTxsUnival.get_array();
        for (unsigned int idx = 0; idx < prevTxs.size(); ++idx) {
            const UniValue& p = prevTxs[idx];
            if (!p.isObject()) {
                throw JSONRPCError(RPC_DESERIALIZATION_ERROR, "expected object with {\"txid'\",\"vout\",\"scriptPubKey\"}");
            }

            UniValue prevOut = p.get_obj();

            RPCTypeCheckObj(prevOut,
                {
                    {"txid", UniValueType(UniValue::VSTR)},
                    {"vout", UniValueType(UniValue::VNUM)},
                    {"scriptPubKey", UniValueType(UniValue::VSTR)},
                });

            uint256 txid = ParseHashO(prevOut, "txid");

            int nOut = find_value(prevOut, "vout").get_int();
            if (nOut < 0) {
                throw JSONRPCError(RPC_DESERIALIZATION_ERROR, "vout cannot be negative");
            }

            COutPoint out(txid, nOut);
            std::vector<unsigned char> pkData(ParseHexO(prevOut, "scriptPubKey"));
            CScript scriptPubKey(pkData.begin(), pkData.end());

            {
                auto coin = coins.find(out);
                if (coin != coins.end() && !coin->second.IsSpent() && coin->second.out.scriptPubKey != scriptPubKey) {
                    std::string err("Previous output scriptPubKey mismatch:\n");
                    err = err + ScriptToAsmStr(coin->second.out.scriptPubKey) + "\nvs:\n"+
                        ScriptToAsmStr(scriptPubKey);
                    throw JSONRPCError(RPC_DESERIALIZATION_ERROR, err);
                }
                Coin newcoin;
                newcoin.out.scriptPubKey = scriptPubKey;
                newcoin.out.nValue = CConfidentialValue(MAX_MONEY);
                if (prevOut.exists("amount")) {
                    newcoin.out.nValue = CConfidentialValue(AmountFromValue(find_value(prevOut, "amount")));
                } else if (prevOut.exists("amountcommitment")) {
                    // Segwit sigs require the amount commitment to be sighashed
                    newcoin.out.nValue.vchCommitment = ParseHexO(prevOut, "amountcommitment");
                }
                newcoin.nHeight = 1;
                coins[out] = std::move(newcoin);
            }

            // if redeemScript and private keys were given, add redeemScript to the keystore so it can be signed
            const bool is_p2sh = scriptPubKey.IsPayToScriptHash();
            const bool is_p2wsh = scriptPubKey.IsPayToWitnessScriptHash();
            if (keystore && (is_p2sh || is_p2wsh)) {
                RPCTypeCheckObj(prevOut,
                    {
                        {"redeemScript", UniValueType(UniValue::VSTR)},
                        {"witnessScript", UniValueType(UniValue::VSTR)},
                    }, true);
                UniValue rs = find_value(prevOut, "redeemScript");
                UniValue ws = find_value(prevOut, "witnessScript");
                if (rs.isNull() && ws.isNull()) {
                    throw JSONRPCError(RPC_INVALID_PARAMETER, "Missing redeemScript/witnessScript");
                }

                // work from witnessScript when possible
                std::vector<unsigned char> scriptData(!ws.isNull() ? ParseHexV(ws, "witnessScript") : ParseHexV(rs, "redeemScript"));
                CScript script(scriptData.begin(), scriptData.end());
                keystore->AddCScript(script);
                // Automatically also add the P2WSH wrapped version of the script (to deal with P2SH-P2WSH).
                // This is done for redeemScript only for compatibility, it is encouraged to use the explicit witnessScript field instead.
                CScript witness_output_script{GetScriptForDestination(WitnessV0ScriptHash(script))};
                keystore->AddCScript(witness_output_script);

                if (!ws.isNull() && !rs.isNull()) {
                    // if both witnessScript and redeemScript are provided,
                    // they should either be the same (for backwards compat),
                    // or the redeemScript should be the encoded form of
                    // the witnessScript (ie, for p2sh-p2wsh)
                    if (ws.get_str() != rs.get_str()) {
                        std::vector<unsigned char> redeemScriptData(ParseHexV(rs, "redeemScript"));
                        CScript redeemScript(redeemScriptData.begin(), redeemScriptData.end());
                        if (redeemScript != witness_output_script) {
                            throw JSONRPCError(RPC_INVALID_PARAMETER, "redeemScript does not correspond to witnessScript");
                        }
                    }
                }

                if (is_p2sh) {
                    const CTxDestination p2sh{ScriptHash(script)};
                    const CTxDestination p2sh_p2wsh{ScriptHash(witness_output_script)};
                    if (scriptPubKey == GetScriptForDestination(p2sh)) {
                        // traditional p2sh; arguably an error if
                        // we got here with rs.IsNull(), because
                        // that means the p2sh script was specified
                        // via witnessScript param, but for now
                        // we'll just quietly accept it
                    } else if (scriptPubKey == GetScriptForDestination(p2sh_p2wsh)) {
                        // p2wsh encoded as p2sh; ideally the witness
                        // script was specified in the witnessScript
                        // param, but also support specifying it via
                        // redeemScript param for backwards compat
                        // (in which case ws.IsNull() == true)
                    } else {
                        // otherwise, can't generate scriptPubKey from
                        // either script, so we got unusable parameters
                        throw JSONRPCError(RPC_INVALID_PARAMETER, "redeemScript/witnessScript does not match scriptPubKey");
                    }
                } else if (is_p2wsh) {
                    // plain p2wsh; could throw an error if script
                    // was specified by redeemScript rather than
                    // witnessScript (ie, ws.IsNull() == true), but
                    // accept it for backwards compat
                    const CTxDestination p2wsh{WitnessV0ScriptHash(script)};
                    if (scriptPubKey != GetScriptForDestination(p2wsh)) {
                        throw JSONRPCError(RPC_INVALID_PARAMETER, "redeemScript/witnessScript does not match scriptPubKey");
                    }
                }
            }
        }
    }
}

// ELEMENTS: check whether pegin inputs make sense against the current fedpegscript
bool ValidateTransactionPeginInputs(const CMutableTransaction& mtx, const CBlockIndex* active_chain_tip, std::map<int, std::string>& input_errors)
{
    const auto& fedpegscripts = GetValidFedpegScripts(active_chain_tip, Params().GetConsensus(), true /* nextblock_validation */);
    // Track an immature peg-in that's otherwise valid, give warning
    bool immature_pegin = false;

    for (unsigned int i = 0; i < mtx.vin.size(); i++) {
        const CTxIn& txin = mtx.vin[i];
        std::string err;
        if (txin.m_is_pegin && (mtx.witness.vtxinwit.size() <= i || !IsValidPeginWitness(mtx.witness.vtxinwit[i].m_pegin_witness, fedpegscripts, txin.prevout, err, false))) {
            input_errors[i] = "Peg-in input has invalid proof.";
            continue;
        }
        // Report warning about immature peg-in though
        if(txin.m_is_pegin && !IsValidPeginWitness(mtx.witness.vtxinwit[i].m_pegin_witness, fedpegscripts, txin.prevout, err, true)) {
            CHECK_NONFATAL(err == "Needs more confirmations.");
            immature_pegin = true;
        }
    }
    return immature_pegin;
}

void SignTransaction(CMutableTransaction& mtx, const SigningProvider* keystore, const std::map<COutPoint, Coin>& coins, const UniValue& hashType, UniValue& result, const CBlockIndex* active_chain_tip)
{
    int nHashType = ParseSighashString(hashType);

    // Script verification errors
    std::map<int, std::string> input_errors;

    bool immature_pegin = ValidateTransactionPeginInputs(mtx, active_chain_tip, input_errors);
    bool complete = SignTransaction(mtx, keystore, coins, nHashType, input_errors);
    SignTransactionResultToJSON(mtx, complete, coins, input_errors, immature_pegin, result);
}

void SignTransactionResultToJSON(CMutableTransaction& mtx, bool complete, const std::map<COutPoint, Coin>& coins, const std::map<int, std::string>& input_errors, bool immature_pegin, UniValue& result)
{
    // Make errors UniValue
    UniValue vErrors(UniValue::VARR);
    for (const auto& err_pair : input_errors) {
        if (err_pair.second == "Missing amount") {
            // This particular error needs to be an exception for some reason
            throw JSONRPCError(RPC_TYPE_ERROR, strprintf("Missing amount for %s", coins.at(mtx.vin.at(err_pair.first).prevout).out.ToString()));
        }
        TxInErrorToJSON(mtx.vin.at(err_pair.first), mtx.witness.vtxinwit.at(err_pair.first), vErrors, err_pair.second);
    }

    result.pushKV("hex", EncodeHexTx(CTransaction(mtx)));
    result.pushKV("complete", complete);
    if (!vErrors.empty()) {
        if (result.exists("errors")) {
            vErrors.push_backV(result["errors"].getValues());
        }
        result.pushKV("errors", vErrors);
    }
    if (immature_pegin) {
        result.pushKV("warning", "Possibly immature peg-in input(s) detected, signed anyways.");
    }
}
<|MERGE_RESOLUTION|>--- conflicted
+++ resolved
@@ -143,11 +143,7 @@
     CreatePegInInputInner(mtx, input_idx, tx_btc, merkle_block, claim_scripts, txData, txOutProofData, active_chain_tip);
 }
 
-<<<<<<< HEAD
-CMutableTransaction ConstructTransaction(const UniValue& inputs_in, const UniValue& outputs_in, const UniValue& locktime, bool rbf, const CBlockIndex* active_chain_tip, const UniValue& assets_in, std::vector<CPubKey>* output_pubkeys_out, bool allow_peg_in)
-=======
-CMutableTransaction ConstructTransaction(const UniValue& inputs_in, const UniValue& outputs_in, const UniValue& locktime, bool rbf, std::map<CTxOut, PSBTOutput>* outputs_aux, bool allow_peg_in, bool allow_issuance)
->>>>>>> 9a154599
+CMutableTransaction ConstructTransaction(const UniValue& inputs_in, const UniValue& outputs_in, const UniValue& locktime, bool rbf, const CBlockIndex* active_chain_tip, std::map<CTxOut, PSBTOutput>* outputs_aux, bool allow_peg_in, bool allow_issuance)
 {
     if (outputs_in.isNull()) {
         throw JSONRPCError(RPC_INVALID_PARAMETER, "Invalid parameter, output argument must be non-null");
