// Copyright (c) 2010 Satoshi Nakamoto
// Copyright (c) 2009-2021 The Bitcoin Core developers
// Distributed under the MIT software license, see the accompanying
// file COPYING or http://www.opensource.org/licenses/mit-license.php.

#include <chain.h>
#include <chainparams.h>
#include <consensus/amount.h>
#include <consensus/consensus.h>
#include <consensus/merkle.h>
#include <consensus/params.h>
#include <consensus/validation.h>
#include <core_io.h>
#include <deploymentinfo.h>
#include <deploymentstatus.h>
#include <key_io.h>
#include <net.h>
#include <node/context.h>
#include <node/mempool_args.h>
#include <node/miner.h>
#include <policy/policy.h>
#include <pow.h>
#include <rpc/blockchain.h>
#include <rpc/mining.h>
#include <rpc/server.h>
#include <rpc/server_util.h>
#include <rpc/util.h>
#include <script/descriptor.h>
#include <script/script.h>
#include <script/signingprovider.h>
#include <shutdown.h>
#include <timedata.h>
#include <txmempool.h>
#include <univalue.h>
#include <util/strencodings.h>
#include <util/string.h>
#include <util/system.h>
#include <util/translation.h>
#include <validation.h>
#include <validationinterface.h>
#include <warnings.h>

#include <block_proof.h> // CheckProof
#include <script/signingprovider.h> // combineblocksigs
#include <script/generic.hpp> // combineblocksigs
#include <blockencodings.h> // getcompactsketch
#include <policy/settings.h> // IsStandardTx

#include <memory>
#include <stdint.h>

using node::BlockAssembler;
using node::CBlockTemplate;
using node::NodeContext;
using node::RegenerateCommitments;
using node::UpdateTime;

/**
 * Return average network hashes per second based on the last 'lookup' blocks,
 * or from the last difficulty change if 'lookup' is nonpositive.
 * If 'height' is nonnegative, compute the estimate at the time when a given block was found.
 */
static UniValue GetNetworkHashPS(int lookup, int height, const CChain& active_chain) {
    const CBlockIndex* pb = active_chain.Tip();

    if (height >= 0 && height < active_chain.Height()) {
        pb = active_chain[height];
    }

    if (pb == nullptr || !pb->nHeight)
        return 0;

    // If lookup is -1, then use blocks since last difficulty change.
    if (lookup <= 0)
        lookup = pb->nHeight % Params().GetConsensus().DifficultyAdjustmentInterval() + 1;

    // If lookup is larger than chain, then set it to chain length.
    if (lookup > pb->nHeight)
        lookup = pb->nHeight;

    const CBlockIndex* pb0 = pb;
    int64_t minTime = pb0->GetBlockTime();
    int64_t maxTime = minTime;
    for (int i = 0; i < lookup; i++) {
        pb0 = pb0->pprev;
        int64_t time = pb0->GetBlockTime();
        minTime = std::min(time, minTime);
        maxTime = std::max(time, maxTime);
    }

    // In case there's a situation where minTime == maxTime, we don't want a divide by zero exception.
    if (minTime == maxTime)
        return 0;

    arith_uint256 workDiff = pb->nChainWork - pb0->nChainWork;
    int64_t timeDiff = maxTime - minTime;

    return workDiff.getdouble() / timeDiff;
}

static RPCHelpMan getnetworkhashps()
{
    return RPCHelpMan{"getnetworkhashps",
                "\nReturns the estimated network hashes per second based on the last n blocks.\n"
                "Pass in [blocks] to override # of blocks, -1 specifies since last difficulty change.\n"
                "Pass in [height] to estimate the network speed at the time when a certain block was found.\n",
                {
                    {"nblocks", RPCArg::Type::NUM, RPCArg::Default{120}, "The number of blocks, or -1 for blocks since last difficulty change."},
                    {"height", RPCArg::Type::NUM, RPCArg::Default{-1}, "To estimate at the time of the given height."},
                },
                RPCResult{
                    RPCResult::Type::NUM, "", "Hashes per second estimated"},
                RPCExamples{
                    HelpExampleCli("getnetworkhashps", "")
            + HelpExampleRpc("getnetworkhashps", "")
                },
        [&](const RPCHelpMan& self, const JSONRPCRequest& request) -> UniValue
{
    ChainstateManager& chainman = EnsureAnyChainman(request.context);
    LOCK(cs_main);
    return GetNetworkHashPS(!request.params[0].isNull() ? request.params[0].getInt<int>() : 120, !request.params[1].isNull() ? request.params[1].getInt<int>() : -1, chainman.ActiveChain());
},
    };
}

static bool GenerateBlock(ChainstateManager& chainman, CBlock& block, uint64_t& max_tries, uint256& block_hash)
{
    block_hash.SetNull();
    block.hashMerkleRoot = BlockMerkleRoot(block);

    // Signed blocks have no PoW requirements, but merkle root computed above
    if (!g_signed_blocks) {
        while (max_tries > 0 && block.nNonce < std::numeric_limits<uint32_t>::max() && !CheckProofOfWork(block.GetHash(), block.nBits, chainman.GetConsensus()) && !ShutdownRequested()) {
            ++block.nNonce;
            --max_tries;
        }
        if (max_tries == 0 || ShutdownRequested()) {
            return false;
        }
        if (block.nNonce == std::numeric_limits<uint32_t>::max()) {
            return true;
        }
    }

    // Handle OP_TRUE m_signblockscript case
    CScript op_true(OP_TRUE);
    if (block.m_dynafed_params.m_current.m_signblockscript ==
            GetScriptForDestination(WitnessV0ScriptHash(op_true))) {
        block.m_signblock_witness.stack.push_back(std::vector<unsigned char>(op_true.begin(), op_true.end()));
    } else if (!block.m_dynafed_params.IsNull()) {
        throw JSONRPCError(RPC_MISC_ERROR, "Unable to fill out dynamic federation signblockscript witness, are you sure it's WSH(OP_TRUE)?");
    }

    std::shared_ptr<const CBlock> shared_pblock = std::make_shared<const CBlock>(block);
    if (!chainman.ProcessNewBlock(shared_pblock, /*force_processing=*/true, /*min_pow_checked=*/true, nullptr)) {
        throw JSONRPCError(RPC_INTERNAL_ERROR, "ProcessNewBlock, block not accepted");
    }

    block_hash = block.GetHash();
    return true;
}

static UniValue generateBlocks(ChainstateManager& chainman, const CTxMemPool& mempool, const CScript& coinbase_script, int nGenerate, uint64_t nMaxTries)
{
    UniValue blockHashes(UniValue::VARR);
    while (nGenerate > 0 && !ShutdownRequested()) {
        std::unique_ptr<CBlockTemplate> pblocktemplate(BlockAssembler{chainman.ActiveChainstate(), &mempool}.CreateNewBlock(coinbase_script));
        if (!pblocktemplate.get())
            throw JSONRPCError(RPC_INTERNAL_ERROR, "Couldn't create new block");
        CBlock *pblock = &pblocktemplate->block;

        uint256 block_hash;
        if (!GenerateBlock(chainman, *pblock, nMaxTries, block_hash)) {
            break;
        }

        if (!block_hash.IsNull()) {
            --nGenerate;
            blockHashes.push_back(block_hash.GetHex());
        }
    }
    return blockHashes;
}

static bool getScriptFromDescriptor(const std::string& descriptor, CScript& script, std::string& error)
{
    FlatSigningProvider key_provider;
    const auto desc = Parse(descriptor, key_provider, error, /* require_checksum = */ false);
    if (desc) {
        if (desc->IsRange()) {
            throw JSONRPCError(RPC_INVALID_PARAMETER, "Ranged descriptor not accepted. Maybe pass through deriveaddresses first?");
        }

        FlatSigningProvider provider;
        std::vector<CScript> scripts;
        if (!desc->Expand(0, key_provider, scripts, provider)) {
            throw JSONRPCError(RPC_INVALID_ADDRESS_OR_KEY, "Cannot derive script without private keys");
        }

        // Combo descriptors can have 2 or 4 scripts, so we can't just check scripts.size() == 1
        CHECK_NONFATAL(scripts.size() > 0 && scripts.size() <= 4);

        if (scripts.size() == 1) {
            script = scripts.at(0);
        } else if (scripts.size() == 4) {
            // For uncompressed keys, take the 3rd script, since it is p2wpkh
            script = scripts.at(2);
        } else {
            // Else take the 2nd script, since it is p2pkh
            script = scripts.at(1);
        }

        return true;
    } else {
        return false;
    }
}

static RPCHelpMan generatetodescriptor()
{
    return RPCHelpMan{
        "generatetodescriptor",
        "Mine to a specified descriptor and return the block hashes.",
        {
            {"num_blocks", RPCArg::Type::NUM, RPCArg::Optional::NO, "How many blocks are generated."},
            {"descriptor", RPCArg::Type::STR, RPCArg::Optional::NO, "The descriptor to send the newly generated bitcoin to."},
            {"maxtries", RPCArg::Type::NUM, RPCArg::Default{DEFAULT_MAX_TRIES}, "How many iterations to try."},
        },
        RPCResult{
            RPCResult::Type::ARR, "", "hashes of blocks generated",
            {
                {RPCResult::Type::STR_HEX, "", "blockhash"},
            }
        },
        RPCExamples{
            "\nGenerate 11 blocks to mydesc\n" + HelpExampleCli("generatetodescriptor", "11 \"mydesc\"")},
        [&](const RPCHelpMan& self, const JSONRPCRequest& request) -> UniValue
{
    const int num_blocks{request.params[0].getInt<int>()};
    const uint64_t max_tries{request.params[2].isNull() ? DEFAULT_MAX_TRIES : request.params[2].getInt<int>()};

    CScript coinbase_script;
    std::string error;
    if (!getScriptFromDescriptor(request.params[1].get_str(), coinbase_script, error)) {
        throw JSONRPCError(RPC_INVALID_ADDRESS_OR_KEY, error);
    }

    NodeContext& node = EnsureAnyNodeContext(request.context);
    const CTxMemPool& mempool = EnsureMemPool(node);
    ChainstateManager& chainman = EnsureChainman(node);

    return generateBlocks(chainman, mempool, coinbase_script, num_blocks, max_tries);
},
    };
}

static RPCHelpMan generate()
{
    return RPCHelpMan{"generate", "has been replaced by the -generate cli option. Refer to -help for more information.", {}, {}, RPCExamples{""}, [&](const RPCHelpMan& self, const JSONRPCRequest& request) -> UniValue {
        throw JSONRPCError(RPC_METHOD_NOT_FOUND, self.ToString());
    }};
}

static RPCHelpMan generatetoaddress()
{
    return RPCHelpMan{"generatetoaddress",
        "Mine to a specified address and return the block hashes.",
         {
             {"nblocks", RPCArg::Type::NUM, RPCArg::Optional::NO, "How many blocks are generated."},
             {"address", RPCArg::Type::STR, RPCArg::Optional::NO, "The address to send the newly generated bitcoin to."},
             {"maxtries", RPCArg::Type::NUM, RPCArg::Default{DEFAULT_MAX_TRIES}, "How many iterations to try."},
         },
         RPCResult{
             RPCResult::Type::ARR, "", "hashes of blocks generated",
             {
                 {RPCResult::Type::STR_HEX, "", "blockhash"},
             }},
         RPCExamples{
            "\nGenerate 11 blocks to myaddress\n"
            + HelpExampleCli("generatetoaddress", "11 \"myaddress\"")
            + "If you are using the " PACKAGE_NAME " wallet, you can get a new address to send the newly generated bitcoin to with:\n"
            + HelpExampleCli("getnewaddress", "")
                },
        [&](const RPCHelpMan& self, const JSONRPCRequest& request) -> UniValue
{
    const int num_blocks{request.params[0].getInt<int>()};
    const uint64_t max_tries{request.params[2].isNull() ? DEFAULT_MAX_TRIES : request.params[2].getInt<int>()};

    CTxDestination destination = DecodeDestination(request.params[1].get_str());
    if (!IsValidDestination(destination)) {
        throw JSONRPCError(RPC_INVALID_ADDRESS_OR_KEY, "Error: Invalid address");
    }

    NodeContext& node = EnsureAnyNodeContext(request.context);
    const CTxMemPool& mempool = EnsureMemPool(node);
    ChainstateManager& chainman = EnsureChainman(node);

    CScript coinbase_script = GetScriptForDestination(destination);

    return generateBlocks(chainman, mempool, coinbase_script, num_blocks, max_tries);
},
    };
}

static RPCHelpMan generateblock()
{
    return RPCHelpMan{"generateblock",
        "Mine a set of ordered transactions to a specified address or descriptor and return the block hash.",
        {
            {"output", RPCArg::Type::STR, RPCArg::Optional::NO, "The address or descriptor to send the newly generated bitcoin to."},
            {"transactions", RPCArg::Type::ARR, RPCArg::Optional::NO, "An array of hex strings which are either txids or raw transactions.\n"
                "Txids must reference transactions currently in the mempool.\n"
                "All transactions must be valid and in valid order, otherwise the block will be rejected.",
                {
                    {"rawtx/txid", RPCArg::Type::STR_HEX, RPCArg::Optional::OMITTED, ""},
                },
            },
        },
        RPCResult{
            RPCResult::Type::OBJ, "", "",
            {
                {RPCResult::Type::STR_HEX, "hash", "hash of generated block"},
            }
        },
        RPCExamples{
            "\nGenerate a block to myaddress, with txs rawtx and mempool_txid\n"
            + HelpExampleCli("generateblock", R"("myaddress" '["rawtx", "mempool_txid"]')")
        },
        [&](const RPCHelpMan& self, const JSONRPCRequest& request) -> UniValue
{
    const auto address_or_descriptor = request.params[0].get_str();
    CScript coinbase_script;
    std::string error;

    if (!getScriptFromDescriptor(address_or_descriptor, coinbase_script, error)) {
        const auto destination = DecodeDestination(address_or_descriptor);
        if (!IsValidDestination(destination)) {
            throw JSONRPCError(RPC_INVALID_ADDRESS_OR_KEY, "Error: Invalid address or descriptor");
        }

        coinbase_script = GetScriptForDestination(destination);
    }

    NodeContext& node = EnsureAnyNodeContext(request.context);
    const CTxMemPool& mempool = EnsureMemPool(node);

    std::vector<CTransactionRef> txs;
    const auto raw_txs_or_txids = request.params[1].get_array();
    for (size_t i = 0; i < raw_txs_or_txids.size(); i++) {
        const auto str(raw_txs_or_txids[i].get_str());

        uint256 hash;
        CMutableTransaction mtx;
        if (ParseHashStr(str, hash)) {

            const auto tx = mempool.get(hash);
            if (!tx) {
                throw JSONRPCError(RPC_INVALID_ADDRESS_OR_KEY, strprintf("Transaction %s not in mempool.", str));
            }

            txs.emplace_back(tx);

        } else if (DecodeHexTx(mtx, str)) {
            txs.push_back(MakeTransactionRef(std::move(mtx)));

        } else {
            throw JSONRPCError(RPC_DESERIALIZATION_ERROR, strprintf("Transaction decode failed for %s. Make sure the tx has at least one input.", str));
        }
    }

    CBlock block;

    ChainstateManager& chainman = EnsureChainman(node);
    {
        LOCK(cs_main);

        std::unique_ptr<CBlockTemplate> blocktemplate(BlockAssembler{chainman.ActiveChainstate(), nullptr}.CreateNewBlock(coinbase_script));
        if (!blocktemplate) {
            throw JSONRPCError(RPC_INTERNAL_ERROR, "Couldn't create new block");
        }
        block = blocktemplate->block;
    }

    CHECK_NONFATAL(block.vtx.size() == 1);

    // Add transactions
    block.vtx.insert(block.vtx.end(), txs.begin(), txs.end());
    RegenerateCommitments(block, chainman);

    {
        LOCK(cs_main);

        BlockValidationState state;
        if (!TestBlockValidity(state, chainman.GetParams(), chainman.ActiveChainstate(), block, chainman.m_blockman.LookupBlockIndex(block.hashPrevBlock), GetAdjustedTime, false, false)) {
            throw JSONRPCError(RPC_VERIFY_ERROR, strprintf("TestBlockValidity failed: %s", state.ToString()));
        }
    }

    uint256 block_hash;
    uint64_t max_tries{DEFAULT_MAX_TRIES};

    if (!GenerateBlock(chainman, block, max_tries, block_hash) || block_hash.IsNull()) {
        throw JSONRPCError(RPC_MISC_ERROR, "Failed to make block.");
    }

    UniValue obj(UniValue::VOBJ);
    obj.pushKV("hash", block_hash.GetHex());
    return obj;
},
    };
}

static RPCHelpMan getmininginfo()
{
    return RPCHelpMan{"getmininginfo",
                "\nReturns a json object containing mining-related information.",
                {},
                RPCResult{
                    RPCResult::Type::OBJ, "", "",
                    {
                        {RPCResult::Type::NUM, "blocks", "The current block"},
                        {RPCResult::Type::NUM, "currentblockweight", /*optional=*/true, "The block weight of the last assembled block (only present if a block was ever assembled)"},
                        {RPCResult::Type::NUM, "currentblocktx", /*optional=*/true, "The number of block transactions of the last assembled block (only present if a block was ever assembled)"},
                        {RPCResult::Type::NUM, "difficulty", "The current difficulty"},
                        {RPCResult::Type::NUM, "networkhashps", "The network hashes per second"},
                        {RPCResult::Type::NUM, "pooledtx", "The size of the mempool"},
                        {RPCResult::Type::STR, "chain", "current network name (main, test, signet, regtest)"},
                        {RPCResult::Type::STR, "warnings", "any network and blockchain warnings"},
                    }},
                RPCExamples{
                    HelpExampleCli("getmininginfo", "")
            + HelpExampleRpc("getmininginfo", "")
                },
        [&](const RPCHelpMan& self, const JSONRPCRequest& request) -> UniValue
{
    NodeContext& node = EnsureAnyNodeContext(request.context);
    const CTxMemPool& mempool = EnsureMemPool(node);
    ChainstateManager& chainman = EnsureChainman(node);
    LOCK(cs_main);
    const CChain& active_chain = chainman.ActiveChain();

    UniValue obj(UniValue::VOBJ);
    obj.pushKV("blocks",           active_chain.Height());
    if (BlockAssembler::m_last_block_weight) obj.pushKV("currentblockweight", *BlockAssembler::m_last_block_weight);
    if (BlockAssembler::m_last_block_num_txs) obj.pushKV("currentblocktx", *BlockAssembler::m_last_block_num_txs);
    if (!g_signed_blocks) {
        obj.pushKV("difficulty",       (double)GetDifficulty(active_chain.Tip()));
        obj.pushKV("networkhashps",    getnetworkhashps().HandleRequest(request));
    }
    obj.pushKV("pooledtx",         (uint64_t)mempool.size());
    obj.pushKV("chain", chainman.GetParams().NetworkIDString());
    obj.pushKV("warnings",         GetWarnings(false).original);
    return obj;
},
    };
}


// NOTE: Unlike wallet RPC (which use BTC values), mining RPCs follow GBT (BIP 22) in using satoshi amounts
static RPCHelpMan prioritisetransaction()
{
    return RPCHelpMan{"prioritisetransaction",
                "Accepts the transaction into mined blocks at a higher (or lower) priority\n",
                {
                    {"txid", RPCArg::Type::STR_HEX, RPCArg::Optional::NO, "The transaction id."},
                    {"dummy", RPCArg::Type::NUM, RPCArg::Optional::OMITTED_NAMED_ARG, "API-Compatibility for previous API. Must be zero or null.\n"
            "                  DEPRECATED. For forward compatibility use named arguments and omit this parameter."},
                    {"fee_delta", RPCArg::Type::NUM, RPCArg::Optional::NO, "The fee value (in satoshis) to add (or subtract, if negative).\n"
            "                  Note, that this value is not a fee rate. It is a value to modify absolute fee of the TX.\n"
            "                  The fee is not actually paid, only the algorithm for selecting transactions into a block\n"
            "                  considers the transaction as it would have paid a higher (or lower) fee."},
                },
                RPCResult{
                    RPCResult::Type::BOOL, "", "Returns true"},
                RPCExamples{
                    HelpExampleCli("prioritisetransaction", "\"txid\" 0.0 10000")
            + HelpExampleRpc("prioritisetransaction", "\"txid\", 0.0, 10000")
                },
        [&](const RPCHelpMan& self, const JSONRPCRequest& request) -> UniValue
{
    LOCK(cs_main);

    uint256 hash(ParseHashV(request.params[0], "txid"));
    CAmount nAmount = request.params[2].getInt<int64_t>();

    if (!(request.params[1].isNull() || request.params[1].get_real() == 0)) {
        throw JSONRPCError(RPC_INVALID_PARAMETER, "Priority is no longer supported, dummy argument to prioritisetransaction must be 0.");
    }

    EnsureAnyMemPool(request.context).PrioritiseTransaction(hash, nAmount);
    return true;
},
    };
}


// NOTE: Assumes a conclusive result; if result is inconclusive, it must be handled by caller
static UniValue BIP22ValidationResult(const BlockValidationState& state)
{
    if (state.IsValid())
        return UniValue::VNULL;

    if (state.IsError())
        throw JSONRPCError(RPC_VERIFY_ERROR, state.ToString());
    if (state.IsInvalid())
    {
        std::string strRejectReason = state.GetRejectReason();
        if (strRejectReason.empty())
            return "rejected";
        return strRejectReason;
    }
    // Should be impossible
    return "valid?";
}

static std::string gbt_vb_name(const Consensus::DeploymentPos pos) {
    const struct VBDeploymentInfo& vbinfo = VersionBitsDeploymentInfo[pos];
    std::string s = vbinfo.name;
    if (!vbinfo.gbt_force) {
        s.insert(s.begin(), '!');
    }
    return s;
}

static RPCHelpMan getblocktemplate()
{
    return RPCHelpMan{"getblocktemplate",
        "\nIf the request parameters include a 'mode' key, that is used to explicitly select between the default 'template' request or a 'proposal'.\n"
        "It returns data needed to construct a block to work on.\n"
        "For full specification, see BIPs 22, 23, 9, and 145:\n"
        "    https://github.com/bitcoin/bips/blob/master/bip-0022.mediawiki\n"
        "    https://github.com/bitcoin/bips/blob/master/bip-0023.mediawiki\n"
        "    https://github.com/bitcoin/bips/blob/master/bip-0009.mediawiki#getblocktemplate_changes\n"
        "    https://github.com/bitcoin/bips/blob/master/bip-0145.mediawiki\n",
        {
            {"template_request", RPCArg::Type::OBJ, RPCArg::Default{UniValue::VOBJ}, "Format of the template",
            {
                {"mode", RPCArg::Type::STR, /* treat as named arg */ RPCArg::Optional::OMITTED_NAMED_ARG, "This must be set to \"template\", \"proposal\" (see BIP 23), or omitted"},
                {"capabilities", RPCArg::Type::ARR, /* treat as named arg */ RPCArg::Optional::OMITTED_NAMED_ARG, "A list of strings",
                {
                    {"str", RPCArg::Type::STR, RPCArg::Optional::OMITTED, "client side supported feature, 'longpoll', 'coinbasevalue', 'proposal', 'serverlist', 'workid'"},
                }},
                {"rules", RPCArg::Type::ARR, RPCArg::Optional::NO, "A list of strings",
                {
                    {"segwit", RPCArg::Type::STR, RPCArg::Optional::NO, "(literal) indicates client side segwit support"},
                    {"str", RPCArg::Type::STR, RPCArg::Optional::OMITTED, "other client side supported softfork deployment"},
                }},
            },
            RPCArgOptions{.oneline_description="\"template_request\""}},
        },
        {
            RPCResult{"If the proposal was accepted with mode=='proposal'", RPCResult::Type::NONE, "", ""},
            RPCResult{"If the proposal was not accepted with mode=='proposal'", RPCResult::Type::STR, "", "According to BIP22"},
            RPCResult{"Otherwise", RPCResult::Type::OBJ, "", "",
            {
                {RPCResult::Type::NUM, "version", "The preferred block version"},
                {RPCResult::Type::ARR, "rules", "specific block rules that are to be enforced",
                {
                    {RPCResult::Type::STR, "", "name of a rule the client must understand to some extent; see BIP 9 for format"},
                }},
                {RPCResult::Type::OBJ_DYN, "vbavailable", "set of pending, supported versionbit (BIP 9) softfork deployments",
                {
                    {RPCResult::Type::NUM, "rulename", "identifies the bit number as indicating acceptance and readiness for the named softfork rule"},
                }},
                {RPCResult::Type::ARR, "capabilities", "",
                {
                    {RPCResult::Type::STR, "value", "A supported feature, for example 'proposal'"},
                }},
                {RPCResult::Type::NUM, "vbrequired", "bit mask of versionbits the server requires set in submissions"},
                {RPCResult::Type::STR, "previousblockhash", "The hash of current highest block"},
                {RPCResult::Type::ARR, "transactions", "contents of non-coinbase transactions that should be included in the next block",
                {
                    {RPCResult::Type::OBJ, "", "",
                    {
                        {RPCResult::Type::STR_HEX, "data", "transaction data encoded in hexadecimal (byte-for-byte)"},
                        {RPCResult::Type::STR_HEX, "txid", "transaction id encoded in little-endian hexadecimal"},
                        {RPCResult::Type::STR_HEX, "hash", "hash encoded in little-endian hexadecimal (including witness data)"},
                        {RPCResult::Type::ARR, "depends", "array of numbers",
                        {
                            {RPCResult::Type::NUM, "", "transactions before this one (by 1-based index in 'transactions' list) that must be present in the final block if this one is"},
                        }},
                        {RPCResult::Type::NUM, "fee", "difference in value between transaction inputs and outputs (in satoshis); for coinbase transactions, this is a negative Number of the total collected block fees (ie, not including the block subsidy); if key is not present, fee is unknown and clients MUST NOT assume there isn't one"},
                        {RPCResult::Type::NUM, "sigops", "total SigOps cost, as counted for purposes of block limits; if key is not present, sigop cost is unknown and clients MUST NOT assume it is zero"},
                        {RPCResult::Type::NUM, "weight", "total transaction weight, as counted for purposes of block limits"},
                    }},
                }},
                {RPCResult::Type::OBJ_DYN, "coinbaseaux", "data that should be included in the coinbase's scriptSig content",
                {
                    {RPCResult::Type::STR_HEX, "key", "values must be in the coinbase (keys may be ignored)"},
                }},
                {RPCResult::Type::NUM, "coinbasevalue", "maximum allowable input to coinbase transaction, including the generation award and transaction fees (in satoshis)"},
                {RPCResult::Type::STR, "longpollid", "an id to include with a request to longpoll on an update to this template"},
                {RPCResult::Type::STR, "target", "The hash target"},
                {RPCResult::Type::NUM_TIME, "mintime", "The minimum timestamp appropriate for the next block time, expressed in " + UNIX_EPOCH_TIME},
                {RPCResult::Type::ARR, "mutable", "list of ways the block template may be changed",
                {
                    {RPCResult::Type::STR, "value", "A way the block template may be changed, e.g. 'time', 'transactions', 'prevblock'"},
                }},
                {RPCResult::Type::STR_HEX, "noncerange", "A range of valid nonces"},
                {RPCResult::Type::NUM, "sigoplimit", "limit of sigops in blocks"},
                {RPCResult::Type::NUM, "sizelimit", "limit of block size"},
                {RPCResult::Type::NUM, "weightlimit", /*optional=*/true, "limit of block weight"},
                {RPCResult::Type::NUM_TIME, "curtime", "current timestamp in " + UNIX_EPOCH_TIME},
                {RPCResult::Type::STR, "bits", "compressed target of next block"},
                {RPCResult::Type::NUM, "height", "The height of the next block"},
                {RPCResult::Type::STR_HEX, "signet_challenge", /*optional=*/true, "Only on signet"},
                {RPCResult::Type::STR_HEX, "default_witness_commitment", /*optional=*/true, "a valid witness commitment for the unmodified block template"},
            }},
        },
        RPCExamples{
                    HelpExampleCli("getblocktemplate", "'{\"rules\": [\"segwit\"]}'")
            + HelpExampleRpc("getblocktemplate", "{\"rules\": [\"segwit\"]}")
                },
        [&](const RPCHelpMan& self, const JSONRPCRequest& request) -> UniValue
{
    NodeContext& node = EnsureAnyNodeContext(request.context);
    ChainstateManager& chainman = EnsureChainman(node);
    LOCK(cs_main);

    std::string strMode = "template";
    UniValue lpval = NullUniValue;
    std::set<std::string> setClientRules;
    Chainstate& active_chainstate = chainman.ActiveChainstate();
    CChain& active_chain = active_chainstate.m_chain;
    if (!request.params[0].isNull())
    {
        const UniValue& oparam = request.params[0].get_obj();
        const UniValue& modeval = find_value(oparam, "mode");
        if (modeval.isStr())
            strMode = modeval.get_str();
        else if (modeval.isNull())
        {
            /* Do nothing */
        }
        else
            throw JSONRPCError(RPC_INVALID_PARAMETER, "Invalid mode");
        lpval = find_value(oparam, "longpollid");

        if (strMode == "proposal")
        {
            const UniValue& dataval = find_value(oparam, "data");
            if (!dataval.isStr())
                throw JSONRPCError(RPC_TYPE_ERROR, "Missing data String key for proposal");

            CBlock block;
            if (!DecodeHexBlk(block, dataval.get_str()))
                throw JSONRPCError(RPC_DESERIALIZATION_ERROR, "Block decode failed");

            uint256 hash = block.GetHash();
            const CBlockIndex* pindex = chainman.m_blockman.LookupBlockIndex(hash);
            if (pindex) {
                if (pindex->IsValid(BLOCK_VALID_SCRIPTS))
                    return "duplicate";
                if (pindex->nStatus & BLOCK_FAILED_MASK)
                    return "duplicate-invalid";
                return "duplicate-inconclusive";
            }

            CBlockIndex* const pindexPrev = active_chain.Tip();
            // TestBlockValidity only supports blocks built on the current Tip
            if (block.hashPrevBlock != pindexPrev->GetBlockHash())
                return "inconclusive-not-best-prevblk";
            BlockValidationState state;
            TestBlockValidity(state, chainman.GetParams(), active_chainstate, block, pindexPrev, GetAdjustedTime, false, true);
            return BIP22ValidationResult(state);
        }

        const UniValue& aClientRules = find_value(oparam, "rules");
        if (aClientRules.isArray()) {
            for (unsigned int i = 0; i < aClientRules.size(); ++i) {
                const UniValue& v = aClientRules[i];
                setClientRules.insert(v.get_str());
            }
        }
    }

    if (strMode != "template")
        throw JSONRPCError(RPC_INVALID_PARAMETER, "Invalid mode");

    if (!chainman.GetParams().IsTestChain()) {
        const CConnman& connman = EnsureConnman(node);
        if (connman.GetNodeCount(ConnectionDirection::Both) == 0) {
            throw JSONRPCError(RPC_CLIENT_NOT_CONNECTED, PACKAGE_NAME " is not connected!");
        }

        if (active_chainstate.IsInitialBlockDownload()) {
            throw JSONRPCError(RPC_CLIENT_IN_INITIAL_DOWNLOAD, PACKAGE_NAME " is in initial sync and waiting for blocks...");
        }
    }

    static unsigned int nTransactionsUpdatedLast;
    const CTxMemPool& mempool = EnsureMemPool(node);

    if (!lpval.isNull())
    {
        // Wait to respond until either the best block changes, OR a minute has passed and there are more transactions
        uint256 hashWatchedChain;
        std::chrono::steady_clock::time_point checktxtime;
        unsigned int nTransactionsUpdatedLastLP;

        if (lpval.isStr())
        {
            // Format: <hashBestChain><nTransactionsUpdatedLast>
            const std::string& lpstr = lpval.get_str();

            hashWatchedChain = ParseHashV(lpstr.substr(0, 64), "longpollid");
            nTransactionsUpdatedLastLP = LocaleIndependentAtoi<int64_t>(lpstr.substr(64));
        }
        else
        {
            // NOTE: Spec does not specify behaviour for non-string longpollid, but this makes testing easier
            hashWatchedChain = active_chain.Tip()->GetBlockHash();
            nTransactionsUpdatedLastLP = nTransactionsUpdatedLast;
        }

        // Release lock while waiting
        LEAVE_CRITICAL_SECTION(cs_main);
        {
            checktxtime = std::chrono::steady_clock::now() + std::chrono::minutes(1);

            WAIT_LOCK(g_best_block_mutex, lock);
            while (g_best_block == hashWatchedChain && IsRPCRunning())
            {
                if (g_best_block_cv.wait_until(lock, checktxtime) == std::cv_status::timeout)
                {
                    // Timeout: Check transactions for update
                    // without holding the mempool lock to avoid deadlocks
                    if (mempool.GetTransactionsUpdated() != nTransactionsUpdatedLastLP)
                        break;
                    checktxtime += std::chrono::seconds(10);
                }
            }
        }
        ENTER_CRITICAL_SECTION(cs_main);

        if (!IsRPCRunning())
            throw JSONRPCError(RPC_CLIENT_NOT_CONNECTED, "Shutting down");
        // TODO: Maybe recheck connections/IBD and (if something wrong) send an expires-immediately template to stop miners?
    }

    const Consensus::Params& consensusParams = chainman.GetParams().GetConsensus();

    // GBT must be called with 'signet' set in the rules for signet chains
    if (consensusParams.signet_blocks && setClientRules.count("signet") != 1) {
        throw JSONRPCError(RPC_INVALID_PARAMETER, "getblocktemplate must be called with the signet rule set (call with {\"rules\": [\"segwit\", \"signet\"]})");
    }

    // GBT must be called with 'segwit' set in the rules
    if (setClientRules.count("segwit") != 1) {
        throw JSONRPCError(RPC_INVALID_PARAMETER, "getblocktemplate must be called with the segwit rule set (call with {\"rules\": [\"segwit\"]})");
    }

    // Update block
    static CBlockIndex* pindexPrev;
    static int64_t time_start;
    static std::unique_ptr<CBlockTemplate> pblocktemplate;
    if (pindexPrev != active_chain.Tip() ||
        (mempool.GetTransactionsUpdated() != nTransactionsUpdatedLast && GetTime() - time_start > 5))
    {
        // Clear pindexPrev so future calls make a new block, despite any failures from here on
        pindexPrev = nullptr;

        // Store the pindexBest used before CreateNewBlock, to avoid races
        nTransactionsUpdatedLast = mempool.GetTransactionsUpdated();
        CBlockIndex* pindexPrevNew = active_chain.Tip();
        time_start = GetTime();

        // Create new block
        CScript scriptDummy = CScript() << OP_TRUE;
        pblocktemplate = BlockAssembler{active_chainstate, &mempool}.CreateNewBlock(scriptDummy);
        if (!pblocktemplate)
            throw JSONRPCError(RPC_OUT_OF_MEMORY, "Out of memory");

        // Need to update only after we know CreateNewBlock succeeded
        pindexPrev = pindexPrevNew;
    }
    CHECK_NONFATAL(pindexPrev);
    CBlock* pblock = &pblocktemplate->block; // pointer for convenience

    // Update nTime
    UpdateTime(pblock, consensusParams, pindexPrev);
    pblock->nNonce = 0;

    // NOTE: If at some point we support pre-segwit miners post-segwit-activation, this needs to take segwit support into consideration
    const bool fPreSegWit = !DeploymentActiveAfter(pindexPrev, chainman, Consensus::DEPLOYMENT_SEGWIT);

    UniValue aCaps(UniValue::VARR); aCaps.push_back("proposal");

    UniValue transactions(UniValue::VARR);
    std::map<uint256, int64_t> setTxIndex;
    int i = 0;
    for (const auto& it : pblock->vtx) {
        const CTransaction& tx = *it;
        uint256 txHash = tx.GetHash();
        setTxIndex[txHash] = i++;

        if (tx.IsCoinBase())
            continue;

        UniValue entry(UniValue::VOBJ);

        entry.pushKV("data", EncodeHexTx(tx));
        entry.pushKV("txid", txHash.GetHex());
        entry.pushKV("hash", tx.GetWitnessHash().GetHex());

        UniValue deps(UniValue::VARR);
        for (const CTxIn &in : tx.vin)
        {
            if (setTxIndex.count(in.prevout.hash))
                deps.push_back(setTxIndex[in.prevout.hash]);
        }
        entry.pushKV("depends", deps);

        int index_in_template = i - 1;
        entry.pushKV("fee", pblocktemplate->vTxFees[index_in_template]);
        int64_t nTxSigOps = pblocktemplate->vTxSigOpsCost[index_in_template];
        if (fPreSegWit) {
            CHECK_NONFATAL(nTxSigOps % WITNESS_SCALE_FACTOR == 0);
            nTxSigOps /= WITNESS_SCALE_FACTOR;
        }
        entry.pushKV("sigops", nTxSigOps);
        entry.pushKV("weight", GetTransactionWeight(tx));

        transactions.push_back(entry);
    }

    UniValue aux(UniValue::VOBJ);

    arith_uint256 hashTarget = arith_uint256().SetCompact(pblock->nBits);

    UniValue aMutable(UniValue::VARR);
    aMutable.push_back("time");
    aMutable.push_back("transactions");
    aMutable.push_back("prevblock");

    UniValue result(UniValue::VOBJ);
    result.pushKV("capabilities", aCaps);

    UniValue aRules(UniValue::VARR);
    aRules.push_back("csv");
    if (!fPreSegWit) aRules.push_back("!segwit");
    if (consensusParams.signet_blocks) {
        // indicate to miner that they must understand signet rules
        // when attempting to mine with this template
        aRules.push_back("!signet");
    }

    UniValue vbavailable(UniValue::VOBJ);
    for (int j = 0; j < (int)Consensus::MAX_VERSION_BITS_DEPLOYMENTS; ++j) {
        Consensus::DeploymentPos pos = Consensus::DeploymentPos(j);
        ThresholdState state = chainman.m_versionbitscache.State(pindexPrev, consensusParams, pos);
        switch (state) {
            case ThresholdState::DEFINED:
            case ThresholdState::FAILED:
                // Not exposed to GBT at all
                break;
            case ThresholdState::LOCKED_IN:
                // Ensure bit is set in block version
                pblock->nVersion |= chainman.m_versionbitscache.Mask(consensusParams, pos);
                [[fallthrough]];
            case ThresholdState::STARTED:
            {
                const struct VBDeploymentInfo& vbinfo = VersionBitsDeploymentInfo[pos];
                vbavailable.pushKV(gbt_vb_name(pos), consensusParams.vDeployments[pos].bit);
                if (setClientRules.find(vbinfo.name) == setClientRules.end()) {
                    if (!vbinfo.gbt_force) {
                        // If the client doesn't support this, don't indicate it in the [default] version
                        pblock->nVersion &= ~chainman.m_versionbitscache.Mask(consensusParams, pos);
                    }
                }
                break;
            }
            case ThresholdState::ACTIVE:
            {
                // Add to rules only
                const struct VBDeploymentInfo& vbinfo = VersionBitsDeploymentInfo[pos];
                aRules.push_back(gbt_vb_name(pos));
                if (setClientRules.find(vbinfo.name) == setClientRules.end()) {
                    // Not supported by the client; make sure it's safe to proceed
                    if (!vbinfo.gbt_force) {
                        throw JSONRPCError(RPC_INVALID_PARAMETER, strprintf("Support for '%s' rule requires explicit client support", vbinfo.name));
                    }
                }
                break;
            }
        }
    }
    result.pushKV("version", pblock->nVersion);
    result.pushKV("rules", aRules);
    result.pushKV("vbavailable", vbavailable);
    result.pushKV("vbrequired", int(0));

    result.pushKV("previousblockhash", pblock->hashPrevBlock.GetHex());
    result.pushKV("transactions", transactions);
    result.pushKV("coinbaseaux", aux);
    result.pushKV("coinbasevalue", (int64_t)pblock->vtx[0]->vout[0].nValue.GetAmount());
    result.pushKV("longpollid", active_chain.Tip()->GetBlockHash().GetHex() + ToString(nTransactionsUpdatedLast));
    result.pushKV("target", hashTarget.GetHex());
    result.pushKV("mintime", (int64_t)pindexPrev->GetMedianTimePast()+1);
    result.pushKV("mutable", aMutable);
    result.pushKV("noncerange", "00000000ffffffff");
    int64_t nSigOpLimit = MAX_BLOCK_SIGOPS_COST;
    int64_t nSizeLimit = MAX_BLOCK_SERIALIZED_SIZE;
    if (fPreSegWit) {
        CHECK_NONFATAL(nSigOpLimit % WITNESS_SCALE_FACTOR == 0);
        nSigOpLimit /= WITNESS_SCALE_FACTOR;
        CHECK_NONFATAL(nSizeLimit % WITNESS_SCALE_FACTOR == 0);
        nSizeLimit /= WITNESS_SCALE_FACTOR;
    }
    result.pushKV("sigoplimit", nSigOpLimit);
    result.pushKV("sizelimit", nSizeLimit);
    if (!fPreSegWit) {
        result.pushKV("weightlimit", (int64_t)MAX_BLOCK_WEIGHT);
    }
    result.pushKV("curtime", pblock->GetBlockTime());
    result.pushKV("bits", strprintf("%08x", pblock->nBits));
    result.pushKV("height", (int64_t)(pindexPrev->nHeight+1));

    if (consensusParams.signet_blocks) {
        result.pushKV("signet_challenge", HexStr(consensusParams.signet_challenge));
    }

    if (!pblocktemplate->vchCoinbaseCommitment.empty()) {
        result.pushKV("default_witness_commitment", HexStr(pblocktemplate->vchCoinbaseCommitment));
    }

    return result;
},
    };
}

class submitblock_StateCatcher final : public CValidationInterface
{
public:
    uint256 hash;
    bool found{false};
    BlockValidationState state;

    explicit submitblock_StateCatcher(const uint256 &hashIn) : hash(hashIn), state() {}

protected:
    void BlockChecked(const CBlock& block, const BlockValidationState& stateIn) override {
        if (block.GetHash() != hash)
            return;
        found = true;
        state = stateIn;
    }
};

static RPCHelpMan submitblock()
{
    // We allow 2 arguments for compliance with BIP22. Argument 2 is ignored.
    return RPCHelpMan{"submitblock",
        "\nAttempts to submit new block to network.\n"
        "See https://en.bitcoin.it/wiki/BIP_0022 for full specification.\n",
        {
            {"hexdata", RPCArg::Type::STR_HEX, RPCArg::Optional::NO, "the hex-encoded block data to submit"},
            {"dummy", RPCArg::Type::STR, RPCArg::DefaultHint{"ignored"}, "dummy value, for compatibility with BIP22. This value is ignored."},
        },
        {
            RPCResult{"If the block was accepted", RPCResult::Type::NONE, "", ""},
            RPCResult{"Otherwise", RPCResult::Type::STR, "", "According to BIP22"},
        },
        RPCExamples{
                    HelpExampleCli("submitblock", "\"mydata\"")
            + HelpExampleRpc("submitblock", "\"mydata\"")
                },
        [&](const RPCHelpMan& self, const JSONRPCRequest& request) -> UniValue
{
    std::shared_ptr<CBlock> blockptr = std::make_shared<CBlock>();
    CBlock& block = *blockptr;
    if (!DecodeHexBlk(block, request.params[0].get_str())) {
        throw JSONRPCError(RPC_DESERIALIZATION_ERROR, "Block decode failed");
    }

    if (block.vtx.empty() || !block.vtx[0]->IsCoinBase()) {
        throw JSONRPCError(RPC_DESERIALIZATION_ERROR, "Block does not start with a coinbase");
    }

    ChainstateManager& chainman = EnsureAnyChainman(request.context);
    uint256 hash = block.GetHash();
    {
        LOCK(cs_main);
        const CBlockIndex* pindex = chainman.m_blockman.LookupBlockIndex(hash);
        if (pindex) {
            if (pindex->IsValid(BLOCK_VALID_SCRIPTS)) {
                return "duplicate";
            }
            if (pindex->nStatus & BLOCK_FAILED_MASK) {
                return "duplicate-invalid";
            }
        }
    }

    {
        LOCK(cs_main);
        const CBlockIndex* pindex = chainman.m_blockman.LookupBlockIndex(block.hashPrevBlock);
        if (pindex) {
            chainman.UpdateUncommittedBlockStructures(block, pindex);
        }
    }

    bool new_block;
    auto sc = std::make_shared<submitblock_StateCatcher>(block.GetHash());
    RegisterSharedValidationInterface(sc);
    bool accepted = chainman.ProcessNewBlock(blockptr, /*force_processing=*/true, /*min_pow_checked=*/true, /*new_block=*/&new_block);
    UnregisterSharedValidationInterface(sc);
    if (!new_block && accepted) {
        return "duplicate";
    }
    if (!sc->found) {
        return "inconclusive";
    }
    return BIP22ValidationResult(sc->state);
},
    };
}

static RPCHelpMan submitheader()
{
    return RPCHelpMan{"submitheader",
                "\nDecode the given hexdata as a header and submit it as a candidate chain tip if valid."
                "\nThrows when the header is invalid.\n",
                {
                    {"hexdata", RPCArg::Type::STR_HEX, RPCArg::Optional::NO, "the hex-encoded block header data"},
                },
                RPCResult{
                    RPCResult::Type::NONE, "", "None"},
                RPCExamples{
                    HelpExampleCli("submitheader", "\"aabbcc\"") +
                    HelpExampleRpc("submitheader", "\"aabbcc\"")
                },
        [&](const RPCHelpMan& self, const JSONRPCRequest& request) -> UniValue
{
    CBlockHeader h;
    if (!DecodeHexBlockHeader(h, request.params[0].get_str())) {
        throw JSONRPCError(RPC_DESERIALIZATION_ERROR, "Block header decode failed");
    }
    ChainstateManager& chainman = EnsureAnyChainman(request.context);
    {
        LOCK(cs_main);
        if (!chainman.m_blockman.LookupBlockIndex(h.hashPrevBlock)) {
            throw JSONRPCError(RPC_VERIFY_ERROR, "Must submit previous header (" + h.hashPrevBlock.GetHex() + ") first");
        }
    }

    BlockValidationState state;
    chainman.ProcessNewBlockHeaders({h}, /*min_pow_checked=*/true, state);
    if (state.IsValid()) return UniValue::VNULL;
    if (state.IsError()) {
        throw JSONRPCError(RPC_VERIFY_ERROR, state.ToString());
    }
    throw JSONRPCError(RPC_VERIFY_ERROR, state.GetRejectReason());
},
    };
}

//
// ELEMENTS:

static RPCHelpMan getnewblockhex()
{
    return RPCHelpMan{"getnewblockhex",
                "\nGets hex representation of a proposed, unmined new block\n",
                {
                    {"min_tx_age", RPCArg::Type::NUM, RPCArg::Default{0}, "How many seconds a transaction must have been in the mempool to be included in the block proposal. This may help with faster block convergence among functionaries using compact blocks."},
                    {"proposed_parameters", RPCArg::Type::OBJ, RPCArg::Optional::OMITTED, "Parameters to be used in dynamic federations blocks as proposals. During a period of `-dynamic_epoch_length` blocks, 4/5 of total blocks must signal these parameters for the proposal to become activated in the next epoch.",
                        {
                            {"signblockscript", RPCArg::Type::STR_HEX, RPCArg::Optional::NO, "Hex-encoded block signing script to propose"},
                            {"max_block_witness", RPCArg::Type::NUM, RPCArg::Optional::NO, "Total size in witness bytes that are allowed in the dynamic federations block witness for blocksigning"},
                            {"fedpegscript", RPCArg::Type::STR_HEX, RPCArg::Optional::NO, "Hex-encoded fedpegscript for dynamic block proposal. This is interpreted as a v0 segwit witnessScript, and fills out the fedpeg_program as such."},
                            {"extension_space", RPCArg::Type::ARR, RPCArg::Optional::NO, "Array of additional fields to embed in the dynamic blockheader. Has no consensus meaning aside from serialized size changes. This space is currently is only used for PAK enforcement.",
                                {
                                    {"", RPCArg::Type::STR_HEX, RPCArg::Optional::NO, "Hex encoded string for extension entries."},
                                },
                            },
                        },
                    },
                    {"commit_data", RPCArg::Type::ARR, RPCArg::Optional::OMITTED, "Array of data in hex to be committed to in additional coinbase outputs.",
                        {
                            {"", RPCArg::Type::STR_HEX, RPCArg::Optional::NO, "Hex encoded string for commit data"},
                        },
                    },
                },
                RPCResult{
                    RPCResult::Type::STR_HEX, "blockhex", "the block hex",
                },
                RPCExamples{
                    HelpExampleCli("getnewblockhex", ""),
                },
        [&](const RPCHelpMan& self, const JSONRPCRequest& request) -> UniValue
{
    ChainstateManager& chainman = EnsureAnyChainman(request.context);

    int required_wait = !request.params[0].isNull() ? request.params[0].getInt<int>() : 0;
    if (required_wait < 0) {
        throw JSONRPCError(RPC_INVALID_PARAMETER, "min_tx_age must be non-negative.");
    }

    // Construct proposed parameter entry, if any
    DynaFedParamEntry proposed;
    if (!request.params[1].isNull()) {
        auto tip = WITH_LOCK(::cs_main, return chainman.ActiveChain().Tip());
        if (!DeploymentActiveAfter(tip, chainman, Consensus::DEPLOYMENT_DYNA_FED)) {
            throw JSONRPCError(RPC_INVALID_PARAMETER, "Dynamic federations is not active on this network. Proposed parameters are not needed.");
        }

        UniValue prop = request.params[1].get_obj();

        std::string sbs_str = prop["signblockscript"].get_str();
        if (!IsHex(sbs_str)) {
            throw JSONRPCError(RPC_INVALID_PARAMETER, "signblockscript must be hex");
        }
        std::vector<unsigned char> signblock_bytes = ParseHex(sbs_str);
        proposed.m_signblockscript = CScript(signblock_bytes.begin(), signblock_bytes.end());

        int max_sbs_wit = prop["max_block_witness"].getInt<int>();
        if (max_sbs_wit < 0) {
            throw JSONRPCError(RPC_INVALID_PARAMETER, "max_block_witness must be non-negative");
        }
        proposed.m_signblock_witness_limit = max_sbs_wit;

        std::string fps_str = prop["fedpegscript"].get_str();
        if (!IsHex(fps_str)) {
            throw JSONRPCError(RPC_INVALID_PARAMETER, "fedpegscript must be hex");
        }
        std::vector<unsigned char> fedpeg_bytes = ParseHex(fps_str);
        proposed.m_fedpegscript = CScript(fedpeg_bytes.begin(), fedpeg_bytes.end());
        // Compute the P2WSH scriptPubKey of this fedpegscript
        proposed.m_fedpeg_program = GetScriptForDestination(WitnessV0ScriptHash(proposed.m_fedpegscript));

        UniValue extension_array = prop["extension_space"].get_array();
        for (unsigned int i = 0; i < extension_array.size(); i++) {
            std::string extension_str = extension_array[i].get_str();
            proposed.m_extension_space.push_back(ParseHex(extension_str));
        }
        // All proposals are full serializations
        proposed.m_serialize_type = 2;
    }

    // Any commitments required for non-consensus reasons.
    // These will be placed in the first coinbase outputs.
    std::vector<CScript> data_commitments;
    if (!request.params[2].isNull()) {
        UniValue commitments(UniValue::VARR);

        // backwards compatibility: attempt to parse as a string first
        if (request.params[2].isStr()) {
            UniValue hex = request.params[2].get_str();
            commitments.push_back(hex);
        } else {
            commitments = request.params[2].get_array();
        }

        for (unsigned int i = 0; i < commitments.size(); i++) {
            std::vector<unsigned char> data_bytes = ParseHex(commitments[i].get_str());
            CScript data_commitment = CScript() << OP_RETURN << data_bytes;
            data_commitments.push_back(data_commitment);
        }
    }

    CScript feeDestinationScript = Params().GetConsensus().mandatory_coinbase_destination;
    if (feeDestinationScript == CScript()) feeDestinationScript = CScript() << OP_TRUE;
    const NodeContext& node = EnsureAnyNodeContext(request.context);
    std::unique_ptr<CBlockTemplate> pblocktemplate(BlockAssembler(chainman.ActiveChainstate(), node.mempool.get()).CreateNewBlock(feeDestinationScript, std::chrono::seconds(required_wait), &proposed, data_commitments.empty() ? nullptr : &data_commitments));
    if (!pblocktemplate.get()) {
        throw JSONRPCError(RPC_INTERNAL_ERROR, "Wallet keypool empty");
    }

    {
        // Set coinbase flags and builds merkle tree
        LOCK(cs_main);
        unsigned int nExtraNonce = 0;
        pblocktemplate->block.hashMerkleRoot = BlockMerkleRoot(pblocktemplate->block);

        unsigned int nHeight = chainman.ActiveChain().Tip()->nHeight + 1; // Height first in coinbase required for block.version=2
        CMutableTransaction txCoinbase(*pblocktemplate->block.vtx[0]);
        txCoinbase.vin[0].scriptSig = (CScript() << nHeight << CScriptNum(nExtraNonce));
        CHECK_NONFATAL(txCoinbase.vin[0].scriptSig.size() <= 100);

        pblocktemplate->block.vtx[0] = MakeTransactionRef(std::move(txCoinbase));
        pblocktemplate->block.hashMerkleRoot = BlockMerkleRoot(pblocktemplate->block);
    }

    // If WSH(OP_TRUE) block, fill in witness
    CScript op_true(OP_TRUE);
    if (pblocktemplate->block.m_dynafed_params.m_current.m_signblockscript ==
            GetScriptForDestination(WitnessV0ScriptHash(op_true))) {
        pblocktemplate->block.m_signblock_witness.stack.push_back(std::vector<unsigned char>(op_true.begin(), op_true.end()));
    }

    CDataStream ssBlock(SER_NETWORK, PROTOCOL_VERSION);
    ssBlock << pblocktemplate->block;
    return HexStr(ssBlock);
},
    };
}

static RPCHelpMan combineblocksigs()
{
    return RPCHelpMan{"combineblocksigs",
                "\nMerges signatures on a block proposal\n",
                {
                    {"blockhex", RPCArg::Type::STR_HEX, RPCArg::Optional::NO, "The hex-encoded block from getnewblockhex"},
                    {"signatures", RPCArg::Type::ARR, RPCArg::Optional::NO, "A json array of pubkey/signature pairs",
                        {
                            {"", RPCArg::Type::OBJ, RPCArg::Optional::OMITTED, "",
                                {
                                    {"pubkey", RPCArg::Type::STR_HEX, RPCArg::Optional::NO, "The pubkey for the signature in hex"},
                                    {"sig", RPCArg::Type::STR_HEX, RPCArg::Optional::NO, "A signature (in the form of a hex-encoded scriptSig)"},
                                },
                            },
                        },
                    },
                    {"witnessScript", RPCArg::Type::STR_HEX, RPCArg::Optional::OMITTED_NAMED_ARG, "The hex-encoded witnessScript for the signblockscript"},
                },
                RPCResult{
                    RPCResult::Type::OBJ, "", "",
                    {
                        {RPCResult::Type::STR_HEX, "hex", "the signed block"},
                        {RPCResult::Type::BOOL, "complete", "whether the block is complete"},
                    }
                },
                RPCExamples{
                    HelpExampleCli("combineblocksigs", "<hex> '[{\"pubkey\":\"hex\",\"sig\":\"hex\"}, ...]'"),
                },
        [&](const RPCHelpMan& self, const JSONRPCRequest& request) -> UniValue
{
    if (!g_signed_blocks) {
        throw JSONRPCError(RPC_MISC_ERROR, "Signed blocks are not active for this network.");
    }

    CBlock block;
    if (!DecodeHexBlk(block, request.params[0].get_str()))
        throw JSONRPCError(RPC_DESERIALIZATION_ERROR, "Block decode failed");

    bool is_dynafed = !block.m_dynafed_params.IsNull();

    const Consensus::Params& params = Params().GetConsensus();
    const UniValue& sigs = request.params[1].get_array();
    FillableSigningProvider keystore;
    SignatureData sig_data;
    SimpleSignatureCreator signature_creator(block.GetHash(), is_dynafed ? SIGHASH_ALL : 0);
    for (unsigned int i = 0; i < sigs.size(); i++) {
        UniValue pubkey_sig = sigs[i];
        const std::string& pubkey_str = pubkey_sig["pubkey"].get_str();
        const std::string& sig_str = pubkey_sig["sig"].get_str();
        if (!IsHex(sig_str) || !IsHex(pubkey_str)) {
            continue;
        }
        std::vector<unsigned char> pubkey_bytes = ParseHex(pubkey_str);
        std::vector<unsigned char> sig_bytes = ParseHex(sig_str);
        CPubKey pubkey(pubkey_bytes.begin(), pubkey_bytes.end());
        if (!pubkey.IsFullyValid()) {
            throw JSONRPCError(RPC_DESERIALIZATION_ERROR, "Bad pubkey");
        }
        sig_data.signatures[pubkey.GetID()] = std::make_pair(pubkey, sig_bytes);
    }

    if (is_dynafed) {
        if (request.params[2].isNull()) {
            throw JSONRPCError(RPC_INVALID_PARAMETER, "Signing dynamic blocks requires the witnessScript argument");
        }
        std::vector<unsigned char> witness_bytes(ParseHex(request.params[2].get_str()));
        if (!witness_bytes.empty()) {
            keystore.AddCScript(CScript(witness_bytes.begin(), witness_bytes.end()));
        }
        // Finalizes the signatures, has no access to keys
        ProduceSignature(keystore, signature_creator, block.m_dynafed_params.m_current.m_signblockscript, sig_data, SCRIPT_VERIFY_NONE);
        block.m_signblock_witness = sig_data.scriptWitness;
    } else {
        // Finalizes the signatures, has no access to keys
        ProduceSignature(keystore, signature_creator, block.proof.challenge, sig_data, SCRIPT_NO_SIGHASH_BYTE);
        block.proof.solution = sig_data.scriptSig;
    }

    CDataStream ssBlock(SER_NETWORK, PROTOCOL_VERSION | RPCSerializationFlags());
    ssBlock << block;
    UniValue result(UniValue::VOBJ);
    result.pushKV("hex", HexStr(ssBlock));
    result.pushKV("complete", CheckProof(block, params));
    return result;
},
    };
}

static RPCHelpMan getcompactsketch()
{
    return RPCHelpMan{"getcompactsketch",
                "\nGets hex representation of a proposed compact block sketch.\n"
                "It is consumed by `consumecompactsketch.`\n",
                {
                    {"block_hex", RPCArg::Type::STR_HEX, RPCArg::Optional::NO, "Hex serialized block proposal from `getnewblockhex`."},
                },
                RPCResult{
                    RPCResult::Type::STR, "sketch", "serialized block sketch",
                },
                RPCExamples{
                    HelpExampleCli("getcompactsketch", ""),
                },
        [&](const RPCHelpMan& self, const JSONRPCRequest& request) -> UniValue
{
    CBlock block;
    std::vector<unsigned char> block_bytes(ParseHex(request.params[0].get_str()));
    CDataStream ssBlock(block_bytes, SER_NETWORK, PROTOCOL_VERSION);
    ssBlock >> block;

<<<<<<< HEAD
    CBlockHeaderAndShortTxIDs cmpctblock(block);
=======
    if (block.vtx.empty()) {
        throw JSONRPCError(RPC_DESERIALIZATION_ERROR, "Cannot obtain sketch of empty block.");
    }

    CBlockHeaderAndShortTxIDs cmpctblock(block, true);
>>>>>>> 99c2ee7f

    CDataStream ssCompactBlock(SER_NETWORK, PROTOCOL_VERSION);
    ssCompactBlock << cmpctblock;
    return HexStr(ssCompactBlock);
},
    };
}

static RPCHelpMan consumecompactsketch()
{
    return RPCHelpMan{"consumecompactsketch",
                "\nTakes hex representation of a proposed compact block sketch and fills it in\n"
                "using mempool. Returns the block if complete, and a list\n"
                "of missing transaction indices serialized as a native structure."
                "NOTE: The latest instance of this call will have a partially filled block\n"
                "cached in memory to be used in `consumegetblocktxn` to finalize the block.\n",
                {
                    {"sketch", RPCArg::Type::STR_HEX, RPCArg::Optional::NO, "Hex string of compact block sketch."},
                },
                RPCResult{
                    RPCResult::Type::OBJ, "", "",
                    {
                        {RPCResult::Type::STR_HEX, "blockhex", /*optional=*/true, "The filled block hex. Only returns when block is final"},
                        {RPCResult::Type::STR_HEX, "block_tx_req", /*optional=*/true, "The serialized structure of missing transaction indices, given to serving node"},
                        {RPCResult::Type::STR_HEX, "found_transactions", /*optional=*/true, "The serialized list of found transactions to be used in finalizecompactblock"},
                    },
                },
                RPCExamples{
                    HelpExampleCli("consumecompactsketch", "<sketch>"),
                },
        [&](const RPCHelpMan& self, const JSONRPCRequest& request) -> UniValue
{
    UniValue ret(UniValue::VOBJ);

    std::vector<unsigned char> compact_block_bytes(ParseHex(request.params[0].get_str()));
    CDataStream ssBlock(compact_block_bytes, SER_NETWORK, PROTOCOL_VERSION);
    CBlockHeaderAndShortTxIDs cmpctblock;
    ssBlock >> cmpctblock;

    const NodeContext& node = EnsureAnyNodeContext(request.context);
    LOCK(node.mempool->cs);
    PartiallyDownloadedBlock partialBlock(node.mempool.get());
    const std::vector<std::pair<uint256, CTransactionRef>> dummy;
    ReadStatus status = partialBlock.InitData(cmpctblock, dummy);
    if (status != READ_STATUS_OK) {
        throw JSONRPCError(RPC_DESERIALIZATION_ERROR, "Compact block decode failed");
    }

    BlockTransactionsRequest req;
    std::vector<CTransactionRef> found(partialBlock.GetAvailableTx());
    for (size_t i = 0; i < cmpctblock.BlockTxCount(); i++) {
        if (!partialBlock.IsTxAvailable(i)) {
            req.indexes.push_back(i);
        }
    }

    CDataStream ssReq(SER_NETWORK, PROTOCOL_VERSION);
    ssReq << req;

    if (req.indexes.empty()) {
        std::shared_ptr<CBlock> pblock = std::make_shared<CBlock>();
        std::vector<CTransactionRef> dummy;
        ReadStatus status = partialBlock.FillBlock(*pblock, dummy, false /* don't get pow */);
        if (status == READ_STATUS_INVALID) {
            throw JSONRPCError(RPC_DESERIALIZATION_ERROR, "Bogus crap sketch.");
        } else if (status == READ_STATUS_FAILED) {
            throw JSONRPCError(RPC_DESERIALIZATION_ERROR, "Failed to complete block though all transactions were apparently found. Could be random short ID collision; requires full block instead.");
        } else if (status == READ_STATUS_CHECKBLOCK_FAILED) {
            throw JSONRPCError(RPC_DESERIALIZATION_ERROR, "Checkblock failed.");
        }
        CDataStream ssBlock(SER_NETWORK, PROTOCOL_VERSION);
        ssBlock << *pblock;

        ret.pushKV("blockhex", HexStr(ssBlock));
    } else {
        // Serialize the list of transactions we found
        CDataStream ssFound(SER_NETWORK, PROTOCOL_VERSION);
        ssFound << found;

        ret.pushKV("block_tx_req", HexStr(ssReq));
        ret.pushKV("found_transactions", HexStr(ssFound));
    }
    return ret;
},
    };
}

static RPCHelpMan consumegetblocktxn()
{
    return RPCHelpMan{"consumegetblocktxn",
                "Consumes a transaction request for a compact block sketch.",
                {
                    {"full_block", RPCArg::Type::STR_HEX, RPCArg::Optional::NO, "Hex serialied block that corresponds to the block request `block_tx_req`."},
                    {"block_tx_req", RPCArg::Type::STR_HEX, RPCArg::Optional::NO, "Hex serialied BlockTransactionsRequest, aka getblocktxn network message."},
                },
                RPCResult{
                    RPCResult::Type::STR_HEX, "block_transactions", "The serialized list of found transactions aka BlockTransactions",
                },
                RPCExamples{
                    HelpExampleCli("consumegetblocktxn", "<block_tx_req>")
                },
        [&](const RPCHelpMan& self, const JSONRPCRequest& request) -> UniValue
{
    CBlock block;
    std::vector<unsigned char> block_bytes(ParseHex(request.params[0].get_str()));
    CDataStream ssBlock(block_bytes, SER_NETWORK, PROTOCOL_VERSION);
    ssBlock >> block;

    // Take in BlockTransactionsRequest, return BlockTransactions
    std::vector<unsigned char> block_req(ParseHex(request.params[1].get_str()));
    CDataStream ssReq(block_req, SER_NETWORK, PROTOCOL_VERSION);

    BlockTransactionsRequest req;
    ssReq >> req;

    BlockTransactions resp(req);
    for (size_t i = 0; i < req.indexes.size(); i++) {
        if (req.indexes[i] >= block.vtx.size()) {
            throw JSONRPCError(RPC_DESERIALIZATION_ERROR, "Peer sent us a getblocktxn with out-of-bounds tx indices");
        }
        resp.txn[i] = block.vtx[req.indexes[i]];
    }

    CDataStream ssResp(SER_NETWORK, PROTOCOL_VERSION);
    ssResp << resp;

    return HexStr(ssResp);
},
    };
}

static RPCHelpMan finalizecompactblock()
{
    return RPCHelpMan{"finalizecompactblock",
                "Takes the two transaction lists, fills out the compact block and attempts to finalize it.",
                {
                    {"compact_hex", RPCArg::Type::STR_HEX, RPCArg::Optional::NO, "Hex serialized compact block."},
                    {"block_transactions", RPCArg::Type::STR_HEX, RPCArg::Optional::NO, "Hex serialized BlockTransactions, the response to getblocktxn."},
                    {"found_transactions", RPCArg::Type::STR_HEX, RPCArg::Optional::NO, "Hex serialized list of transactions that were found in response to receiving a compact sketch in `consumecompactsketch`."},
                },
                RPCResult{
                    RPCResult::Type::STR_HEX, "block", "The serialized final block",
                },
                RPCExamples{
                    HelpExampleCli("finalizecompactblock", "<compact_hex> <block_transactions> <found_transactions>")
                },
        [&](const RPCHelpMan& self, const JSONRPCRequest& request) -> UniValue
{
    // Compact block
    std::vector<unsigned char> compact_block_bytes(ParseHex(request.params[0].get_str()));
    CDataStream ssCompactBlock(compact_block_bytes, SER_NETWORK, PROTOCOL_VERSION);
    CBlockHeaderAndShortTxIDs cmpctblock;
    ssCompactBlock >> cmpctblock;

    // BlockTransactions from the server
    std::vector<unsigned char> block_tx(ParseHex(request.params[1].get_str()));
    CDataStream ssResp(block_tx, SER_NETWORK, PROTOCOL_VERSION);

    BlockTransactions transactions;
    ssResp >> transactions;

    // Cached transactions
    std::vector<unsigned char> found_tx(ParseHex(request.params[2].get_str()));
    CDataStream ssFound(found_tx, SER_NETWORK, PROTOCOL_VERSION);

    std::vector<CTransactionRef> found;
    ssFound >> found;

    // Make mega-list
    found.insert(found.end(), transactions.txn.begin(), transactions.txn.end());

    // Now construct the final block! (use dummy mempool here, otherwise reconstruction may fail)
    CTxMemPool dummy_pool{CTxMemPool::Options()}; // ELEMENTS FIXME: are the default options okay here?
    PartiallyDownloadedBlock partialBlock(&dummy_pool);

    // "Extra" list is really our combined list that will be put into place using InitData
    std::vector<std::pair<uint256, CTransactionRef>> extra_txn;
    for (const auto& found_tx : found) {
        extra_txn.push_back(std::make_pair(found_tx->GetWitnessHash(), found_tx));
    }
    std::shared_ptr<CBlock> pblock = std::make_shared<CBlock>();
    if (partialBlock.InitData(cmpctblock, extra_txn) != READ_STATUS_OK) {
        throw JSONRPCError(RPC_DESERIALIZATION_ERROR, "compact_hex appears malformed.");
    }
    const std::vector<CTransactionRef> dummy_missing;
    auto result = partialBlock.FillBlock(*pblock, dummy_missing, false /* pow_check*/);
    if (result == READ_STATUS_FAILED) {
        throw JSONRPCError(RPC_DESERIALIZATION_ERROR, "Failed to complete block though all transactions were apparently found. Could be random short ID collision; requires full block instead.");
    } else if (result != READ_STATUS_OK) {
        throw JSONRPCError(RPC_DESERIALIZATION_ERROR, "Failed to complete block though all transactions were apparently found.");
    }

    CDataStream ssBlock(SER_NETWORK, PROTOCOL_VERSION);
    ssBlock << *pblock;

    return HexStr(ssBlock);
},
    };
}

static RPCHelpMan testproposedblock()
{
    return RPCHelpMan{"testproposedblock",
                "\nChecks a block proposal for validity, and that it extends chaintip\n",
                {
                    {"blockhex", RPCArg::Type::STR_HEX, RPCArg::Optional::NO, "The hex-encoded block from getnewblockhex"},
                    {"acceptnonstd", RPCArg::Type::BOOL, RPCArg::Optional::OMITTED_NAMED_ARG, "If set false, returns error if block contains non-standard transaction. Default is set via `-acceptnonstdtxn`."},
                },
                RPCResult{RPCResult::Type::NONE, "", ""},
                RPCExamples{
                    HelpExampleCli("testproposedblock", "<hex>")
                },
        [&](const RPCHelpMan& self, const JSONRPCRequest& request) -> UniValue
{
    CBlock block;
    if (!DecodeHexBlk(block, request.params[0].get_str()))
        throw JSONRPCError(RPC_DESERIALIZATION_ERROR, "Block decode failed");

    ChainstateManager& chainman = EnsureAnyChainman(request.context);
    LOCK(cs_main);

    uint256 hash = block.GetHash();
    node::BlockMap::iterator mi = chainman.BlockIndex().find(hash);
    if (mi != chainman.BlockIndex().end())
        throw JSONRPCError(RPC_VERIFY_ALREADY_IN_CHAIN, "already have block");

    CBlockIndex* const pindexPrev = chainman.ActiveChain().Tip();
    // TestBlockValidity only supports blocks built on the current Tip
    if (block.hashPrevBlock != pindexPrev->GetBlockHash())
        throw JSONRPCError(RPC_VERIFY_ERROR, "proposal was not based on our best chain");

    BlockValidationState state;
    if (!TestBlockValidity(state, Params(), chainman.ActiveChainstate(), block, pindexPrev, GetAdjustedTime, false, true) || !state.IsValid()) {
        std::string strRejectReason = state.GetRejectReason();
        if (strRejectReason.empty())
            throw JSONRPCError(RPC_VERIFY_ERROR, state.IsInvalid() ? "Block proposal was invalid" : "Error checking block proposal");
        throw JSONRPCError(RPC_VERIFY_ERROR, strRejectReason);
    }

    const CChainParams& chainparams = Params();
    const bool acceptnonstd = !request.params[1].isNull() ? request.params[1].get_bool() : gArgs.GetBoolArg("-acceptnonstdtxn", !chainparams.RequireStandard());
    if (!acceptnonstd) {
        for (auto& transaction : block.vtx) {
            if (transaction->IsCoinBase()) continue;
            std::string reason;
            if (!IsStandardTx(*transaction, std::nullopt, DEFAULT_PERMIT_BAREMULTISIG, CFeeRate{DUST_RELAY_TX_FEE}, reason)) {
                throw JSONRPCError(RPC_VERIFY_ERROR, "Block proposal included a non-standard transaction: " + reason);
            }
        }
    }

    return NullUniValue;
},
    };
}

// END ELEMENTS
//

void RegisterMiningRPCCommands(CRPCTable& t)
{
    static const CRPCCommand commands[] =
    {
        {"mining", &getnetworkhashps},
        {"mining", &getmininginfo},
        {"mining", &prioritisetransaction},
        {"mining", &getblocktemplate},
        {"generating", &combineblocksigs},
        {"mining", &submitheader},
        {"generating", &getnewblockhex},
        {"generating", &getcompactsketch},
        {"generating", &consumecompactsketch},
        {"generating", &consumegetblocktxn},
        {"generating", &finalizecompactblock},
        {"mining", &testproposedblock},

        {"mining", &submitblock},
        {"hidden", &generate},
        {"hidden", &generatetoaddress},
        {"hidden", &generatetodescriptor},
        {"hidden", &generateblock},
    };
    for (const auto& c : commands) {
        t.appendCommand(c.name, &c);
    }
}<|MERGE_RESOLUTION|>--- conflicted
+++ resolved
@@ -1305,15 +1305,11 @@
     CDataStream ssBlock(block_bytes, SER_NETWORK, PROTOCOL_VERSION);
     ssBlock >> block;
 
-<<<<<<< HEAD
-    CBlockHeaderAndShortTxIDs cmpctblock(block);
-=======
     if (block.vtx.empty()) {
         throw JSONRPCError(RPC_DESERIALIZATION_ERROR, "Cannot obtain sketch of empty block.");
     }
 
-    CBlockHeaderAndShortTxIDs cmpctblock(block, true);
->>>>>>> 99c2ee7f
+    CBlockHeaderAndShortTxIDs cmpctblock(block);
 
     CDataStream ssCompactBlock(SER_NETWORK, PROTOCOL_VERSION);
     ssCompactBlock << cmpctblock;
