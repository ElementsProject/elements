// Copyright (c) 2010 Satoshi Nakamoto
// Copyright (c) 2009-2018 The Bitcoin Core developers
// Distributed under the MIT software license, see the accompanying
// file COPYING or http://www.opensource.org/licenses/mit-license.php.

#include <amount.h>
#include <chain.h>
#include <chainparams.h>
#include <consensus/consensus.h>
#include <consensus/params.h>
#include <consensus/validation.h>
#include <core_io.h>
#include <key_io.h>
#include <miner.h>
#include <net.h>
#include <policy/fees.h>
#include <pow.h>
#include <rpc/blockchain.h>
#include <rpc/mining.h>
#include <rpc/server.h>
#include <shutdown.h>
#include <txmempool.h>
#include <util.h>
#include <utilstrencodings.h>
#include <validation.h>
#include <validationinterface.h>
#include <versionbitsinfo.h>
#include <warnings.h>

#include <block_proof.h> // CheckProof
#include <keystore.h> // combineblocksigs
#include <script/generic.hpp> // combineblocksigs
#include <blockencodings.h> // getcompactsketch
#include <policy/policy.h> // testproposedblock

#include <memory>
#include <stdint.h>

unsigned int ParseConfirmTarget(const UniValue& value)
{
    int target = value.get_int();
    unsigned int max_target = ::feeEstimator.HighestTargetTracked(FeeEstimateHorizon::LONG_HALFLIFE);
    if (target < 1 || (unsigned int)target > max_target) {
        throw JSONRPCError(RPC_INVALID_PARAMETER, strprintf("Invalid conf_target, must be between %u - %u", 1, max_target));
    }
    return (unsigned int)target;
}

/**
 * Return average network hashes per second based on the last 'lookup' blocks,
 * or from the last difficulty change if 'lookup' is nonpositive.
 * If 'height' is nonnegative, compute the estimate at the time when a given block was found.
 */
static UniValue GetNetworkHashPS(int lookup, int height) {
    CBlockIndex *pb = chainActive.Tip();

    if (height >= 0 && height < chainActive.Height())
        pb = chainActive[height];

    if (pb == nullptr || !pb->nHeight)
        return 0;

    // If lookup is -1, then use blocks since last difficulty change.
    if (lookup <= 0)
        lookup = pb->nHeight % Params().GetConsensus().DifficultyAdjustmentInterval() + 1;

    // If lookup is larger than chain, then set it to chain length.
    if (lookup > pb->nHeight)
        lookup = pb->nHeight;

    CBlockIndex *pb0 = pb;
    int64_t minTime = pb0->GetBlockTime();
    int64_t maxTime = minTime;
    for (int i = 0; i < lookup; i++) {
        pb0 = pb0->pprev;
        int64_t time = pb0->GetBlockTime();
        minTime = std::min(time, minTime);
        maxTime = std::max(time, maxTime);
    }

    // In case there's a situation where minTime == maxTime, we don't want a divide by zero exception.
    if (minTime == maxTime)
        return 0;

    arith_uint256 workDiff = pb->nChainWork - pb0->nChainWork;
    int64_t timeDiff = maxTime - minTime;

    return workDiff.getdouble() / timeDiff;
}

static UniValue getnetworkhashps(const JSONRPCRequest& request)
{
    if (request.fHelp || request.params.size() > 2)
        throw std::runtime_error(
            "getnetworkhashps ( nblocks height )\n"
            "\nReturns the estimated network hashes per second based on the last n blocks.\n"
            "Pass in [blocks] to override # of blocks, -1 specifies since last difficulty change.\n"
            "Pass in [height] to estimate the network speed at the time when a certain block was found.\n"
            "\nArguments:\n"
            "1. nblocks     (numeric, optional, default=120) The number of blocks, or -1 for blocks since last difficulty change.\n"
            "2. height      (numeric, optional, default=-1) To estimate at the time of the given height.\n"
            "\nResult:\n"
            "x             (numeric) Hashes per second estimated\n"
            "\nExamples:\n"
            + HelpExampleCli("getnetworkhashps", "")
            + HelpExampleRpc("getnetworkhashps", "")
       );

    LOCK(cs_main);
    return GetNetworkHashPS(!request.params[0].isNull() ? request.params[0].get_int() : 120, !request.params[1].isNull() ? request.params[1].get_int() : -1);
}

UniValue generateBlocks(std::shared_ptr<CReserveScript> coinbaseScript, int nGenerate, uint64_t nMaxTries, bool keepScript)
{
    static const int nInnerLoopCount = 0x10000;
    int nHeightEnd = 0;
    int nHeight = 0;

    {   // Don't keep cs_main locked
        LOCK(cs_main);
        nHeight = chainActive.Height();
        nHeightEnd = nHeight+nGenerate;
    }
    unsigned int nExtraNonce = 0;
    UniValue blockHashes(UniValue::VARR);
    while (nHeight < nHeightEnd && !ShutdownRequested())
    {
        std::unique_ptr<CBlockTemplate> pblocktemplate(BlockAssembler(Params()).CreateNewBlock(coinbaseScript->reserveScript));
        if (!pblocktemplate.get())
            throw JSONRPCError(RPC_INTERNAL_ERROR, "Couldn't create new block");
        CBlock *pblock = &pblocktemplate->block;
        {
            LOCK(cs_main);
            IncrementExtraNonce(pblock, chainActive.Tip(), nExtraNonce);
        }
        // Signed blocks have no PoW requirements, but merkle root computed above in
        // IncrementExtraNonce
        if (!g_signed_blocks) {
            while (nMaxTries > 0 && pblock->nNonce < nInnerLoopCount && !CheckProofOfWork(pblock->GetHash(), pblock->nBits, Params().GetConsensus())) {
                ++pblock->nNonce;
                --nMaxTries;
            }
            if (nMaxTries == 0) {
                break;
            }
            if (pblock->nNonce == nInnerLoopCount) {
                continue;
            }
        }
        std::shared_ptr<const CBlock> shared_pblock = std::make_shared<const CBlock>(*pblock);
        if (!ProcessNewBlock(Params(), shared_pblock, true, nullptr))
            throw JSONRPCError(RPC_INTERNAL_ERROR, "ProcessNewBlock, block not accepted");
        ++nHeight;
        blockHashes.push_back(pblock->GetHash().GetHex());

        //mark script as important because it was used at least for one coinbase output if the script came from the wallet
        if (keepScript)
        {
            coinbaseScript->KeepScript();
        }
    }
    return blockHashes;
}

static UniValue generatetoaddress(const JSONRPCRequest& request)
{
    if (request.fHelp || request.params.size() < 2 || request.params.size() > 3)
        throw std::runtime_error(
            "generatetoaddress nblocks address (maxtries)\n"
            "\nMine blocks immediately to a specified address (before the RPC call returns)\n"
            "\nArguments:\n"
            "1. nblocks      (numeric, required) How many blocks are generated immediately.\n"
            "2. address      (string, required) The address to send the newly generated bitcoin to.\n"
            "3. maxtries     (numeric, optional) How many iterations to try (default = 1000000).\n"
            "\nResult:\n"
            "[ blockhashes ]     (array) hashes of blocks generated\n"
            "\nExamples:\n"
            "\nGenerate 11 blocks to myaddress\n"
            + HelpExampleCli("generatetoaddress", "11 \"myaddress\"")
        );

    int nGenerate = request.params[0].get_int();
    uint64_t nMaxTries = 1000000;
    if (!request.params[2].isNull()) {
        nMaxTries = request.params[2].get_int();
    }

    CTxDestination destination = DecodeDestination(request.params[1].get_str());
    if (!IsValidDestination(destination)) {
        throw JSONRPCError(RPC_INVALID_ADDRESS_OR_KEY, "Error: Invalid address");
    }

    std::shared_ptr<CReserveScript> coinbaseScript = std::make_shared<CReserveScript>();
    coinbaseScript->reserveScript = GetScriptForDestination(destination);

    return generateBlocks(coinbaseScript, nGenerate, nMaxTries, false);
}

static UniValue getmininginfo(const JSONRPCRequest& request)
{
    if (request.fHelp || request.params.size() != 0)
        throw std::runtime_error(
            "getmininginfo\n"
            "\nReturns a json object containing mining-related information."
            "\nResult:\n"
            "{\n"
            "  \"blocks\": nnn,             (numeric) The current block\n"
            "  \"currentblockweight\": nnn, (numeric) The last block weight\n"
            "  \"currentblocktx\": nnn,     (numeric) The last block transaction\n"
            "  \"difficulty\": xxx.xxxxx    (numeric) The current difficulty\n"
            "  \"networkhashps\": nnn,      (numeric) The network hashes per second\n"
            "  \"pooledtx\": n              (numeric) The size of the mempool\n"
            "  \"chain\": \"xxxx\",           (string) current network name as defined in BIP70 (main, test, regtest)\n"
            "  \"warnings\": \"...\"          (string) any network and blockchain warnings\n"
            "}\n"
            "\nExamples:\n"
            + HelpExampleCli("getmininginfo", "")
            + HelpExampleRpc("getmininginfo", "")
        );


    LOCK(cs_main);

    UniValue obj(UniValue::VOBJ);
    obj.pushKV("blocks",           (int)chainActive.Height());
    obj.pushKV("currentblockweight", (uint64_t)nLastBlockWeight);
    obj.pushKV("currentblocktx",   (uint64_t)nLastBlockTx);
    if (!g_signed_blocks) {
        obj.pushKV("difficulty",       (double)GetDifficulty(chainActive.Tip()));
        obj.pushKV("networkhashps",    getnetworkhashps(request));
    }
    obj.pushKV("pooledtx",         (uint64_t)mempool.size());
    obj.pushKV("chain",            Params().NetworkIDString());
    obj.pushKV("warnings",         GetWarnings("statusbar"));
    return obj;
}


// NOTE: Unlike wallet RPC (which use BTC values), mining RPCs follow GBT (BIP 22) in using satoshi amounts
static UniValue prioritisetransaction(const JSONRPCRequest& request)
{
    if (request.fHelp || request.params.size() != 3)
        throw std::runtime_error(
            "prioritisetransaction <txid> <dummy value> <fee delta>\n"
            "Accepts the transaction into mined blocks at a higher (or lower) priority\n"
            "\nArguments:\n"
            "1. \"txid\"       (string, required) The transaction id.\n"
            "2. dummy          (numeric, optional) API-Compatibility for previous API. Must be zero or null.\n"
            "                  DEPRECATED. For forward compatibility use named arguments and omit this parameter.\n"
            "3. fee_delta      (numeric, required) The fee value (in satoshis) to add (or subtract, if negative).\n"
            "                  Note, that this value is not a fee rate. It is a value to modify absolute fee of the TX.\n"
            "                  The fee is not actually paid, only the algorithm for selecting transactions into a block\n"
            "                  considers the transaction as it would have paid a higher (or lower) fee.\n"
            "\nResult:\n"
            "true              (boolean) Returns true\n"
            "\nExamples:\n"
            + HelpExampleCli("prioritisetransaction", "\"txid\" 0.0 10000")
            + HelpExampleRpc("prioritisetransaction", "\"txid\", 0.0, 10000")
        );

    LOCK(cs_main);

    uint256 hash = ParseHashStr(request.params[0].get_str(), "txid");
    CAmount nAmount = request.params[2].get_int64();

    if (!(request.params[1].isNull() || request.params[1].get_real() == 0)) {
        throw JSONRPCError(RPC_INVALID_PARAMETER, "Priority is no longer supported, dummy argument to prioritisetransaction must be 0.");
    }

    mempool.PrioritiseTransaction(hash, nAmount);
    return true;
}


// NOTE: Assumes a conclusive result; if result is inconclusive, it must be handled by caller
static UniValue BIP22ValidationResult(const CValidationState& state)
{
    if (state.IsValid())
        return NullUniValue;

    if (state.IsError())
        throw JSONRPCError(RPC_VERIFY_ERROR, FormatStateMessage(state));
    if (state.IsInvalid())
    {
        std::string strRejectReason = state.GetRejectReason();
        if (strRejectReason.empty())
            return "rejected";
        return strRejectReason;
    }
    // Should be impossible
    return "valid?";
}

static std::string gbt_vb_name(const Consensus::DeploymentPos pos) {
    const struct VBDeploymentInfo& vbinfo = VersionBitsDeploymentInfo[pos];
    std::string s = vbinfo.name;
    if (!vbinfo.gbt_force) {
        s.insert(s.begin(), '!');
    }
    return s;
}

static UniValue getblocktemplate(const JSONRPCRequest& request)
{
    if (request.fHelp || request.params.size() > 1)
        throw std::runtime_error(
            "getblocktemplate ( TemplateRequest )\n"
            "\nIf the request parameters include a 'mode' key, that is used to explicitly select between the default 'template' request or a 'proposal'.\n"
            "It returns data needed to construct a block to work on.\n"
            "For full specification, see BIPs 22, 23, 9, and 145:\n"
            "    https://github.com/bitcoin/bips/blob/master/bip-0022.mediawiki\n"
            "    https://github.com/bitcoin/bips/blob/master/bip-0023.mediawiki\n"
            "    https://github.com/bitcoin/bips/blob/master/bip-0009.mediawiki#getblocktemplate_changes\n"
            "    https://github.com/bitcoin/bips/blob/master/bip-0145.mediawiki\n"

            "\nArguments:\n"
            "1. template_request         (json object, optional) A json object in the following spec\n"
            "     {\n"
            "       \"mode\":\"template\"    (string, optional) This must be set to \"template\", \"proposal\" (see BIP 23), or omitted\n"
            "       \"capabilities\":[     (array, optional) A list of strings\n"
            "           \"support\"          (string) client side supported feature, 'longpoll', 'coinbasetxn', 'coinbasevalue', 'proposal', 'serverlist', 'workid'\n"
            "           ,...\n"
            "       ],\n"
            "       \"rules\":[            (array, optional) A list of strings\n"
            "           \"support\"          (string) client side supported softfork deployment\n"
            "           ,...\n"
            "       ]\n"
            "     }\n"
            "\n"

            "\nResult:\n"
            "{\n"
            "  \"version\" : n,                    (numeric) The preferred block version\n"
            "  \"rules\" : [ \"rulename\", ... ],    (array of strings) specific block rules that are to be enforced\n"
            "  \"vbavailable\" : {                 (json object) set of pending, supported versionbit (BIP 9) softfork deployments\n"
            "      \"rulename\" : bitnumber          (numeric) identifies the bit number as indicating acceptance and readiness for the named softfork rule\n"
            "      ,...\n"
            "  },\n"
            "  \"vbrequired\" : n,                 (numeric) bit mask of versionbits the server requires set in submissions\n"
            "  \"previousblockhash\" : \"xxxx\",     (string) The hash of current highest block\n"
            "  \"transactions\" : [                (array) contents of non-coinbase transactions that should be included in the next block\n"
            "      {\n"
            "         \"data\" : \"xxxx\",             (string) transaction data encoded in hexadecimal (byte-for-byte)\n"
            "         \"txid\" : \"xxxx\",             (string) transaction id encoded in little-endian hexadecimal\n"
            "         \"hash\" : \"xxxx\",             (string) hash encoded in little-endian hexadecimal (including witness data)\n"
            "         \"depends\" : [                (array) array of numbers \n"
            "             n                          (numeric) transactions before this one (by 1-based index in 'transactions' list) that must be present in the final block if this one is\n"
            "             ,...\n"
            "         ],\n"
            "         \"fee\": n,                    (numeric) difference in value between transaction inputs and outputs (in satoshis); for coinbase transactions, this is a negative Number of the total collected block fees (ie, not including the block subsidy); if key is not present, fee is unknown and clients MUST NOT assume there isn't one\n"
            "         \"sigops\" : n,                (numeric) total SigOps cost, as counted for purposes of block limits; if key is not present, sigop cost is unknown and clients MUST NOT assume it is zero\n"
            "         \"weight\" : n,                (numeric) total transaction weight, as counted for purposes of block limits\n"
            "      }\n"
            "      ,...\n"
            "  ],\n"
            "  \"coinbaseaux\" : {                 (json object) data that should be included in the coinbase's scriptSig content\n"
            "      \"flags\" : \"xx\"                  (string) key name is to be ignored, and value included in scriptSig\n"
            "  },\n"
            "  \"coinbasevalue\" : n,              (numeric) maximum allowable input to coinbase transaction, including the generation award and transaction fees (in satoshis)\n"
            "  \"coinbasetxn\" : { ... },          (json object) information for coinbase transaction\n"
            "  \"target\" : \"xxxx\",                (string) The hash target\n"
            "  \"mintime\" : xxx,                  (numeric) The minimum timestamp appropriate for next block time in seconds since epoch (Jan 1 1970 GMT)\n"
            "  \"mutable\" : [                     (array of string) list of ways the block template may be changed \n"
            "     \"value\"                          (string) A way the block template may be changed, e.g. 'time', 'transactions', 'prevblock'\n"
            "     ,...\n"
            "  ],\n"
            "  \"noncerange\" : \"00000000ffffffff\",(string) A range of valid nonces\n"
            "  \"sigoplimit\" : n,                 (numeric) limit of sigops in blocks\n"
            "  \"sizelimit\" : n,                  (numeric) limit of block size\n"
            "  \"weightlimit\" : n,                (numeric) limit of block weight\n"
            "  \"curtime\" : ttt,                  (numeric) current timestamp in seconds since epoch (Jan 1 1970 GMT)\n"
            "  \"bits\" : \"xxxxxxxx\",              (string) compressed target of next block\n"
            "  \"height\" : n                      (numeric) The height of the next block\n"
            "}\n"

            "\nExamples:\n"
            + HelpExampleCli("getblocktemplate", "")
            + HelpExampleRpc("getblocktemplate", "")
         );

    LOCK(cs_main);

    std::string strMode = "template";
    UniValue lpval = NullUniValue;
    std::set<std::string> setClientRules;
    int64_t nMaxVersionPreVB = -1;
    if (!request.params[0].isNull())
    {
        const UniValue& oparam = request.params[0].get_obj();
        const UniValue& modeval = find_value(oparam, "mode");
        if (modeval.isStr())
            strMode = modeval.get_str();
        else if (modeval.isNull())
        {
            /* Do nothing */
        }
        else
            throw JSONRPCError(RPC_INVALID_PARAMETER, "Invalid mode");
        lpval = find_value(oparam, "longpollid");

        if (strMode == "proposal")
        {
            const UniValue& dataval = find_value(oparam, "data");
            if (!dataval.isStr())
                throw JSONRPCError(RPC_TYPE_ERROR, "Missing data String key for proposal");

            CBlock block;
            if (!DecodeHexBlk(block, dataval.get_str()))
                throw JSONRPCError(RPC_DESERIALIZATION_ERROR, "Block decode failed");

            uint256 hash = block.GetHash();
            const CBlockIndex* pindex = LookupBlockIndex(hash);
            if (pindex) {
                if (pindex->IsValid(BLOCK_VALID_SCRIPTS))
                    return "duplicate";
                if (pindex->nStatus & BLOCK_FAILED_MASK)
                    return "duplicate-invalid";
                return "duplicate-inconclusive";
            }

            CBlockIndex* const pindexPrev = chainActive.Tip();
            // TestBlockValidity only supports blocks built on the current Tip
            if (block.hashPrevBlock != pindexPrev->GetBlockHash())
                return "inconclusive-not-best-prevblk";
            CValidationState state;
            TestBlockValidity(state, Params(), block, pindexPrev, false, true);
            return BIP22ValidationResult(state);
        }

        const UniValue& aClientRules = find_value(oparam, "rules");
        if (aClientRules.isArray()) {
            for (unsigned int i = 0; i < aClientRules.size(); ++i) {
                const UniValue& v = aClientRules[i];
                setClientRules.insert(v.get_str());
            }
        } else {
            // NOTE: It is important that this NOT be read if versionbits is supported
            const UniValue& uvMaxVersion = find_value(oparam, "maxversion");
            if (uvMaxVersion.isNum()) {
                nMaxVersionPreVB = uvMaxVersion.get_int64();
            }
        }
    }

    if (strMode != "template")
        throw JSONRPCError(RPC_INVALID_PARAMETER, "Invalid mode");

    if(!g_connman)
        throw JSONRPCError(RPC_CLIENT_P2P_DISABLED, "Error: Peer-to-peer functionality missing or disabled");

    if (g_connman->GetNodeCount(CConnman::CONNECTIONS_ALL) == 0)
        throw JSONRPCError(RPC_CLIENT_NOT_CONNECTED, "Bitcoin is not connected!");

    if (IsInitialBlockDownload())
        throw JSONRPCError(RPC_CLIENT_IN_INITIAL_DOWNLOAD, "Bitcoin is downloading blocks...");

    static unsigned int nTransactionsUpdatedLast;

    if (!lpval.isNull())
    {
        // Wait to respond until either the best block changes, OR a minute has passed and there are more transactions
        uint256 hashWatchedChain;
        std::chrono::steady_clock::time_point checktxtime;
        unsigned int nTransactionsUpdatedLastLP;

        if (lpval.isStr())
        {
            // Format: <hashBestChain><nTransactionsUpdatedLast>
            std::string lpstr = lpval.get_str();

            hashWatchedChain.SetHex(lpstr.substr(0, 64));
            nTransactionsUpdatedLastLP = atoi64(lpstr.substr(64));
        }
        else
        {
            // NOTE: Spec does not specify behaviour for non-string longpollid, but this makes testing easier
            hashWatchedChain = chainActive.Tip()->GetBlockHash();
            nTransactionsUpdatedLastLP = nTransactionsUpdatedLast;
        }

        // Release the wallet and main lock while waiting
        LEAVE_CRITICAL_SECTION(cs_main);
        {
            checktxtime = std::chrono::steady_clock::now() + std::chrono::minutes(1);

            WAIT_LOCK(g_best_block_mutex, lock);
            while (g_best_block == hashWatchedChain && IsRPCRunning())
            {
                if (g_best_block_cv.wait_until(lock, checktxtime) == std::cv_status::timeout)
                {
                    // Timeout: Check transactions for update
                    if (mempool.GetTransactionsUpdated() != nTransactionsUpdatedLastLP)
                        break;
                    checktxtime += std::chrono::seconds(10);
                }
            }
        }
        ENTER_CRITICAL_SECTION(cs_main);

        if (!IsRPCRunning())
            throw JSONRPCError(RPC_CLIENT_NOT_CONNECTED, "Shutting down");
        // TODO: Maybe recheck connections/IBD and (if something wrong) send an expires-immediately template to stop miners?
    }

    const struct VBDeploymentInfo& segwit_info = VersionBitsDeploymentInfo[Consensus::DEPLOYMENT_SEGWIT];
    // If the caller is indicating segwit support, then allow CreateNewBlock()
    // to select witness transactions, after segwit activates (otherwise
    // don't).
    bool fSupportsSegwit = setClientRules.find(segwit_info.name) != setClientRules.end();

    // Update block
    static CBlockIndex* pindexPrev;
    static int64_t nStart;
    static std::unique_ptr<CBlockTemplate> pblocktemplate;
    // Cache whether the last invocation was with segwit support, to avoid returning
    // a segwit-block to a non-segwit caller.
    static bool fLastTemplateSupportsSegwit = true;
    if (pindexPrev != chainActive.Tip() ||
        (mempool.GetTransactionsUpdated() != nTransactionsUpdatedLast && GetTime() - nStart > 5) ||
        fLastTemplateSupportsSegwit != fSupportsSegwit)
    {
        // Clear pindexPrev so future calls make a new block, despite any failures from here on
        pindexPrev = nullptr;

        // Store the pindexBest used before CreateNewBlock, to avoid races
        nTransactionsUpdatedLast = mempool.GetTransactionsUpdated();
        CBlockIndex* pindexPrevNew = chainActive.Tip();
        nStart = GetTime();
        fLastTemplateSupportsSegwit = fSupportsSegwit;

        // Create new block
        CScript scriptDummy = CScript() << OP_TRUE;
        pblocktemplate = BlockAssembler(Params()).CreateNewBlock(scriptDummy, fSupportsSegwit);
        if (!pblocktemplate)
            throw JSONRPCError(RPC_OUT_OF_MEMORY, "Out of memory");

        // Need to update only after we know CreateNewBlock succeeded
        pindexPrev = pindexPrevNew;
    }
    assert(pindexPrev);
    CBlock* pblock = &pblocktemplate->block; // pointer for convenience
    const Consensus::Params& consensusParams = Params().GetConsensus();

    // Update nTime
    UpdateTime(pblock, consensusParams, pindexPrev);
    pblock->nNonce = 0;

    // NOTE: If at some point we support pre-segwit miners post-segwit-activation, this needs to take segwit support into consideration
    const bool fPreSegWit = (ThresholdState::ACTIVE != VersionBitsState(pindexPrev, consensusParams, Consensus::DEPLOYMENT_SEGWIT, versionbitscache));

    UniValue aCaps(UniValue::VARR); aCaps.push_back("proposal");

    UniValue transactions(UniValue::VARR);
    std::map<uint256, int64_t> setTxIndex;
    int i = 0;
    for (const auto& it : pblock->vtx) {
        const CTransaction& tx = *it;
        uint256 txHash = tx.GetHash();
        setTxIndex[txHash] = i++;

        if (tx.IsCoinBase())
            continue;

        UniValue entry(UniValue::VOBJ);

        entry.pushKV("data", EncodeHexTx(tx));
        entry.pushKV("txid", txHash.GetHex());
        entry.pushKV("hash", tx.GetWitnessHash().GetHex());

        UniValue deps(UniValue::VARR);
        for (const CTxIn &in : tx.vin)
        {
            if (setTxIndex.count(in.prevout.hash))
                deps.push_back(setTxIndex[in.prevout.hash]);
        }
        entry.pushKV("depends", deps);

        int index_in_template = i - 1;
        entry.pushKV("fee", pblocktemplate->vTxFees[index_in_template]);
        int64_t nTxSigOps = pblocktemplate->vTxSigOpsCost[index_in_template];
        if (fPreSegWit) {
            assert(nTxSigOps % WITNESS_SCALE_FACTOR == 0);
            nTxSigOps /= WITNESS_SCALE_FACTOR;
        }
        entry.pushKV("sigops", nTxSigOps);
        entry.pushKV("weight", GetTransactionWeight(tx));

        transactions.push_back(entry);
    }

    UniValue aux(UniValue::VOBJ);
    aux.pushKV("flags", HexStr(COINBASE_FLAGS.begin(), COINBASE_FLAGS.end()));

    arith_uint256 hashTarget = arith_uint256().SetCompact(pblock->nBits);

    UniValue aMutable(UniValue::VARR);
    aMutable.push_back("time");
    aMutable.push_back("transactions");
    aMutable.push_back("prevblock");

    UniValue result(UniValue::VOBJ);
    result.pushKV("capabilities", aCaps);

    UniValue aRules(UniValue::VARR);
    UniValue vbavailable(UniValue::VOBJ);
    for (int j = 0; j < (int)Consensus::MAX_VERSION_BITS_DEPLOYMENTS; ++j) {
        Consensus::DeploymentPos pos = Consensus::DeploymentPos(j);
        ThresholdState state = VersionBitsState(pindexPrev, consensusParams, pos, versionbitscache);
        switch (state) {
            case ThresholdState::DEFINED:
            case ThresholdState::FAILED:
                // Not exposed to GBT at all
                break;
            case ThresholdState::LOCKED_IN:
                // Ensure bit is set in block version
                pblock->nVersion |= VersionBitsMask(consensusParams, pos);
                // FALL THROUGH to get vbavailable set...
            case ThresholdState::STARTED:
            {
                const struct VBDeploymentInfo& vbinfo = VersionBitsDeploymentInfo[pos];
                vbavailable.pushKV(gbt_vb_name(pos), consensusParams.vDeployments[pos].bit);
                if (setClientRules.find(vbinfo.name) == setClientRules.end()) {
                    if (!vbinfo.gbt_force) {
                        // If the client doesn't support this, don't indicate it in the [default] version
                        pblock->nVersion &= ~VersionBitsMask(consensusParams, pos);
                    }
                }
                break;
            }
            case ThresholdState::ACTIVE:
            {
                // Add to rules only
                const struct VBDeploymentInfo& vbinfo = VersionBitsDeploymentInfo[pos];
                aRules.push_back(gbt_vb_name(pos));
                if (setClientRules.find(vbinfo.name) == setClientRules.end()) {
                    // Not supported by the client; make sure it's safe to proceed
                    if (!vbinfo.gbt_force) {
                        // If we do anything other than throw an exception here, be sure version/force isn't sent to old clients
                        throw JSONRPCError(RPC_INVALID_PARAMETER, strprintf("Support for '%s' rule requires explicit client support", vbinfo.name));
                    }
                }
                break;
            }
        }
    }
    result.pushKV("version", pblock->nVersion);
    result.pushKV("rules", aRules);
    result.pushKV("vbavailable", vbavailable);
    result.pushKV("vbrequired", int(0));

    if (nMaxVersionPreVB >= 2) {
        // If VB is supported by the client, nMaxVersionPreVB is -1, so we won't get here
        // Because BIP 34 changed how the generation transaction is serialized, we can only use version/force back to v2 blocks
        // This is safe to do [otherwise-]unconditionally only because we are throwing an exception above if a non-force deployment gets activated
        // Note that this can probably also be removed entirely after the first BIP9 non-force deployment (ie, probably segwit) gets activated
        aMutable.push_back("version/force");
    }

    result.pushKV("previousblockhash", pblock->hashPrevBlock.GetHex());
    result.pushKV("transactions", transactions);
    result.pushKV("coinbaseaux", aux);
    result.pushKV("coinbasevalue", (int64_t)pblock->vtx[0]->vout[0].nValue);
    result.pushKV("longpollid", chainActive.Tip()->GetBlockHash().GetHex() + i64tostr(nTransactionsUpdatedLast));
    result.pushKV("target", hashTarget.GetHex());
    result.pushKV("mintime", (int64_t)pindexPrev->GetMedianTimePast()+1);
    result.pushKV("mutable", aMutable);
    result.pushKV("noncerange", "00000000ffffffff");
    int64_t nSigOpLimit = MAX_BLOCK_SIGOPS_COST;
    int64_t nSizeLimit = MAX_BLOCK_SERIALIZED_SIZE;
    if (fPreSegWit) {
        assert(nSigOpLimit % WITNESS_SCALE_FACTOR == 0);
        nSigOpLimit /= WITNESS_SCALE_FACTOR;
        assert(nSizeLimit % WITNESS_SCALE_FACTOR == 0);
        nSizeLimit /= WITNESS_SCALE_FACTOR;
    }
    result.pushKV("sigoplimit", nSigOpLimit);
    result.pushKV("sizelimit", nSizeLimit);
    if (!fPreSegWit) {
        result.pushKV("weightlimit", (int64_t)MAX_BLOCK_WEIGHT);
    }
    result.pushKV("curtime", pblock->GetBlockTime());
    result.pushKV("bits", strprintf("%08x", pblock->nBits));
    result.pushKV("height", (int64_t)(pindexPrev->nHeight+1));

    if (!pblocktemplate->vchCoinbaseCommitment.empty() && fSupportsSegwit) {
        result.pushKV("default_witness_commitment", HexStr(pblocktemplate->vchCoinbaseCommitment.begin(), pblocktemplate->vchCoinbaseCommitment.end()));
    }

    return result;
}

class submitblock_StateCatcher : public CValidationInterface
{
public:
    uint256 hash;
    bool found;
    CValidationState state;

    explicit submitblock_StateCatcher(const uint256 &hashIn) : hash(hashIn), found(false), state() {}

protected:
    void BlockChecked(const CBlock& block, const CValidationState& stateIn) override {
        if (block.GetHash() != hash)
            return;
        found = true;
        state = stateIn;
    }
};

static UniValue submitblock(const JSONRPCRequest& request)
{
    // We allow 2 arguments for compliance with BIP22. Argument 2 is ignored.
    if (request.fHelp || request.params.size() < 1 || request.params.size() > 2) {
        throw std::runtime_error(
            "submitblock \"hexdata\"  ( \"dummy\" )\n"
            "\nAttempts to submit new block to network.\n"
            "See https://en.bitcoin.it/wiki/BIP_0022 for full specification.\n"

            "\nArguments\n"
            "1. \"hexdata\"        (string, required) the hex-encoded block data to submit\n"
            "2. \"dummy\"          (optional) dummy value, for compatibility with BIP22. This value is ignored.\n"
            "\nResult:\n"
            "\nExamples:\n"
            + HelpExampleCli("submitblock", "\"mydata\"")
            + HelpExampleRpc("submitblock", "\"mydata\"")
        );
    }

    std::shared_ptr<CBlock> blockptr = std::make_shared<CBlock>();
    CBlock& block = *blockptr;
    if (!DecodeHexBlk(block, request.params[0].get_str())) {
        throw JSONRPCError(RPC_DESERIALIZATION_ERROR, "Block decode failed");
    }

    if (block.vtx.empty() || !block.vtx[0]->IsCoinBase()) {
        throw JSONRPCError(RPC_DESERIALIZATION_ERROR, "Block does not start with a coinbase");
    }

    uint256 hash = block.GetHash();
    {
        LOCK(cs_main);
        const CBlockIndex* pindex = LookupBlockIndex(hash);
        if (pindex) {
            if (pindex->IsValid(BLOCK_VALID_SCRIPTS)) {
                return "duplicate";
            }
            if (pindex->nStatus & BLOCK_FAILED_MASK) {
                return "duplicate-invalid";
            }
        }
    }

    {
        LOCK(cs_main);
        const CBlockIndex* pindex = LookupBlockIndex(block.hashPrevBlock);
        if (pindex) {
            UpdateUncommittedBlockStructures(block, pindex, Params().GetConsensus());
        }
    }

    bool new_block;
    submitblock_StateCatcher sc(block.GetHash());
    RegisterValidationInterface(&sc);
    bool accepted = ProcessNewBlock(Params(), blockptr, /* fForceProcessing */ true, /* fNewBlock */ &new_block);
    UnregisterValidationInterface(&sc);
    if (!new_block && accepted) {
        return "duplicate";
    }
    if (!sc.found) {
        return "inconclusive";
    }
    return BIP22ValidationResult(sc.state);
}

static UniValue submitheader(const JSONRPCRequest& request)
{
    if (request.fHelp || request.params.size() != 1) {
        throw std::runtime_error(
            "submitheader \"hexdata\"\n"
            "\nDecode the given hexdata as a header and submit it as a candidate chain tip if valid."
            "\nThrows when the header is invalid.\n"
            "\nArguments\n"
            "1. \"hexdata\"        (string, required) the hex-encoded block header data\n"
            "\nResult:\n"
            "None"
            "\nExamples:\n" +
            HelpExampleCli("submitheader", "\"aabbcc\"") +
            HelpExampleRpc("submitheader", "\"aabbcc\""));
    }

    CBlockHeader h;
    if (!DecodeHexBlockHeader(h, request.params[0].get_str())) {
        throw JSONRPCError(RPC_DESERIALIZATION_ERROR, "Block header decode failed");
    }
    {
        LOCK(cs_main);
        if (!LookupBlockIndex(h.hashPrevBlock)) {
            throw JSONRPCError(RPC_VERIFY_ERROR, "Must submit previous header (" + h.hashPrevBlock.GetHex() + ") first");
        }
    }

    CValidationState state;
    ProcessNewBlockHeaders({h}, state, Params(), /* ppindex */ nullptr, /* first_invalid */ nullptr);
    if (state.IsValid()) return NullUniValue;
    if (state.IsError()) {
        throw JSONRPCError(RPC_VERIFY_ERROR, FormatStateMessage(state));
    }
    throw JSONRPCError(RPC_VERIFY_ERROR, state.GetRejectReason());
}

static UniValue estimatefee(const JSONRPCRequest& request)
{
    throw JSONRPCError(RPC_METHOD_DEPRECATED, "estimatefee was removed in v0.17.\n"
        "Clients should use estimatesmartfee.");
}

static UniValue estimatesmartfee(const JSONRPCRequest& request)
{
    if (request.fHelp || request.params.size() < 1 || request.params.size() > 2)
        throw std::runtime_error(
            "estimatesmartfee conf_target (\"estimate_mode\")\n"
            "\nEstimates the approximate fee per kilobyte needed for a transaction to begin\n"
            "confirmation within conf_target blocks if possible and return the number of blocks\n"
            "for which the estimate is valid. Uses virtual transaction size as defined\n"
            "in BIP 141 (witness data is discounted).\n"
            "\nArguments:\n"
            "1. conf_target     (numeric) Confirmation target in blocks (1 - 1008)\n"
            "2. \"estimate_mode\" (string, optional, default=CONSERVATIVE) The fee estimate mode.\n"
            "                   Whether to return a more conservative estimate which also satisfies\n"
            "                   a longer history. A conservative estimate potentially returns a\n"
            "                   higher feerate and is more likely to be sufficient for the desired\n"
            "                   target, but is not as responsive to short term drops in the\n"
            "                   prevailing fee market.  Must be one of:\n"
            "       \"UNSET\" (defaults to CONSERVATIVE)\n"
            "       \"ECONOMICAL\"\n"
            "       \"CONSERVATIVE\"\n"
            "\nResult:\n"
            "{\n"
            "  \"feerate\" : x.x,     (numeric, optional) estimate fee rate in " + CURRENCY_UNIT + "/kB\n"
            "  \"errors\": [ str... ] (json array of strings, optional) Errors encountered during processing\n"
            "  \"blocks\" : n         (numeric) block number where estimate was found\n"
            "}\n"
            "\n"
            "The request target will be clamped between 2 and the highest target\n"
            "fee estimation is able to return based on how long it has been running.\n"
            "An error is returned if not enough transactions and blocks\n"
            "have been observed to make an estimate for any number of blocks.\n"
            "\nExample:\n"
            + HelpExampleCli("estimatesmartfee", "6")
            );

    RPCTypeCheck(request.params, {UniValue::VNUM, UniValue::VSTR});
    RPCTypeCheckArgument(request.params[0], UniValue::VNUM);
    unsigned int conf_target = ParseConfirmTarget(request.params[0]);
    bool conservative = true;
    if (!request.params[1].isNull()) {
        FeeEstimateMode fee_mode;
        if (!FeeModeFromString(request.params[1].get_str(), fee_mode)) {
            throw JSONRPCError(RPC_INVALID_PARAMETER, "Invalid estimate_mode parameter");
        }
        if (fee_mode == FeeEstimateMode::ECONOMICAL) conservative = false;
    }

    UniValue result(UniValue::VOBJ);
    UniValue errors(UniValue::VARR);
    FeeCalculation feeCalc;
    CFeeRate feeRate = ::feeEstimator.estimateSmartFee(conf_target, &feeCalc, conservative);
    if (feeRate != CFeeRate(0)) {
        result.pushKV("feerate", ValueFromAmount(feeRate.GetFeePerK()));
    } else {
        errors.push_back("Insufficient data or no feerate found");
        result.pushKV("errors", errors);
    }
    result.pushKV("blocks", feeCalc.returnedTarget);
    return result;
}

static UniValue estimaterawfee(const JSONRPCRequest& request)
{
    if (request.fHelp || request.params.size() < 1 || request.params.size() > 2)
        throw std::runtime_error(
            "estimaterawfee conf_target (threshold)\n"
            "\nWARNING: This interface is unstable and may disappear or change!\n"
            "\nWARNING: This is an advanced API call that is tightly coupled to the specific\n"
            "         implementation of fee estimation. The parameters it can be called with\n"
            "         and the results it returns will change if the internal implementation changes.\n"
            "\nEstimates the approximate fee per kilobyte needed for a transaction to begin\n"
            "confirmation within conf_target blocks if possible. Uses virtual transaction size as\n"
            "defined in BIP 141 (witness data is discounted).\n"
            "\nArguments:\n"
            "1. conf_target (numeric) Confirmation target in blocks (1 - 1008)\n"
            "2. threshold   (numeric, optional) The proportion of transactions in a given feerate range that must have been\n"
            "               confirmed within conf_target in order to consider those feerates as high enough and proceed to check\n"
            "               lower buckets.  Default: 0.95\n"
            "\nResult:\n"
            "{\n"
            "  \"short\" : {            (json object, optional) estimate for short time horizon\n"
            "      \"feerate\" : x.x,        (numeric, optional) estimate fee rate in " + CURRENCY_UNIT + "/kB\n"
            "      \"decay\" : x.x,          (numeric) exponential decay (per block) for historical moving average of confirmation data\n"
            "      \"scale\" : x,            (numeric) The resolution of confirmation targets at this time horizon\n"
            "      \"pass\" : {              (json object, optional) information about the lowest range of feerates to succeed in meeting the threshold\n"
            "          \"startrange\" : x.x,     (numeric) start of feerate range\n"
            "          \"endrange\" : x.x,       (numeric) end of feerate range\n"
            "          \"withintarget\" : x.x,   (numeric) number of txs over history horizon in the feerate range that were confirmed within target\n"
            "          \"totalconfirmed\" : x.x, (numeric) number of txs over history horizon in the feerate range that were confirmed at any point\n"
            "          \"inmempool\" : x.x,      (numeric) current number of txs in mempool in the feerate range unconfirmed for at least target blocks\n"
            "          \"leftmempool\" : x.x,    (numeric) number of txs over history horizon in the feerate range that left mempool unconfirmed after target\n"
            "      },\n"
            "      \"fail\" : { ... },       (json object, optional) information about the highest range of feerates to fail to meet the threshold\n"
            "      \"errors\":  [ str... ]   (json array of strings, optional) Errors encountered during processing\n"
            "  },\n"
            "  \"medium\" : { ... },    (json object, optional) estimate for medium time horizon\n"
            "  \"long\" : { ... }       (json object) estimate for long time horizon\n"
            "}\n"
            "\n"
            "Results are returned for any horizon which tracks blocks up to the confirmation target.\n"
            "\nExample:\n"
            + HelpExampleCli("estimaterawfee", "6 0.9")
            );

    RPCTypeCheck(request.params, {UniValue::VNUM, UniValue::VNUM}, true);
    RPCTypeCheckArgument(request.params[0], UniValue::VNUM);
    unsigned int conf_target = ParseConfirmTarget(request.params[0]);
    double threshold = 0.95;
    if (!request.params[1].isNull()) {
        threshold = request.params[1].get_real();
    }
    if (threshold < 0 || threshold > 1) {
        throw JSONRPCError(RPC_INVALID_PARAMETER, "Invalid threshold");
    }

    UniValue result(UniValue::VOBJ);

    for (const FeeEstimateHorizon horizon : {FeeEstimateHorizon::SHORT_HALFLIFE, FeeEstimateHorizon::MED_HALFLIFE, FeeEstimateHorizon::LONG_HALFLIFE}) {
        CFeeRate feeRate;
        EstimationResult buckets;

        // Only output results for horizons which track the target
        if (conf_target > ::feeEstimator.HighestTargetTracked(horizon)) continue;

        feeRate = ::feeEstimator.estimateRawFee(conf_target, threshold, horizon, &buckets);
        UniValue horizon_result(UniValue::VOBJ);
        UniValue errors(UniValue::VARR);
        UniValue passbucket(UniValue::VOBJ);
        passbucket.pushKV("startrange", round(buckets.pass.start));
        passbucket.pushKV("endrange", round(buckets.pass.end));
        passbucket.pushKV("withintarget", round(buckets.pass.withinTarget * 100.0) / 100.0);
        passbucket.pushKV("totalconfirmed", round(buckets.pass.totalConfirmed * 100.0) / 100.0);
        passbucket.pushKV("inmempool", round(buckets.pass.inMempool * 100.0) / 100.0);
        passbucket.pushKV("leftmempool", round(buckets.pass.leftMempool * 100.0) / 100.0);
        UniValue failbucket(UniValue::VOBJ);
        failbucket.pushKV("startrange", round(buckets.fail.start));
        failbucket.pushKV("endrange", round(buckets.fail.end));
        failbucket.pushKV("withintarget", round(buckets.fail.withinTarget * 100.0) / 100.0);
        failbucket.pushKV("totalconfirmed", round(buckets.fail.totalConfirmed * 100.0) / 100.0);
        failbucket.pushKV("inmempool", round(buckets.fail.inMempool * 100.0) / 100.0);
        failbucket.pushKV("leftmempool", round(buckets.fail.leftMempool * 100.0) / 100.0);

        // CFeeRate(0) is used to indicate error as a return value from estimateRawFee
        if (feeRate != CFeeRate(0)) {
            horizon_result.pushKV("feerate", ValueFromAmount(feeRate.GetFeePerK()));
            horizon_result.pushKV("decay", buckets.decay);
            horizon_result.pushKV("scale", (int)buckets.scale);
            horizon_result.pushKV("pass", passbucket);
            // buckets.fail.start == -1 indicates that all buckets passed, there is no fail bucket to output
            if (buckets.fail.start != -1) horizon_result.pushKV("fail", failbucket);
        } else {
            // Output only information that is still meaningful in the event of error
            horizon_result.pushKV("decay", buckets.decay);
            horizon_result.pushKV("scale", (int)buckets.scale);
            horizon_result.pushKV("fail", failbucket);
            errors.push_back("Insufficient data or no feerate found which meets threshold");
            horizon_result.pushKV("errors",errors);
        }
        result.pushKV(StringForFeeEstimateHorizon(horizon), horizon_result);
    }
    return result;
}

<<<<<<< HEAD
UniValue getnewblockhex(const JSONRPCRequest& request)
{
    if (request.fHelp || request.params.size() > 1)
        throw std::runtime_error(
            "getnewblockhex\n"
            "\nGets hex representation of a proposed, unmined new block\n"
            "\nArguments:\n"
            "1. min_tx_age    (numeric, optional, default=0) How many seconds a transaction must have been in the mempool to be inluded in the block proposal. This may help with faster block convergence among functionaries using compact blocks.\n"
            "\nResult\n"
            "blockhex      (hex) The block hex\n"
            "\nExamples:\n"
            + HelpExampleCli("getnewblockhex", "")
        );

    int required_wait = !request.params[0].isNull() ? request.params[0].get_int() : 0;
    if (required_wait < 0) {
        throw JSONRPCError(RPC_INVALID_PARAMETER, "min_tx_age must be non-negative.");
    }

    CScript feeDestinationScript = Params().GetConsensus().mandatory_coinbase_destination;
    if (feeDestinationScript == CScript()) feeDestinationScript = CScript() << OP_TRUE;
    std::unique_ptr<CBlockTemplate> pblocktemplate(BlockAssembler(Params()).CreateNewBlock(feeDestinationScript, true, required_wait));
    if (!pblocktemplate.get()) {
        throw JSONRPCError(RPC_INTERNAL_ERROR, "Wallet keypool empty");
    }

    {
        // IncrementExtraNonce sets coinbase flags and builds merkle tree
        LOCK(cs_main);
        unsigned int nExtraNonce = 0;
        IncrementExtraNonce(&pblocktemplate->block, chainActive.Tip(), nExtraNonce);
    }

    CDataStream ssBlock(SER_NETWORK, PROTOCOL_VERSION);
    ssBlock << pblocktemplate->block;
    return HexStr(ssBlock.begin(), ssBlock.end());
}

UniValue combineblocksigs(const JSONRPCRequest& request)
{
    if (request.fHelp || request.params.size() != 2)
        throw std::runtime_error(
            "combineblocksigs \"blockhex\" [\"signature\",...]\n"
            "\nMerges signatures on a block proposal\n"
            "\nArguments:\n"
            "1. \"blockhex\"       (string, required) The hex-encoded block from getnewblockhex\n"
            "2. \"signatures\"     (string) A json array of pubkey/signature pairs\n"
            "    [\n"
            "        {\n"
            "            \"pubkey\":\"hex\",      (string) The pubkey for the signature in hex\n"
            "            \"sig\":\"hex\"   (string) A signature (in the form of a hex-encoded scriptSig)\n"
            "             ,...\n"
            "        },\n"
            "    ]\n"
            "\nResult\n"
            "{\n"
            "  \"hex\": \"value\",      (string) The signed block\n"
            "  \"complete\": true|false (numeric) If block is complete \n"
            "}\n"
            "\nExamples:\n"
            + HelpExampleCli("combineblocksigs", "<hex> [\"signature1\", \"signature2\", ...]")
        );

    if (!g_signed_blocks) {
        throw JSONRPCError(RPC_MISC_ERROR, "Signed blocks are not active for this network.");
    }

    CBlock block;
    if (!DecodeHexBlk(block, request.params[0].get_str()))
        throw JSONRPCError(RPC_DESERIALIZATION_ERROR, "Block decode failed");

    const Consensus::Params& params = Params().GetConsensus();
    const UniValue& sigs = request.params[1].get_array();
    CBasicKeyStore keystore;
    SignatureData sig_data;
    SimpleSignatureCreator signature_creator(block.GetHash());
    for (unsigned int i = 0; i < sigs.size(); i++) {
        UniValue pubkey_sig = sigs[i];
        const std::string& pubkey_str = pubkey_sig["pubkey"].get_str();
        const std::string& sig_str = pubkey_sig["sig"].get_str();
        if (!IsHex(sig_str) || !IsHex(pubkey_str)) {
            continue;
        }
        std::vector<unsigned char> pubkey_bytes = ParseHex(pubkey_str);
        std::vector<unsigned char> sig_bytes = ParseHex(sig_str);
        CPubKey pubkey(pubkey_bytes.begin(), pubkey_bytes.end());
        if (!pubkey.IsFullyValid()) {
            throw JSONRPCError(RPC_DESERIALIZATION_ERROR, "Bad pubkey");
        }
        sig_data.signatures[pubkey.GetID()] = std::make_pair(pubkey, sig_bytes);
    }

    // Finalizes the signatures, has no access to keys
    ProduceSignature(keystore, signature_creator, block.proof.challenge, sig_data, SCRIPT_NO_SIGHASH_BYTE);
    block.proof.solution = sig_data.scriptSig;

    CDataStream ssBlock(SER_NETWORK, PROTOCOL_VERSION | RPCSerializationFlags());
    ssBlock << block;
    UniValue result(UniValue::VOBJ);
    result.pushKV("hex", HexStr(ssBlock.begin(), ssBlock.end()));
    result.pushKV("complete", CheckProof(block, params));
    return result;
}

UniValue getcompactsketch(const JSONRPCRequest& request)
{
    if (request.fHelp || request.params.size() != 1)
        throw std::runtime_error(
            "getcompactsketch block_hex\n"
            "\nGets hex representation of a proposed compact block sketch.\n"
            "It is consumed by `consumecompactsketch.`\n"
            "Arguments:\n"
            "1. \"block_hex\" (string, required), Hex serialized block proposal from `getnewblockhex`.\n"
            "\nResult\n"
            "sketch      (string) The block serialized block sketch in hex\n"
            "\nExamples:\n"
            + HelpExampleCli("getcompactsketch", "")
        );

    CBlock block;
    std::vector<unsigned char> block_bytes(ParseHex(request.params[0].get_str()));
    CDataStream ssBlock(block_bytes, SER_NETWORK, PROTOCOL_VERSION);
    ssBlock >> block;

    CBlockHeaderAndShortTxIDs cmpctblock(block, true);

    CDataStream ssCompactBlock(SER_NETWORK, PROTOCOL_VERSION);
    ssCompactBlock << cmpctblock;
    return HexStr(ssCompactBlock.begin(), ssCompactBlock.end());

}

UniValue consumecompactsketch(const JSONRPCRequest& request)
{
    if (request.fHelp || request.params.size() != 1)
        throw std::runtime_error(
            "consumecompactsketch sketch\n"
            "\nTakes hex representation of a proposed compact block sketch and fills it in\n"
            "using mempool. Returns the block if complete, and a list\n"
            "of missing transaction indices serialized as a native structure."
            "NOTE: The latest instance of this call will have a partially filled block\n"
            "cached in memory to be used in `consumegetblocktxn` to finalize the block.\n"
            "Arguments:\n"
            "1. \"sketch\" (string, required), Hex string of compact block sketch.\n"
            "\nResult\n"
            "{\n"
            "   blockhex            (hex) The filled block hex. Only returns when block is final\n"
            "   block_tx_req        (hex) The serialized structure of missing transaction indices, given to serving node\n"
            "   found_transactions  (hex) The serialized list of found transactions to be used in finalizecompactblock\n"
            "}\n"
            "\nExamples:\n"
            + HelpExampleCli("consumecompactsketch", "<sketch>")
        );

    UniValue ret(UniValue::VOBJ);

    std::vector<unsigned char> compact_block_bytes(ParseHex(request.params[0].get_str()));
    CDataStream ssBlock(compact_block_bytes, SER_NETWORK, PROTOCOL_VERSION);
    CBlockHeaderAndShortTxIDs cmpctblock;
    ssBlock >> cmpctblock;

    PartiallyDownloadedBlock partialBlock(&mempool);
    const std::vector<std::pair<uint256, CTransactionRef>> dummy;
    ReadStatus status = partialBlock.InitData(cmpctblock, dummy);
    if (status != READ_STATUS_OK) {
        throw JSONRPCError(RPC_DESERIALIZATION_ERROR, "Compact block decode failed");
    }

    BlockTransactionsRequest req;
    std::vector<CTransactionRef> found(partialBlock.GetAvailableTx());
    for (size_t i = 0; i < cmpctblock.BlockTxCount(); i++) {
        if (!partialBlock.IsTxAvailable(i)) {
            req.indexes.push_back(i);
        }
    }

    CDataStream ssReq(SER_NETWORK, PROTOCOL_VERSION);
    ssReq << req;

    if (req.indexes.empty()) {
        std::shared_ptr<CBlock> pblock = std::make_shared<CBlock>();
        std::vector<CTransactionRef> dummy;
        ReadStatus status = partialBlock.FillBlock(*pblock, dummy, false /* don't get pow */);
        if (status == READ_STATUS_INVALID) {
            throw JSONRPCError(RPC_DESERIALIZATION_ERROR, "Bogus crap sketch.");
        } else if (status == READ_STATUS_FAILED) {
            throw JSONRPCError(RPC_DESERIALIZATION_ERROR, "Failed to complete block though all transactions were apparently found. Could be random short ID collision; requires full block instead.");
        } else if (status == READ_STATUS_CHECKBLOCK_FAILED) {
            throw JSONRPCError(RPC_DESERIALIZATION_ERROR, "Checkblock failed.");
        }
        CDataStream ssBlock(SER_NETWORK, PROTOCOL_VERSION);
        ssBlock << *pblock;

        ret.pushKV("blockhex", HexStr(ssBlock.begin(), ssBlock.end()));
    } else {
        // Serialize the list of transactions we found
        CDataStream ssFound(SER_NETWORK, PROTOCOL_VERSION);
        ssFound << found;

        ret.pushKV("block_tx_req", HexStr(ssReq.begin(), ssReq.end()));
        ret.pushKV("found_transactions", HexStr(ssFound.begin(), ssFound.end()));
    }
    return ret;
}

UniValue consumegetblocktxn(const JSONRPCRequest& request)
{
    if (request.fHelp || request.params.size() != 2)
        throw std::runtime_error(
            "consumegetblocktxn full_block block_tx_req\n"
            "Consumes a transaction request for a compact block sketch."
            "Arguments:\n"
            "1. \"full_block\" (string, required), Hex serialied block that corresponds to the block request `block_tx_req`.\n"
            "2. \"block_tx_req\" (string, required), Hex serialied BlockTransactionsRequest, aka getblocktxn network message.\n"
            "\nResult\n"
            "block_transactions  (hex) The serialized list of found transactions aka BlockTransactions\n"
            "\nExamples:\n"
            + HelpExampleCli("consumegetblocktxn", "<block_tx_req>")
        );


    CBlock block;
    std::vector<unsigned char> block_bytes(ParseHex(request.params[0].get_str()));
    CDataStream ssBlock(block_bytes, SER_NETWORK, PROTOCOL_VERSION);
    ssBlock >> block;

    // Take in BlockTransactionsRequest, return BlockTransactions
    std::vector<unsigned char> block_req(ParseHex(request.params[1].get_str()));
    CDataStream ssReq(block_req, SER_NETWORK, PROTOCOL_VERSION);

    BlockTransactionsRequest req;
    ssReq >> req;

    BlockTransactions resp(req);
    for (size_t i = 0; i < req.indexes.size(); i++) {
        if (req.indexes[i] >= block.vtx.size()) {
            throw JSONRPCError(RPC_DESERIALIZATION_ERROR, "Peer sent us a getblocktxn with out-of-bounds tx indices");
        }
        resp.txn[i] = block.vtx[req.indexes[i]];
    }

    CDataStream ssResp(SER_NETWORK, PROTOCOL_VERSION);
    ssResp << resp;

    return HexStr(ssResp.begin(), ssResp.end());
}

UniValue finalizecompactblock(const JSONRPCRequest& request)
{
    if (request.fHelp || request.params.size() != 3)
        throw std::runtime_error(
            "finalizecompactblock compact_hex block_transactions found_transactions\n"
            "Takes the two transaction lists, fills out the compact block and attempts to finalize it."
            "Arguments:\n"
            "1. \"compact_hex\" (string, required), Hex serialized compact block.\n"
            "2. \"block_transactions\" (string, required), Hex serialized BlockTransactions, the response to getblocktxn.\n"
            "3. \"found_transactions\" (string, required), Hex serialized list of transactions that were found in response to receiving a compact sketch in `consumecompactsketch`.\n"
            "\nResult\n"
            "block             (hex) The serialized final block.\n"
            "\nExamples:\n"
            + HelpExampleCli("finalizecompactblock", "<compact_hex> <block_transactions> <found_transactions>")
        );

    // Compact block
    std::vector<unsigned char> compact_block_bytes(ParseHex(request.params[0].get_str()));
    CDataStream ssCompactBlock(compact_block_bytes, SER_NETWORK, PROTOCOL_VERSION);
    CBlockHeaderAndShortTxIDs cmpctblock;
    ssCompactBlock >> cmpctblock;

    // BlockTransactions from the server
    std::vector<unsigned char> block_tx(ParseHex(request.params[1].get_str()));
    CDataStream ssResp(block_tx, SER_NETWORK, PROTOCOL_VERSION);

    BlockTransactions transactions;
    ssResp >> transactions;

    // Cached transactions
    std::vector<unsigned char> found_tx(ParseHex(request.params[2].get_str()));
    CDataStream ssFound(block_tx, SER_NETWORK, PROTOCOL_VERSION);

    std::vector<CTransactionRef> found;
    ssFound >> found;

    // Make mega-list
    found.insert(found.end(), transactions.txn.begin(), transactions.txn.end());

    // Now construct the final block!
    PartiallyDownloadedBlock partialBlock(&mempool);

    const std::vector<std::pair<uint256, CTransactionRef>> dummy;
    std::shared_ptr<CBlock> pblock = std::make_shared<CBlock>();
    if (partialBlock.InitData(cmpctblock, dummy) != READ_STATUS_OK || partialBlock.FillBlock(*pblock, found, false /* pow_check*/) != READ_STATUS_OK) {
        throw JSONRPCError(RPC_DESERIALIZATION_ERROR, "Failed to complete block though all transactions were apparently found. Could be random short ID collision; requires full block instead.");
    }

    CDataStream ssBlock(SER_NETWORK, PROTOCOL_VERSION);
    ssBlock << *pblock;

    return HexStr(ssBlock.begin(), ssBlock.end());
}

UniValue testproposedblock(const JSONRPCRequest& request)
{
    if (request.fHelp || request.params.size() < 1 || request.params.size() > 2)
        throw std::runtime_error(
            "testproposedblock \"blockhex\"\n"
            "\nChecks a block proposal for validity, and that it extends chaintip\n"
            "\nArguments:\n"
            "1. \"blockhex\"    (string, required) The hex-encoded block from getnewblockhex\n"
            "2. \"acceptnonstd\" (bool, optional) If set false, returns error if block contains non-standard transaction. Default is set via `-acceptnonstdtxn`. If PAK enforcement is set, block commitment mismatches with configuration PAK lists are rejected as well.\n"
            "\nResult\n"
            "\nExamples:\n"
            + HelpExampleCli("testproposedblock", "<hex>")
        );

    CBlock block;
    if (!DecodeHexBlk(block, request.params[0].get_str()))
        throw JSONRPCError(RPC_DESERIALIZATION_ERROR, "Block decode failed");

    LOCK(cs_main);

    uint256 hash = block.GetHash();
    BlockMap::iterator mi = mapBlockIndex.find(hash);
    if (mi != mapBlockIndex.end())
        throw JSONRPCError(RPC_VERIFY_ERROR, "already have block");

    CBlockIndex* const pindexPrev = chainActive.Tip();
    // TestBlockValidity only supports blocks built on the current Tip
    if (block.hashPrevBlock != pindexPrev->GetBlockHash())
        throw JSONRPCError(RPC_VERIFY_ERROR, "proposal was not based on our best chain");

    CValidationState state;
    if (!TestBlockValidity(state, Params(), block, pindexPrev, false, true) || !state.IsValid()) {
        std::string strRejectReason = state.GetRejectReason();
        if (strRejectReason.empty())
            throw JSONRPCError(RPC_VERIFY_ERROR, state.IsInvalid() ? "Block proposal was invalid" : "Error checking block proposal");
        throw JSONRPCError(RPC_VERIFY_ERROR, strRejectReason);
    }

    const CChainParams& chainparams = Params();
    const bool acceptnonstd = !request.params[1].isNull() ? request.params[1].get_bool() : gArgs.GetBoolArg("-acceptnonstdtxn", !chainparams.RequireStandard());
    if (!acceptnonstd) {

        // Get PAK commitment, if any
        boost::optional<CPAKList> paklist_block = GetPAKKeysFromCommitment(*block.vtx[0]);

        // Possible PAK commitment mismatch between blocks and config
        if (chainparams.GetEnforcePak() && g_paklist_config) {
            if(paklist_block) {
                if (*paklist_block != *g_paklist_config) {
                    throw JSONRPCError(RPC_VERIFY_ERROR, "Proposal PAK commitment and config PAK do not match.");
                }
                // else it may be an unnecessary commitment but that's ok.
            } else {
                // Waiting for block that has commitment to config list
                if (*g_paklist_config != g_paklist_blockchain) {
                    throw JSONRPCError(RPC_VERIFY_ERROR, "Proposal does not have required PAK commitment.");
                }
            }
        }

        for (auto& transaction : block.vtx) {
            if (transaction->IsCoinBase()) continue;
            std::string reason;
            if (!IsStandardTx(*transaction, reason)) {
                throw JSONRPCError(RPC_VERIFY_ERROR, "Block proposal included a non-standard transaction: " + reason);
            }
        }
    }

    return NullUniValue;
}

=======
// clang-format off
>>>>>>> 3832c25f
static const CRPCCommand commands[] =
{ //  category              name                      actor (function)         argNames
  //  --------------------- ------------------------  -----------------------  ----------
    { "mining",             "getnetworkhashps",       &getnetworkhashps,       {"nblocks","height"} },
    { "mining",             "getmininginfo",          &getmininginfo,          {} },
    { "mining",             "prioritisetransaction",  &prioritisetransaction,  {"txid","dummy","fee_delta"} },
    { "mining",             "getblocktemplate",       &getblocktemplate,       {"template_request"} },
    { "generating",         "combineblocksigs",       &combineblocksigs,       {"blockhex","signatures"} },
    { "mining",             "submitheader",           &submitheader,           {"hexdata"} },
    { "generating",         "getnewblockhex",         &getnewblockhex,         {"min_tx_age"} },
    { "generating",         "getcompactsketch",       &getcompactsketch,       {"block_hex"} },
    { "generating",         "consumecompactsketch",   &consumecompactsketch,   {"sketch"} },
    { "generating",         "consumegetblocktxn",     &consumegetblocktxn,     {"full_block", "block_tx_req"} },
    { "generating",         "finalizecompactblock",   &finalizecompactblock,   {"compact_hex","block_transactions","found_transactions"} },
    { "mining",             "testproposedblock",      &testproposedblock,      {"blockhex", "acceptnonstd"} },


    { "mining",             "submitblock",            &submitblock,            {"hexdata","dummy"} },

    { "generating",         "generatetoaddress",      &generatetoaddress,      {"nblocks","address","maxtries"} },

    { "hidden",             "estimatefee",            &estimatefee,            {} },
    { "util",               "estimatesmartfee",       &estimatesmartfee,       {"conf_target", "estimate_mode"} },

    { "hidden",             "estimaterawfee",         &estimaterawfee,         {"conf_target", "threshold"} },
};
// clang-format on

void RegisterMiningRPCCommands(CRPCTable &t)
{
    for (unsigned int vcidx = 0; vcidx < ARRAYLEN(commands); vcidx++)
        t.appendCommand(commands[vcidx].name, &commands[vcidx]);
}<|MERGE_RESOLUTION|>--- conflicted
+++ resolved
@@ -977,7 +977,6 @@
     return result;
 }
 
-<<<<<<< HEAD
 UniValue getnewblockhex(const JSONRPCRequest& request)
 {
     if (request.fHelp || request.params.size() > 1)
@@ -1351,9 +1350,8 @@
     return NullUniValue;
 }
 
-=======
 // clang-format off
->>>>>>> 3832c25f
+
 static const CRPCCommand commands[] =
 { //  category              name                      actor (function)         argNames
   //  --------------------- ------------------------  -----------------------  ----------
