--- conflicted
+++ resolved
@@ -1737,34 +1737,22 @@
 // clang-format off
 
 static const CRPCCommand commands[] =
-<<<<<<< HEAD
-{ //  category              name                      actor (function)         argNames
-  //  --------------------- ------------------------  -----------------------  ----------
-    { "mining",             "getnetworkhashps",       &getnetworkhashps,       {"nblocks","height"} },
-    { "mining",             "getmininginfo",          &getmininginfo,          {} },
-    { "mining",             "prioritisetransaction",  &prioritisetransaction,  {"txid","dummy","fee_delta"} },
-    { "mining",             "getblocktemplate",       &getblocktemplate,       {"template_request"} },
-    { "generating",         "combineblocksigs",       &combineblocksigs,       {"blockhex","signatures","witnessScript"} },
-    { "mining",             "submitheader",           &submitheader,           {"hexdata"} },
-    { "generating",         "getnewblockhex",         &getnewblockhex,         {"min_tx_age", "proposed_parameters", "commit_data"} },
-    { "generating",         "getcompactsketch",       &getcompactsketch,       {"block_hex"} },
-    { "generating",         "consumecompactsketch",   &consumecompactsketch,   {"sketch"} },
-    { "generating",         "consumegetblocktxn",     &consumegetblocktxn,     {"full_block", "block_tx_req"} },
-    { "generating",         "finalizecompactblock",   &finalizecompactblock,   {"compact_hex","block_transactions","found_transactions"} },
-    { "mining",             "testproposedblock",      &testproposedblock,      {"blockhex", "acceptnonstd"} },
-
-=======
-{ //  category               actor (function)
-  //  ---------------------  -----------------------
-    { "mining",              &getnetworkhashps,        },
-    { "mining",              &getmininginfo,           },
-    { "mining",              &prioritisetransaction,   },
-    { "mining",              &getblocktemplate,        },
-    { "mining",              &submitblock,             },
-    { "mining",              &submitheader,            },
->>>>>>> 80e16cad
-
-    { "mining",             "submitblock",            &submitblock,            {"hexdata","dummy"} },
+{ //  category              actor (function)
+  //  --------------------- ------------------------
+    { "mining",             &getnetworkhashps,         },
+    { "mining",             &getmininginfo,            },
+    { "mining",             &prioritisetransaction,    },
+    { "mining",             &getblocktemplate,         },
+    { "generating",         &combineblocksigs,         },
+    { "mining",             &submitheader,             },
+    { "generating",         &getnewblockhex,           },
+    { "generating",         &getcompactsketch,         },
+    { "generating",         &consumecompactsketch,     },
+    { "generating",         &consumegetblocktxn,       },
+    { "generating",         &finalizecompactblock,     },
+    { "mining",             &testproposedblock,        },
+
+    { "mining",             &submitblock,              },
 
     { "generating",          &generatetoaddress,       },
     { "generating",          &generatetodescriptor,    },
