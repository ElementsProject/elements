// Copyright (c) 2010 Satoshi Nakamoto
// Copyright (c) 2009-2016 The Bitcoin Core developers
// Distributed under the MIT software license, see the accompanying
// file COPYING or http://www.opensource.org/licenses/mit-license.php.

#include "base58.h"
#include "amount.h"
#include "chain.h"
#include "chainparams.h"
#include "checkpoints.h"
#include "coins.h"
#include "consensus/validation.h"
#include "validation.h"
#include "policy/policy.h"
#include "primitives/transaction.h"
#include "rpc/server.h"
#include "pow.h"
#include "streams.h"
#include "sync.h"
#include "txmempool.h"
#include "util.h"
#include "utilstrencodings.h"
#include "hash.h"
#include "request.h"

#include <fstream>

#include <stdint.h>

#include <univalue.h>

#include <boost/algorithm/string.hpp>
#include <boost/thread/thread.hpp> // boost::thread::interrupt
#include <boost/algorithm/string.hpp>


#include <mutex>
#include <condition_variable>
using namespace std;

struct CUpdatedBlock
{
    uint256 hash;
    int height;
};

static std::mutex cs_blockchange;
static std::condition_variable cond_blockchange;
static CUpdatedBlock latestblock;

extern void TxToJSON(const CTransaction& tx, const uint256 hashBlock, UniValue& entry);
extern UniValue requestToJSON(const CRequest &request);
extern UniValue bidToJSON(const CBid &bid);
void ScriptPubKeyToJSON(const CScript& scriptPubKey, UniValue& out, bool fIncludeHex);

double GetDifficulty(const CBlockIndex* blockindex)
{
    // Floating point number that is a multiple of the minimum difficulty,
    // minimum difficulty = 1.0.
    if (blockindex == NULL)
    {
        if (chainActive.Tip() == NULL)
            return 1.0;
        else
            blockindex = chainActive.Tip();
    }
    return GetChallengeDifficulty(blockindex);
}

UniValue blockheaderToJSON(const CBlockIndex* blockindex)
{
    UniValue result(UniValue::VOBJ);
    result.push_back(Pair("hash", blockindex->GetBlockHash().GetHex()));
    int confirmations = -1;
    // Only report confirmations if the block is on the main chain
    if (chainActive.Contains(blockindex))
        confirmations = chainActive.Height() - blockindex->nHeight + 1;
    result.push_back(Pair("confirmations", confirmations));
    result.push_back(Pair("height", blockindex->nHeight));
    result.push_back(Pair("version", blockindex->nVersion));
    result.push_back(Pair("versionHex", strprintf("%08x", blockindex->nVersion)));
    result.push_back(Pair("merkleroot", blockindex->hashMerkleRoot.GetHex()));
    result.push_back(Pair("time", (int64_t)blockindex->nTime));
    result.push_back(Pair("mediantime", (int64_t)blockindex->GetMedianTimePast()));
    result.push_back(Pair("nonce", (uint64_t)GetNonce(blockindex->GetBlockHeader())));
    result.push_back(Pair("bits", GetChallengeStr(blockindex->GetBlockHeader())));
    result.push_back(Pair("difficulty", GetDifficulty(blockindex)));
    result.push_back(Pair("chainwork", blockindex->nChainWork.GetHex()));
    result.push_back(Pair("contracthash", blockindex->hashContract.GetHex()));
    result.push_back(Pair("attestationhash", blockindex->hashAttestation.GetHex()));
    result.push_back(Pair("mappinghash", blockindex->hashMapping.GetHex()));
    if (blockindex->pprev)
        result.push_back(Pair("previousblockhash", blockindex->pprev->GetBlockHash().GetHex()));
    CBlockIndex *pnext = chainActive.Next(blockindex);
    if (pnext)
        result.push_back(Pair("nextblockhash", pnext->GetBlockHash().GetHex()));
    return result;
}

UniValue blockToJSON(const CBlock& block, const CBlockIndex* blockindex, bool txDetails = false)
{
    UniValue result(UniValue::VOBJ);
    result.push_back(Pair("hash", blockindex->GetBlockHash().GetHex()));
    int confirmations = -1;
    // Only report confirmations if the block is on the main chain
    if (chainActive.Contains(blockindex))
        confirmations = chainActive.Height() - blockindex->nHeight + 1;
    result.push_back(Pair("confirmations", confirmations));
    result.push_back(Pair("strippedsize", (int)::GetSerializeSize(block, SER_NETWORK, PROTOCOL_VERSION | SERIALIZE_TRANSACTION_NO_WITNESS)));
    result.push_back(Pair("size", (int)::GetSerializeSize(block, SER_NETWORK, PROTOCOL_VERSION)));
    result.push_back(Pair("weight", (int)::GetBlockWeight(block)));
    result.push_back(Pair("height", blockindex->nHeight));
    result.push_back(Pair("version", block.nVersion));
    result.push_back(Pair("versionHex", strprintf("%08x", block.nVersion)));
    result.push_back(Pair("merkleroot", block.hashMerkleRoot.GetHex()));
    UniValue txs(UniValue::VARR);
    for(const auto& tx : block.vtx)
    {
        if(txDetails)
        {
            UniValue objTx(UniValue::VOBJ);
            TxToJSON(*tx, uint256(), objTx);
            txs.push_back(objTx);
        }
        else
            txs.push_back(tx->GetHash().GetHex());
    }
    result.push_back(Pair("tx", txs));
    result.push_back(Pair("time", block.GetBlockTime()));
    result.push_back(Pair("mediantime", (int64_t)blockindex->GetMedianTimePast()));
    result.push_back(Pair("nonce", (uint64_t)GetNonce(block)));
    result.push_back(Pair("bits", GetChallengeStr(block)));
    result.push_back(Pair("difficulty", GetDifficulty(blockindex)));
    result.push_back(Pair("chainwork", blockindex->nChainWork.GetHex()));
    result.push_back(Pair("contracthash", blockindex->hashContract.GetHex()));
    result.push_back(Pair("attestationhash", blockindex->hashAttestation.GetHex()));
    result.push_back(Pair("mappinghash", blockindex->hashMapping.GetHex()));
    if (blockindex->pprev)
        result.push_back(Pair("previousblockhash", blockindex->pprev->GetBlockHash().GetHex()));
    CBlockIndex *pnext = chainActive.Next(blockindex);
    if (pnext)
        result.push_back(Pair("nextblockhash", pnext->GetBlockHash().GetHex()));
    return result;
}

UniValue getblockcount(const JSONRPCRequest& request)
{
    if (request.fHelp || request.params.size() != 0)
        throw runtime_error(
            "getblockcount\n"
            "\nReturns the number of blocks in the longest blockchain.\n"
            "\nResult:\n"
            "n    (numeric) The current block count\n"
            "\nExamples:\n"
            + HelpExampleCli("getblockcount", "")
            + HelpExampleRpc("getblockcount", "")
        );

    LOCK(cs_main);
    return chainActive.Height();
}

UniValue getbestblockhash(const JSONRPCRequest& request)
{
    if (request.fHelp || request.params.size() != 0)
        throw runtime_error(
            "getbestblockhash\n"
            "\nReturns the hash of the best (tip) block in the longest blockchain.\n"
            "\nResult:\n"
            "\"hex\"      (string) the block hash hex encoded\n"
            "\nExamples:\n"
            + HelpExampleCli("getbestblockhash", "")
            + HelpExampleRpc("getbestblockhash", "")
        );

    LOCK(cs_main);
    return chainActive.Tip()->GetBlockHash().GetHex();
}

void RPCNotifyBlockChange(bool ibd, const CBlockIndex * pindex)
{
    if(pindex) {
        std::lock_guard<std::mutex> lock(cs_blockchange);
        latestblock.hash = pindex->GetBlockHash();
        latestblock.height = pindex->nHeight;
    }
	cond_blockchange.notify_all();
}

UniValue waitfornewblock(const JSONRPCRequest& request)
{
    if (request.fHelp || request.params.size() > 1)
        throw runtime_error(
            "waitfornewblock (timeout)\n"
            "\nWaits for a specific new block and returns useful info about it.\n"
            "\nReturns the current block on timeout or exit.\n"
            "\nArguments:\n"
            "1. timeout (int, optional, default=0) Time in milliseconds to wait for a response. 0 indicates no timeout.\n"
            "\nResult:\n"
            "{                           (json object)\n"
            "  \"hash\" : {       (string) The blockhash\n"
            "  \"height\" : {     (int) Block height\n"
            "}\n"
            "\nExamples:\n"
            + HelpExampleCli("waitfornewblock", "1000")
            + HelpExampleRpc("waitfornewblock", "1000")
        );
    int timeout = 0;
    if (request.params.size() > 0)
        timeout = request.params[0].get_int();

    CUpdatedBlock block;
    {
        std::unique_lock<std::mutex> lock(cs_blockchange);
        block = latestblock;
        if(timeout)
            cond_blockchange.wait_for(lock, std::chrono::milliseconds(timeout), [&block]{return latestblock.height != block.height || latestblock.hash != block.hash || !IsRPCRunning(); });
        else
            cond_blockchange.wait(lock, [&block]{return latestblock.height != block.height || latestblock.hash != block.hash || !IsRPCRunning(); });
        block = latestblock;
    }
    UniValue ret(UniValue::VOBJ);
    ret.push_back(Pair("hash", block.hash.GetHex()));
    ret.push_back(Pair("height", block.height));
    return ret;
}

UniValue waitforblock(const JSONRPCRequest& request)
{
    if (request.fHelp || request.params.size() < 1 || request.params.size() > 2)
        throw runtime_error(
            "waitforblock <blockhash> (timeout)\n"
            "\nWaits for a specific new block and returns useful info about it.\n"
            "\nReturns the current block on timeout or exit.\n"
            "\nArguments:\n"
            "1. \"blockhash\" (required, string) Block hash to wait for.\n"
            "2. timeout       (int, optional, default=0) Time in milliseconds to wait for a response. 0 indicates no timeout.\n"
            "\nResult:\n"
            "{                           (json object)\n"
            "  \"hash\" : {       (string) The blockhash\n"
            "  \"height\" : {     (int) Block height\n"
            "}\n"
            "\nExamples:\n"
            + HelpExampleCli("waitforblock", "\"0000000000079f8ef3d2c688c244eb7a4570b24c9ed7b4a8c619eb02596f8862\", 1000")
            + HelpExampleRpc("waitforblock", "\"0000000000079f8ef3d2c688c244eb7a4570b24c9ed7b4a8c619eb02596f8862\", 1000")
        );
    int timeout = 0;

    uint256 hash = uint256S(request.params[0].get_str());

    if (request.params.size() > 1)
        timeout = request.params[1].get_int();

    CUpdatedBlock block;
    {
        std::unique_lock<std::mutex> lock(cs_blockchange);
        if(timeout)
            cond_blockchange.wait_for(lock, std::chrono::milliseconds(timeout), [&hash]{return latestblock.hash == hash || !IsRPCRunning();});
        else
            cond_blockchange.wait(lock, [&hash]{return latestblock.hash == hash || !IsRPCRunning(); });
        block = latestblock;
    }

    UniValue ret(UniValue::VOBJ);
    ret.push_back(Pair("hash", block.hash.GetHex()));
    ret.push_back(Pair("height", block.height));
    return ret;
}

UniValue waitforblockheight(const JSONRPCRequest& request)
{
    if (request.fHelp || request.params.size() < 1 || request.params.size() > 2)
        throw runtime_error(
            "waitforblockheight <height> (timeout)\n"
            "\nWaits for (at least) block height and returns the height and hash\n"
            "of the current tip.\n"
            "\nReturns the current block on timeout or exit.\n"
            "\nArguments:\n"
            "1. height  (required, int) Block height to wait for (int)\n"
            "2. timeout (int, optional, default=0) Time in milliseconds to wait for a response. 0 indicates no timeout.\n"
            "\nResult:\n"
            "{                           (json object)\n"
            "  \"hash\" : {       (string) The blockhash\n"
            "  \"height\" : {     (int) Block height\n"
            "}\n"
            "\nExamples:\n"
            + HelpExampleCli("waitforblockheight", "\"100\", 1000")
            + HelpExampleRpc("waitforblockheight", "\"100\", 1000")
        );
    int timeout = 0;

    int height = request.params[0].get_int();

    if (request.params.size() > 1)
        timeout = request.params[1].get_int();

    CUpdatedBlock block;
    {
        std::unique_lock<std::mutex> lock(cs_blockchange);
        if(timeout)
            cond_blockchange.wait_for(lock, std::chrono::milliseconds(timeout), [&height]{return latestblock.height >= height || !IsRPCRunning();});
        else
            cond_blockchange.wait(lock, [&height]{return latestblock.height >= height || !IsRPCRunning(); });
        block = latestblock;
    }
    UniValue ret(UniValue::VOBJ);
    ret.push_back(Pair("hash", block.hash.GetHex()));
    ret.push_back(Pair("height", block.height));
    return ret;
}

UniValue getdifficulty(const JSONRPCRequest& request)
{
    if (request.fHelp || request.params.size() != 0)
        throw runtime_error(
            "getdifficulty\n"
            "\nReturns the proof-of-work difficulty as a multiple of the minimum difficulty.\n"
            "\nResult:\n"
            "n.nnn       (numeric) the proof-of-work difficulty as a multiple of the minimum difficulty.\n"
            "\nExamples:\n"
            + HelpExampleCli("getdifficulty", "")
            + HelpExampleRpc("getdifficulty", "")
        );

    LOCK(cs_main);
    return GetDifficulty();
}

std::string EntryDescriptionString()
{
    return "    \"size\" : n,             (numeric) virtual transaction size as defined in BIP 141. This is different from actual serialized size for witness transactions as witness data is discounted.\n"
           "    \"fee\" : n,              (numeric) transaction fee in " + CURRENCY_UNIT + "\n"
           "    \"modifiedfee\" : n,      (numeric) transaction fee with fee deltas used for mining priority\n"
           "    \"time\" : n,             (numeric) local time transaction entered pool in seconds since 1 Jan 1970 GMT\n"
           "    \"height\" : n,           (numeric) block height when transaction entered pool\n"
           "    \"startingpriority\" : n, (numeric) DEPRECATED. Priority when transaction entered pool\n"
           "    \"currentpriority\" : n,  (numeric) DEPRECATED. Transaction priority now\n"
           "    \"descendantcount\" : n,  (numeric) number of in-mempool descendant transactions (including this one)\n"
           "    \"descendantsize\" : n,   (numeric) virtual transaction size of in-mempool descendants (including this one)\n"
           "    \"descendantfees\" : n,   (numeric) modified fees (see above) of in-mempool descendants (including this one)\n"
           "    \"ancestorcount\" : n,    (numeric) number of in-mempool ancestor transactions (including this one)\n"
           "    \"ancestorsize\" : n,     (numeric) virtual transaction size of in-mempool ancestors (including this one)\n"
           "    \"ancestorfees\" : n,     (numeric) modified fees (see above) of in-mempool ancestors (including this one)\n"
           "    \"depends\" : [           (array) unconfirmed transactions used as inputs for this transaction\n"
           "        \"transactionid\",    (string) parent transaction id\n"
           "       ... ]\n";
}

void entryToJSON(UniValue &info, const CTxMemPoolEntry &e)
{
    AssertLockHeld(mempool.cs);

    info.push_back(Pair("size", (int)e.GetTxSize()));
    info.push_back(Pair("fee", ValueFromAmount(e.GetFee())));
    info.push_back(Pair("modifiedfee", ValueFromAmount(e.GetModifiedFee())));
    info.push_back(Pair("time", e.GetTime()));
    info.push_back(Pair("height", (int)e.GetHeight()));
    info.push_back(Pair("startingpriority", e.GetPriority(e.GetHeight())));
    info.push_back(Pair("currentpriority", e.GetPriority(chainActive.Height())));
    info.push_back(Pair("descendantcount", e.GetCountWithDescendants()));
    info.push_back(Pair("descendantsize", e.GetSizeWithDescendants()));
    info.push_back(Pair("descendantfees", e.GetModFeesWithDescendants()));
    info.push_back(Pair("ancestorcount", e.GetCountWithAncestors()));
    info.push_back(Pair("ancestorsize", e.GetSizeWithAncestors()));
    info.push_back(Pair("ancestorfees", e.GetModFeesWithAncestors()));
    const CTransaction& tx = e.GetTx();
    set<string> setDepends;
    BOOST_FOREACH(const CTxIn& txin, tx.vin)
    {
        if (mempool.exists(txin.prevout.hash))
            setDepends.insert(txin.prevout.hash.ToString());
    }

    UniValue depends(UniValue::VARR);
    BOOST_FOREACH(const string& dep, setDepends)
    {
        depends.push_back(dep);
    }

    info.push_back(Pair("depends", depends));
}

UniValue mempoolToJSON(bool fVerbose = false)
{
    if (fVerbose)
    {
        LOCK(mempool.cs);
        UniValue o(UniValue::VOBJ);
        BOOST_FOREACH(const CTxMemPoolEntry& e, mempool.mapTx)
        {
            const uint256& hash = e.GetTx().GetHash();
            UniValue info(UniValue::VOBJ);
            entryToJSON(info, e);
            o.push_back(Pair(hash.ToString(), info));
        }
        return o;
    }
    else
    {
        vector<uint256> vtxid;
        mempool.queryHashes(vtxid);

        UniValue a(UniValue::VARR);
        BOOST_FOREACH(const uint256& hash, vtxid)
            a.push_back(hash.ToString());

        return a;
    }
}

UniValue getrawmempool(const JSONRPCRequest& request)
{
    if (request.fHelp || request.params.size() > 1)
        throw runtime_error(
            "getrawmempool ( verbose )\n"
            "\nReturns all transaction ids in memory pool as a json array of string transaction ids.\n"
            "\nArguments:\n"
            "1. verbose (boolean, optional, default=false) True for a json object, false for array of transaction ids\n"
            "\nResult: (for verbose = false):\n"
            "[                     (json array of string)\n"
            "  \"transactionid\"     (string) The transaction id\n"
            "  ,...\n"
            "]\n"
            "\nResult: (for verbose = true):\n"
            "{                           (json object)\n"
            "  \"transactionid\" : {       (json object)\n"
            + EntryDescriptionString()
            + "  }, ...\n"
            "}\n"
            "\nExamples:\n"
            + HelpExampleCli("getrawmempool", "true")
            + HelpExampleRpc("getrawmempool", "true")
        );

    bool fVerbose = false;
    if (request.params.size() > 0)
        fVerbose = request.params[0].get_bool();

    return mempoolToJSON(fVerbose);
}

UniValue getmempoolancestors(const JSONRPCRequest& request)
{
    if (request.fHelp || request.params.size() < 1 || request.params.size() > 2) {
        throw runtime_error(
            "getmempoolancestors txid (verbose)\n"
            "\nIf txid is in the mempool, returns all in-mempool ancestors.\n"
            "\nArguments:\n"
            "1. \"txid\"                 (string, required) The transaction id (must be in mempool)\n"
            "2. verbose                  (boolean, optional, default=false) True for a json object, false for array of transaction ids\n"
            "\nResult (for verbose=false):\n"
            "[                       (json array of strings)\n"
            "  \"transactionid\"           (string) The transaction id of an in-mempool ancestor transaction\n"
            "  ,...\n"
            "]\n"
            "\nResult (for verbose=true):\n"
            "{                           (json object)\n"
            "  \"transactionid\" : {       (json object)\n"
            + EntryDescriptionString()
            + "  }, ...\n"
            "}\n"
            "\nExamples:\n"
            + HelpExampleCli("getmempoolancestors", "\"mytxid\"")
            + HelpExampleRpc("getmempoolancestors", "\"mytxid\"")
            );
    }

    bool fVerbose = false;
    if (request.params.size() > 1)
        fVerbose = request.params[1].get_bool();

    uint256 hash = ParseHashV(request.params[0], "parameter 1");

    LOCK(mempool.cs);

    CTxMemPool::txiter it = mempool.mapTx.find(hash);
    if (it == mempool.mapTx.end()) {
        throw JSONRPCError(RPC_INVALID_ADDRESS_OR_KEY, "Transaction not in mempool");
    }

    CTxMemPool::setEntries setAncestors;
    uint64_t noLimit = std::numeric_limits<uint64_t>::max();
    std::string dummy;
    mempool.CalculateMemPoolAncestors(*it, setAncestors, noLimit, noLimit, noLimit, noLimit, dummy, false);

    if (!fVerbose) {
        UniValue o(UniValue::VARR);
        BOOST_FOREACH(CTxMemPool::txiter ancestorIt, setAncestors) {
            o.push_back(ancestorIt->GetTx().GetHash().ToString());
        }

        return o;
    } else {
        UniValue o(UniValue::VOBJ);
        BOOST_FOREACH(CTxMemPool::txiter ancestorIt, setAncestors) {
            const CTxMemPoolEntry &e = *ancestorIt;
            const uint256& _hash = e.GetTx().GetHash();
            UniValue info(UniValue::VOBJ);
            entryToJSON(info, e);
            o.push_back(Pair(_hash.ToString(), info));
        }
        return o;
    }
}

UniValue getmempooldescendants(const JSONRPCRequest& request)
{
    if (request.fHelp || request.params.size() < 1 || request.params.size() > 2) {
        throw runtime_error(
            "getmempooldescendants txid (verbose)\n"
            "\nIf txid is in the mempool, returns all in-mempool descendants.\n"
            "\nArguments:\n"
            "1. \"txid\"                 (string, required) The transaction id (must be in mempool)\n"
            "2. verbose                  (boolean, optional, default=false) True for a json object, false for array of transaction ids\n"
            "\nResult (for verbose=false):\n"
            "[                       (json array of strings)\n"
            "  \"transactionid\"           (string) The transaction id of an in-mempool descendant transaction\n"
            "  ,...\n"
            "]\n"
            "\nResult (for verbose=true):\n"
            "{                           (json object)\n"
            "  \"transactionid\" : {       (json object)\n"
            + EntryDescriptionString()
            + "  }, ...\n"
            "}\n"
            "\nExamples:\n"
            + HelpExampleCli("getmempooldescendants", "\"mytxid\"")
            + HelpExampleRpc("getmempooldescendants", "\"mytxid\"")
            );
    }

    bool fVerbose = false;
    if (request.params.size() > 1)
        fVerbose = request.params[1].get_bool();

    uint256 hash = ParseHashV(request.params[0], "parameter 1");

    LOCK(mempool.cs);

    CTxMemPool::txiter it = mempool.mapTx.find(hash);
    if (it == mempool.mapTx.end()) {
        throw JSONRPCError(RPC_INVALID_ADDRESS_OR_KEY, "Transaction not in mempool");
    }

    CTxMemPool::setEntries setDescendants;
    mempool.CalculateDescendants(it, setDescendants);
    // CTxMemPool::CalculateDescendants will include the given tx
    setDescendants.erase(it);

    if (!fVerbose) {
        UniValue o(UniValue::VARR);
        BOOST_FOREACH(CTxMemPool::txiter descendantIt, setDescendants) {
            o.push_back(descendantIt->GetTx().GetHash().ToString());
        }

        return o;
    } else {
        UniValue o(UniValue::VOBJ);
        BOOST_FOREACH(CTxMemPool::txiter descendantIt, setDescendants) {
            const CTxMemPoolEntry &e = *descendantIt;
            const uint256& _hash = e.GetTx().GetHash();
            UniValue info(UniValue::VOBJ);
            entryToJSON(info, e);
            o.push_back(Pair(_hash.ToString(), info));
        }
        return o;
    }
}

UniValue getmempoolentry(const JSONRPCRequest& request)
{
    if (request.fHelp || request.params.size() != 1) {
        throw runtime_error(
            "getmempoolentry txid\n"
            "\nReturns mempool data for given transaction\n"
            "\nArguments:\n"
            "1. \"txid\"                   (string, required) The transaction id (must be in mempool)\n"
            "\nResult:\n"
            "{                           (json object)\n"
            + EntryDescriptionString()
            + "}\n"
            "\nExamples:\n"
            + HelpExampleCli("getmempoolentry", "\"mytxid\"")
            + HelpExampleRpc("getmempoolentry", "\"mytxid\"")
        );
    }

    uint256 hash = ParseHashV(request.params[0], "parameter 1");

    LOCK(mempool.cs);

    CTxMemPool::txiter it = mempool.mapTx.find(hash);
    if (it == mempool.mapTx.end()) {
        throw JSONRPCError(RPC_INVALID_ADDRESS_OR_KEY, "Transaction not in mempool");
    }

    const CTxMemPoolEntry &e = *it;
    UniValue info(UniValue::VOBJ);
    entryToJSON(info, e);
    return info;
}

UniValue getblockhash(const JSONRPCRequest& request)
{
    if (request.fHelp || request.params.size() != 1)
        throw runtime_error(
            "getblockhash height\n"
            "\nReturns hash of block in best-block-chain at height provided.\n"
            "\nArguments:\n"
            "1. height         (numeric, required) The height index\n"
            "\nResult:\n"
            "\"hash\"         (string) The block hash\n"
            "\nExamples:\n"
            + HelpExampleCli("getblockhash", "1000")
            + HelpExampleRpc("getblockhash", "1000")
        );

    LOCK(cs_main);

    int nHeight = request.params[0].get_int();
    if (nHeight < 0 || nHeight > chainActive.Height())
        throw JSONRPCError(RPC_INVALID_PARAMETER, "Block height out of range");

    CBlockIndex* pblockindex = chainActive[nHeight];
    return pblockindex->GetBlockHash().GetHex();
}

UniValue getblockheader(const JSONRPCRequest& request)
{
    if (request.fHelp || request.params.size() < 1 || request.params.size() > 2)
        throw runtime_error(
            "getblockheader \"hash\" ( verbose )\n"
            "\nIf verbose is false, returns a string that is serialized, hex-encoded data for blockheader 'hash'.\n"
            "If verbose is true, returns an Object with information about blockheader <hash>.\n"
            "\nArguments:\n"
            "1. \"hash\"          (string, required) The block hash\n"
            "2. verbose           (boolean, optional, default=true) true for a json object, false for the hex encoded data\n"
            "\nResult (for verbose = true):\n"
            "{\n"
            "  \"hash\" : \"hash\",     (string) the block hash (same as provided)\n"
            "  \"confirmations\" : n,   (numeric) The number of confirmations, or -1 if the block is not on the main chain\n"
            "  \"height\" : n,          (numeric) The block height or index\n"
            "  \"version\" : n,         (numeric) The block version\n"
            "  \"versionHex\" : \"00000000\", (string) The block version formatted in hexadecimal\n"
            "  \"merkleroot\" : \"xxxx\", (string) The merkle root\n"
            "  \"time\" : ttt,          (numeric) The block time in seconds since epoch (Jan 1 1970 GMT)\n"
            "  \"mediantime\" : ttt,    (numeric) The median block time in seconds since epoch (Jan 1 1970 GMT)\n"
            "  \"nonce\" : n,           (numeric) The nonce\n"
            "  \"bits\" : \"1d00ffff\", (string) The bits\n"
            "  \"difficulty\" : x.xxx,  (numeric) The difficulty\n"
            "  \"chainwork\" : \"0000...1f3\"     (string) Expected number of hashes required to produce the current chain (in hex)\n"
            "  \"previousblockhash\" : \"hash\",  (string) The hash of the previous block\n"
            "  \"nextblockhash\" : \"hash\",      (string) The hash of the next block\n"
            "}\n"
            "\nResult (for verbose=false):\n"
            "\"data\"             (string) A string that is serialized, hex-encoded data for block 'hash'.\n"
            "\nExamples:\n"
            + HelpExampleCli("getblockheader", "\"00000000c937983704a73af28acdec37b049d214adbda81d7e2a3dd146f6ed09\"")
            + HelpExampleRpc("getblockheader", "\"00000000c937983704a73af28acdec37b049d214adbda81d7e2a3dd146f6ed09\"")
        );

    LOCK(cs_main);

    std::string strHash = request.params[0].get_str();
    uint256 hash(uint256S(strHash));

    bool fVerbose = true;
    if (request.params.size() > 1)
        fVerbose = request.params[1].get_bool();

    if (mapBlockIndex.count(hash) == 0)
        throw JSONRPCError(RPC_INVALID_ADDRESS_OR_KEY, "Block not found");

    CBlockIndex* pblockindex = mapBlockIndex[hash];

    if (!fVerbose)
    {
        CDataStream ssBlock(SER_NETWORK, PROTOCOL_VERSION);
        ssBlock << pblockindex->GetBlockHeader();
        std::string strHex = HexStr(ssBlock.begin(), ssBlock.end());
        return strHex;
    }

    return blockheaderToJSON(pblockindex);
}

static CBlock GetBlockChecked(const CBlockIndex* pblockindex)
{
    CBlock block;
    if (fHavePruned && !(pblockindex->nStatus & BLOCK_HAVE_DATA) && pblockindex->nTx > 0) {
        throw JSONRPCError(RPC_MISC_ERROR, "Block not available (pruned data)");
    }

    if (!ReadBlockFromDisk(block, pblockindex, Params().GetConsensus())) {
        // Block not found on disk. This could be because we have the block
        // header in our index but don't have the block (for example if a
        // non-whitelisted node sends us an unrequested long chain of valid
        // blocks, we add the headers to our index, but don't accept the
        // block).
        throw JSONRPCError(RPC_MISC_ERROR, "Block not found on disk");
    }

    return block;
}

static UniValue getblock(const JSONRPCRequest& request)
{
    if (request.fHelp || request.params.size() < 1 || request.params.size() > 2)
        throw std::runtime_error(
            "getblock \"blockhash\" ( verbosity ) \n"
            "\nIf verbosity is 0, returns a string that is serialized, hex-encoded data for block 'hash'.\n"
            "If verbosity is 1, returns an Object with information about block <hash>.\n"
            "If verbosity is 2, returns an Object with information about block <hash> and information about each transaction. \n"
            "\nArguments:\n"
            "1. \"blockhash\"          (string, required) The block hash\n"
            "2. verbosity              (numeric, optional, default=1) 0 for hex encoded data, 1 for a json object, and 2 for json object with transaction data\n"
            "\nResult (for verbosity = 0):\n"
            "\"data\"             (string) A string that is serialized, hex-encoded data for block 'hash'.\n"
            "\nResult (for verbosity = 1):\n"
            "{\n"
            "  \"hash\" : \"hash\",     (string) the block hash (same as provided)\n"
            "  \"confirmations\" : n,   (numeric) The number of confirmations, or -1 if the block is not on the main chain\n"
            "  \"size\" : n,            (numeric) The block size\n"
            "  \"strippedsize\" : n,    (numeric) The block size excluding witness data\n"
            "  \"weight\" : n           (numeric) The block weight as defined in BIP 141\n"
            "  \"height\" : n,          (numeric) The block height or index\n"
            "  \"version\" : n,         (numeric) The block version\n"
            "  \"versionHex\" : \"00000000\", (string) The block version formatted in hexadecimal\n"
            "  \"merkleroot\" : \"xxxx\", (string) The merkle root\n"
            "  \"tx\" : [               (array of string) The transaction ids\n"
            "     \"transactionid\"     (string) The transaction id\n"
            "     ,...\n"
            "  ],\n"
            "  \"time\" : ttt,          (numeric) The block time in seconds since epoch (Jan 1 1970 GMT)\n"
            "  \"mediantime\" : ttt,    (numeric) The median block time in seconds since epoch (Jan 1 1970 GMT)\n"
            "  \"nonce\" : n,           (numeric) The nonce\n"
            "  \"bits\" : \"1d00ffff\", (string) The bits\n"
            "  \"difficulty\" : x.xxx,  (numeric) The difficulty\n"
            "  \"chainwork\" : \"xxxx\",  (string) Expected number of hashes required to produce the chain up to this block (in hex)\n"
            "  \"previousblockhash\" : \"hash\",  (string) The hash of the previous block\n"
            "  \"nextblockhash\" : \"hash\"       (string) The hash of the next block\n"
            "}\n"
            "\nResult (for verbosity = 2):\n"
            "{\n"
            "  ...,                     Same output as verbosity = 1.\n"
            "  \"tx\" : [               (array of Objects) The transactions in the format of the getrawtransaction RPC. Different from verbosity = 1 \"tx\" result.\n"
            "         ,...\n"
            "  ],\n"
            "  ,...                     Same output as verbosity = 1.\n"
            "}\n"
            "\nExamples:\n"
            + HelpExampleCli("getblock", "\"00000000c937983704a73af28acdec37b049d214adbda81d7e2a3dd146f6ed09\"")
            + HelpExampleRpc("getblock", "\"00000000c937983704a73af28acdec37b049d214adbda81d7e2a3dd146f6ed09\"")
        );

    LOCK(cs_main);

    std::string strHash = request.params[0].get_str();
    uint256 hash(uint256S(strHash));

    int verbosity = 1;
    if (!request.params[1].isNull()) {
        if(request.params[1].isNum())
            verbosity = request.params[1].get_int();
        else
            verbosity = request.params[1].get_bool() ? 1 : 0;
    }

    if (mapBlockIndex.count(hash) == 0) {
        throw JSONRPCError(RPC_INVALID_ADDRESS_OR_KEY, "Block not found");
    }

    CBlockIndex* pblockindex = mapBlockIndex[hash];
    const CBlock block = GetBlockChecked(pblockindex);

    if (verbosity <= 0)
    {
        CDataStream ssBlock(SER_NETWORK, PROTOCOL_VERSION | RPCSerializationFlags());
        ssBlock << block;
        std::string strHex = HexStr(ssBlock.begin(), ssBlock.end());
        return strHex;
    }

    return blockToJSON(block, pblockindex, verbosity >= 2);
}

struct CCoinsStats
{
    int nHeight;
    uint256 hashBlock;
    uint64_t nTransactions;
    uint64_t nTransactionOutputs;
    uint64_t nSerializedSize;
    uint256 hashSerialized;
    CAmount nTotalAmount;

    CCoinsStats() : nHeight(0), nTransactions(0), nTransactionOutputs(0), nSerializedSize(0), nTotalAmount(0) {}
};

struct CAssetStats
{
    uint64_t nSpendableOutputs;
    uint64_t nFrozenOutputs;
    CAmount nSpendableAmount;
    CAmount nFrozenAmount;

    CAssetStats() : nSpendableOutputs(0), nFrozenOutputs(0), nSpendableAmount(0), nFrozenAmount(0) {}
};

//! Calculate statistics about the unspent transaction output set
static bool GetUTXOStats(CCoinsView *view, CCoinsStats &stats)
{
    std::unique_ptr<CCoinsViewCursor> pcursor(view->Cursor());

    CHashWriter ss(SER_GETHASH, PROTOCOL_VERSION);
    stats.hashBlock = pcursor->GetBestBlock();
    {
        LOCK(cs_main);
        stats.nHeight = mapBlockIndex.find(stats.hashBlock)->second->nHeight;
    }
    ss << stats.hashBlock;
    CAmount nTotalAmount = 0;
    while (pcursor->Valid()) {
        boost::this_thread::interruption_point();
        uint256 key;
        CCoins coins;
        if (pcursor->GetKey(key) && pcursor->GetValue(coins)) {
            stats.nTransactions++;
            ss << key;
            for (unsigned int i=0; i<coins.vout.size(); i++) {
                const CTxOut &out = coins.vout[i];
                if (!out.IsNull()) {
                    stats.nTransactionOutputs++;
                    ss << VARINT(i+1);
                    ss << out;
                    if (out.nValue.IsExplicit())
                        nTotalAmount += out.nValue.GetAmount();
                }
            }
            stats.nSerializedSize += 32 + pcursor->GetValueSize();
            ss << VARINT(0);
        } else {
            return error("%s: unable to read value", __func__);
        }
        pcursor->Next();
    }
    stats.hashSerialized = ss.GetHash();
    stats.nTotalAmount = nTotalAmount;
    return true;
}

static bool GetAssetStats(CCoinsView *view, std::map<CAsset,CAssetStats> &stats)
{
    std::unique_ptr<CCoinsViewCursor> pcursor(view->Cursor());

    CHashWriter ss(SER_GETHASH, PROTOCOL_VERSION);
    uint256 hashBlock = pcursor->GetBestBlock();
    {
        LOCK(cs_main);
    }
    ss << hashBlock;

    //set freeze-flag key
    uint160 frzInt;
    frzInt.SetHex("0x0000000000000000000000000000000000000000");
    CKeyID frzId;
    frzId = CKeyID(frzInt);

  //main loop over coins (transactions with > 0 unspent outputs
    while (pcursor->Valid()) {
        boost::this_thread::interruption_point();
        uint256 key;
        CCoins coins;
        if (pcursor->GetKey(key) && pcursor->GetValue(coins)) {
            ss << key;
            bool frozenTx = false;

            //loop over vouts within a single transaction
	    for (unsigned int i=0; i<coins.vout.size(); i++) {
	        const CTxOut &out = coins.vout[i];

                //check if the tx is flagged frozen (i.e. one output is a zero address)
		txnouttype whichType;
		std::vector<std::vector<unsigned char> > vSolutions;
		Solver(out.scriptPubKey, whichType, vSolutions);
		if(whichType == TX_PUBKEYHASH) {
		  CKeyID keyId;
		  keyId = CKeyID(uint160(vSolutions[0]));
		  if(keyId == frzId) frozenTx = true;
		}
	    }
            //loop over all vouts within a single transaction
            for (unsigned int i=0; i<coins.vout.size(); i++) {
	        const CTxOut &out = coins.vout[i];

                //null vouts are spent
		if (!out.IsNull()) {
		    ss << VARINT(i+1);
		    ss << out;
		    if(frozenTx) {
		        stats[out.nAsset.GetAsset()].nFrozenOutputs++;
			if (out.nValue.IsExplicit())
			    stats[out.nAsset.GetAsset()].nFrozenAmount += out.nValue.GetAmount();
		    } else {
		        stats[out.nAsset.GetAsset()].nSpendableOutputs++;
			if (out.nValue.IsExplicit())
			    stats[out.nAsset.GetAsset()].nSpendableAmount += out.nValue.GetAmount();
		    }
		}
	    }
	    ss << VARINT(0);
	} else {
	  return error("%s: unable to read value", __func__);
	}
	pcursor->Next();
    }
    return true;
}

UniValue pruneblockchain(const JSONRPCRequest& request)
{
    if (request.fHelp || request.params.size() != 1)
        throw runtime_error(
            "pruneblockchain\n"
            "\nArguments:\n"
            "1. \"height\"       (numeric, required) The block height to prune up to. May be set to a discrete height, or a unix timestamp\n"
            "                  to prune blocks whose block time is at least 2 hours older than the provided timestamp.\n"
            "\nResult:\n"
            "n    (numeric) Height of the last block pruned.\n"
            "\nExamples:\n"
            + HelpExampleCli("pruneblockchain", "1000")
            + HelpExampleRpc("pruneblockchain", "1000"));

    if (!fPruneMode)
        throw JSONRPCError(RPC_METHOD_NOT_FOUND, "Cannot prune blocks because node is not in prune mode.");

    LOCK(cs_main);

    int heightParam = request.params[0].get_int();
    if (heightParam < 0)
        throw JSONRPCError(RPC_INVALID_PARAMETER, "Negative block height.");

    // Height value more than a billion is too high to be a block height, and
    // too low to be a block time (corresponds to timestamp from Sep 2001).
    if (heightParam > 1000000000) {
        // Add a 2 hour buffer to include blocks which might have had old timestamps
        CBlockIndex* pindex = chainActive.FindEarliestAtLeast(heightParam - 7200);
        if (!pindex) {
            throw JSONRPCError(RPC_INTERNAL_ERROR, "Could not find block with at least the specified timestamp.");
        }
        heightParam = pindex->nHeight;
    }

    unsigned int height = (unsigned int) heightParam;
    unsigned int chainHeight = (unsigned int) chainActive.Height();
    if (chainHeight < Params().PruneAfterHeight())
        throw JSONRPCError(RPC_INTERNAL_ERROR, "Blockchain is too short for pruning.");
    else if (height > chainHeight)
        throw JSONRPCError(RPC_INVALID_PARAMETER, "Blockchain is shorter than the attempted prune height.");
    else if (height > chainHeight - MIN_BLOCKS_TO_KEEP) {
        LogPrint("rpc", "Attempt to prune blocks close to the tip.  Retaining the minimum number of blocks.");
        height = chainHeight - MIN_BLOCKS_TO_KEEP;
    }

    PruneBlockFilesManual(height);
    return uint64_t(height);
}

UniValue gettxoutsetinfo(const JSONRPCRequest& request)
{
    if (request.fHelp || request.params.size() != 0)
        throw runtime_error(
            "gettxoutsetinfo\n"
            "\nReturns statistics about the unspent transaction output set.\n"
            "Note this call may take some time.\n"
            "\nResult:\n"
            "{\n"
            "  \"height\":n,     (numeric) The current block height (index)\n"
            "  \"bestblock\": \"hex\",   (string) the best block hash hex\n"
            "  \"transactions\": n,      (numeric) The number of transactions\n"
            "  \"txouts\": n,            (numeric) The number of output transactions\n"
            "  \"bytes_serialized\": n,  (numeric) The serialized size\n"
            "  \"hash_serialized\": \"hash\",   (string) The serialized hash\n"
            "}\n"
            "\nExamples:\n"
            + HelpExampleCli("gettxoutsetinfo", "")
            + HelpExampleRpc("gettxoutsetinfo", "")
        );

    UniValue ret(UniValue::VOBJ);

    CCoinsStats stats;
    FlushStateToDisk();
    if (GetUTXOStats(pcoinsTip, stats)) {
        ret.push_back(Pair("height", (int64_t)stats.nHeight));
        ret.push_back(Pair("bestblock", stats.hashBlock.GetHex()));
        ret.push_back(Pair("transactions", (int64_t)stats.nTransactions));
        ret.push_back(Pair("txouts", (int64_t)stats.nTransactionOutputs));
        ret.push_back(Pair("bytes_serialized", (int64_t)stats.nSerializedSize));
        ret.push_back(Pair("hash_serialized", stats.hashSerialized.GetHex()));
    } else {
        throw JSONRPCError(RPC_INTERNAL_ERROR, "Unable to read UTXO set");
    }
    return ret;
}

UniValue getrequestbids(const JSONRPCRequest& request)
{
    if (request.fHelp || request.params.size() != 1)
        throw runtime_error(
            "getrequestbids ( \"requesthash\" ) \n"
            "Returns an object containing the bids for the specified request.\n"
            "\nArguments:\n"
            "1. \"requesthash\"   (string, optional) The request transaction hash\n"
            "\nResult:\n"
            "[\n"
            " {\n"
            "   \"genesisBlock\": \"hash\",     (string) Client genesis for request\n"
            "   \"startBlockHeight\": n,   (numeric) Request start height\n"
            "   \"numTickets\": n,      (numeric) The number of guardnodes required\n"
            "   \"decayConst\": n,            (numeric) Decay constant for auction\n"
            "   \"feePercentage\": n,  (numeric) Fee percentage\n"
            "   \"startPrice\": n,  (numeric) Auction starting price\n"
            "   \"auctionPrice\": n,  (numeric) Auction current price\n"
            "   \"endBlockHeight\": n,   (numeric) Request end height\n"
            "   \"txid\": \"hash\",   (string) The request transaction hash\n"
            "   \"bids\": [         (array of objects) List of bid transactions\n"
            "       {\n"
            "           \"hash\",\n"
            "           \"feePubKey\",\n"
            "       },\n"
            "   ]\n"
            " },\n"
            "]\n"
            "\nExamples:\n"
            + HelpExampleCli("getrequestbids", "123450e138b1014173844ee0e4d557ff8a2463b14fcaeab18f6a63aa7c7e1d05")
            + HelpExampleRpc("getrequestbids", "123450e138b1014173844ee0e4d557ff8a2463b14fcaeab18f6a63aa7c7e1d05")
    );

    uint256 hash(uint256S(request.params[0].get_str()));
    UniValue ret(UniValue::VOBJ);
    UniValue retBids(UniValue::VARR);

    if (fRequestList) {
        auto res = requestList.find(hash);
        if (res.first) {
            ret = requestToJSON(res.second->second);
            ret.push_back(Pair("txid", res.second->first.ToString()));
            for (const auto &bid : res.second->second.sBids) {
                retBids.push_back(bidToJSON(bid));
            }
        }
    } else {
        FlushStateToDisk();
        std::unique_ptr<CCoinsViewCursor> pcursor(static_cast<CCoinsView*>(pcoinsTip)->Cursor());
        CRequest req;
        auto nHeight = (uint32_t)chainActive.Height();
        while (pcursor->Valid()) {
            boost::this_thread::interruption_point();
            uint256 key;
            CCoins coins;
            if (pcursor->GetKey(key) && pcursor->GetValue(coins)) {
                 if (key == hash) { // request unspent
                    if (GetRequest(coins.vout[0], key, coins.nHeight, req)) {
                        if (IsValidRequest(req, nHeight)) {
                            ret = requestToJSON(req);
                            ret.push_back(Pair("txid", key.ToString()));
                        }
                    }
                }
            } else {
                throw JSONRPCError(RPC_INTERNAL_ERROR, "Unable to read UTXO set");
            }
            pcursor->Next();
        }
        std::unique_ptr<CCoinsViewCursor> pcursor2(static_cast<CCoinsView*>(pcoinsTip)->Cursor());
        while (pcursor2->Valid()) {
            boost::this_thread::interruption_point();
            uint256 key;
            CCoins coins;
            if (pcursor2->GetKey(key) && pcursor2->GetValue(coins)) {
                CBid bid;
                if (GetRequestBid(coins.vout, key, coins.nHeight, bid)) {
                    if (bid.hashRequest == hash && IsValidRequestBid(req, bid)) {
                        req.AddBid(bid);
                    }
                }
            } else {
                throw JSONRPCError(RPC_INTERNAL_ERROR, "Unable to read UTXO set");
            }
            pcursor2->Next();
        }
        for (const auto &bid : req.sBids) {
            retBids.push_back(bidToJSON(bid));
        }
    }

    if (ret.size() > 0) {
        ret.push_back(Pair("bids", retBids));
        return ret;
    }
    throw JSONRPCError(RPC_INVALID_ADDRESS_OR_KEY, "No such request transaction");
}

UniValue getrequests(const JSONRPCRequest& request)
{
    if (request.fHelp || request.params.size() > 1)
        throw runtime_error(
            "getrequests ( \"genesishash\" ) \n"
            "Returns an object containing all active requests in the system.\n"
            "\nArguments:\n"
            "1. \"genesishash\"   (string, optional) The client genesis hash for the request\n"
            "\nResult:\n"
            "[\n"
            " {\n"
            "   \"genesisBlock\": \"hash\",     (string) Client genesis for request\n"
            "   \"startBlockHeight\": n,   (numeric) Request start height\n"
            "   \"numTickets\": n,      (numeric) The number of guardnodes required\n"
            "   \"decayConst\": n,            (numeric) Decay constant for auction\n"
            "   \"feePercentage\": n,  (numeric) Fee percentage\n"
            "   \"startPrice\": n,  (numeric) Auction starting price\n"
            "   \"auctionPrice\": n,  (numeric) Auction current price\n"
            "   \"endBlockHeight\": n,   (numeric) Request end height\n"
            "   \"confirmedBlockHeight\": n,   (numeric) Block height Request was confirmed\n"
            "   \"txid\": \"hash\",   (string) The request transaction hash\n"
            " },\n"
            "]\n"
            "\nExamples:\n"
            + HelpExampleCli("getrequests", "")
            + HelpExampleCli("getrequests", "123450e138b1014173844ee0e4d557ff8a2463b14fcaeab18f6a63aa7c7e1d05")
            + HelpExampleRpc("getrequests", "")
            + HelpExampleRpc("getrequests", "123450e138b1014173844ee0e4d557ff8a2463b14fcaeab18f6a63aa7c7e1d05")
    );

    bool fGenesisCheck = false;
    uint256 hash;
    if (request.params.size() == 1 && !request.params[0].isNull()) {
        fGenesisCheck = true;
        hash.SetHex(request.params[0].get_str());
    }

    UniValue ret(UniValue::VARR);
    if (fRequestList) {
        for (auto it = requestList.begin(); it != requestList.end(); ++it) {
            if (!fGenesisCheck || (it->second.hashGenesis == hash)) {
                auto item = requestToJSON(it->second);
                item.push_back(Pair("txid", it->first.ToString()));
                ret.push_back(item);
            }
        }
    } else {
        FlushStateToDisk();
        std::unique_ptr<CCoinsViewCursor> pcursor(static_cast<CCoinsView*>(pcoinsTip)->Cursor());
        while (pcursor->Valid()) {
            boost::this_thread::interruption_point();
            uint256 key;
            CCoins coins;
            if (pcursor->GetKey(key) && pcursor->GetValue(coins)) {
                if (coins.vout.size() == 1 && !coins.IsCoinBase()
                && coins.vout[0].nAsset.IsExplicit() && coins.vout[0].nAsset.GetAsset() == permissionAsset) {
                    CRequest req;
                    if (GetRequest(coins.vout[0], key, coins.nHeight, req)) {
                        if (IsValidRequest(req, (uint32_t)chainActive.Height())) {
                            if (!fGenesisCheck || (req.hashGenesis == hash)) {
                                auto item = requestToJSON(req);
                                item.push_back(Pair("txid", key.ToString()));
                                ret.push_back(item);
                            }
                        }
                    }
                }
            } else {
                throw JSONRPCError(RPC_INTERNAL_ERROR, "Unable to read UTXO set");
            }
            pcursor->Next();
        }
    }
    // For a single client we only need to receive a single request
    // If there are multiple active requests, the earliest confirmed
    // should be returned to avoid confusion in the coordinator
    if (fGenesisCheck && ret.size() > 1) {
        auto request = ret[0];
        for (auto i=1; i<ret.size(); ++i) {
            if (ret[i]["confirmedBlockHeight"].get_int() < request["confirmedBlockHeight"].get_int()) {
                request = ret[i];
            }
        }
        UniValue retSingle(UniValue::VARR);
        retSingle.push_back(request);
        return retSingle;
    }
    return ret;
}

UniValue getutxoassetinfo(const JSONRPCRequest& request)
{
    if (request.fHelp || request.params.size() != 0)
        throw runtime_error(
            "getassetstats\n"
            "\nReturns a summary of the total amounts of unspent assets in the UTXO set\n"
            "Note this call may take some time.\n"
            "\nResult:\n"
            "[                     (json array of objects)\n"
            "  {\n"
            "    \"asset\":\"<asset>\",   (string) Asset type ID \n"
	    "    \"amountspendable\":\"X.XX\",     (numeric) The total amount of spendable asset.\n"
            "    \"spendabletxouts\":\"n\",         (numeric) The number of spendable outputs of the asset.\n"
	    "    \"amountfrozen\":\"X.XX\",       (numeric) The total amount of frozen asset.\n"
            "    \"frozentxouts\":\"n\",          (numeric) The number of frozen outputs of the asset.\n"
            "  }\n"
            "  ,...\n"
            "]\n"
            "\nExamples:\n"
            + HelpExampleCli("getassetstats", "")
            + HelpExampleRpc("getassetstats", "")
			);

    UniValue ret(UniValue::VARR);
    FlushStateToDisk();

    std::map<CAsset,CAssetStats> stats;
    if (GetAssetStats(pcoinsTip, stats)) {
        for(auto const& asset : stats){
    	    UniValue item(UniValue::VOBJ);
    	    item.push_back(Pair("asset",asset.first.GetHex()));
    	    item.push_back(Pair("spendabletxouts",asset.second.nSpendableOutputs));
    	    item.push_back(Pair("amountspendable",ValueFromAmount(asset.second.nSpendableAmount)));
    	    item.push_back(Pair("frozentxouts",asset.second.nFrozenOutputs));
    	    item.push_back(Pair("amountfrozen",ValueFromAmount(asset.second.nFrozenAmount)));
            //add entropy and token mappings
            if(fRecordInflation) {
                bool fd = false;
                for(uint32_t itr = 0; itr < assetEntropyMap.size(); ++itr) {
                    if(assetEntropyMap[itr].asset == asset.first) {
                        item.push_back(Pair("entropy",assetEntropyMap[itr].entropy.GetHex()));
                        item.push_back(Pair("token",assetEntropyMap[itr].token.GetHex()));
                        fd = true;
                        break;
                    }
                }
                if(!fd) {
                    item.push_back(Pair("entropy","null"));
                    item.push_back(Pair("token","null"));
                }
            }
    	    ret.push_back(item);
    	}
    } else {
        throw JSONRPCError(RPC_INTERNAL_ERROR, "Unable to read UTXO set");
    }
    return ret;
}

UniValue getfreezehistory(const JSONRPCRequest& request)
{
    if (request.fHelp || request.params.size() != 0)
        throw runtime_error(
            "getfreezehistory height\n"
            "Returns an array conatining the history of frozen (redemption) transactions\n"
            "It returns all outputs that have been unfrozen in the last height blocks\n"
            "If height is zero it returns all frozen outputs\n"
            "\nResult:\n"
            "[\n"
            "   {\n"
            "       \"txid\": \"xxxx\",        (string) transaction ID of the redemption transaction\n"
            "       \"blocks\": xxxxxx,         (numeric) the current number of blocks processed in the server\n"
            "   }\n"
            "]\n"
            "\nExamples:\n"
            + HelpExampleCli("getblockchaininfo", "0")
            + HelpExampleRpc("getblockchaininfo", "0")
        );

//    uint32_t nHeight = request.params[0].get_int();

    uint32_t nHeight = 0;

    UniValue ar(UniValue::VARR);
    uint32_t bh = chainActive.Height();
    for (uint32_t itr = 0; itr < freezeHistList.size(); ++itr) {
        if(freezeHistList[itr].spendheight > bh - nHeight || nHeight == 0) {
            UniValue obj(UniValue::VOBJ);
            obj.push_back(Pair("txid",freezeHistList[itr].txid.GetHex()));
            obj.push_back(Pair("vout",(int)freezeHistList[itr].vout));
            obj.push_back(Pair("asset",freezeHistList[itr].asset.GetHex()));
            obj.push_back(Pair("value",ValueFromAmount(freezeHistList[itr].value)));
            obj.push_back(Pair("start",(int)freezeHistList[itr].freezeheight));
            obj.push_back(Pair("end",(int)freezeHistList[itr].spendheight));
            ar.push_back(obj);
        }
    }
    return ar;
}

UniValue gettxout(const JSONRPCRequest& request)
{
    if (request.fHelp || request.params.size() < 2 || request.params.size() > 3)
        throw runtime_error(
            "gettxout \"txid\" n ( include_mempool )\n"
            "\nReturns details about an unspent transaction output.\n"
            "\nArguments:\n"
            "1. \"txid\"       (string, required) The transaction id\n"
            "2. n              (numeric, required) vout number\n"
            "3. include_mempool  (boolean, optional) Whether to include the mempool\n"
            "\nResult:\n"
            "{\n"
            "  \"bestblock\" : \"hash\",    (string) the block hash\n"
            "  \"confirmations\" : n,       (numeric) The number of confirmations\n"
            "  \"value\" : x.xxx,           (numeric) The transaction value in " + CURRENCY_UNIT + "\n"
            "  \"amountcommitment\": \"hex\", (string) the output's value commitment, if blinded\n"
            "  \"asset\": \"hex\",          (string) the output's asset type, if unblinded\n"
            "  \"assetcommitment\": \"hex\", (string) the output's asset commitment, if blinded\n"
            "  \"scriptPubKey\" : {         (json object)\n"
            "     \"asm\" : \"code\",       (string) \n"
            "     \"hex\" : \"hex\",        (string) \n"
            "     \"reqSigs\" : n,          (numeric) Number of required signatures\n"
            "     \"type\" : \"pubkeyhash\", (string) The type, eg pubkeyhash\n"
            "     \"addresses\" : [          (array of string) array of bitcoin addresses\n"
            "        \"address\"     (string) bitcoin address\n"
            "        ,...\n"
            "     ]\n"
            "  },\n"
            "  \"version\" : n,            (numeric) The version\n"
            "  \"coinbase\" : true|false   (boolean) Coinbase or not\n"
            "}\n"

            "\nExamples:\n"
            "\nGet unspent transactions\n"
            + HelpExampleCli("listunspent", "") +
            "\nView the details\n"
            + HelpExampleCli("gettxout", "\"txid\" 1") +
            "\nAs a json rpc call\n"
            + HelpExampleRpc("gettxout", "\"txid\", 1")
        );

    LOCK(cs_main);

    UniValue ret(UniValue::VOBJ);

    std::string strHash = request.params[0].get_str();
    uint256 hash(uint256S(strHash));
    int n = request.params[1].get_int();
    bool fMempool = true;
    if (request.params.size() > 2)
        fMempool = request.params[2].get_bool();

    CCoins coins;
    if (fMempool) {
        LOCK(mempool.cs);
        CCoinsViewMemPool view(pcoinsTip, mempool);
        if (!view.GetCoins(hash, coins))
            return NullUniValue;
        mempool.pruneSpent(hash, coins); // TODO: this should be done by the CCoinsViewMemPool
    } else {
        if (!pcoinsTip->GetCoins(hash, coins))
            return NullUniValue;
    }
    if (n<0 || (unsigned int)n>=coins.vout.size() || coins.vout[n].IsNull())
        return NullUniValue;

    BlockMap::iterator it = mapBlockIndex.find(pcoinsTip->GetBestBlock());
    CBlockIndex *pindex = it->second;
    ret.push_back(Pair("bestblock", pindex->GetBlockHash().GetHex()));
    if ((unsigned int)coins.nHeight == MEMPOOL_HEIGHT)
        ret.push_back(Pair("confirmations", 0));
    else
        ret.push_back(Pair("confirmations", pindex->nHeight - coins.nHeight + 1));
    if (coins.vout[n].nValue.IsExplicit()) {
        ret.push_back(Pair("value", ValueFromAmount(coins.vout[n].nValue.GetAmount())));
    } else {
        ret.push_back(Pair("amountcommitment", HexStr(coins.vout[n].nValue.vchCommitment)));
    }
    if (coins.vout[n].nAsset.IsExplicit()) {
        ret.push_back(Pair("asset", coins.vout[n].nAsset.GetAsset().GetHex()));
    } else {
        ret.push_back(Pair("assetcommitment", HexStr(coins.vout[n].nAsset.vchCommitment)));
    }

    UniValue o(UniValue::VOBJ);
    ScriptPubKeyToJSON(coins.vout[n].scriptPubKey, o, true);
    ret.push_back(Pair("scriptPubKey", o));
    ret.push_back(Pair("version", coins.nVersion));
    ret.push_back(Pair("coinbase", coins.fCoinBase));

    return ret;
}

UniValue verifychain(const JSONRPCRequest& request)
{
    int nCheckLevel = GetArg("-checklevel", DEFAULT_CHECKLEVEL);
    int nCheckDepth = GetArg("-checkblocks", DEFAULT_CHECKBLOCKS);
    if (request.fHelp || request.params.size() > 2)
        throw runtime_error(
            "verifychain ( checklevel nblocks )\n"
            "\nVerifies blockchain database.\n"
            "\nArguments:\n"
            "1. checklevel   (numeric, optional, 0-4, default=" + strprintf("%d", nCheckLevel) + ") How thorough the block verification is.\n"
            "2. nblocks      (numeric, optional, default=" + strprintf("%d", nCheckDepth) + ", 0=all) The number of blocks to check.\n"
            "\nResult:\n"
            "true|false       (boolean) Verified or not\n"
            "\nExamples:\n"
            + HelpExampleCli("verifychain", "")
            + HelpExampleRpc("verifychain", "")
        );

    LOCK(cs_main);

    if (request.params.size() > 0)
        nCheckLevel = request.params[0].get_int();
    if (request.params.size() > 1)
        nCheckDepth = request.params[1].get_int();

    return CVerifyDB().VerifyDB(Params(), pcoinsTip, nCheckLevel, nCheckDepth);
}

static UniValue BIP9SoftForkDesc(const Consensus::Params& consensusParams, Consensus::DeploymentPos id)
{
    UniValue rv(UniValue::VOBJ);
    const ThresholdState thresholdState = VersionBitsTipState(consensusParams, id);
    switch (thresholdState) {
    case THRESHOLD_DEFINED: rv.push_back(Pair("status", "defined")); break;
    case THRESHOLD_STARTED: rv.push_back(Pair("status", "started")); break;
    case THRESHOLD_LOCKED_IN: rv.push_back(Pair("status", "locked_in")); break;
    case THRESHOLD_ACTIVE: rv.push_back(Pair("status", "active")); break;
    case THRESHOLD_FAILED: rv.push_back(Pair("status", "failed")); break;
    }
    if (THRESHOLD_STARTED == thresholdState)
    {
        rv.push_back(Pair("bit", consensusParams.vDeployments[id].bit));
    }
    rv.push_back(Pair("startTime", consensusParams.vDeployments[id].nStartTime));
    rv.push_back(Pair("timeout", consensusParams.vDeployments[id].nTimeout));
    rv.push_back(Pair("since", VersionBitsTipStateSinceHeight(consensusParams, id)));
    return rv;
}

void BIP9SoftForkDescPushBack(UniValue& bip9_softforks, const std::string &name, const Consensus::Params& consensusParams, Consensus::DeploymentPos id)
{
    // Deployments with timeout value of 0 are hidden.
    // A timeout value of 0 guarantees a softfork will never be activated.
    // This is used when softfork codes are merged without specifying the deployment schedule.
    if (consensusParams.vDeployments[id].nTimeout > 0)
        bip9_softforks.push_back(Pair(name, BIP9SoftForkDesc(consensusParams, id)));
}

UniValue getblockchaininfo(const JSONRPCRequest& request)
{
    if (request.fHelp || request.params.size() != 0)
        throw runtime_error(
            "getblockchaininfo\n"
            "Returns an object containing various state info regarding blockchain processing.\n"
            "\nResult:\n"
            "{\n"
            "  \"chain\": \"xxxx\",        (string) current network name as defined in BIP70 (main, test, regtest)\n"
            "  \"blocks\": xxxxxx,         (numeric) the current number of blocks processed in the server\n"
            "  \"headers\": xxxxxx,        (numeric) the current number of headers we have validated\n"
            "  \"bestblockhash\": \"...\", (string) the hash of the currently best block\n"
            "  \"difficulty\": xxxxxx,     (numeric) the current difficulty\n"
            "  \"mediantime\": xxxxxx,     (numeric) median time for the current best block\n"
            "  \"verificationprogress\": xxxx, (numeric) estimate of verification progress [0..1]\n"
            "  \"chainwork\": \"xxxx\"     (string) total amount of work in active chain, in hexadecimal\n"
            "  \"pruned\": xx,             (boolean) if the blocks are subject to pruning\n"
            "  \"pruneheight\": xxxxxx,    (numeric) lowest-height complete block stored\n"
            "  \"softforks\": [            (array) status of softforks in progress\n"
            "     {\n"
            "        \"id\": \"xxxx\",        (string) name of softfork\n"
            "        \"version\": xx,         (numeric) block version\n"
            "        \"reject\": {            (object) progress toward rejecting pre-softfork blocks\n"
            "           \"status\": xx,       (boolean) true if threshold reached\n"
            "        },\n"
            "     }, ...\n"
            "  ],\n"
            "  \"bip9_softforks\": {          (object) status of BIP9 softforks in progress\n"
            "     \"xxxx\" : {                (string) name of the softfork\n"
            "        \"status\": \"xxxx\",    (string) one of \"defined\", \"started\", \"locked_in\", \"active\", \"failed\"\n"
            "        \"bit\": xx,             (numeric) the bit (0-28) in the block version field used to signal this softfork (only for \"started\" status)\n"
            "        \"startTime\": xx,       (numeric) the minimum median time past of a block at which the bit gains its meaning\n"
            "        \"timeout\": xx,         (numeric) the median time past of a block at which the deployment is considered failed if not yet locked in\n"
            "        \"since\": xx            (numeric) height of the first block to which the status applies\n"
            "     }\n"
            "  }\n"
            "}\n"
            "\nExamples:\n"
            + HelpExampleCli("getblockchaininfo", "")
            + HelpExampleRpc("getblockchaininfo", "")
        );

    LOCK(cs_main);

    UniValue obj(UniValue::VOBJ);
    obj.push_back(Pair("chain",                 Params().NetworkIDString()));
    obj.push_back(Pair("blocks",                (int)chainActive.Height()));
    obj.push_back(Pair("headers",               pindexBestHeader ? pindexBestHeader->nHeight : -1));
    obj.push_back(Pair("bestblockhash",         chainActive.Tip()->GetBlockHash().GetHex()));
    obj.push_back(Pair("difficulty",            (double)GetDifficulty()));
    obj.push_back(Pair("mediantime",            (int64_t)chainActive.Tip()->GetMedianTimePast()));
    obj.push_back(Pair("verificationprogress",  GuessVerificationProgress(Params().TxData(), chainActive.Tip())));
    obj.push_back(Pair("chainwork",             chainActive.Tip()->nChainWork.GetHex()));
    obj.push_back(Pair("pruned",                fPruneMode));

    const Consensus::Params& consensusParams = Params().GetConsensus();
    UniValue bip9_softforks(UniValue::VOBJ);
    BIP9SoftForkDescPushBack(bip9_softforks, "csv", consensusParams, Consensus::DEPLOYMENT_CSV);
    BIP9SoftForkDescPushBack(bip9_softforks, "segwit", consensusParams, Consensus::DEPLOYMENT_SEGWIT);
    obj.push_back(Pair("bip9_softforks", bip9_softforks));

    if (fPruneMode)
    {
        CBlockIndex *block = chainActive.Tip();
        while (block && block->pprev && (block->pprev->nStatus & BLOCK_HAVE_DATA))
            block = block->pprev;

        obj.push_back(Pair("pruneheight",        block->nHeight));
    }
    return obj;
}

UniValue getsidechaininfo(const JSONRPCRequest& request)
{
    if (request.fHelp || request.params.size() != 0)
        throw runtime_error(
            "getsidechaininfo\n"
            "Returns an object containing various state info regarding sidechain functionality.\n"
            "\nResult:\n"
            "{\n"
            "  \"fedpegscript\": \"xxxx\",        (string) The fedpegscript in hex\n"
            "  \"pegged_asset\" : \"xxxx\",        (string) Pegged asset type in hex\n"
            "  \"min_peg_diff\" : \"xxxx\",        (string) The minimum difficulty parent chain header target. Peg-in headers that have less work will be rejected as an anti-Dos measure.\n"
            "  \"parent_blockhash\" : \"xxxx\",    (string) The parent genesis blockhash as source of pegged-in funds.\n"
            "}\n"
            "\nExamples:\n"
            + HelpExampleCli("getsidechaininfo", "")
            + HelpExampleRpc("getsidechaininfo", "")
        );

    LOCK(cs_main);

    const Consensus::Params& consensus = Params().GetConsensus();
    const uint256& parent_blockhash = Params().ParentGenesisBlockHash();

    UniValue obj(UniValue::VOBJ);
    obj.push_back(Pair("fedpegscript", HexStr(consensus.fedpegScript.begin(), consensus.fedpegScript.end())));
    obj.push_back(Pair("pegged_asset", consensus.pegged_asset.GetHex()));
    obj.push_back(Pair("min_peg_diff", consensus.parentChainPowLimit.GetHex()));
    obj.push_back(Pair("parent_blockhash", parent_blockhash.GetHex()));
    return obj;
}


/** Comparison function for sorting the getchaintips heads.  */
struct CompareBlocksByHeight
{
    bool operator()(const CBlockIndex* a, const CBlockIndex* b) const
    {
        /* Make sure that unequal blocks with the same height do not compare
           equal. Use the pointers themselves to make a distinction. */

        if (a->nHeight != b->nHeight)
          return (a->nHeight > b->nHeight);

        return a < b;
    }
};

UniValue getchaintips(const JSONRPCRequest& request)
{
    if (request.fHelp || request.params.size() != 0)
        throw runtime_error(
            "getchaintips\n"
            "Return information about all known tips in the block tree,"
            " including the main chain as well as orphaned branches.\n"
            "\nResult:\n"
            "[\n"
            "  {\n"
            "    \"height\": xxxx,         (numeric) height of the chain tip\n"
            "    \"hash\": \"xxxx\",         (string) block hash of the tip\n"
            "    \"branchlen\": 0          (numeric) zero for main chain\n"
            "    \"status\": \"active\"      (string) \"active\" for the main chain\n"
            "  },\n"
            "  {\n"
            "    \"height\": xxxx,\n"
            "    \"hash\": \"xxxx\",\n"
            "    \"branchlen\": 1          (numeric) length of branch connecting the tip to the main chain\n"
            "    \"status\": \"xxxx\"        (string) status of the chain (active, valid-fork, valid-headers, headers-only, invalid)\n"
            "  }\n"
            "]\n"
            "Possible values for status:\n"
            "1.  \"invalid\"               This branch contains at least one invalid block\n"
            "2.  \"headers-only\"          Not all blocks for this branch are available, but the headers are valid\n"
            "3.  \"valid-headers\"         All blocks are available for this branch, but they were never fully validated\n"
            "4.  \"valid-fork\"            This branch is not part of the active chain, but is fully validated\n"
            "5.  \"active\"                This is the tip of the active main chain, which is certainly valid\n"
            "\nExamples:\n"
            + HelpExampleCli("getchaintips", "")
            + HelpExampleRpc("getchaintips", "")
        );

    LOCK(cs_main);

    /*
     * Idea:  the set of chain tips is chainActive.tip, plus orphan blocks which do not have another orphan building off of them.
     * Algorithm:
     *  - Make one pass through mapBlockIndex, picking out the orphan blocks, and also storing a set of the orphan block's pprev pointers.
     *  - Iterate through the orphan blocks. If the block isn't pointed to by another orphan, it is a chain tip.
     *  - add chainActive.Tip()
     */
    std::set<const CBlockIndex*, CompareBlocksByHeight> setTips;
    std::set<const CBlockIndex*> setOrphans;
    std::set<const CBlockIndex*> setPrevs;

    BOOST_FOREACH(const PAIRTYPE(const uint256, CBlockIndex*)& item, mapBlockIndex)
    {
        if (!chainActive.Contains(item.second)) {
            setOrphans.insert(item.second);
            setPrevs.insert(item.second->pprev);
        }
    }

    for (std::set<const CBlockIndex*>::iterator it = setOrphans.begin(); it != setOrphans.end(); ++it)
    {
        if (setPrevs.erase(*it) == 0) {
            setTips.insert(*it);
        }
    }

    // Always report the currently active tip.
    setTips.insert(chainActive.Tip());

    /* Construct the output array.  */
    UniValue res(UniValue::VARR);
    BOOST_FOREACH(const CBlockIndex* block, setTips)
    {
        UniValue obj(UniValue::VOBJ);
        obj.push_back(Pair("height", block->nHeight));
        obj.push_back(Pair("hash", block->phashBlock->GetHex()));

        const int branchLen = block->nHeight - chainActive.FindFork(block)->nHeight;
        obj.push_back(Pair("branchlen", branchLen));

        string status;
        if (chainActive.Contains(block)) {
            // This block is part of the currently active chain.
            status = "active";
        } else if (block->nStatus & BLOCK_FAILED_MASK) {
            // This block or one of its ancestors is invalid.
            status = "invalid";
        } else if (block->nChainTx == 0) {
            // This block cannot be connected because full block data for it or one of its parents is missing.
            status = "headers-only";
        } else if (block->IsValid(BLOCK_VALID_SCRIPTS)) {
            // This block is fully validated, but no longer part of the active chain. It was probably the active block once, but was reorganized.
            status = "valid-fork";
        } else if (block->IsValid(BLOCK_VALID_TREE)) {
            // The headers for this block are valid, but it has not been validated. It was probably never part of the most-work chain.
            status = "valid-headers";
        } else {
            // No clue.
            status = "unknown";
        }
        obj.push_back(Pair("status", status));

        res.push_back(obj);
    }

    return res;
}

UniValue mempoolInfoToJSON()
{
    UniValue ret(UniValue::VOBJ);
    ret.push_back(Pair("size", (int64_t) mempool.size()));
    ret.push_back(Pair("bytes", (int64_t) mempool.GetTotalTxSize()));
    ret.push_back(Pair("usage", (int64_t) mempool.DynamicMemoryUsage()));
    size_t maxmempool = GetArg("-maxmempool", DEFAULT_MAX_MEMPOOL_SIZE) * 1000000;
    ret.push_back(Pair("maxmempool", (int64_t) maxmempool));
    ret.push_back(Pair("mempoolminfee", ValueFromAmount(mempool.GetMinFee(maxmempool).GetFeePerK())));

    return ret;
}

UniValue getmempoolinfo(const JSONRPCRequest& request)
{
    if (request.fHelp || request.params.size() != 0)
        throw runtime_error(
            "getmempoolinfo\n"
            "\nReturns details on the active state of the TX memory pool.\n"
            "\nResult:\n"
            "{\n"
            "  \"size\": xxxxx,               (numeric) Current tx count\n"
            "  \"bytes\": xxxxx,              (numeric) Sum of all virtual transaction sizes as defined in BIP 141. Differs from actual serialized size because witness data is discounted\n"
            "  \"usage\": xxxxx,              (numeric) Total memory usage for the mempool\n"
            "  \"maxmempool\": xxxxx,         (numeric) Maximum memory usage for the mempool\n"
            "  \"mempoolminfee\": xxxxx       (numeric) Minimum fee for tx to be accepted\n"
            "}\n"
            "\nExamples:\n"
            + HelpExampleCli("getmempoolinfo", "")
            + HelpExampleRpc("getmempoolinfo", "")
        );

    return mempoolInfoToJSON();
}

UniValue preciousblock(const JSONRPCRequest& request)
{
    if (request.fHelp || request.params.size() != 1)
        throw runtime_error(
            "preciousblock \"blockhash\"\n"
            "\nTreats a block as if it were received before others with the same work.\n"
            "\nA later preciousblock call can override the effect of an earlier one.\n"
            "\nThe effects of preciousblock are not retained across restarts.\n"
            "\nArguments:\n"
            "1. \"blockhash\"   (string, required) the hash of the block to mark as precious\n"
            "\nResult:\n"
            "\nExamples:\n"
            + HelpExampleCli("preciousblock", "\"blockhash\"")
            + HelpExampleRpc("preciousblock", "\"blockhash\"")
        );

    std::string strHash = request.params[0].get_str();
    uint256 hash(uint256S(strHash));
    CBlockIndex* pblockindex;

    {
        LOCK(cs_main);
        if (mapBlockIndex.count(hash) == 0)
            throw JSONRPCError(RPC_INVALID_ADDRESS_OR_KEY, "Block not found");

        pblockindex = mapBlockIndex[hash];
    }

    CValidationState state;
    PreciousBlock(state, Params(), pblockindex);

    if (!state.IsValid()) {
        throw JSONRPCError(RPC_DATABASE_ERROR, state.GetRejectReason());
    }

    return NullUniValue;
}

UniValue addtowhitelist(const JSONRPCRequest& request)
{
    unsigned int nparams=request.params.size();
  if (request.fHelp || nparams < 2 || nparams > 3)
    throw runtime_error(
            "addtowhitelist \"tweakedaddress\" \"basepubkey\" \"kycpubkey\"\n"
            "\nAttempts to add an address (tweakedaddress) to the node mempool whitelist.\n"
            "The address is checked that it has been tweaked with the contract hash.\n"
            "\nArguments:\n"
            "1. \"tweakedaddress\"  (string, required) Base58 tweaked address\n"
            "2. \"basepubkey\"     (string, required) Hex encoding of the compressed base (un-tweaked) public key\n"
            "3. \"kycpubkey\"     (string, optional) Hex encoding of the compressed KYC public key\n"
            "\nExamples:\n"
            + HelpExampleCli("addtowhitelist", "\"2dncVuBznaXPDNv8YXCKmpfvoDPNZ288MhB \" \"02e2367f74add814a482ab341cd514516f6c56dd951ceb1d51d9ddeb335968355e\",\"02f812677f00dffac2cc76e179f0da97ce28ad01e7b69c49a9958be53fe92c00f1\"")
            + HelpExampleRpc("addtowhitelist", "\"2dncVuBznaXPDNv8YXCKmpfvoDPNZ288MhB \" \"02e2367f74add814a482ab341cd514516f6c56dd951ceb1d51d9ddeb335968355e\", \"02f812677f00dffac2cc76e179f0da97ce28ad01e7b69c49a9958be53fe92c00f1\"")
                        );
try{
    if(nparams == 2){
        addressWhitelist.add_derived(request.params[0].get_str(), request.params[1].get_str());
    } else {
        addressWhitelist.add_derived(request.params[0].get_str(), request.params[1].get_str(),
        request.params[2].get_str());
    }
} catch(std::invalid_argument e){
    throw JSONRPCError(RPC_INVALID_PARAMETER, e.what());
}
  return NullUniValue;
}

UniValue addmultitowhitelist(const JSONRPCRequest& request)
{
    unsigned int nparams=request.params.size();
    if (request.fHelp || nparams < 3 || nparams > 4)
        throw runtime_error(
            "addmultitowhitelist \"tweakedaddress\" \"basepubkeys\" \"nmultisig\" \"kycaddress\"\n"
            "\nAttempts to add an address (tweaked multisig address) to the node mempool whitelist.\n"
            "The address is checked that it has been tweaked with the contract hash for every pubkey.\n"
            "\nArguments:\n"
            "1. \"tweakedaddress\"  (string, required) Base58 tweaked address\n"
            "2. \"basepubkeys\"     (array, required) A json array of ordered hex encoded of the compressed base (un-tweaked) public keys that were used in the multisig\n\n"
            "    [\n"
            "      \"basepubkey\", (string, required) Hex encoded of the compressed base (un-tweaked) public key that was used in the multisig\n\n"
            "      ,...\n"
            "    ]\n"
            "3. \"nmultisig\"     (numeric, required) Number of required signatures for a multisig transaction (n of M)\n"
            "4. \"kycaddress\"    (string, optional) Base58 KYC address\n"
            "\nExamples:\n"
            + HelpExampleCli("addmultitowhitelist", "\"1dncVuBznaXPDNv8YXCKmpfvoDPNZ288MhB \"[\\\"038f9c608ded55e89aef8ade69b90612510dbd333c8d63cbe1072de9049731bb58\\\",\\\"028f9c608ded55e89aef8ade69b90612510dbd333c8d63cbe1072de9049731bb58\\\"]\" 1, \"2dncVuBznaXPDNv8YXCKmpfvoDPNZ288MhB\"")
            + HelpExampleRpc("addmultitowhitelist", "\"1dncVuBznaXPDNv8YXCKmpfvoDPNZ288MhB \"[\\\"038f9c608ded55e89aef8ade69b90612510dbd333c8d63cbe1072de9049731bb58\\\",\\\"028f9c608ded55e89aef8ade69b90612510dbd333c8d63cbe1072de9049731bb58\\\"]\" 1, \"2dncVuBznaXPDNv8YXCKmpfvoDPNZ288MhB\"")
                        );
#ifdef ENABLE_WALLET
    if (request.params[1].isNull())
            throw JSONRPCError(RPC_INVALID_PARAMETER, "Invalid parameter, argument 2 must be non-null");
    try{
        if(nparams == 3){
            addressWhitelist.add_multisig_whitelist(request.params[0].get_str(), request.params[1].get_array(), request.params[2].get_int());
        } else {
            addressWhitelist.add_multisig_whitelist(request.params[0].get_str(), request.params[1].get_array(),
            request.params[3].get_str(), request.params[2].get_int());
        }
    } catch(std::invalid_argument e){
         throw JSONRPCError(RPC_INVALID_PARAMETER, e.what());
    }
#else
    throw JSONRPCError(RPC_WALLET_ERROR, "Wallet is not enabled! Whitelisting unsuccessful.");
#endif //#ifdef ENABLE_WALLET
    return NullUniValue;
}

UniValue readwhitelist(const JSONRPCRequest& request)
{
  if (request.fHelp || request.params.size() < 1 || request.params.size() > 2)
    throw runtime_error(
            "readwhitelist \"filename\"\n"
            "Read in derived keys and tweaked addresses from key dump file (see dumpderivedkeys) into the address whitelist.\n"
            "\nArguments:\n"
            "1. \"filename\"    (string, required) The key file\n"
            "2. \"kycpubkey\"  (string, optional) The hex-encoded KYC public key of the file owner\n"
            "\nExamples:\n"
            "\nDump the keys\n"
            + HelpExampleCli("readwhitelist", "\"test\", \"2dncVuBznaXPDNv8YXCKmpfvoDPNZ288MhB\"")
            + HelpExampleRpc("readwhitelist", "\"test\", \"2dncVuBznaXPDNv8YXCKmpfvoDPNZ288MhB\"")
			);

    std::string sKYCPubKey="";
    if(request.params.size()==2){
        sKYCPubKey=request.params[1].get_str();
        addressWhitelist.whitelist_kyc(CPubKey(ParseHex(sKYCPubKey)).GetID());
    }

    std::ifstream file;
    file.open(request.params[0].get_str().c_str(), std::ios::in | std::ios::ate);
    if (!file.is_open())
        throw JSONRPCError(RPC_INVALID_PARAMETER, "Cannot open key dump file");
    file.seekg(0, file.beg);

    // parse file to extract bitcoin address - untweaked pubkey pairs and validate derivation
    while (file.good())
    {
        std::string line;
        std::getline(file, line);
        if (line.empty() || line[0] == '#')
            continue;

        std::vector<std::string> vstr;
        boost::split(vstr, line, boost::is_any_of(" "));
        if (vstr.size() < 2)
            continue;

	   addressWhitelist.add_derived(vstr[0], vstr[1], sKYCPubKey);
    }

    file.close();

    return NullUniValue;
}

UniValue querywhitelist(const JSONRPCRequest& request)
{

  if (request.fHelp || request.params.size() != 1)
    throw runtime_error(
            "querywhitelist \"address\" \n"
            "\nChecks if an address is present in the node mempool whitelist.\n"
            "\nArguments:\n"
            "1. \"address\"  (string, required) Base58 encoded address\n"
            "\nExamples:\n"
            + HelpExampleCli("querywhitelist", "\"2dncVuBznaXPDNv8YXCKmpfvoDPNZ288MhB\"")
            + HelpExampleRpc("querywhitelist", "\"2dncVuBznaXPDNv8YXCKmpfvoDPNZ288MhB\"")
			);

  CBitcoinAddress address;
  if (!address.SetString(request.params[0].get_str()))
    throw JSONRPCError(RPC_INVALID_ADDRESS_OR_KEY, "Invalid  address");

  //Will throw an error if address is not a valid derived address.
  CTxDestination keyId;
  keyId = address.Get();
<<<<<<< HEAD
  if (keyId.which() == ((CTxDestination)CNoDestination()).which())
=======
  if (boost::get<CNoDestination>(&keyId))
>>>>>>> 6957f9d5
      throw std::invalid_argument(std::string(std::string(__func__) +
      ": invalid key id"));

  return addressWhitelist.is_whitelisted(keyId);
}

UniValue removefromwhitelist(const JSONRPCRequest& request)
{

  if (request.fHelp || request.params.size() != 1)
    throw runtime_error(
            "removefromwhitelist \"address\" \n"
            "\nRemoves an address from the node mempool whitelist.\n"
            "\nArguments:\n"
            "1. \"address\"  (string, required) Base58 encoded address\n"
            "\nExamples:\n"
            + HelpExampleCli("removefromwhitelist", "\"2dncVuBznaXPDNv8YXCKmpfvoDPNZ288MhB\"")
            + HelpExampleRpc("removefromwhitelist", "\"2dncVuBznaXPDNv8YXCKmpfvoDPNZ288MhB\"")
                        );

  CBitcoinAddress address;
  if (!address.SetString(request.params[0].get_str()))
    throw JSONRPCError(RPC_INVALID_ADDRESS_OR_KEY, "Invalid  address");

  //Will throw an error if address is not a valid derived address.
  CTxDestination keyId;
  keyId = address.Get();
<<<<<<< HEAD
  if (keyId.which() == ((CTxDestination)CNoDestination()).which())
=======
  if (boost::get<CNoDestination>(&keyId))
>>>>>>> 6957f9d5
      throw std::invalid_argument(std::string(std::string(__func__) +
      ": invalid key id"));

  addressWhitelist.remove(keyId);
  return NullUniValue;
}

UniValue dumpwhitelist(const JSONRPCRequest& request)
{

  if (request.fHelp || request.params.size() != 1)
    throw runtime_error(
            "dumpwhitelist \"filename\"\n"
            "\nDumps all addresses in the tx mempool to a text file.\n"
	        "\nArguments:\n"
            "1. \"filename\"    (string, required) The filename\n"
            "\nExamples:\n"
            + HelpExampleCli("dumpwhitelist", "\"test\"")
            + HelpExampleRpc("dumpwhitelist", "\"test\"")
			);

  std::ofstream file;
  file.open(request.params[0].get_str().c_str());
  if (!file.is_open())
    throw JSONRPCError(RPC_INVALID_PARAMETER, "Cannot open key dump file");

  // produce output
  file << strprintf("# Whitelisted address dump - format: [address] [kyckey]");
  file << "\n";

  for(auto it=addressWhitelist.begin(); it!=addressWhitelist.end(); ++it){
    //Check KYC status (owner may be in blacklist)
    if(!addressWhitelist.is_whitelisted(*it)) continue;
     std::string strAddr = CBitcoinAddress(*it).ToString();
     CKeyID kycKey;
     addressWhitelist.LookupKYCKey(CTxDestination(*it), kycKey);
     std::string strKYCKey = CBitcoinAddress(kycKey).ToString();
     file << strprintf("%s %s\n",
              strAddr, strKYCKey);
  }

  file << "\n";
  file << "# End of dump\n";
  file.close();

  return NullUniValue;
}


UniValue clearwhitelist(const JSONRPCRequest& request)
{

  if (request.fHelp || request.params.size() != 0)
    throw runtime_error(
            "clearwhitelist \n"
            "\nClears the node mempool transaction whitelist (no arguments).\n"
            + HelpExampleCli("clearwhitelist", "\"true\"")
            + HelpExampleRpc("clearwhitelist", "\"true\"")
			);

  addressWhitelist.clear();

  return NullUniValue;
}

UniValue addtofreezelist(const JSONRPCRequest& request)
{
  if (request.fHelp || request.params.size() != 1)
    throw runtime_error(
			    "addtofreezelist \"address\"\n"
            "\nAdd an address to the node mempool freezelist.\n"
            "\nArguments:\n"
            "1. \"address\"  (string, required) Base58 address\n"
            "\nExamples:\n"
			    + HelpExampleCli("addtofreezelist", "\"2dncVuBznaXPDNv8YXCKmpfvoDPNZ288MhB\"")
			    + HelpExampleRpc("addtofreezelist", "\"2dncVuBznaXPDNv8YXCKmpfvoDPNZ288MhB\"")
			);

  CBitcoinAddress address;
  if (!address.SetString(request.params[0].get_str()))
    throw JSONRPCError(RPC_INVALID_ADDRESS_OR_KEY, "Invalid  address");

  CKeyID keyId;
  if (!address.GetKeyID(keyId))
    throw JSONRPCError(RPC_INVALID_ADDRESS_OR_KEY, "Invalid key id");

  //insert address into sorted freezelist vector (if it doesn't already exist in the list)
  addressFreezelist.add_sorted(keyId);

  return NullUniValue;
}

UniValue queryfreezelist(const JSONRPCRequest& request)
{

  if (request.fHelp || request.params.size() != 1)
    throw runtime_error(
            "queryfreezelist \"address\" \n"
            "\nChecks if an address is present in the node mempool freezelist.\n"
            "\nArguments:\n"
            "1. \"address\"  (string, required) Base58 encoded address\n"
            "\nExamples:\n"
            + HelpExampleCli("queryfreezelist", "\"2dncVuBznaXPDNv8YXCKmpfvoDPNZ288MhB\"")
            + HelpExampleRpc("queryfreezelist", "\"2dncVuBznaXPDNv8YXCKmpfvoDPNZ288MhB\"")
                        );

  CBitcoinAddress address;
  if (!address.SetString(request.params[0].get_str()))
    throw JSONRPCError(RPC_INVALID_ADDRESS_OR_KEY, "Invalid  address");

  CKeyID keyId;
  if (!address.GetKeyID(keyId))
    throw JSONRPCError(RPC_INVALID_ADDRESS_OR_KEY, "Invalid key id");

  return addressFreezelist.find(keyId);
}

UniValue removefromfreezelist(const JSONRPCRequest& request)
{

  if (request.fHelp || request.params.size() != 1)
    throw runtime_error(
            "removefromfreezelist \"address\" \n"
            "\nRemoves an address from the node mempool freezelist.\n"
            "\nArguments:\n"
            "1. \"address\"  (string, required) Base58 encoded address\n"
            "\nExamples:\n"
            + HelpExampleCli("removefromfreezelist", "\"2dncVuBznaXPDNv8YXCKmpfvoDPNZ288MhB\"")
            + HelpExampleRpc("removefromfreezelist", "\"2dncVuBznaXPDNv8YXCKmpfvoDPNZ288MhB\"")
                        );

  CBitcoinAddress address;
  if (!address.SetString(request.params[0].get_str()))
    throw JSONRPCError(RPC_INVALID_ADDRESS_OR_KEY, "Invalid  address");

  CKeyID keyId;
  if (!address.GetKeyID(keyId))
    throw JSONRPCError(RPC_INVALID_ADDRESS_OR_KEY, "Invalid key id");

  addressFreezelist.remove(keyId);

  return NullUniValue;
}

UniValue clearfreezelist(const JSONRPCRequest& request)
{

  if (request.fHelp || request.params.size() != 0)
    throw runtime_error(
            "clearfreezelist \n"
            "\nClears the node mempool transaction freezelist (no arguments).\n"
            + HelpExampleCli("clearfreezelist", "\"true\"")
            + HelpExampleRpc("clearfreezelist", "\"true\"")
                        );

  addressFreezelist.clear();

  return NullUniValue;
}

UniValue addtoburnlist(const JSONRPCRequest& request)
{
  if (request.fHelp || request.params.size() != 1)
    throw runtime_error(
                            "addtoburnlist \"address\"\n"
            "\nAdd an address to the node mempool burnlist.\n"
            "\nArguments:\n"
            "1. \"address\"  (string, required) Base58 address\n"
            "\nExamples:\n"
                            + HelpExampleCli("addtoburnlist", "\"2dncVuBznaXPDNv8YXCKmpfvoDPNZ288MhB\"")
                            + HelpExampleRpc("addtoburnlist", "\"2dncVuBznaXPDNv8YXCKmpfvoDPNZ288MhB\"")
                        );

  CBitcoinAddress address;
  if (!address.SetString(request.params[0].get_str()))
    throw JSONRPCError(RPC_INVALID_ADDRESS_OR_KEY, "Invalid  address");

  CKeyID keyId;
  if (!address.GetKeyID(keyId))
    throw JSONRPCError(RPC_INVALID_ADDRESS_OR_KEY, "Invalid key id");

  //insert address into sorted freezelist vector (if it doesn't already exist in the list)
  addressBurnlist.add_sorted(keyId);

return NullUniValue;
}

UniValue queryburnlist(const JSONRPCRequest& request)
{

  if (request.fHelp || request.params.size() != 1)
    throw runtime_error(
            "queryburnlist \"address\" \n"
            "\nChecks if an address is present in the node mempool burnlist.\n"
            "\nArguments:\n"
            "1. \"address\"  (string, required) Base58 encoded address\n"
            "\nExamples:\n"
            + HelpExampleCli("queryburnlist", "\"2dncVuBznaXPDNv8YXCKmpfvoDPNZ288MhB\"")
            + HelpExampleRpc("queryburnlist", "\"2dncVuBznaXPDNv8YXCKmpfvoDPNZ288MhB\"")
                        );

  CBitcoinAddress address;
  if (!address.SetString(request.params[0].get_str()))
    throw JSONRPCError(RPC_INVALID_ADDRESS_OR_KEY, "Invalid  address");

  CKeyID keyId;
  if (!address.GetKeyID(keyId))
    throw JSONRPCError(RPC_INVALID_ADDRESS_OR_KEY, "Invalid key id");

  return addressBurnlist.find(keyId);
}

UniValue removefromburnlist(const JSONRPCRequest& request)
{

  if (request.fHelp || request.params.size() != 1)
    throw runtime_error(
            "removefromburnlist \"address\" \n"
            "\nRemoves an address from the node mempool burnlist.\n"
            "\nArguments:\n"
            "1. \"address\"  (string, required) Base58 encoded address\n"
            "\nExamples:\n"
            + HelpExampleCli("removefromburnlist", "\"2dncVuBznaXPDNv8YXCKmpfvoDPNZ288MhB\"")
            + HelpExampleRpc("removefromburnlist", "\"2dncVuBznaXPDNv8YXCKmpfvoDPNZ288MhB\"")
                        );

  CBitcoinAddress address;
  if (!address.SetString(request.params[0].get_str()))
    throw JSONRPCError(RPC_INVALID_ADDRESS_OR_KEY, "Invalid  address");

  CKeyID keyId;
  if (!address.GetKeyID(keyId))
    throw JSONRPCError(RPC_INVALID_ADDRESS_OR_KEY, "Invalid key id");

  addressBurnlist.remove(keyId);

  return NullUniValue;
}

UniValue clearburnlist(const JSONRPCRequest& request)
{

  if (request.fHelp || request.params.size() != 0)
    throw runtime_error(
            "clearburnlist \n"
            "\nClears the node mempool transaction burnlist (no arguments).\n"
            + HelpExampleCli("clearburnlist", "\"true\"")
            + HelpExampleRpc("clearburnlist", "\"true\"")
                        );

  addressBurnlist.clear();
  return NullUniValue;
}

UniValue invalidateblock(const JSONRPCRequest& request)
{
    if (request.fHelp || request.params.size() != 1)
        throw runtime_error(
            "invalidateblock \"blockhash\"\n"
            "\nPermanently marks a block as invalid, as if it violated a consensus rule.\n"
            "\nArguments:\n"
            "1. \"blockhash\"   (string, required) the hash of the block to mark as invalid\n"
            "\nResult:\n"
            "\nExamples:\n"
            + HelpExampleCli("invalidateblock", "\"blockhash\"")
            + HelpExampleRpc("invalidateblock", "\"blockhash\"")
        );

    std::string strHash = request.params[0].get_str();
    uint256 hash(uint256S(strHash));
    CValidationState state;

    {
        LOCK(cs_main);
        if (mapBlockIndex.count(hash) == 0)
            throw JSONRPCError(RPC_INVALID_ADDRESS_OR_KEY, "Block not found");

        CBlockIndex* pblockindex = mapBlockIndex[hash];
        InvalidateBlock(state, Params(), pblockindex);
    }

    if (state.IsValid()) {
        ActivateBestChain(state, Params());
    }

    if (!state.IsValid()) {
        throw JSONRPCError(RPC_DATABASE_ERROR, state.GetRejectReason());
    }

    return NullUniValue;
}

UniValue reconsiderblock(const JSONRPCRequest& request)
{
    if (request.fHelp || request.params.size() != 1)
        throw runtime_error(
            "reconsiderblock \"blockhash\"\n"
            "\nRemoves invalidity status of a block and its descendants, reconsider them for activation.\n"
            "This can be used to undo the effects of invalidateblock.\n"
            "\nArguments:\n"
            "1. \"blockhash\"   (string, required) the hash of the block to reconsider\n"
            "\nResult:\n"
            "\nExamples:\n"
            + HelpExampleCli("reconsiderblock", "\"blockhash\"")
            + HelpExampleRpc("reconsiderblock", "\"blockhash\"")
        );

    std::string strHash = request.params[0].get_str();
    uint256 hash(uint256S(strHash));

    {
        LOCK(cs_main);
        if (mapBlockIndex.count(hash) == 0)
            throw JSONRPCError(RPC_INVALID_ADDRESS_OR_KEY, "Block not found");

        CBlockIndex* pblockindex = mapBlockIndex[hash];
        ResetBlockFailureFlags(pblockindex);
    }

    CValidationState state;
    ActivateBestChain(state, Params());

    if (!state.IsValid()) {
        throw JSONRPCError(RPC_DATABASE_ERROR, state.GetRejectReason());
    }

    return NullUniValue;
}

UniValue getmappinghash(const JSONRPCRequest& request)
{
    if (request.fHelp || request.params.size() > 1)
        throw runtime_error(
                "getmappinghash blockheight\n"
                "\nReturns the mapping hash for the specified block height.\n"
                "\nArguments:\n"
                "1. blockheight         (numeric, required) The height index\n"
                "\nResult:\n"
                "\"mapping\"         (string) The mapping hash\n"
                "\nExamples:\n"
                + HelpExampleCli("getmappinghash", "1000")
                + HelpExampleRpc("getmappinghash", "1000")
                );

    LOCK(cs_main);

    int nHeight = chainActive.Height();
    if (request.params.size() > 0)
    {
        nHeight = request.params[0].get_int();
        if (nHeight < 0 || nHeight > chainActive.Height())
            throw JSONRPCError(RPC_INVALID_PARAMETER, "Block height out of range");
    }

    CBlockIndex* pblockindex = chainActive[nHeight];
    return pblockindex->hashMapping.ToString();
}

UniValue getcontracthash(const JSONRPCRequest& request)
{
    if (request.fHelp || request.params.size() > 1)
        throw runtime_error(
                "getcontracthash blockheight\n"
                "\nReturns the contract hash for the specified block height.\n"
                "\nArguments:\n"
                "1. blockheight         (numeric, required) The height index\n"
                "\nResult:\n"
                "\"contracthash\"         (string) The contract hash\n"
                "\nExamples:\n"
                + HelpExampleCli("getcontracthash", "1000")
                + HelpExampleRpc("getcontracthash", "1000")
                );

    LOCK(cs_main);

    int nHeight = chainActive.Height();
    if (request.params.size() > 0)
    {
        nHeight = request.params[0].get_int();
        if (nHeight < 0 || nHeight > chainActive.Height())
            throw JSONRPCError(RPC_INVALID_PARAMETER, "Block height out of range");
    }

    CBlockIndex* pblockindex = chainActive[nHeight];
    return pblockindex->hashContract.ToString();
}

UniValue getcontract(const JSONRPCRequest& request)
{
    if (request.fHelp || request.params.size() != 0)
        throw runtime_error(
                "getcontract \n"
                "\nReturns the latest contract from the node\n"
                "\nUp to date contract details are only maintained in signing nodes (no arguments).\n"
                "\nResult:\n"
                "{\n"
                "   \"contract\" : \"contract\""
                "}\n"
                + HelpExampleCli("getcontract", "\"true\"")
                + HelpExampleRpc("getcontract", "\"true\"")
                );

    UniValue ret(UniValue::VOBJ);
    ret.push_back(Pair("contract", GetContract()));
    return ret;
}

template<typename T>
static T CalculateTruncatedMedian(std::vector<T>& scores)
{
    size_t size = scores.size();
    if (size == 0) {
        return 0;
    }

    std::sort(scores.begin(), scores.end());
    if (size % 2 == 0) {
        return (scores[size / 2 - 1] + scores[size / 2]) / 2;
    } else {
        return scores[size / 2];
    }
}

template<typename T>
static inline bool SetHasKeys(const std::set<T>& set) {return false;}
template<typename T, typename Tk, typename... Args>
static inline bool SetHasKeys(const std::set<T>& set, const Tk& key, const Args&... args)
{
    return (set.count(key) != 0) || SetHasKeys(set, args...);
}

// outpoint (needed for the utxo index) + nHeight + fCoinBase
static constexpr size_t PER_UTXO_OVERHEAD = sizeof(COutPoint) + sizeof(uint32_t) + sizeof(bool);

static UniValue getblockstats(const JSONRPCRequest& request)
{
    if (request.fHelp || request.params.size() < 1 || request.params.size() > 4)
        throw std::runtime_error(
            "getblockstats ( hash_or_height stats )\n"
            "\nCompute per block statistics for a given window. All amounts are in satoshis.\n"
            "\nIt won't work for some heights with pruning.\n"
            // "\nIt won't work without -txindex for utxo_size_inc, *fee or *feerate stats.\n"
            "\nArguments:\n"
            "1. \"hash_or_height\"     (string or numeric, required) The block hash or height of the target block. If height, negative values count back from the current tip\n"
            "2. \"stats\"      (array,  optional) Values to plot, by default all values, see result below)"
            "    ["
            "      \"height\",   (string, optional) Selected statistic\n"
            "      \"time\",     (string, optional) Selected statistic\n"
            "      ,...\n"
            "    ]\n"
            "\nResult: (all values are in reverse order height-wise)\n"
            "{                             (json object)\n"
            "  \"avgfee\": xxxxx,          (numeric) Average fee in the block\n"
            "  \"avgfeerate\": xxxxx,      (numeric) Average feerate (in satoshis per virtual byte)\n"
            "  \"avgtxsize\": xxxxx,       (numeric) Average transaction size\n"
            "  \"blockhash\": xxxxx,       (string) The block hash (to check for potential reorgs)\n"
            "  \"height\": xxxxx,          (numeric) The height of the block\n"
            "  \"ins\": xxxxx,             (numeric) The number of inputs (excluding coinbase)\n"
            "  \"maxfee\": xxxxx,          (numeric) Maximum fee in the block\n"
            "  \"maxfeerate\": xxxxx,      (numeric) Maximum feerate (in satoshis per virtual byte)\n"
            "  \"maxtxsize\": xxxxx,       (numeric) Maximum transaction size\n"
            "  \"medianfee\": xxxxx,       (numeric) Truncated median fee in the block\n"
            "  \"medianfeerate\": xxxxx,   (numeric) Truncated median feerate (in satoshis per virtual byte)\n"
            "  \"mediantime\": xxxxx,      (numeric) The block median time past\n"
            "  \"mediantxsize\": xxxxx,    (numeric) Truncated median transaction size\n"
            "  \"minfee\": xxxxx,          (numeric) Minimum fee in the block\n"
            "  \"minfeerate\": xxxxx,      (numeric) Minimum feerate (in satoshis per virtual byte)\n"
            "  \"mintxsize\": xxxxx,       (numeric) Minimum transaction size\n"
            "  \"outs\": xxxxx,            (numeric) The number of outputs\n"
            "  \"subsidy\": xxxxx,         (numeric) The block subsidy\n"
            "  \"swtotal_size\": xxxxx,    (numeric) Total size of all segwit transactions\n"
            "  \"swtotal_weight\": xxxxx,  (numeric) Total weight of all segwit transactions divided by segwit scale factor (4)\n"
            "  \"swtxs\": xxxxx,           (numeric) The number of segwit transactions\n"
            "  \"time\": xxxxx,            (numeric) The block time\n"
            "  \"total_out\": xxxxx,       (numeric) Total amount in all outputs (excluding coinbase and thus reward [ie subsidy + totalfee])\n"
            "  \"total_size\": xxxxx,      (numeric) Total size of all non-coinbase transactions\n"
            "  \"total_weight\": xxxxx,    (numeric) Total weight of all non-coinbase transactions divided by segwit scale factor (4)\n"
            "  \"totalfee\": xxxxx,        (numeric) The fee total\n"
            "  \"txs\": xxxxx,             (numeric) The number of transactions (excluding coinbase)\n"
            "  \"utxo_increase\": xxxxx,   (numeric) The increase/decrease in the number of unspent outputs\n"
            "  \"utxo_size_inc\": xxxxx,   (numeric) The increase/decrease in size for the utxo index (not discounting op_return and similar)\n"
            "}\n"
            "\nExamples:\n"
            + HelpExampleCli("getblockstats", "1000 '[\"minfeerate\",\"avgfeerate\"]'")
            + HelpExampleRpc("getblockstats", "1000 '[\"minfeerate\",\"avgfeerate\"]'")
        );

    LOCK(cs_main);

    CBlockIndex* pindex;
    if (request.params[0].isNum()) {
        const int height = request.params[0].get_int();
        const int current_tip = chainActive.Height();
        if (height < 0) {
            throw JSONRPCError(RPC_INVALID_PARAMETER, strprintf("Target block height %d is negative", height));
        }
        if (height > current_tip) {
            throw JSONRPCError(RPC_INVALID_PARAMETER, strprintf("Target block height %d after current tip %d", height, current_tip));
        }

        pindex = chainActive[height];
    } else {
        const std::string strHash = request.params[0].get_str();
        const uint256 hash(uint256S(strHash));
        pindex = mapBlockIndex[hash];
    }
    if (!pindex) {
        throw JSONRPCError(RPC_INVALID_ADDRESS_OR_KEY, "Block not found");
    }
    if (!chainActive.Contains(pindex)) {
        throw JSONRPCError(RPC_INVALID_PARAMETER, strprintf("Block is not in chain %s", Params().NetworkIDString()));
    }

    assert(pindex != nullptr);

    std::set<std::string> stats;
    if (!request.params[1].isNull()) {
        const UniValue stats_univalue = request.params[1].get_array();
        for (unsigned int i = 0; i < stats_univalue.size(); i++) {
            const std::string stat = stats_univalue[i].get_str();
            stats.insert(stat);
        }
    }

    const CBlock block = GetBlockChecked(pindex);

    const bool do_all = stats.size() == 0; // Calculate everything if nothing selected (default)
    const bool do_mediantxsize = do_all || stats.count("mediantxsize") != 0;
    const bool do_medianfee = do_all || stats.count("medianfee") != 0;
    const bool do_medianfeerate = do_all || stats.count("medianfeerate") != 0;
    const bool loop_inputs = do_all || stats.count("utxo_size_inc");
    const bool loop_outputs = do_all || do_medianfee || do_medianfeerate || loop_inputs ||
        SetHasKeys(stats, "totalfee", "avgfee", "avgfeerate", "minfee", "maxfee", "minfeerate", "maxfeerate", "total_out");
    const bool do_calculate_size = do_mediantxsize ||
        SetHasKeys(stats, "total_size", "avgtxsize", "mintxsize", "maxtxsize", "swtotal_size");
    const bool do_calculate_weight = do_all || SetHasKeys(stats, "total_weight", "avgfeerate", "swtotal_weight", "avgfeerate", "medianfeerate", "minfeerate", "maxfeerate");
    const bool do_calculate_sw = do_all || SetHasKeys(stats, "swtxs", "swtotal_size", "swtotal_weight");

    CAmount maxfee = 0;
    CAmount maxfeerate = 0;
    CAmount minfee = MAX_MONEY;
    CAmount minfeerate = MAX_MONEY;
    CAmount total_out = 0;
    CAmount totalfee = 0;
    int64_t inputs = 0;
    int64_t maxtxsize = 0;
    int64_t mintxsize = MAX_BLOCK_SERIALIZED_SIZE;
    int64_t outputs = 0;
    int64_t swtotal_size = 0;
    int64_t swtotal_weight = 0;
    int64_t swtxs = 0;
    int64_t total_size = 0;
    int64_t total_weight = 0;
    int64_t utxo_size_inc = 0;
    std::vector<CAmount> fee_array;
    std::vector<CAmount> feerate_array;
    std::vector<int64_t> txsize_array;

    for (const auto& tx : block.vtx) {
        outputs += tx->vout.size();

        CAmount txfee = 0;
        CAmount tx_total_out = 0;
        if (loop_outputs) {
            for (const CTxOut& out : tx->vout) {
                utxo_size_inc += GetSerializeSize(out, SER_NETWORK, PROTOCOL_VERSION) + PER_UTXO_OVERHEAD;
            }
        }

        if (tx->IsCoinBase()) {
            continue;
        }

        if (loop_outputs) {
            for (const CTxOut& out : tx->vout) {
                if (out.IsFee()) {
                    txfee += out.nValue.GetAmount();
                }
                if (out.nValue.IsExplicit() && out.nAsset.IsExplicit()) {
                    tx_total_out += out.nValue.GetAmount();
                }
            }
        }

        inputs += tx->vin.size(); // Don't count coinbase's fake input
        total_out += tx_total_out; // Don't count coinbase reward

        int64_t tx_size = 0;
        if (do_calculate_size) {

            tx_size = tx->GetTotalSize();
            if (do_mediantxsize) {
                txsize_array.push_back(tx_size);
            }
            maxtxsize = std::max(maxtxsize, tx_size);
            mintxsize = std::min(mintxsize, tx_size);
            total_size += tx_size;
        }

        int64_t weight = 0;
        if (do_calculate_weight) {
            weight = GetTransactionWeight(*tx);
            total_weight += weight;
        }

        if (do_calculate_sw && tx->HasWitness()) {
            ++swtxs;
            swtotal_size += tx_size;
            swtotal_weight += weight;
        }

        if (loop_inputs) {

            if (!fTxIndex) {
                throw JSONRPCError(RPC_INVALID_PARAMETER, "One or more of the selected stats requires -txindex enabled");
            }
            for (const CTxIn& in : tx->vin) {
                if (in.m_is_pegin) {
                    continue;
                }
                CTransactionRef tx_in;
                uint256 hashBlock;
                if (!GetTransaction(in.prevout.hash, tx_in, Params().GetConsensus(), hashBlock, false)) {
                    throw JSONRPCError(RPC_INTERNAL_ERROR, std::string("Unexpected internal error (tx index seems corrupt)"));
                }

                CTxOut prevoutput = tx_in->vout[in.prevout.n];
                utxo_size_inc -= GetSerializeSize(prevoutput, SER_NETWORK, PROTOCOL_VERSION) + PER_UTXO_OVERHEAD;
            }
        }

        if (loop_outputs) {
            assert(MoneyRange(txfee));
            if (do_medianfee) {
              fee_array.push_back(txfee);
            }
            maxfee = std::max(maxfee, txfee);
            minfee = std::min(minfee, txfee);
            totalfee += txfee;

            // New feerate uses satoshis per virtual byte instead of per serialized byte
            CAmount feerate = weight ? (txfee * WITNESS_SCALE_FACTOR) / weight : 0;
            if (do_medianfeerate) {
              feerate_array.push_back(feerate);
            }
            maxfeerate = std::max(maxfeerate, feerate);
            minfeerate = std::min(minfeerate, feerate);
        }
    }

    UniValue ret_all(UniValue::VOBJ);
    ret_all.pushKV("avgfee", (block.vtx.size() > 1) ? totalfee / (block.vtx.size() - 1) : 0);
    ret_all.pushKV("avgfeerate", total_weight ? (totalfee * WITNESS_SCALE_FACTOR) / total_weight : 0); // Unit: sat/vbyte
    ret_all.pushKV("avgtxsize", (block.vtx.size() > 1) ? total_size / (block.vtx.size() - 1) : 0);
    ret_all.pushKV("blockhash", pindex->GetBlockHash().GetHex());
    ret_all.pushKV("height", (int64_t)pindex->nHeight);
    ret_all.pushKV("ins", inputs);
    ret_all.pushKV("maxfee", maxfee);
    ret_all.pushKV("maxfeerate", maxfeerate);
    ret_all.pushKV("maxtxsize", maxtxsize);
    ret_all.pushKV("medianfee", CalculateTruncatedMedian(fee_array));
    ret_all.pushKV("medianfeerate", CalculateTruncatedMedian(feerate_array));
    ret_all.pushKV("mediantime", pindex->GetMedianTimePast());
    ret_all.pushKV("mediantxsize", CalculateTruncatedMedian(txsize_array));
    ret_all.pushKV("minfee", (minfee == MAX_MONEY) ? 0 : minfee);
    ret_all.pushKV("minfeerate", (minfeerate == MAX_MONEY) ? 0 : minfeerate);
    ret_all.pushKV("mintxsize", mintxsize == MAX_BLOCK_SERIALIZED_SIZE ? 0 : mintxsize);
    ret_all.pushKV("outs", outputs);
    ret_all.pushKV("subsidy", GetBlockSubsidy(pindex->nHeight, Params().GetConsensus()));
    ret_all.pushKV("swtotal_size", swtotal_size);
    ret_all.pushKV("swtotal_weight", swtotal_weight);
    ret_all.pushKV("swtxs", swtxs);
    ret_all.pushKV("time", pindex->GetBlockTime());
    ret_all.pushKV("total_out", total_out);
    ret_all.pushKV("total_size", total_size);
    ret_all.pushKV("total_weight", total_weight);
    ret_all.pushKV("totalfee", totalfee);
    ret_all.pushKV("txs", (int64_t)block.vtx.size());
    ret_all.pushKV("utxo_increase", outputs - inputs);
    ret_all.pushKV("utxo_size_inc", utxo_size_inc);

    if (do_all) {
        return ret_all;
    }

    UniValue ret(UniValue::VOBJ);
    for (const std::string& stat : stats) {
        const UniValue& value = ret_all[stat];
        if (value.isNull()) {
            throw JSONRPCError(RPC_INVALID_PARAMETER, strprintf("Invalid selected statistic %s", stat));
        }
        ret.pushKV(stat, value);
    }
    return ret;
}

static const CRPCCommand commands[] =
    {
        //  category              name                      actor (function)         okSafe argNames
        //  --------------------- ------------------------  -----------------------  ------ ----------
        {"blockchain", "getblockchaininfo", &getblockchaininfo, true, {}},
        {"blockchain", "getblockstats", &getblockstats, true, {"hash_or_height", "stats"}},
        {"blockchain", "getbestblockhash", &getbestblockhash, true, {}},
        {"blockchain", "getblockcount", &getblockcount, true, {}},
        {"blockchain", "getblock", &getblock, true, {"blockhash", "verbosity"}},
        {"blockchain", "getblockhash", &getblockhash, true, {"height"}},
        {"blockchain", "getblockheader", &getblockheader, true, {"blockhash", "verbose"}},
        {"blockchain", "getchaintips", &getchaintips, true, {}},
        {"blockchain", "getdifficulty", &getdifficulty, true, {}},
        {"blockchain", "getmempoolancestors", &getmempoolancestors, true, {"txid", "verbose"}},
        {"blockchain", "getmempooldescendants", &getmempooldescendants, true, {"txid", "verbose"}},
        {"blockchain", "getmempoolentry", &getmempoolentry, true, {"txid"}},
        {"blockchain", "getmempoolinfo", &getmempoolinfo, true, {}},
        {"blockchain", "getrawmempool", &getrawmempool, true, {"verbose"}},
        {"blockchain", "getsidechaininfo", &getsidechaininfo, true, {}},
        {"blockchain", "gettxout", &gettxout, true, {"txid", "n", "include_mempool"}},
        {"blockchain", "gettxoutsetinfo", &gettxoutsetinfo, true, {}},
        {"blockchain", "getutxoassetinfo", &getutxoassetinfo, true, {}},
        {"blockchain", "getrequests", &getrequests, true, {"genesis_hash"}},
        {"blockchain", "getrequestbids", &getrequestbids, true, {"request_hash"}},
        {"blockchain", "getfreezehistory", &getfreezehistory, true, {"height"}},
        {"blockchain", "pruneblockchain", &pruneblockchain, true, {"height"}},
        {"blockchain", "verifychain", &verifychain, true, {"checklevel", "nblocks"}},

        {"blockchain", "preciousblock", &preciousblock, true, {"blockhash"}},

        {"blockchain", "addtowhitelist", &addtowhitelist, true, {"address", "basepubkey", "kycpubkey"}},
        {"blockchain", "addmultitowhitelist", &addmultitowhitelist, true, {"address", "basepubkeys", "nmultisig", "kycpubkey"}},
        {"blockchain", "readwhitelist", &readwhitelist, true, {"filename", "kycaddress"}},
        {"blockchain", "querywhitelist", &querywhitelist, true, {"address"}},
        {"blockchain", "removefromwhitelist", &removefromwhitelist, true, {"address"}},
        {"blockchain", "dumpwhitelist", &dumpwhitelist, true, {}},
        {"blockchain", "clearwhitelist", &clearwhitelist, true, {}},


        {"blockchain", "addtofreezelist", &addtofreezelist, true, {"address"}},
        {"blockchain", "removefromfreezelist", &removefromfreezelist, true, {"address"}},
        {"blockchain", "queryfreezelist", &queryfreezelist, true, {"address"}},
        {"blockchain", "clearfreezelist", &clearfreezelist, true, {}},

        {"blockchain", "addtoburnlist", &addtoburnlist, true, {"address"}},
        {"blockchain", "removefromburnlist", &removefromburnlist, true, {"address"}},
        {"blockchain", "queryburnlist", &queryburnlist, true, {"address"}},
        {"blockchain", "clearburnlist", &clearburnlist, true, {}},

        {"blockchain", "getcontract", &getcontract, true, {}},
        {"blockchain", "getcontracthash", &getcontracthash, true, {"blockheight"}},
        {"blockchain", "getmappinghash", &getmappinghash, true, {"blockheight"}},

        /* Not shown in help */
        {"hidden", "invalidateblock", &invalidateblock, true, {"blockhash"}},
        {"hidden", "reconsiderblock", &reconsiderblock, true, {"blockhash"}},
        {"hidden", "waitfornewblock", &waitfornewblock, true, {"timeout"}},
        {"hidden", "waitforblock", &waitforblock, true, {"blockhash", "timeout"}},
        {"hidden", "waitforblockheight", &waitforblockheight, true, {"height", "timeout"}},
};

void RegisterBlockchainRPCCommands(CRPCTable &t)
{
    for (unsigned int vcidx = 0; vcidx < ARRAYLEN(commands); vcidx++)
        t.appendCommand(commands[vcidx].name, &commands[vcidx]);
}<|MERGE_RESOLUTION|>--- conflicted
+++ resolved
@@ -1876,11 +1876,7 @@
   //Will throw an error if address is not a valid derived address.
   CTxDestination keyId;
   keyId = address.Get();
-<<<<<<< HEAD
   if (keyId.which() == ((CTxDestination)CNoDestination()).which())
-=======
-  if (boost::get<CNoDestination>(&keyId))
->>>>>>> 6957f9d5
       throw std::invalid_argument(std::string(std::string(__func__) +
       ": invalid key id"));
 
@@ -1908,11 +1904,7 @@
   //Will throw an error if address is not a valid derived address.
   CTxDestination keyId;
   keyId = address.Get();
-<<<<<<< HEAD
   if (keyId.which() == ((CTxDestination)CNoDestination()).which())
-=======
-  if (boost::get<CNoDestination>(&keyId))
->>>>>>> 6957f9d5
       throw std::invalid_argument(std::string(std::string(__func__) +
       ": invalid key id"));
 
