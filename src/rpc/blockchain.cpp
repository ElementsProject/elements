--- conflicted
+++ resolved
@@ -2252,7 +2252,6 @@
     { "blockchain",         "dumpwhitelist",          &dumpwhitelist,          true,  {} },
     { "blockchain",         "clearwhitelist",         &clearwhitelist,         true,  {} },
 
-<<<<<<< HEAD
     { "blockchain",         "addtofreezelist",        &addtofreezelist,        true,  {"address"} },
     { "blockchain",         "removefromfreezelist",   &removefromfreezelist,   true,  {"address"} },
     { "blockchain",         "queryfreezelist",        &queryfreezelist,        true,  {"address"} },
@@ -2263,14 +2262,9 @@
     { "blockchain",         "queryburnlist",          &queryburnlist,          true,  {"address"} },
     { "blockchain",         "clearburnlist",          &clearburnlist,          true,  {} },
 
-    { "blockchain",         "getcontract",            &getcontract,            true,  {} },
-    { "blockchain",         "getcontracthash",        &getcontracthash,        true,  {"blockheight"} },
-
-=======
     { "blockchain",         "getcontract",             &getcontract,         true,  {} },
     { "blockchain",         "getcontracthash",         &getcontracthash,     true,  {"blockheight"} },
     { "blockchain",         "getmappinghash",          &getmappinghash,     true,  {"blockheight"} },
->>>>>>> b2ce2170
 
     /* Not shown in help */
     { "hidden",             "invalidateblock",        &invalidateblock,        true,  {"blockhash"} },
