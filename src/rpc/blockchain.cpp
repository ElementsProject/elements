// Copyright (c) 2010 Satoshi Nakamoto
// Copyright (c) 2009-2022 The Bitcoin Core developers
// Distributed under the MIT software license, see the accompanying
// file COPYING or http://www.opensource.org/licenses/mit-license.php.

#include <rpc/blockchain.h>

#include <blockfilter.h>
#include <chain.h>
#include <chainparams.h>
#include <coins.h>
#include <consensus/amount.h>
#include <consensus/params.h>
#include <consensus/validation.h>
#include <core_io.h>
#include <deploymentinfo.h>
#include <deploymentstatus.h>
#include <fs.h>
#include <hash.h>
#include <index/blockfilterindex.h>
#include <index/coinstatsindex.h>
#include <kernel/coinstats.h>
#include <logging/timer.h>
#include <net.h>
#include <net_processing.h>
#include <node/blockstorage.h>
#include <node/context.h>
#include <node/transaction.h>
#include <node/utxo_snapshot.h>
#include <primitives/transaction.h>
#include <rpc/server.h>
#include <rpc/server_util.h>
#include <rpc/util.h>
#include <script/descriptor.h>
#include <streams.h>
#include <sync.h>
#include <txdb.h>
#include <txmempool.h>
#include <undo.h>
#include <univalue.h>
#include <util/check.h>
#include <util/strencodings.h>
#include <util/system.h>
#include <util/translation.h>
#include <validation.h>
#include <validationinterface.h>
#include <versionbits.h>
#include <warnings.h>
#include <pegins.h>
#include <dynafed.h>

#include <stdint.h>

#include <condition_variable>
#include <memory>
#include <mutex>

using kernel::CCoinsStats;
using kernel::CoinStatsHashType;

using node::BlockManager;
using node::NodeContext;
using node::ReadBlockFromDisk;
using node::SnapshotMetadata;
using node::UndoReadFromDisk;

struct CUpdatedBlock
{
    uint256 hash;
    int height;
};

static GlobalMutex cs_blockchange;
static std::condition_variable cond_blockchange;
static CUpdatedBlock latestblock GUARDED_BY(cs_blockchange);

/* Calculate the difficulty for a given block index.
 */
double GetDifficulty(const CBlockIndex* blockindex)
{
    CHECK_NONFATAL(blockindex);

    int nShift = (blockindex->nBits >> 24) & 0xff;
    double dDiff =
        (double)0x0000ffff / (double)(blockindex->nBits & 0x00ffffff);

    while (nShift < 29)
    {
        dDiff *= 256.0;
        nShift++;
    }
    while (nShift > 29)
    {
        dDiff /= 256.0;
        nShift--;
    }

    return dDiff;
}

UniValue paramEntryToJSON(const DynaFedParamEntry& entry)
{
    UniValue result(UniValue::VOBJ);

    // set the type
    if (entry.m_serialize_type == 0) {
        result.pushKV("type", "null");
    } else if (entry.m_serialize_type == 1) {
        result.pushKV("type", "compact");
    } else if (entry.m_serialize_type == 2) {
        result.pushKV("type", "full");
    }

    // nothing more to do for null
    if (entry.m_serialize_type == 0) {
        return result;
    }

    // fields all params have
    result.pushKV("root", entry.CalculateRoot().GetHex());
    result.pushKV("signblockscript", HexStr(entry.m_signblockscript));
    result.pushKV("max_block_witness", (uint64_t)entry.m_signblock_witness_limit);

    // add the extra root which is stored for compact and calculated for full
    if (entry.m_serialize_type == 1) {
        // compact
        result.pushKV("extra_root", entry.m_elided_root.GetHex());
    } else if (entry.m_serialize_type == 2) {
        // full
        result.pushKV("extra_root", entry.CalculateExtraRoot().GetHex());
    }

    // some extra fields only present on full params
    if (entry.m_serialize_type == 2) {
        result.pushKV("fedpeg_program", HexStr(entry.m_fedpeg_program));
        result.pushKV("fedpegscript", HexStr(entry.m_fedpegscript));
        UniValue result_extension(UniValue::VARR);
        for (auto& item : entry.m_extension_space) {
            result_extension.push_back(HexStr(item));
        }
        result.pushKV("extension_space", result_extension);
    }

    return result;
}

UniValue dynaParamsToJSON(const DynaFedParams& dynafed_params)
{
    UniValue ret(UniValue::VOBJ);
    ret.pushKV("current", paramEntryToJSON(dynafed_params.m_current));
    ret.pushKV("proposed", paramEntryToJSON(dynafed_params.m_proposed));
    return ret;
}

static int ComputeNextBlockAndDepth(const CBlockIndex* tip, const CBlockIndex* blockindex, const CBlockIndex*& next)
{
    next = tip->GetAncestor(blockindex->nHeight + 1);
    if (next && next->pprev == blockindex) {
        return tip->nHeight - blockindex->nHeight + 1;
    }
    next = nullptr;
    return blockindex == tip ? 1 : -1;
}

static const CBlockIndex* ParseHashOrHeight(const UniValue& param, ChainstateManager& chainman)
{
    LOCK(::cs_main);
    CChain& active_chain = chainman.ActiveChain();

    if (param.isNum()) {
        const int height{param.getInt<int>()};
        if (height < 0) {
            throw JSONRPCError(RPC_INVALID_PARAMETER, strprintf("Target block height %d is negative", height));
        }
        const int current_tip{active_chain.Height()};
        if (height > current_tip) {
            throw JSONRPCError(RPC_INVALID_PARAMETER, strprintf("Target block height %d after current tip %d", height, current_tip));
        }

        return active_chain[height];
    } else {
        const uint256 hash{ParseHashV(param, "hash_or_height")};
        const CBlockIndex* pindex = chainman.m_blockman.LookupBlockIndex(hash);

        if (!pindex) {
            throw JSONRPCError(RPC_INVALID_ADDRESS_OR_KEY, "Block not found");
        }

        return pindex;
    }
}

UniValue blockheaderToJSON(const CBlockIndex* tip, const CBlockIndex* blockindex_)
{
    // Serialize passed information without accessing chain state of the active chain!
    AssertLockNotHeld(cs_main); // For performance reasons

    CBlockIndex tmpBlockIndexFull;
    const CBlockIndex* blockindex;
    {
        LOCK(cs_main);
        blockindex = blockindex_->untrim_to(&tmpBlockIndexFull);
    }

    UniValue result(UniValue::VOBJ);
    result.pushKV("hash", blockindex->GetBlockHash().GetHex());
    const CBlockIndex* pnext;
    int confirmations = ComputeNextBlockAndDepth(tip, blockindex_, pnext);
    result.pushKV("confirmations", confirmations);
    result.pushKV("height", blockindex->nHeight);
    result.pushKV("version", blockindex->nVersion);
    result.pushKV("versionHex", strprintf("%08x", blockindex->nVersion));
    result.pushKV("merkleroot", blockindex->hashMerkleRoot.GetHex());
    result.pushKV("time", (int64_t)blockindex->nTime);
    result.pushKV("mediantime", (int64_t)blockindex->GetMedianTimePast());
    if (!g_signed_blocks) {
        result.pushKV("nonce", (uint64_t)blockindex->nNonce);
        result.pushKV("bits", strprintf("%08x", blockindex->nBits));
        result.pushKV("difficulty", GetDifficulty(blockindex));
        result.pushKV("chainwork", blockindex->nChainWork.GetHex());
    } else {
        if (!blockindex->is_dynafed_block()) {
            if (blockindex->trimmed()) {
                result.pushKV("signblock_witness_asm", "<trimmed>");
                result.pushKV("signblock_witness_hex", "<trimmed>");
                result.pushKV("signblock_challenge", "<trimmed>");
                result.pushKV("warning", "Fields missing due to -trim_headers flag.");
            } else {
                result.pushKV("signblock_witness_asm", ScriptToAsmStr(blockindex->get_proof().solution));
                result.pushKV("signblock_witness_hex", HexStr(blockindex->get_proof().solution));
                result.pushKV("signblock_challenge", HexStr(blockindex->get_proof().challenge));
            }
        } else {
            if (blockindex->trimmed()) {
                result.pushKV("signblock_witness_hex", "<trimmed>");
                result.pushKV("dynamic_parameters", "<trimmed>");
                result.pushKV("warning", "Fields missing due to -trim_headers flag.");
            } else {
                result.pushKV("signblock_witness_hex", EncodeHexScriptWitness(blockindex->signblock_witness()));
                result.pushKV("dynamic_parameters", dynaParamsToJSON(blockindex->dynafed_params()));
            }
        }
    }
    result.pushKV("nTx", (uint64_t)blockindex->nTx);
    if (blockindex_->pprev)
        result.pushKV("previousblockhash", blockindex->pprev->GetBlockHash().GetHex());
    if (pnext)
        result.pushKV("nextblockhash", pnext->GetBlockHash().GetHex());
    return result;
}

UniValue blockToJSON(BlockManager& blockman, const CBlock& block, const CBlockIndex* tip, const CBlockIndex* blockindex, TxVerbosity verbosity)
{
    UniValue result = blockheaderToJSON(tip, blockindex);

    result.pushKV("strippedsize", (int)::GetSerializeSize(block, PROTOCOL_VERSION | SERIALIZE_TRANSACTION_NO_WITNESS));
    result.pushKV("size", (int)::GetSerializeSize(block, PROTOCOL_VERSION));
    result.pushKV("weight", (int)::GetBlockWeight(block));
    UniValue txs(UniValue::VARR);

    switch (verbosity) {
        case TxVerbosity::SHOW_TXID:
            for (const CTransactionRef& tx : block.vtx) {
                txs.push_back(tx->GetHash().GetHex());
            }
            break;

        case TxVerbosity::SHOW_DETAILS:
        case TxVerbosity::SHOW_DETAILS_AND_PREVOUT:
            CBlockUndo blockUndo;
            const bool is_not_pruned{WITH_LOCK(::cs_main, return !blockman.IsBlockPruned(blockindex))};
            const bool have_undo{is_not_pruned && UndoReadFromDisk(blockUndo, blockindex)};

            for (size_t i = 0; i < block.vtx.size(); ++i) {
                const CTransactionRef& tx = block.vtx.at(i);
                // coinbase transaction (i.e. i == 0) doesn't have undo data
                const CTxUndo* txundo = (have_undo && i > 0) ? &blockUndo.vtxundo.at(i - 1) : nullptr;
                UniValue objTx(UniValue::VOBJ);
                TxToUniv(*tx, /*block_hash=*/uint256(), /*entry=*/objTx, /*include_hex=*/true, RPCSerializationFlags(), txundo, verbosity);
                txs.push_back(objTx);
            }
            break;
    }

    result.pushKV("tx", txs);

    return result;
}

static RPCHelpMan getblockcount()
{
    return RPCHelpMan{"getblockcount",
                "\nReturns the height of the most-work fully-validated chain.\n"
                "The genesis block has height 0.\n",
                {},
                RPCResult{
                    RPCResult::Type::NUM, "", "The current block count"},
                RPCExamples{
                    HelpExampleCli("getblockcount", "")
            + HelpExampleRpc("getblockcount", "")
                },
        [&](const RPCHelpMan& self, const JSONRPCRequest& request) -> UniValue
{
    ChainstateManager& chainman = EnsureAnyChainman(request.context);
    LOCK(cs_main);
    return chainman.ActiveChain().Height();
},
    };
}

static RPCHelpMan getbestblockhash()
{
    return RPCHelpMan{"getbestblockhash",
                "\nReturns the hash of the best (tip) block in the most-work fully-validated chain.\n",
                {},
                RPCResult{
                    RPCResult::Type::STR_HEX, "", "the block hash, hex-encoded"},
                RPCExamples{
                    HelpExampleCli("getbestblockhash", "")
            + HelpExampleRpc("getbestblockhash", "")
                },
        [&](const RPCHelpMan& self, const JSONRPCRequest& request) -> UniValue
{
    ChainstateManager& chainman = EnsureAnyChainman(request.context);
    LOCK(cs_main);
    return chainman.ActiveChain().Tip()->GetBlockHash().GetHex();
},
    };
}

void RPCNotifyBlockChange(const CBlockIndex* pindex)
{
    if(pindex) {
        LOCK(cs_blockchange);
        latestblock.hash = pindex->GetBlockHash();
        latestblock.height = pindex->nHeight;
    }
    cond_blockchange.notify_all();
}

static RPCHelpMan waitfornewblock()
{
    return RPCHelpMan{"waitfornewblock",
                "\nWaits for a specific new block and returns useful info about it.\n"
                "\nReturns the current block on timeout or exit.\n",
                {
                    {"timeout", RPCArg::Type::NUM, RPCArg::Default{0}, "Time in milliseconds to wait for a response. 0 indicates no timeout."},
                },
                RPCResult{
                    RPCResult::Type::OBJ, "", "",
                    {
                        {RPCResult::Type::STR_HEX, "hash", "The blockhash"},
                        {RPCResult::Type::NUM, "height", "Block height"},
                    }},
                RPCExamples{
                    HelpExampleCli("waitfornewblock", "1000")
            + HelpExampleRpc("waitfornewblock", "1000")
                },
        [&](const RPCHelpMan& self, const JSONRPCRequest& request) -> UniValue
{
    int timeout = 0;
    if (!request.params[0].isNull())
        timeout = request.params[0].getInt<int>();

    CUpdatedBlock block;
    {
        WAIT_LOCK(cs_blockchange, lock);
        block = latestblock;
        if(timeout)
            cond_blockchange.wait_for(lock, std::chrono::milliseconds(timeout), [&block]() EXCLUSIVE_LOCKS_REQUIRED(cs_blockchange) {return latestblock.height != block.height || latestblock.hash != block.hash || !IsRPCRunning(); });
        else
            cond_blockchange.wait(lock, [&block]() EXCLUSIVE_LOCKS_REQUIRED(cs_blockchange) {return latestblock.height != block.height || latestblock.hash != block.hash || !IsRPCRunning(); });
        block = latestblock;
    }
    UniValue ret(UniValue::VOBJ);
    ret.pushKV("hash", block.hash.GetHex());
    ret.pushKV("height", block.height);
    return ret;
},
    };
}

static RPCHelpMan waitforblock()
{
    return RPCHelpMan{"waitforblock",
                "\nWaits for a specific new block and returns useful info about it.\n"
                "\nReturns the current block on timeout or exit.\n",
                {
                    {"blockhash", RPCArg::Type::STR_HEX, RPCArg::Optional::NO, "Block hash to wait for."},
                    {"timeout", RPCArg::Type::NUM, RPCArg::Default{0}, "Time in milliseconds to wait for a response. 0 indicates no timeout."},
                },
                RPCResult{
                    RPCResult::Type::OBJ, "", "",
                    {
                        {RPCResult::Type::STR_HEX, "hash", "The blockhash"},
                        {RPCResult::Type::NUM, "height", "Block height"},
                    }},
                RPCExamples{
                    HelpExampleCli("waitforblock", "\"0000000000079f8ef3d2c688c244eb7a4570b24c9ed7b4a8c619eb02596f8862\" 1000")
            + HelpExampleRpc("waitforblock", "\"0000000000079f8ef3d2c688c244eb7a4570b24c9ed7b4a8c619eb02596f8862\", 1000")
                },
        [&](const RPCHelpMan& self, const JSONRPCRequest& request) -> UniValue
{
    int timeout = 0;

    uint256 hash(ParseHashV(request.params[0], "blockhash"));

    if (!request.params[1].isNull())
        timeout = request.params[1].getInt<int>();

    CUpdatedBlock block;
    {
        WAIT_LOCK(cs_blockchange, lock);
        if(timeout)
            cond_blockchange.wait_for(lock, std::chrono::milliseconds(timeout), [&hash]() EXCLUSIVE_LOCKS_REQUIRED(cs_blockchange) {return latestblock.hash == hash || !IsRPCRunning();});
        else
            cond_blockchange.wait(lock, [&hash]() EXCLUSIVE_LOCKS_REQUIRED(cs_blockchange) {return latestblock.hash == hash || !IsRPCRunning(); });
        block = latestblock;
    }

    UniValue ret(UniValue::VOBJ);
    ret.pushKV("hash", block.hash.GetHex());
    ret.pushKV("height", block.height);
    return ret;
},
    };
}

static RPCHelpMan waitforblockheight()
{
    return RPCHelpMan{"waitforblockheight",
                "\nWaits for (at least) block height and returns the height and hash\n"
                "of the current tip.\n"
                "\nReturns the current block on timeout or exit.\n",
                {
                    {"height", RPCArg::Type::NUM, RPCArg::Optional::NO, "Block height to wait for."},
                    {"timeout", RPCArg::Type::NUM, RPCArg::Default{0}, "Time in milliseconds to wait for a response. 0 indicates no timeout."},
                },
                RPCResult{
                    RPCResult::Type::OBJ, "", "",
                    {
                        {RPCResult::Type::STR_HEX, "hash", "The blockhash"},
                        {RPCResult::Type::NUM, "height", "Block height"},
                    }},
                RPCExamples{
                    HelpExampleCli("waitforblockheight", "100 1000")
            + HelpExampleRpc("waitforblockheight", "100, 1000")
                },
        [&](const RPCHelpMan& self, const JSONRPCRequest& request) -> UniValue
{
    int timeout = 0;

    int height = request.params[0].getInt<int>();

    if (!request.params[1].isNull())
        timeout = request.params[1].getInt<int>();

    CUpdatedBlock block;
    {
        WAIT_LOCK(cs_blockchange, lock);
        if(timeout)
            cond_blockchange.wait_for(lock, std::chrono::milliseconds(timeout), [&height]() EXCLUSIVE_LOCKS_REQUIRED(cs_blockchange) {return latestblock.height >= height || !IsRPCRunning();});
        else
            cond_blockchange.wait(lock, [&height]() EXCLUSIVE_LOCKS_REQUIRED(cs_blockchange) {return latestblock.height >= height || !IsRPCRunning(); });
        block = latestblock;
    }
    UniValue ret(UniValue::VOBJ);
    ret.pushKV("hash", block.hash.GetHex());
    ret.pushKV("height", block.height);
    return ret;
},
    };
}

static RPCHelpMan syncwithvalidationinterfacequeue()
{
    return RPCHelpMan{"syncwithvalidationinterfacequeue",
                "\nWaits for the validation interface queue to catch up on everything that was there when we entered this function.\n",
                {},
                RPCResult{RPCResult::Type::NONE, "", ""},
                RPCExamples{
                    HelpExampleCli("syncwithvalidationinterfacequeue","")
            + HelpExampleRpc("syncwithvalidationinterfacequeue","")
                },
        [&](const RPCHelpMan& self, const JSONRPCRequest& request) -> UniValue
{
    SyncWithValidationInterfaceQueue();
    return UniValue::VNULL;
},
    };
}

static RPCHelpMan getdifficulty()
{
    return RPCHelpMan{"getdifficulty",
                "\nReturns the proof-of-work difficulty as a multiple of the minimum difficulty.\n",
                {},
                RPCResult{
                    RPCResult::Type::NUM, "", "the proof-of-work difficulty as a multiple of the minimum difficulty."},
                RPCExamples{
                    HelpExampleCli("getdifficulty", "")
            + HelpExampleRpc("getdifficulty", "")
                },
        [&](const RPCHelpMan& self, const JSONRPCRequest& request) -> UniValue
{
    ChainstateManager& chainman = EnsureAnyChainman(request.context);
    LOCK(cs_main);
    return GetDifficulty(chainman.ActiveChain().Tip());
},
    };
}

static RPCHelpMan getblockfrompeer()
{
    return RPCHelpMan{
        "getblockfrompeer",
        "Attempt to fetch block from a given peer.\n\n"
        "We must have the header for this block, e.g. using submitheader.\n"
        "Subsequent calls for the same block and a new peer will cause the response from the previous peer to be ignored.\n"
        "Peers generally ignore requests for a stale block that they never fully verified, or one that is more than a month old.\n"
        "When a peer does not respond with a block, we will disconnect.\n\n"
        "Returns an empty JSON object if the request was successfully scheduled.",
        {
            {"blockhash", RPCArg::Type::STR_HEX, RPCArg::Optional::NO, "The block hash to try to fetch"},
            {"peer_id", RPCArg::Type::NUM, RPCArg::Optional::NO, "The peer to fetch it from (see getpeerinfo for peer IDs)"},
        },
        RPCResult{RPCResult::Type::OBJ, "", /*optional=*/false, "", {}},
        RPCExamples{
            HelpExampleCli("getblockfrompeer", "\"00000000c937983704a73af28acdec37b049d214adbda81d7e2a3dd146f6ed09\" 0")
            + HelpExampleRpc("getblockfrompeer", "\"00000000c937983704a73af28acdec37b049d214adbda81d7e2a3dd146f6ed09\" 0")
        },
        [&](const RPCHelpMan& self, const JSONRPCRequest& request) -> UniValue
{
    const NodeContext& node = EnsureAnyNodeContext(request.context);
    ChainstateManager& chainman = EnsureChainman(node);
    PeerManager& peerman = EnsurePeerman(node);

    const uint256& block_hash{ParseHashV(request.params[0], "blockhash")};
    const NodeId peer_id{request.params[1].getInt<int64_t>()};

    const CBlockIndex* const index = WITH_LOCK(cs_main, return chainman.m_blockman.LookupBlockIndex(block_hash););

    if (!index) {
        throw JSONRPCError(RPC_MISC_ERROR, "Block header missing");
    }

    // Fetching blocks before the node has syncing past their height can prevent block files from
    // being pruned, so we avoid it if the node is in prune mode.
    if (chainman.m_blockman.IsPruneMode() && index->nHeight > WITH_LOCK(chainman.GetMutex(), return chainman.ActiveTip()->nHeight)) {
        throw JSONRPCError(RPC_MISC_ERROR, "In prune mode, only blocks that the node has already synced previously can be fetched from a peer");
    }

    const bool block_has_data = WITH_LOCK(::cs_main, return index->nStatus & BLOCK_HAVE_DATA);
    if (block_has_data) {
        throw JSONRPCError(RPC_MISC_ERROR, "Block already downloaded");
    }

    if (const auto err{peerman.FetchBlock(peer_id, *index)}) {
        throw JSONRPCError(RPC_MISC_ERROR, err.value());
    }
    return UniValue::VOBJ;
},
    };
}

static RPCHelpMan getblockhash()
{
    return RPCHelpMan{"getblockhash",
                "\nReturns hash of block in best-block-chain at height provided.\n",
                {
                    {"height", RPCArg::Type::NUM, RPCArg::Optional::NO, "The height index"},
                },
                RPCResult{
                    RPCResult::Type::STR_HEX, "", "The block hash"},
                RPCExamples{
                    HelpExampleCli("getblockhash", "1000")
            + HelpExampleRpc("getblockhash", "1000")
                },
        [&](const RPCHelpMan& self, const JSONRPCRequest& request) -> UniValue
{
    ChainstateManager& chainman = EnsureAnyChainman(request.context);
    LOCK(cs_main);
    const CChain& active_chain = chainman.ActiveChain();

    int nHeight = request.params[0].getInt<int>();
    if (nHeight < 0 || nHeight > active_chain.Height())
        throw JSONRPCError(RPC_INVALID_PARAMETER, "Block height out of range");

    const CBlockIndex* pblockindex = active_chain[nHeight];
    return pblockindex->GetBlockHash().GetHex();
},
    };
}

static RPCHelpMan getblockheader()
{
    return RPCHelpMan{"getblockheader",
                "\nIf verbose is false, returns a string that is serialized, hex-encoded data for blockheader 'hash'.\n"
                "If verbose is true, returns an Object with information about blockheader <hash>.\n",
                {
                    {"blockhash", RPCArg::Type::STR_HEX, RPCArg::Optional::NO, "The block hash"},
                    {"verbose", RPCArg::Type::BOOL, RPCArg::Default{true}, "true for a json object, false for the hex-encoded data"},
                },
                {
                    RPCResult{"for verbose = true",
                        RPCResult::Type::OBJ, "", "",
                        {
                            {RPCResult::Type::STR_HEX, "hash", "the block hash (same as provided)"},
                            {RPCResult::Type::NUM, "confirmations", "The number of confirmations, or -1 if the block is not on the main chain"},
                            {RPCResult::Type::NUM, "height", "The block height or index"},
                            {RPCResult::Type::NUM, "version", "The block version"},
                            {RPCResult::Type::STR_HEX, "versionHex", "The block version formatted in hexadecimal"},
                            {RPCResult::Type::STR_HEX, "merkleroot", "The merkle root"},
                            {RPCResult::Type::NUM_TIME, "time", "The block time expressed in " + UNIX_EPOCH_TIME},
                            {RPCResult::Type::NUM_TIME, "mediantime", "The median block time expressed in " + UNIX_EPOCH_TIME},
                            {RPCResult::Type::NUM, "nonce", /*optional=*/true, "The nonce"}, // Not for elements
                            {RPCResult::Type::STR_HEX, "bits", /*optional=*/true, "The bits"},
                            {RPCResult::Type::NUM, "difficulty", /*optional=*/true, "The difficulty"}, // Not for elements
                            {RPCResult::Type::STR_HEX, "chainwork", /*optional=*/true, "Expected number of hashes required to produce the current chain"}, // Not for elements
                            {RPCResult::Type::NUM, "nTx", "The number of transactions in the block"},
                            {RPCResult::Type::STR, "signblock_challenge", /*optional=*/true, "The challenge for blocksigning (pre-dynafed)"},
                            {RPCResult::Type::STR, "signblock_witness_asm", "ASM of sign block witness data"},
                            {RPCResult::Type::STR_HEX, "signblock_witness_hex", "Hex of sign block witness data"},
                            {RPCResult::Type::OBJ, "dynamic_parameters", /*optional=*/true, "Dynamic federation parameters in the block, if any",
                            {
                                {RPCResult::Type::OBJ, "current", "enforced dynamic federation parameters. The signblockscript is published for each block, while others are published only at epoch start",
                                {
                                    {RPCResult::Type::STR_HEX, "signblockscript", "signblock script"},
                                    {RPCResult::Type::NUM, "max_block_witness", "Maximum serialized size of the block witness stack"},
                                    {RPCResult::Type::STR_HEX, "fedpegscript", "fedpeg script"},
                                    {RPCResult::Type::ARR, "extension_space", "array of hex-encoded strings",
                                    {
                                        {RPCResult::Type::ELISION, "", ""}
                                    }}
                                }},
                                {RPCResult::Type::OBJ, "proposed", "Proposed parameters. Uninforced. Must be published in full",
                                {
                                    {RPCResult::Type::ELISION, "", "same entries as current"}
                                }},
                            }},
                            {RPCResult::Type::STR_HEX, "previousblockhash", /*optional=*/true, "The hash of the previous block (if available)"},
                            {RPCResult::Type::STR_HEX, "nextblockhash", /*optional=*/true, "The hash of the next block (if available)"},
                        }},
                    RPCResult{"for verbose=false",
                        RPCResult::Type::STR_HEX, "", "A string that is serialized, hex-encoded data for block 'hash'"},
                },
                RPCExamples{
                    HelpExampleCli("getblockheader", "\"00000000c937983704a73af28acdec37b049d214adbda81d7e2a3dd146f6ed09\"")
            + HelpExampleRpc("getblockheader", "\"00000000c937983704a73af28acdec37b049d214adbda81d7e2a3dd146f6ed09\"")
                },
        [&](const RPCHelpMan& self, const JSONRPCRequest& request) -> UniValue
{
    uint256 hash(ParseHashV(request.params[0], "hash"));

    bool fVerbose = true;
    if (!request.params[1].isNull())
        fVerbose = request.params[1].get_bool();

    CBlockIndex* pblockindex;
    const CBlockIndex* tip;
    {
        ChainstateManager& chainman = EnsureAnyChainman(request.context);
        LOCK(cs_main);
        pblockindex = chainman.m_blockman.LookupBlockIndex(hash);
        tip = chainman.ActiveChain().Tip();
    }

    if (!pblockindex) {
        throw JSONRPCError(RPC_INVALID_ADDRESS_OR_KEY, "Block not found");
    }

    if (!fVerbose)
    {
        LOCK(cs_main);
    CDataStream ssBlock(SER_NETWORK, PROTOCOL_VERSION);
	CBlockIndex tmpBlockIndexFull;
        const CBlockIndex* pblockindexfull=pblockindex->untrim_to(&tmpBlockIndexFull);
        ssBlock << pblockindexfull->GetBlockHeader();
        std::string strHex = HexStr(ssBlock);
        return strHex;
    }

    return blockheaderToJSON(tip, pblockindex);
},
    };
}

static CBlock GetBlockChecked(BlockManager& blockman, const CBlockIndex* pblockindex)
{
    CBlock block;
    {
        LOCK(cs_main);
        if (blockman.IsBlockPruned(pblockindex)) {
            throw JSONRPCError(RPC_MISC_ERROR, "Block not available (pruned data)");
        }
    }

    if (!ReadBlockFromDisk(block, pblockindex, Params().GetConsensus())) {
        // Block not found on disk. This could be because we have the block
        // header in our index but not yet have the block or did not accept the
        // block. Or if the block was pruned right after we released the lock above.
        throw JSONRPCError(RPC_MISC_ERROR, "Block not found on disk");
    }

    return block;
}

static CBlockUndo GetUndoChecked(BlockManager& blockman, const CBlockIndex* pblockindex)
{
    CBlockUndo blockUndo;

    // The Genesis block does not have undo data
    if (pblockindex->nHeight == 0) return blockUndo;

    {
        LOCK(cs_main);
        if (blockman.IsBlockPruned(pblockindex)) {
            throw JSONRPCError(RPC_MISC_ERROR, "Undo data not available (pruned data)");
        }
    }

    if (!UndoReadFromDisk(blockUndo, pblockindex)) {
        throw JSONRPCError(RPC_MISC_ERROR, "Can't read undo data from disk");
    }

    return blockUndo;
}

const RPCResult getblock_vin{
    RPCResult::Type::ARR, "vin", "",
    {
        {RPCResult::Type::OBJ, "", "",
        {
            {RPCResult::Type::ELISION, "", "The same output as verbosity = 2"},
            {RPCResult::Type::OBJ, "prevout", "(Only if undo information is available)",
            {
                {RPCResult::Type::BOOL, "generated", "Coinbase or not"},
                {RPCResult::Type::NUM, "height", "The height of the prevout"},
                {RPCResult::Type::STR_AMOUNT, "value", "The value in " + CURRENCY_UNIT},
                {RPCResult::Type::OBJ, "scriptPubKey", "",
                {
                    {RPCResult::Type::STR, "asm", "Disassembly of the public key script"},
                    {RPCResult::Type::STR, "desc", "Inferred descriptor for the output"},
                    {RPCResult::Type::STR_HEX, "hex", "The raw public key script bytes, hex-encoded"},
                    {RPCResult::Type::STR, "address", /*optional=*/true, "The Bitcoin address (only if a well-defined address exists)"},
                    {RPCResult::Type::STR, "type", "The type (one of: " + GetAllOutputTypes() + ")"},
                }},
            }},
        }},
    }
};

static RPCHelpMan getblock()
{
    return RPCHelpMan{"getblock",
                "\nIf verbosity is 0, returns a string that is serialized, hex-encoded data for block 'hash'.\n"
                "If verbosity is 1, returns an Object with information about block <hash>.\n"
                "If verbosity is 2, returns an Object with information about block <hash> and information about each transaction.\n"
                "If verbosity is 3, returns an Object with information about block <hash> and information about each transaction, including prevout information for inputs (only for unpruned blocks in the current best chain).\n",
                {
                    {"blockhash", RPCArg::Type::STR_HEX, RPCArg::Optional::NO, "The block hash"},
                    {"verbosity|verbose", RPCArg::Type::NUM, RPCArg::Default{1}, "0 for hex-encoded data, 1 for a JSON object, 2 for JSON object with transaction data, and 3 for JSON object with transaction data including prevout information for inputs",
                     RPCArgOptions{.skip_type_check = true}},
                },
                {
                    RPCResult{"for verbosity = 0",
                RPCResult::Type::STR_HEX, "", "A string that is serialized, hex-encoded data for block 'hash'"},
                    RPCResult{"for verbosity = 1",
                RPCResult::Type::OBJ, "", "",
                {
                    {RPCResult::Type::STR_HEX, "hash", "the block hash (same as provided)"},
                    {RPCResult::Type::NUM, "confirmations", "The number of confirmations, or -1 if the block is not on the main chain"},
                    {RPCResult::Type::NUM, "size", "The block size"},
                    {RPCResult::Type::NUM, "strippedsize", "The block size excluding witness data"},
                    {RPCResult::Type::NUM, "weight", "The block weight as defined in BIP 141"},
                    {RPCResult::Type::NUM, "height", "The block height or index"},
                    {RPCResult::Type::NUM, "version", "The block version"},
                    {RPCResult::Type::STR_HEX, "versionHex", "The block version formatted in hexadecimal"},
                    {RPCResult::Type::STR_HEX, "merkleroot", "The merkle root"},
                    {RPCResult::Type::ARR, "tx", "The transaction ids",
                        {{RPCResult::Type::STR_HEX, "", "The transaction id"}}},
                    {RPCResult::Type::NUM_TIME, "time",       "The block time expressed in " + UNIX_EPOCH_TIME},
                    {RPCResult::Type::NUM_TIME, "mediantime", "The median block time expressed in " + UNIX_EPOCH_TIME},
                    {RPCResult::Type::NUM, "nonce", "The nonce"},
                    {RPCResult::Type::STR_HEX, "bits", "The bits"},
                    {RPCResult::Type::NUM, "difficulty", "The difficulty"},
                    {RPCResult::Type::STR_HEX, "chainwork", "Expected number of hashes required to produce the chain up to this block (in hex)"},
                    {RPCResult::Type::NUM, "nTx", "The number of transactions in the block"},
                    {RPCResult::Type::STR, "signblock_witness_asm", "ASM of sign block witness data"},
                    {RPCResult::Type::STR_HEX, "signblock_witness_hex", "Hex of sign block witness data"},
                    {RPCResult::Type::OBJ, "dynamic_parameters", "Dynamic federation parameters in the block, if any",
                    {
                        {RPCResult::Type::OBJ, "current", "enforced dynamic federation parameters. The signblockscript is published for each block, while others are published only at epoch start",
                        {
                            {RPCResult::Type::STR_HEX, "signblockscript", "signblock script"},
                            {RPCResult::Type::NUM, "max_block_witness", "Maximum serialized size of the block witness stack"},
                            {RPCResult::Type::STR_HEX, "fedpegscript", "fedpeg script"},
                            {RPCResult::Type::ARR, "extension_space", "array of hex-encoded strings",
                            {
                                {RPCResult::Type::ELISION, "", ""}
                            }},
                        }},
                        {RPCResult::Type::OBJ, "proposed", "Proposed parameters. Uninforced. Must be published in full",
                        {
                            {RPCResult::Type::ELISION, "", "same entries as current"}
                        }},
                    }},
                    {RPCResult::Type::STR_HEX, "previousblockhash", /*optional=*/true, "The hash of the previous block (if available)"},
                    {RPCResult::Type::STR_HEX, "nextblockhash", /*optional=*/true, "The hash of the next block (if available)"},
                }},
                    RPCResult{"for verbosity = 2",
                RPCResult::Type::OBJ, "", "",
                {
                    {RPCResult::Type::ELISION, "", "Same output as verbosity = 1"},
                    {RPCResult::Type::ARR, "tx", "",
                    {
                        {RPCResult::Type::OBJ, "", "",
                        {
                            {RPCResult::Type::ELISION, "", "The transactions in the format of the getrawtransaction RPC. Different from verbosity = 1 \"tx\" result"},
                            {RPCResult::Type::NUM, "fee", "The transaction fee in " + CURRENCY_UNIT + ", omitted if block undo data is not available"},
                        }},
                    }},
                }},
                    RPCResult{"for verbosity = 3",
                RPCResult::Type::OBJ, "", "",
                {
                    {RPCResult::Type::ELISION, "", "Same output as verbosity = 2"},
                    {RPCResult::Type::ARR, "tx", "",
                    {
                        {RPCResult::Type::OBJ, "", "",
                        {
                            getblock_vin,
                        }},
                    }},
                }},
        },
                RPCExamples{
                    HelpExampleCli("getblock", "\"00000000c937983704a73af28acdec37b049d214adbda81d7e2a3dd146f6ed09\"")
            + HelpExampleRpc("getblock", "\"00000000c937983704a73af28acdec37b049d214adbda81d7e2a3dd146f6ed09\"")
                },
        [&](const RPCHelpMan& self, const JSONRPCRequest& request) -> UniValue
{
    uint256 hash(ParseHashV(request.params[0], "blockhash"));

    int verbosity = 1;
    if (!request.params[1].isNull()) {
        if (request.params[1].isBool()) {
            verbosity = request.params[1].get_bool() ? 1 : 0;
        } else {
            verbosity = request.params[1].getInt<int>();
        }
    }

    const CBlockIndex* pblockindex;
    const CBlockIndex* tip;
    ChainstateManager& chainman = EnsureAnyChainman(request.context);
    {
        LOCK(cs_main);
        pblockindex = chainman.m_blockman.LookupBlockIndex(hash);
        tip = chainman.ActiveChain().Tip();

        if (!pblockindex) {
            throw JSONRPCError(RPC_INVALID_ADDRESS_OR_KEY, "Block not found");
        }
    }

    const CBlock block{GetBlockChecked(chainman.m_blockman, pblockindex)};

    if (verbosity <= 0)
    {
        CDataStream ssBlock(SER_NETWORK, PROTOCOL_VERSION | RPCSerializationFlags());
        ssBlock << block;
        std::string strHex = HexStr(ssBlock);
        return strHex;
    }

    TxVerbosity tx_verbosity;
    if (verbosity == 1) {
        tx_verbosity = TxVerbosity::SHOW_TXID;
    } else if (verbosity == 2) {
        tx_verbosity = TxVerbosity::SHOW_DETAILS;
    } else {
        tx_verbosity = TxVerbosity::SHOW_DETAILS_AND_PREVOUT;
    }

    return blockToJSON(chainman.m_blockman, block, tip, pblockindex, tx_verbosity);
},
    };
}

static RPCHelpMan pruneblockchain()
{
    return RPCHelpMan{"pruneblockchain", "",
                {
                    {"height", RPCArg::Type::NUM, RPCArg::Optional::NO, "The block height to prune up to. May be set to a discrete height, or to a " + UNIX_EPOCH_TIME + "\n"
            "                  to prune blocks whose block time is at least 2 hours older than the provided timestamp."},
                },
                RPCResult{
                    RPCResult::Type::NUM, "", "Height of the last block pruned"},
                RPCExamples{
                    HelpExampleCli("pruneblockchain", "1000")
            + HelpExampleRpc("pruneblockchain", "1000")
                },
        [&](const RPCHelpMan& self, const JSONRPCRequest& request) -> UniValue
{
    ChainstateManager& chainman = EnsureAnyChainman(request.context);
    if (!chainman.m_blockman.IsPruneMode()) {
        throw JSONRPCError(RPC_MISC_ERROR, "Cannot prune blocks because node is not in prune mode.");
    }

    LOCK(cs_main);
    Chainstate& active_chainstate = chainman.ActiveChainstate();
    CChain& active_chain = active_chainstate.m_chain;

    int heightParam = request.params[0].getInt<int>();
    if (heightParam < 0) {
        throw JSONRPCError(RPC_INVALID_PARAMETER, "Negative block height.");
    }

    // Height value more than a billion is too high to be a block height, and
    // too low to be a block time (corresponds to timestamp from Sep 2001).
    if (heightParam > 1000000000) {
        // Add a 2 hour buffer to include blocks which might have had old timestamps
        const CBlockIndex* pindex = active_chain.FindEarliestAtLeast(heightParam - TIMESTAMP_WINDOW, 0);
        if (!pindex) {
            throw JSONRPCError(RPC_INVALID_PARAMETER, "Could not find block with at least the specified timestamp.");
        }
        heightParam = pindex->nHeight;
    }

    unsigned int height = (unsigned int) heightParam;
    unsigned int chainHeight = (unsigned int) active_chain.Height();
    if (chainHeight < chainman.GetParams().PruneAfterHeight()) {
        throw JSONRPCError(RPC_MISC_ERROR, "Blockchain is too short for pruning.");
    } else if (height > chainHeight) {
        throw JSONRPCError(RPC_INVALID_PARAMETER, "Blockchain is shorter than the attempted prune height.");
    } else if (height > chainHeight - MIN_BLOCKS_TO_KEEP) {
        LogPrint(BCLog::RPC, "Attempt to prune blocks close to the tip.  Retaining the minimum number of blocks.\n");
        height = chainHeight - MIN_BLOCKS_TO_KEEP;
    }

    PruneBlockFilesManual(active_chainstate, height);
    const CBlockIndex& block{*CHECK_NONFATAL(active_chain.Tip())};
    const CBlockIndex* last_block{active_chainstate.m_blockman.GetFirstStoredBlock(block)};

    return static_cast<int64_t>(last_block->nHeight - 1);
},
    };
}

CoinStatsHashType ParseHashType(const std::string& hash_type_input)
{
    if (hash_type_input == "hash_serialized_2") {
        return CoinStatsHashType::HASH_SERIALIZED;
    } else if (hash_type_input == "muhash") {
        return CoinStatsHashType::MUHASH;
    } else if (hash_type_input == "none") {
        return CoinStatsHashType::NONE;
    } else {
        throw JSONRPCError(RPC_INVALID_PARAMETER, strprintf("'%s' is not a valid hash_type", hash_type_input));
    }
}

/**
 * Calculate statistics about the unspent transaction output set
 *
 * @param[in] index_requested Signals if the coinstatsindex should be used (when available).
 */
static std::optional<kernel::CCoinsStats> GetUTXOStats(CCoinsView* view, node::BlockManager& blockman,
                                                       kernel::CoinStatsHashType hash_type,
                                                       const std::function<void()>& interruption_point = {},
                                                       const CBlockIndex* pindex = nullptr,
                                                       bool index_requested = true)
{
    // Use CoinStatsIndex if it is requested and available and a hash_type of Muhash or None was requested
    if ((hash_type == kernel::CoinStatsHashType::MUHASH || hash_type == kernel::CoinStatsHashType::NONE) && g_coin_stats_index && index_requested) {
        if (pindex) {
            return g_coin_stats_index->LookUpStats(*pindex);
        } else {
            CBlockIndex& block_index = *CHECK_NONFATAL(WITH_LOCK(::cs_main, return blockman.LookupBlockIndex(view->GetBestBlock())));
            return g_coin_stats_index->LookUpStats(block_index);
        }
    }

    // If the coinstats index isn't requested or is otherwise not usable, the
    // pindex should either be null or equal to the view's best block. This is
    // because without the coinstats index we can only get coinstats about the
    // best block.
    CHECK_NONFATAL(!pindex || pindex->GetBlockHash() == view->GetBestBlock());

    return kernel::ComputeUTXOStats(hash_type, view, blockman, interruption_point);
}

static RPCHelpMan gettxoutsetinfo()
{
    return RPCHelpMan{"gettxoutsetinfo",
                "\nReturns statistics about the unspent transaction output set.\n"
                "Note this call may take some time if you are not using coinstatsindex.\n",
                {
                    {"hash_type", RPCArg::Type::STR, RPCArg::Default{"hash_serialized_2"}, "Which UTXO set hash should be calculated. Options: 'hash_serialized_2' (the legacy algorithm), 'muhash', 'none'."},
                    {"hash_or_height", RPCArg::Type::NUM, RPCArg::DefaultHint{"the current best block"}, "The block hash or height of the target height (only available with coinstatsindex).",
                     RPCArgOptions{
                         .skip_type_check = true,
                         .type_str = {"", "string or numeric"},
                     }},
                    {"use_index", RPCArg::Type::BOOL, RPCArg::Default{true}, "Use coinstatsindex, if available."},
                },
                RPCResult{
                    RPCResult::Type::OBJ, "", "",
                    {
                        {RPCResult::Type::NUM, "height", "The block height (index) of the returned statistics"},
                        {RPCResult::Type::STR_HEX, "bestblock", "The hash of the block at which these statistics are calculated"},
                        {RPCResult::Type::NUM, "txouts", "The number of unspent transaction outputs"},
                        {RPCResult::Type::NUM, "bogosize", "Database-independent, meaningless metric indicating the UTXO set size"},
                        {RPCResult::Type::STR_HEX, "hash_serialized_2", /*optional=*/true, "The serialized hash (only present if 'hash_serialized_2' hash_type is chosen)"},
                        {RPCResult::Type::STR_HEX, "muhash", /*optional=*/true, "The serialized hash (only present if 'muhash' hash_type is chosen)"},
                        {RPCResult::Type::NUM, "transactions", /*optional=*/true, "The number of transactions with unspent outputs (not available when coinstatsindex is used)"},
                        {RPCResult::Type::NUM, "disk_size", /*optional=*/true, "The estimated size of the chainstate on disk (not available when coinstatsindex is used)"},
                        {RPCResult::Type::STR_AMOUNT, "total_amount", "The total amount of coins in the UTXO set"},
                        {RPCResult::Type::STR_AMOUNT, "total_unspendable_amount", /*optional=*/true, "The total amount of coins permanently excluded from the UTXO set (only available if coinstatsindex is used)"},
                        {RPCResult::Type::OBJ, "block_info", /*optional=*/true, "Info on amounts in the block at this block height (only available if coinstatsindex is used)",
                        {
                            {RPCResult::Type::STR_AMOUNT, "prevout_spent", "Total amount of all prevouts spent in this block"},
                            {RPCResult::Type::STR_AMOUNT, "coinbase", "Coinbase subsidy amount of this block"},
                            {RPCResult::Type::STR_AMOUNT, "new_outputs_ex_coinbase", "Total amount of new outputs created by this block"},
                            {RPCResult::Type::STR_AMOUNT, "unspendable", "Total amount of unspendable outputs created in this block"},
                            {RPCResult::Type::OBJ, "unspendables", "Detailed view of the unspendable categories",
                            {
                                {RPCResult::Type::STR_AMOUNT, "genesis_block", "The unspendable amount of the Genesis block subsidy"},
                                {RPCResult::Type::STR_AMOUNT, "bip30", "Transactions overridden by duplicates (no longer possible with BIP30)"},
                                {RPCResult::Type::STR_AMOUNT, "scripts", "Amounts sent to scripts that are unspendable (for example OP_RETURN outputs)"},
                                {RPCResult::Type::STR_AMOUNT, "unclaimed_rewards", "Fee rewards that miners did not claim in their coinbase transaction"},
                            }}
                        }},
                    }},
                RPCExamples{
                    HelpExampleCli("gettxoutsetinfo", "") +
                    HelpExampleCli("gettxoutsetinfo", R"("none")") +
                    HelpExampleCli("gettxoutsetinfo", R"("none" 1000)") +
                    HelpExampleCli("gettxoutsetinfo", R"("none" '"00000000c937983704a73af28acdec37b049d214adbda81d7e2a3dd146f6ed09"')") +
                    HelpExampleCli("-named gettxoutsetinfo", R"(hash_type='muhash' use_index='false')") +
                    HelpExampleRpc("gettxoutsetinfo", "") +
                    HelpExampleRpc("gettxoutsetinfo", R"("none")") +
                    HelpExampleRpc("gettxoutsetinfo", R"("none", 1000)") +
                    HelpExampleRpc("gettxoutsetinfo", R"("none", "00000000c937983704a73af28acdec37b049d214adbda81d7e2a3dd146f6ed09")")
                },
        [&](const RPCHelpMan& self, const JSONRPCRequest& request) -> UniValue
{
    UniValue ret(UniValue::VOBJ);

    const CBlockIndex* pindex{nullptr};
    const CoinStatsHashType hash_type{request.params[0].isNull() ? CoinStatsHashType::HASH_SERIALIZED : ParseHashType(request.params[0].get_str())};
    bool index_requested = request.params[2].isNull() || request.params[2].get_bool();

    NodeContext& node = EnsureAnyNodeContext(request.context);
    ChainstateManager& chainman = EnsureChainman(node);
    Chainstate& active_chainstate = chainman.ActiveChainstate();
    active_chainstate.ForceFlushStateToDisk();

    CCoinsView* coins_view;
    BlockManager* blockman;
    {
        LOCK(::cs_main);
        coins_view = &active_chainstate.CoinsDB();
        blockman = &active_chainstate.m_blockman;
        pindex = blockman->LookupBlockIndex(coins_view->GetBestBlock());
    }

    if (!request.params[1].isNull()) {
        if (!g_coin_stats_index) {
            throw JSONRPCError(RPC_INVALID_PARAMETER, "Querying specific block heights requires coinstatsindex");
        }

        if (hash_type == CoinStatsHashType::HASH_SERIALIZED) {
            throw JSONRPCError(RPC_INVALID_PARAMETER, "hash_serialized_2 hash type cannot be queried for a specific block");
        }

        if (!index_requested) {
            throw JSONRPCError(RPC_INVALID_PARAMETER, "Cannot set use_index to false when querying for a specific block");
        }
        pindex = ParseHashOrHeight(request.params[1], chainman);
    }

    if (index_requested && g_coin_stats_index) {
        if (!g_coin_stats_index->BlockUntilSyncedToCurrentChain()) {
            const IndexSummary summary{g_coin_stats_index->GetSummary()};

            // If a specific block was requested and the index has already synced past that height, we can return the
            // data already even though the index is not fully synced yet.
            if (pindex->nHeight > summary.best_block_height) {
                throw JSONRPCError(RPC_INTERNAL_ERROR, strprintf("Unable to get data because coinstatsindex is still syncing. Current height: %d", summary.best_block_height));
            }
        }
    }

    const std::optional<CCoinsStats> maybe_stats = GetUTXOStats(coins_view, *blockman, hash_type, node.rpc_interruption_point, pindex, index_requested);
    if (maybe_stats.has_value()) {
        const CCoinsStats& stats = maybe_stats.value();
        ret.pushKV("height", (int64_t)stats.nHeight);
        ret.pushKV("bestblock", stats.hashBlock.GetHex());
        ret.pushKV("txouts", (int64_t)stats.nTransactionOutputs);
        ret.pushKV("bogosize", (int64_t)stats.nBogoSize);
        if (hash_type == CoinStatsHashType::HASH_SERIALIZED) {
            ret.pushKV("hash_serialized_2", stats.hashSerialized.GetHex());
        }
        if (hash_type == CoinStatsHashType::MUHASH) {
            ret.pushKV("muhash", stats.hashSerialized.GetHex());
        }
        CHECK_NONFATAL(stats.total_amount.has_value());
        ret.pushKV("total_amount", ValueFromAmount(stats.total_amount.value()));
        if (!stats.index_used) {
            ret.pushKV("transactions", static_cast<int64_t>(stats.nTransactions));
            ret.pushKV("disk_size", stats.nDiskSize);
        } else {
            ret.pushKV("total_unspendable_amount", ValueFromAmount(stats.total_unspendable_amount));

            CCoinsStats prev_stats{};
            if (pindex->nHeight > 0) {
                const std::optional<CCoinsStats> maybe_prev_stats = GetUTXOStats(coins_view, *blockman, hash_type, node.rpc_interruption_point, pindex->pprev, index_requested);
                if (!maybe_prev_stats) {
                    throw JSONRPCError(RPC_INTERNAL_ERROR, "Unable to read UTXO set");
                }
                prev_stats = maybe_prev_stats.value();
            }

            UniValue block_info(UniValue::VOBJ);
            block_info.pushKV("prevout_spent", ValueFromAmount(stats.total_prevout_spent_amount - prev_stats.total_prevout_spent_amount));
            block_info.pushKV("coinbase", ValueFromAmount(stats.total_coinbase_amount - prev_stats.total_coinbase_amount));
            block_info.pushKV("new_outputs_ex_coinbase", ValueFromAmount(stats.total_new_outputs_ex_coinbase_amount - prev_stats.total_new_outputs_ex_coinbase_amount));
            block_info.pushKV("unspendable", ValueFromAmount(stats.total_unspendable_amount - prev_stats.total_unspendable_amount));

            UniValue unspendables(UniValue::VOBJ);
            unspendables.pushKV("genesis_block", ValueFromAmount(stats.total_unspendables_genesis_block - prev_stats.total_unspendables_genesis_block));
            unspendables.pushKV("bip30", ValueFromAmount(stats.total_unspendables_bip30 - prev_stats.total_unspendables_bip30));
            unspendables.pushKV("scripts", ValueFromAmount(stats.total_unspendables_scripts - prev_stats.total_unspendables_scripts));
            unspendables.pushKV("unclaimed_rewards", ValueFromAmount(stats.total_unspendables_unclaimed_rewards - prev_stats.total_unspendables_unclaimed_rewards));
            block_info.pushKV("unspendables", unspendables);

            ret.pushKV("block_info", block_info);
        }
    } else {
        throw JSONRPCError(RPC_INTERNAL_ERROR, "Unable to read UTXO set");
    }
    return ret;
},
    };
}

static RPCHelpMan gettxout()
{
    return RPCHelpMan{"gettxout",
        "\nReturns details about an unspent transaction output.\n",
        {
            {"txid", RPCArg::Type::STR, RPCArg::Optional::NO, "The transaction id"},
            {"n", RPCArg::Type::NUM, RPCArg::Optional::NO, "vout number"},
            {"include_mempool", RPCArg::Type::BOOL, RPCArg::Default{true}, "Whether to include the mempool. Note that an unspent output that is spent in the mempool won't appear."},
        },
        {
            RPCResult{"If the UTXO was not found", RPCResult::Type::NONE, "", ""},
            RPCResult{"Otherwise", RPCResult::Type::OBJ, "", "", {
                {RPCResult::Type::STR_HEX, "bestblock", "The hash of the block at the tip of the chain"},
                {RPCResult::Type::NUM, "confirmations", "The number of confirmations"},
                {RPCResult::Type::STR_AMOUNT, "value", /*optional=*/true, "The transaction value in " + CURRENCY_UNIT + " if known"}, // ELEMENTS: only known if non-confidential
                {RPCResult::Type::STR_HEX, "asset", /*optional=*/true, "The asset of the output, if known"},
                {RPCResult::Type::STR_HEX, "valuecommitment", /*optional=*/true, "The commitment for the value"},
                {RPCResult::Type::STR_HEX, "commitmentnonce", /*optional=*/true, "The commitment nonce"},
                {RPCResult::Type::STR_HEX, "assetcommitment", /*optional=*/true, "Commitment for the asset"},
                {RPCResult::Type::OBJ, "scriptPubKey", "", {
                    {RPCResult::Type::STR, "asm", "Disassembly of the public key script"},
                    {RPCResult::Type::STR, "desc", "Inferred descriptor for the output"},
                    {RPCResult::Type::STR_HEX, "hex", "The raw public key script bytes, hex-encoded"},
                    {RPCResult::Type::STR, "type", "The type, eg pubkeyhash"},
                    {RPCResult::Type::STR, "address", /*optional=*/true, "The Bitcoin address (only if a well-defined address exists)"},
                }},
                {RPCResult::Type::BOOL, "coinbase", "Coinbase or not"},
            }},
        },
        RPCExamples{
            "\nGet unspent transactions\n"
            + HelpExampleCli("listunspent", "") +
            "\nView the details\n"
            + HelpExampleCli("gettxout", "\"txid\" 1") +
            "\nAs a JSON-RPC call\n"
            + HelpExampleRpc("gettxout", "\"txid\", 1")
                },
        [&](const RPCHelpMan& self, const JSONRPCRequest& request) -> UniValue
{
    NodeContext& node = EnsureAnyNodeContext(request.context);
    ChainstateManager& chainman = EnsureChainman(node);
    LOCK(cs_main);

    UniValue ret(UniValue::VOBJ);

    uint256 hash(ParseHashV(request.params[0], "txid"));
    COutPoint out{hash, request.params[1].getInt<uint32_t>()};
    bool fMempool = true;
    if (!request.params[2].isNull())
        fMempool = request.params[2].get_bool();

    Coin coin;
    Chainstate& active_chainstate = chainman.ActiveChainstate();
    CCoinsViewCache* coins_view = &active_chainstate.CoinsTip();

    if (fMempool) {
        const CTxMemPool& mempool = EnsureMemPool(node);
        LOCK(mempool.cs);
        CCoinsViewMemPool view(coins_view, mempool);
        if (!view.GetCoin(out, coin) || mempool.isSpent(out)) {
            return UniValue::VNULL;
        }
    } else {
        if (!coins_view->GetCoin(out, coin)) {
            return UniValue::VNULL;
        }
    }

    const CBlockIndex* pindex = active_chainstate.m_blockman.LookupBlockIndex(coins_view->GetBestBlock());
    ret.pushKV("bestblock", pindex->GetBlockHash().GetHex());
    if (coin.nHeight == MEMPOOL_HEIGHT) {
        ret.pushKV("confirmations", 0);
    } else {
        ret.pushKV("confirmations", (int64_t)(pindex->nHeight - coin.nHeight + 1));
    }
    if (coin.out.nValue.IsExplicit()) {
        ret.pushKV("value", ValueFromAmount(coin.out.nValue.GetAmount()));
    } else {
        ret.pushKV("valuecommitment", coin.out.nValue.GetHex());
    }
    if (g_con_elementsmode) {
        if (coin.out.nAsset.IsExplicit()) {
            ret.pushKV("asset", coin.out.nAsset.GetAsset().GetHex());
        } else {
            ret.pushKV("assetcommitment", coin.out.nAsset.GetHex());
        }

        ret.pushKV("commitmentnonce", coin.out.nNonce.GetHex());
    }
    UniValue o(UniValue::VOBJ);
    ScriptToUniv(coin.out.scriptPubKey, /*out=*/o, /*include_hex=*/true, /*include_address=*/true);
    ret.pushKV("scriptPubKey", o);
    ret.pushKV("coinbase", (bool)coin.fCoinBase);

    return ret;
},
    };
}

static RPCHelpMan verifychain()
{
    return RPCHelpMan{"verifychain",
                "\nVerifies blockchain database.\n",
                {
                    {"checklevel", RPCArg::Type::NUM, RPCArg::DefaultHint{strprintf("%d, range=0-4", DEFAULT_CHECKLEVEL)},
                        strprintf("How thorough the block verification is:\n%s", MakeUnorderedList(CHECKLEVEL_DOC))},
                    {"nblocks", RPCArg::Type::NUM, RPCArg::DefaultHint{strprintf("%d, 0=all", DEFAULT_CHECKBLOCKS)}, "The number of blocks to check."},
                },
                RPCResult{
                    RPCResult::Type::BOOL, "", "Verified or not"},
                RPCExamples{
                    HelpExampleCli("verifychain", "")
            + HelpExampleRpc("verifychain", "")
                },
        [&](const RPCHelpMan& self, const JSONRPCRequest& request) -> UniValue
{
    const int check_level{request.params[0].isNull() ? DEFAULT_CHECKLEVEL : request.params[0].getInt<int>()};
    const int check_depth{request.params[1].isNull() ? DEFAULT_CHECKBLOCKS : request.params[1].getInt<int>()};

    ChainstateManager& chainman = EnsureAnyChainman(request.context);
    LOCK(cs_main);

    Chainstate& active_chainstate = chainman.ActiveChainstate();
    return CVerifyDB().VerifyDB(
        active_chainstate, chainman.GetParams().GetConsensus(), active_chainstate.CoinsTip(), check_level, check_depth);
},
    };
}

static void SoftForkDescPushBack(const CBlockIndex* blockindex, UniValue& softforks, const ChainstateManager& chainman, Consensus::BuriedDeployment dep)
{
    // For buried deployments.

    if (!DeploymentEnabled(chainman, dep)) return;

    UniValue rv(UniValue::VOBJ);
    rv.pushKV("type", "buried");
    // getdeploymentinfo reports the softfork as active from when the chain height is
    // one below the activation height
    rv.pushKV("active", DeploymentActiveAfter(blockindex, chainman, dep));
    rv.pushKV("height", chainman.GetConsensus().DeploymentHeight(dep));
    softforks.pushKV(DeploymentName(dep), rv);
}

static void SoftForkDescPushBack(const CBlockIndex* blockindex, UniValue& softforks, const ChainstateManager& chainman, Consensus::DeploymentPos id)
{
    // For BIP9 deployments.

    if (!DeploymentEnabled(chainman, id)) return;
    if (blockindex == nullptr) return;

    auto get_state_name = [](const ThresholdState state) -> std::string {
        switch (state) {
        case ThresholdState::DEFINED: return "defined";
        case ThresholdState::STARTED: return "started";
        case ThresholdState::LOCKED_IN: return "locked_in";
        case ThresholdState::ACTIVE: return "active";
        case ThresholdState::FAILED: return "failed";
        }
        return "invalid";
    };

    UniValue bip9(UniValue::VOBJ);

    const ThresholdState next_state = chainman.m_versionbitscache.State(blockindex, chainman.GetConsensus(), id);
    const ThresholdState current_state = chainman.m_versionbitscache.State(blockindex->pprev, chainman.GetConsensus(), id);

    const bool has_signal = (ThresholdState::STARTED == current_state || ThresholdState::LOCKED_IN == current_state);

    // BIP9 parameters
    if (has_signal) {
        bip9.pushKV("bit", chainman.GetConsensus().vDeployments[id].bit);
    }
    bip9.pushKV("start_time", chainman.GetConsensus().vDeployments[id].nStartTime);
    bip9.pushKV("timeout", chainman.GetConsensus().vDeployments[id].nTimeout);
    bip9.pushKV("min_activation_height", chainman.GetConsensus().vDeployments[id].min_activation_height);

    // BIP9 status
    bip9.pushKV("status", get_state_name(current_state));
    bip9.pushKV("since", chainman.m_versionbitscache.StateSinceHeight(blockindex->pprev, chainman.GetConsensus(), id));
    bip9.pushKV("status_next", get_state_name(next_state));

    // BIP9 signalling status, if applicable
    if (has_signal) {
        UniValue statsUV(UniValue::VOBJ);
        std::vector<bool> signals;
        BIP9Stats statsStruct = chainman.m_versionbitscache.Statistics(blockindex, chainman.GetConsensus(), id, &signals);
        statsUV.pushKV("period", statsStruct.period);
        statsUV.pushKV("elapsed", statsStruct.elapsed);
        statsUV.pushKV("count", statsStruct.count);
        if (ThresholdState::LOCKED_IN != current_state) {
            statsUV.pushKV("threshold", statsStruct.threshold);
            statsUV.pushKV("possible", statsStruct.possible);
        }
        bip9.pushKV("statistics", statsUV);

        std::string sig;
        sig.reserve(signals.size());
        for (const bool s : signals) {
            sig.push_back(s ? '#' : '-');
        }
        bip9.pushKV("signalling", sig);
    }

    UniValue rv(UniValue::VOBJ);
    rv.pushKV("type", "bip9");
    if (ThresholdState::ACTIVE == next_state) {
        rv.pushKV("height", chainman.m_versionbitscache.StateSinceHeight(blockindex, chainman.GetConsensus(), id));
    }
    rv.pushKV("active", ThresholdState::ACTIVE == next_state);
    rv.pushKV("bip9", bip9);

    softforks.pushKV(DeploymentName(id), rv);
}

// used by rest.cpp:rest_chaininfo, so cannot be static
RPCHelpMan getblockchaininfo()
{
    return RPCHelpMan{"getblockchaininfo",
        "Returns an object containing various state info regarding blockchain processing.\n",
        {},
        RPCResult{
            RPCResult::Type::OBJ, "", "",
            {
                {RPCResult::Type::STR, "chain", "current network name (main, test, signet, regtest)"},
                {RPCResult::Type::NUM, "blocks", "the height of the most-work fully-validated chain. The genesis block has height 0"},
                {RPCResult::Type::NUM, "headers", "the current number of headers we have validated"},
                {RPCResult::Type::STR, "bestblockhash", "the hash of the currently best block"},
                /* ELEMENTS: not present {RPCResult::Type::NUM, "difficulty", "the current difficulty"}, */
                {RPCResult::Type::NUM_TIME, "time", "The block time expressed in " + UNIX_EPOCH_TIME},
                {RPCResult::Type::NUM_TIME, "mediantime", "The median block time expressed in " + UNIX_EPOCH_TIME},
                {RPCResult::Type::NUM, "verificationprogress", "estimate of verification progress [0..1]"},
                {RPCResult::Type::BOOL, "initialblockdownload", "(debug information) estimate of whether this node is in Initial Block Download mode"},
                /* ELEMENTS: not present {RPCResult::Type::STR_HEX, "chainwork", "total amount of work in active chain, in hexadecimal"}, */
                {RPCResult::Type::NUM, "size_on_disk", "the estimated size of the block and undo files on disk"},
                {RPCResult::Type::BOOL, "pruned", "if the blocks are subject to pruning"},
                {RPCResult::Type::STR_HEX, "current_params_root", /*optional=*/true, "the root of the currently active dynafed params"}, // present if dynafed is active
                {RPCResult::Type::STR, "signblock_asm", /*optional=*/true, "ASM of sign block challenge data from genesis block"}, // not present if dynafed is active
                {RPCResult::Type::STR, "signblock_asm", /*optional=*/true, "ASM of sign block challenge data from genesis block"}, // not present if dynafed is active
                {RPCResult::Type::STR_HEX, "signblock_hex", /*optional=*/true, "Hex of sign block challenge data from genesis block"}, // not present if dynafed is active
                {RPCResult::Type::STR, "current_signblock_asm", /*optional=*/true, "ASM of sign block challenge data enforced on the next block"}, // present if dynafed is active
                {RPCResult::Type::STR_HEX, "current_signblock_hex", /*optional=*/true, "Hex of sign block challenge data enforced on the next block"}, // present if dynafed is active
                {RPCResult::Type::NUM, "max_block_witness", "maximum sized block witness serialized size for the next block"},
                {RPCResult::Type::NUM, "epoch_length", /*optional=*/true, "length of dynamic federations epoch, or signaling period"}, // present if dynafed is active
                {RPCResult::Type::NUM, "total_valid_epochs", /*optional=*/true, "number of epochs a given fedpscript is valid for, defined per chain"}, // present if dynafed is active
                {RPCResult::Type::NUM, "epoch_age", /*optional=*/true, "number of blocks into a dynamic federation epoch chain tip is. This number is between 0 to epoch_length-1"}, // present if dynafed is active
                {RPCResult::Type::ARR, "extension_space", "array of extension fields in dynamic blockheader",
                {
                    {RPCResult::Type::ELISION, "", ""}
                }},
                {RPCResult::Type::STR_HEX, "current_fedpeg_program", /*optional=*/true, "Current dynafed fedpeg program"},
                {RPCResult::Type::STR_HEX, "current_fedpeg_script", /*optional=*/true, "Current dynafed fedpeg script"},
                {RPCResult::Type::NUM, "pruneheight", /*optional=*/true, "height of the last block pruned, plus one (only present if pruning is enabled)"},
                {RPCResult::Type::BOOL, "automatic_pruning", /*optional=*/true, "whether automatic pruning is enabled (only present if pruning is enabled)"},
                {RPCResult::Type::NUM, "prune_target_size", /*optional=*/true, "the target size used by pruning (only present if automatic pruning is enabled)"},
                {RPCResult::Type::STR, "warnings", "any network and blockchain warnings"},
            }},
        RPCExamples{
            HelpExampleCli("getblockchaininfo", "")
            + HelpExampleRpc("getblockchaininfo", "")
        },
        [&](const RPCHelpMan& self, const JSONRPCRequest& request) -> UniValue
{
    const ArgsManager& args{EnsureAnyArgsman(request.context)};
    ChainstateManager& chainman = EnsureAnyChainman(request.context);
    LOCK(cs_main);
    Chainstate& active_chainstate = chainman.ActiveChainstate();

    const CChainParams& chainparams = chainman.GetParams();
    const CBlockIndex& tip{*CHECK_NONFATAL(active_chainstate.m_chain.Tip())};
    CHECK_NONFATAL(&tip);
    const int height{tip.nHeight};

    UniValue obj(UniValue::VOBJ);
    obj.pushKV("chain", chainparams.NetworkIDString());
    obj.pushKV("blocks", height);
    obj.pushKV("headers", chainman.m_best_header ? chainman.m_best_header->nHeight : -1);
    obj.pushKV("bestblockhash", tip.GetBlockHash().GetHex());
    if (!g_signed_blocks) {
        obj.pushKV("difficulty", GetDifficulty(&tip));
    }
    obj.pushKV("time", tip.GetBlockTime());
    obj.pushKV("mediantime", tip.GetMedianTimePast());
    obj.pushKV("verificationprogress", GuessVerificationProgress(&tip, chainparams.GetConsensus().nPowTargetSpacing));
    obj.pushKV("initialblockdownload", active_chainstate.IsInitialBlockDownload());
    if (!g_signed_blocks) {
        obj.pushKV("chainwork", tip.nChainWork.GetHex());
    }
    obj.pushKV("size_on_disk", chainman.m_blockman.CalculateCurrentUsage());
<<<<<<< HEAD
    obj.pushKV("pruned", node::fPruneMode);
    obj.pushKV("trim_headers", node::fTrimHeaders); // ELEMENTS
    if (g_signed_blocks) {
        if (!DeploymentActiveAfter(&tip, chainman, Consensus::DEPLOYMENT_DYNA_FED)) {
            CScript sign_block_script = chainparams.GetConsensus().signblockscript;
            obj.pushKV("current_signblock_asm", ScriptToAsmStr(sign_block_script));
            obj.pushKV("current_signblock_hex", HexStr(sign_block_script));
            obj.pushKV("max_block_witness", (uint64_t)chainparams.GetConsensus().max_block_signature_size);
            UniValue arr(UniValue::VARR);
            for (const auto& extension : chainparams.GetConsensus().first_extension_space) {
                arr.push_back(HexStr(extension));
            }
            obj.pushKV("extension_space", arr);
        } else {
            const DynaFedParamEntry entry = ComputeNextBlockFullCurrentParameters(&tip, chainparams.GetConsensus());
            obj.pushKV("current_params_root", entry.CalculateRoot().GetHex());
            obj.pushKV("current_signblock_asm", ScriptToAsmStr(entry.m_signblockscript));
            obj.pushKV("current_signblock_hex", HexStr(entry.m_signblockscript));
            obj.pushKV("max_block_witness", (uint64_t)entry.m_signblock_witness_limit);
            obj.pushKV("current_fedpeg_program", HexStr(entry.m_fedpeg_program));
            obj.pushKV("current_fedpeg_script", HexStr(entry.m_fedpegscript));
            UniValue arr(UniValue::VARR);
            for (const auto& extension : entry.m_extension_space) {
                arr.push_back(HexStr(extension));
            }
            obj.pushKV("extension_space", arr);
            obj.pushKV("epoch_length", (uint64_t)chainparams.GetConsensus().dynamic_epoch_length);
            obj.pushKV("total_valid_epochs", (uint64_t)chainparams.GetConsensus().total_valid_epochs);
            obj.pushKV("epoch_age", (uint64_t)(tip.nHeight % chainparams.GetConsensus().dynamic_epoch_length));
        }
    }

    if (node::fPruneMode) {
=======
    obj.pushKV("pruned", chainman.m_blockman.IsPruneMode());
    if (chainman.m_blockman.IsPruneMode()) {
>>>>>>> 9a288430
        obj.pushKV("pruneheight", chainman.m_blockman.GetFirstStoredBlock(tip)->nHeight);

        // if 0, execution bypasses the whole if block.
        bool automatic_pruning{args.GetIntArg("-prune", 0) != 1};
        obj.pushKV("automatic_pruning",  automatic_pruning);
        if (automatic_pruning) {
            obj.pushKV("prune_target_size", chainman.m_blockman.GetPruneTarget());
        }
    }

    obj.pushKV("warnings", GetWarnings(false).original);
    return obj;
},
    };
}

namespace {
const std::vector<RPCResult> RPCHelpForDeployment{
    {RPCResult::Type::STR, "type", "one of \"buried\", \"bip9\""},
    {RPCResult::Type::NUM, "height", /*optional=*/true, "height of the first block which the rules are or will be enforced (only for \"buried\" type, or \"bip9\" type with \"active\" status)"},
    {RPCResult::Type::BOOL, "active", "true if the rules are enforced for the mempool and the next block"},
    {RPCResult::Type::OBJ, "bip9", /*optional=*/true, "status of bip9 softforks (only for \"bip9\" type)",
    {
        {RPCResult::Type::NUM, "bit", /*optional=*/true, "the bit (0-28) in the block version field used to signal this softfork (only for \"started\" and \"locked_in\" status)"},
        {RPCResult::Type::NUM_TIME, "start_time", "the minimum median time past of a block at which the bit gains its meaning"},
        {RPCResult::Type::NUM_TIME, "timeout", "the median time past of a block at which the deployment is considered failed if not yet locked in"},
        {RPCResult::Type::NUM, "min_activation_height", "minimum height of blocks for which the rules may be enforced"},
        {RPCResult::Type::STR, "status", "status of deployment at specified block (one of \"defined\", \"started\", \"locked_in\", \"active\", \"failed\")"},
        {RPCResult::Type::NUM, "since", "height of the first block to which the status applies"},
        {RPCResult::Type::STR, "status_next", "status of deployment at the next block"},
        {RPCResult::Type::OBJ, "statistics", /*optional=*/true, "numeric statistics about signalling for a softfork (only for \"started\" and \"locked_in\" status)",
        {
            {RPCResult::Type::NUM, "period", "the length in blocks of the signalling period"},
            {RPCResult::Type::NUM, "threshold", /*optional=*/true, "the number of blocks with the version bit set required to activate the feature (only for \"started\" status)"},
            {RPCResult::Type::NUM, "elapsed", "the number of blocks elapsed since the beginning of the current period"},
            {RPCResult::Type::NUM, "count", "the number of blocks with the version bit set in the current period"},
            {RPCResult::Type::BOOL, "possible", /*optional=*/true, "returns false if there are not enough blocks left in this period to pass activation threshold (only for \"started\" status)"},
        }},
        {RPCResult::Type::STR, "signalling", /*optional=*/true, "indicates blocks that signalled with a # and blocks that did not with a -"},
    }},
};

UniValue DeploymentInfo(const CBlockIndex* blockindex, const ChainstateManager& chainman)
{
    UniValue softforks(UniValue::VOBJ);
    SoftForkDescPushBack(blockindex, softforks, chainman, Consensus::DEPLOYMENT_HEIGHTINCB);
    SoftForkDescPushBack(blockindex, softforks, chainman, Consensus::DEPLOYMENT_DERSIG);
    SoftForkDescPushBack(blockindex, softforks, chainman, Consensus::DEPLOYMENT_CLTV);
    SoftForkDescPushBack(blockindex, softforks, chainman, Consensus::DEPLOYMENT_CSV);
    SoftForkDescPushBack(blockindex, softforks, chainman, Consensus::DEPLOYMENT_SEGWIT);
    SoftForkDescPushBack(blockindex, softforks, chainman, Consensus::DEPLOYMENT_DYNA_FED);
    SoftForkDescPushBack(blockindex, softforks, chainman, Consensus::DEPLOYMENT_TESTDUMMY);
    SoftForkDescPushBack(blockindex, softforks, chainman, Consensus::DEPLOYMENT_TAPROOT);
    SoftForkDescPushBack(blockindex, softforks, chainman, Consensus::DEPLOYMENT_SIMPLICITY);
    return softforks;
}
} // anon namespace

RPCHelpMan getdeploymentinfo()
{
    return RPCHelpMan{"getdeploymentinfo",
        "Returns an object containing various state info regarding deployments of consensus changes.",
        {
            {"blockhash", RPCArg::Type::STR_HEX, RPCArg::Default{"hash of current chain tip"}, "The block hash at which to query deployment state"},
        },
        RPCResult{
            RPCResult::Type::OBJ, "", "", {
                {RPCResult::Type::STR, "hash", "requested block hash (or tip)"},
                {RPCResult::Type::NUM, "height", "requested block height (or tip)"},
                {RPCResult::Type::OBJ_DYN, "deployments", "", {
                    {RPCResult::Type::OBJ, "xxxx", "name of the deployment", RPCHelpForDeployment}
                }},
            }
        },
        RPCExamples{ HelpExampleCli("getdeploymentinfo", "") + HelpExampleRpc("getdeploymentinfo", "") },
        [&](const RPCHelpMan& self, const JSONRPCRequest& request) -> UniValue
        {
            const ChainstateManager& chainman = EnsureAnyChainman(request.context);
            LOCK(cs_main);
            const Chainstate& active_chainstate = chainman.ActiveChainstate();

            const CBlockIndex* blockindex;
            if (request.params[0].isNull()) {
                blockindex = CHECK_NONFATAL(active_chainstate.m_chain.Tip());
            } else {
                const uint256 hash(ParseHashV(request.params[0], "blockhash"));
                blockindex = chainman.m_blockman.LookupBlockIndex(hash);
                if (!blockindex) {
                    throw JSONRPCError(RPC_INVALID_ADDRESS_OR_KEY, "Block not found");
                }
            }

            UniValue deploymentinfo(UniValue::VOBJ);
            deploymentinfo.pushKV("hash", blockindex->GetBlockHash().ToString());
            deploymentinfo.pushKV("height", blockindex->nHeight);
            deploymentinfo.pushKV("deployments", DeploymentInfo(blockindex, chainman));
            return deploymentinfo;
        },
    };
}

/** Comparison function for sorting the getchaintips heads.  */
struct CompareBlocksByHeight
{
    bool operator()(const CBlockIndex* a, const CBlockIndex* b) const
    {
        /* Make sure that unequal blocks with the same height do not compare
           equal. Use the pointers themselves to make a distinction. */

        if (a->nHeight != b->nHeight)
          return (a->nHeight > b->nHeight);

        return a < b;
    }
};

static RPCHelpMan getchaintips()
{
    return RPCHelpMan{"getchaintips",
                "Return information about all known tips in the block tree,"
                " including the main chain as well as orphaned branches.\n",
                {},
                RPCResult{
                    RPCResult::Type::ARR, "", "",
                    {{RPCResult::Type::OBJ, "", "",
                        {
                            {RPCResult::Type::NUM, "height", "height of the chain tip"},
                            {RPCResult::Type::STR_HEX, "hash", "block hash of the tip"},
                            {RPCResult::Type::NUM, "branchlen", "zero for main chain, otherwise length of branch connecting the tip to the main chain"},
                            {RPCResult::Type::STR, "status", "status of the chain, \"active\" for the main chain\n"
            "Possible values for status:\n"
            "1.  \"invalid\"               This branch contains at least one invalid block\n"
            "2.  \"headers-only\"          Not all blocks for this branch are available, but the headers are valid\n"
            "3.  \"valid-headers\"         All blocks are available for this branch, but they were never fully validated\n"
            "4.  \"valid-fork\"            This branch is not part of the active chain, but is fully validated\n"
            "5.  \"active\"                This is the tip of the active main chain, which is certainly valid"},
                        }}}},
                RPCExamples{
                    HelpExampleCli("getchaintips", "")
            + HelpExampleRpc("getchaintips", "")
                },
        [&](const RPCHelpMan& self, const JSONRPCRequest& request) -> UniValue
{
    ChainstateManager& chainman = EnsureAnyChainman(request.context);
    LOCK(cs_main);
    CChain& active_chain = chainman.ActiveChain();

    /*
     * Idea: The set of chain tips is the active chain tip, plus orphan blocks which do not have another orphan building off of them.
     * Algorithm:
     *  - Make one pass through BlockIndex(), picking out the orphan blocks, and also storing a set of the orphan block's pprev pointers.
     *  - Iterate through the orphan blocks. If the block isn't pointed to by another orphan, it is a chain tip.
     *  - Add the active chain tip
     */
    std::set<const CBlockIndex*, CompareBlocksByHeight> setTips;
    std::set<const CBlockIndex*> setOrphans;
    std::set<const CBlockIndex*> setPrevs;

    for (const auto& [_, block_index] : chainman.BlockIndex()) {
        if (!active_chain.Contains(&block_index)) {
            setOrphans.insert(&block_index);
            setPrevs.insert(block_index.pprev);
        }
    }

    for (std::set<const CBlockIndex*>::iterator it = setOrphans.begin(); it != setOrphans.end(); ++it) {
        if (setPrevs.erase(*it) == 0) {
            setTips.insert(*it);
        }
    }

    // Always report the currently active tip.
    setTips.insert(active_chain.Tip());

    /* Construct the output array.  */
    UniValue res(UniValue::VARR);
    for (const CBlockIndex* block : setTips) {
        UniValue obj(UniValue::VOBJ);
        obj.pushKV("height", block->nHeight);
        obj.pushKV("hash", block->phashBlock->GetHex());

        const int branchLen = block->nHeight - active_chain.FindFork(block)->nHeight;
        obj.pushKV("branchlen", branchLen);

        std::string status;
        if (active_chain.Contains(block)) {
            // This block is part of the currently active chain.
            status = "active";
        } else if (block->nStatus & BLOCK_FAILED_MASK) {
            // This block or one of its ancestors is invalid.
            status = "invalid";
        } else if (!block->HaveTxsDownloaded()) {
            // This block cannot be connected because full block data for it or one of its parents is missing.
            status = "headers-only";
        } else if (block->IsValid(BLOCK_VALID_SCRIPTS)) {
            // This block is fully validated, but no longer part of the active chain. It was probably the active block once, but was reorganized.
            status = "valid-fork";
        } else if (block->IsValid(BLOCK_VALID_TREE)) {
            // The headers for this block are valid, but it has not been validated. It was probably never part of the most-work chain.
            status = "valid-headers";
        } else {
            // No clue.
            status = "unknown";
        }
        obj.pushKV("status", status);

        res.push_back(obj);
    }

    return res;
},
    };
}

static RPCHelpMan preciousblock()
{
    return RPCHelpMan{"preciousblock",
                "\nTreats a block as if it were received before others with the same work.\n"
                "\nA later preciousblock call can override the effect of an earlier one.\n"
                "\nThe effects of preciousblock are not retained across restarts.\n",
                {
                    {"blockhash", RPCArg::Type::STR_HEX, RPCArg::Optional::NO, "the hash of the block to mark as precious"},
                },
                RPCResult{RPCResult::Type::NONE, "", ""},
                RPCExamples{
                    HelpExampleCli("preciousblock", "\"blockhash\"")
            + HelpExampleRpc("preciousblock", "\"blockhash\"")
                },
        [&](const RPCHelpMan& self, const JSONRPCRequest& request) -> UniValue
{
    uint256 hash(ParseHashV(request.params[0], "blockhash"));
    CBlockIndex* pblockindex;

    ChainstateManager& chainman = EnsureAnyChainman(request.context);
    {
        LOCK(cs_main);
        pblockindex = chainman.m_blockman.LookupBlockIndex(hash);
        if (!pblockindex) {
            throw JSONRPCError(RPC_INVALID_ADDRESS_OR_KEY, "Block not found");
        }
    }

    BlockValidationState state;
    chainman.ActiveChainstate().PreciousBlock(state, pblockindex);

    if (!state.IsValid()) {
        throw JSONRPCError(RPC_DATABASE_ERROR, state.ToString());
    }

    return UniValue::VNULL;
},
    };
}

static RPCHelpMan invalidateblock()
{
    return RPCHelpMan{"invalidateblock",
                "\nPermanently marks a block as invalid, as if it violated a consensus rule.\n",
                {
                    {"blockhash", RPCArg::Type::STR_HEX, RPCArg::Optional::NO, "the hash of the block to mark as invalid"},
                },
                RPCResult{RPCResult::Type::NONE, "", ""},
                RPCExamples{
                    HelpExampleCli("invalidateblock", "\"blockhash\"")
            + HelpExampleRpc("invalidateblock", "\"blockhash\"")
                },
        [&](const RPCHelpMan& self, const JSONRPCRequest& request) -> UniValue
{
    uint256 hash(ParseHashV(request.params[0], "blockhash"));
    BlockValidationState state;

    ChainstateManager& chainman = EnsureAnyChainman(request.context);
    CBlockIndex* pblockindex;
    {
        LOCK(cs_main);
        pblockindex = chainman.m_blockman.LookupBlockIndex(hash);
        if (!pblockindex) {
            throw JSONRPCError(RPC_INVALID_ADDRESS_OR_KEY, "Block not found");
        }
    }
    chainman.ActiveChainstate().InvalidateBlock(state, pblockindex);

    if (state.IsValid()) {
        chainman.ActiveChainstate().ActivateBestChain(state);
    }

    if (!state.IsValid()) {
        throw JSONRPCError(RPC_DATABASE_ERROR, state.ToString());
    }

    return UniValue::VNULL;
},
    };
}

static RPCHelpMan reconsiderblock()
{
    return RPCHelpMan{"reconsiderblock",
                "\nRemoves invalidity status of a block, its ancestors and its descendants, reconsider them for activation.\n"
                "This can be used to undo the effects of invalidateblock.\n",
                {
                    {"blockhash", RPCArg::Type::STR_HEX, RPCArg::Optional::NO, "the hash of the block to reconsider"},
                },
                RPCResult{RPCResult::Type::NONE, "", ""},
                RPCExamples{
                    HelpExampleCli("reconsiderblock", "\"blockhash\"")
            + HelpExampleRpc("reconsiderblock", "\"blockhash\"")
                },
        [&](const RPCHelpMan& self, const JSONRPCRequest& request) -> UniValue
{
    ChainstateManager& chainman = EnsureAnyChainman(request.context);
    uint256 hash(ParseHashV(request.params[0], "blockhash"));

    {
        LOCK(cs_main);
        CBlockIndex* pblockindex = chainman.m_blockman.LookupBlockIndex(hash);
        if (!pblockindex) {
            throw JSONRPCError(RPC_INVALID_ADDRESS_OR_KEY, "Block not found");
        }

        chainman.ActiveChainstate().ResetBlockFailureFlags(pblockindex);
    }

    BlockValidationState state;
    chainman.ActiveChainstate().ActivateBestChain(state);

    if (!state.IsValid()) {
        throw JSONRPCError(RPC_DATABASE_ERROR, state.ToString());
    }

    return UniValue::VNULL;
},
    };
}

static RPCHelpMan getchaintxstats()
{
    return RPCHelpMan{"getchaintxstats",
                "\nCompute statistics about the total number and rate of transactions in the chain.\n",
                {
                    {"nblocks", RPCArg::Type::NUM, RPCArg::DefaultHint{"one month"}, "Size of the window in number of blocks"},
                    {"blockhash", RPCArg::Type::STR_HEX, RPCArg::DefaultHint{"chain tip"}, "The hash of the block that ends the window."},
                },
                RPCResult{
                    RPCResult::Type::OBJ, "", "",
                    {
                        {RPCResult::Type::NUM_TIME, "time", "The timestamp for the final block in the window, expressed in " + UNIX_EPOCH_TIME},
                        {RPCResult::Type::NUM, "txcount", "The total number of transactions in the chain up to that point"},
                        {RPCResult::Type::STR_HEX, "window_final_block_hash", "The hash of the final block in the window"},
                        {RPCResult::Type::NUM, "window_final_block_height", "The height of the final block in the window."},
                        {RPCResult::Type::NUM, "window_block_count", "Size of the window in number of blocks"},
                        {RPCResult::Type::NUM, "window_tx_count", /*optional=*/true, "The number of transactions in the window. Only returned if \"window_block_count\" is > 0"},
                        {RPCResult::Type::NUM, "window_interval", /*optional=*/true, "The elapsed time in the window in seconds. Only returned if \"window_block_count\" is > 0"},
                        {RPCResult::Type::NUM, "txrate", /*optional=*/true, "The average rate of transactions per second in the window. Only returned if \"window_interval\" is > 0"},
                    }},
                RPCExamples{
                    HelpExampleCli("getchaintxstats", "")
            + HelpExampleRpc("getchaintxstats", "2016")
                },
        [&](const RPCHelpMan& self, const JSONRPCRequest& request) -> UniValue
{
    ChainstateManager& chainman = EnsureAnyChainman(request.context);
    const CBlockIndex* pindex;
    int blockcount = 30 * 24 * 60 * 60 / chainman.GetParams().GetConsensus().nPowTargetSpacing; // By default: 1 month

    if (request.params[1].isNull()) {
        LOCK(cs_main);
        pindex = chainman.ActiveChain().Tip();
    } else {
        uint256 hash(ParseHashV(request.params[1], "blockhash"));
        LOCK(cs_main);
        pindex = chainman.m_blockman.LookupBlockIndex(hash);
        if (!pindex) {
            throw JSONRPCError(RPC_INVALID_ADDRESS_OR_KEY, "Block not found");
        }
        if (!chainman.ActiveChain().Contains(pindex)) {
            throw JSONRPCError(RPC_INVALID_PARAMETER, "Block is not in main chain");
        }
    }

    CHECK_NONFATAL(pindex != nullptr);

    if (request.params[0].isNull()) {
        blockcount = std::max(0, std::min(blockcount, pindex->nHeight - 1));
    } else {
        blockcount = request.params[0].getInt<int>();

        if (blockcount < 0 || (blockcount > 0 && blockcount >= pindex->nHeight)) {
            throw JSONRPCError(RPC_INVALID_PARAMETER, "Invalid block count: should be between 0 and the block's height - 1");
        }
    }

    const CBlockIndex& past_block{*CHECK_NONFATAL(pindex->GetAncestor(pindex->nHeight - blockcount))};
    const int64_t nTimeDiff{pindex->GetMedianTimePast() - past_block.GetMedianTimePast()};
    const int nTxDiff = pindex->nChainTx - past_block.nChainTx;

    UniValue ret(UniValue::VOBJ);
    ret.pushKV("time", (int64_t)pindex->nTime);
    ret.pushKV("txcount", (int64_t)pindex->nChainTx);
    ret.pushKV("window_final_block_hash", pindex->GetBlockHash().GetHex());
    ret.pushKV("window_final_block_height", pindex->nHeight);
    ret.pushKV("window_block_count", blockcount);
    if (blockcount > 0) {
        ret.pushKV("window_tx_count", nTxDiff);
        ret.pushKV("window_interval", nTimeDiff);
        if (nTimeDiff > 0) {
            ret.pushKV("txrate", ((double)nTxDiff) / nTimeDiff);
        }
    }

    return ret;
},
    };
}

template<typename T>
static T CalculateTruncatedMedian(std::vector<T>& scores)
{
    size_t size = scores.size();
    if (size == 0) {
        return 0;
    }

    std::sort(scores.begin(), scores.end());
    if (size % 2 == 0) {
        return (scores[size / 2 - 1] + scores[size / 2]) / 2;
    } else {
        return scores[size / 2];
    }
}

void CalculatePercentilesByWeight(CAmount result[NUM_GETBLOCKSTATS_PERCENTILES], std::vector<std::pair<CAmount, int64_t>>& scores, int64_t total_weight)
{
    if (scores.empty()) {
        return;
    }

    std::sort(scores.begin(), scores.end());

    // 10th, 25th, 50th, 75th, and 90th percentile weight units.
    const double weights[NUM_GETBLOCKSTATS_PERCENTILES] = {
        total_weight / 10.0, total_weight / 4.0, total_weight / 2.0, (total_weight * 3.0) / 4.0, (total_weight * 9.0) / 10.0
    };

    int64_t next_percentile_index = 0;
    int64_t cumulative_weight = 0;
    for (const auto& element : scores) {
        cumulative_weight += element.second;
        while (next_percentile_index < NUM_GETBLOCKSTATS_PERCENTILES && cumulative_weight >= weights[next_percentile_index]) {
            result[next_percentile_index] = element.first;
            ++next_percentile_index;
        }
    }

    // Fill any remaining percentiles with the last value.
    for (int64_t i = next_percentile_index; i < NUM_GETBLOCKSTATS_PERCENTILES; i++) {
        result[i] = scores.back().first;
    }
}

template<typename T>
static inline bool SetHasKeys(const std::set<T>& set) {return false;}
template<typename T, typename Tk, typename... Args>
static inline bool SetHasKeys(const std::set<T>& set, const Tk& key, const Args&... args)
{
    return (set.count(key) != 0) || SetHasKeys(set, args...);
}

// outpoint (needed for the utxo index) + nHeight + fCoinBase
static constexpr size_t PER_UTXO_OVERHEAD = sizeof(COutPoint) + sizeof(uint32_t) + sizeof(bool);

static RPCHelpMan getblockstats()
{
    return RPCHelpMan{"getblockstats",
                "\nCompute per block statistics for a given window. All amounts are in satoshis.\n"
                "It won't work for some heights with pruning.\n",
                {
                    {"hash_or_height", RPCArg::Type::NUM, RPCArg::Optional::NO, "The block hash or height of the target block",
                     RPCArgOptions{
                         .skip_type_check = true,
                         .type_str = {"", "string or numeric"},
                     }},
                    {"stats", RPCArg::Type::ARR, RPCArg::DefaultHint{"all values"}, "Values to plot (see result below)",
                        {
                            {"height", RPCArg::Type::STR, RPCArg::Optional::OMITTED, "Selected statistic"},
                            {"time", RPCArg::Type::STR, RPCArg::Optional::OMITTED, "Selected statistic"},
                        },
                        RPCArgOptions{.oneline_description="stats"}},
                },
                RPCResult{
            RPCResult::Type::OBJ, "", "",
            {
                {RPCResult::Type::NUM, "avgfee", /*optional=*/true, "Average fee in the block"},
                {RPCResult::Type::NUM, "avgfeerate", /*optional=*/true, "Average feerate (in satoshis per virtual byte)"},
                {RPCResult::Type::NUM, "avgtxsize", /*optional=*/true, "Average transaction size"},
                {RPCResult::Type::STR_HEX, "blockhash", /*optional=*/true, "The block hash (to check for potential reorgs)"},
                {RPCResult::Type::ARR_FIXED, "feerate_percentiles", /*optional=*/true, "Feerates at the 10th, 25th, 50th, 75th, and 90th percentile weight unit (in satoshis per virtual byte)",
                {
                    {RPCResult::Type::NUM, "10th_percentile_feerate", "The 10th percentile feerate"},
                    {RPCResult::Type::NUM, "25th_percentile_feerate", "The 25th percentile feerate"},
                    {RPCResult::Type::NUM, "50th_percentile_feerate", "The 50th percentile feerate"},
                    {RPCResult::Type::NUM, "75th_percentile_feerate", "The 75th percentile feerate"},
                    {RPCResult::Type::NUM, "90th_percentile_feerate", "The 90th percentile feerate"},
                }},
                {RPCResult::Type::NUM, "height", /*optional=*/true, "The height of the block"},
                {RPCResult::Type::NUM, "ins", /*optional=*/true, "The number of inputs (excluding coinbase)"},
                {RPCResult::Type::NUM, "maxfee", /*optional=*/true, "Maximum fee in the block"},
                {RPCResult::Type::NUM, "maxfeerate", /*optional=*/true, "Maximum feerate (in satoshis per virtual byte)"},
                {RPCResult::Type::NUM, "maxtxsize", /*optional=*/true, "Maximum transaction size"},
                {RPCResult::Type::NUM, "medianfee", /*optional=*/true, "Truncated median fee in the block"},
                {RPCResult::Type::NUM, "mediantime", /*optional=*/true, "The block median time past"},
                {RPCResult::Type::NUM, "mediantxsize", /*optional=*/true, "Truncated median transaction size"},
                {RPCResult::Type::NUM, "minfee", /*optional=*/true, "Minimum fee in the block"},
                {RPCResult::Type::NUM, "minfeerate", /*optional=*/true, "Minimum feerate (in satoshis per virtual byte)"},
                {RPCResult::Type::NUM, "mintxsize", /*optional=*/true, "Minimum transaction size"},
                {RPCResult::Type::NUM, "outs", /*optional=*/true, "The number of outputs"},
                {RPCResult::Type::NUM, "subsidy", /*optional=*/true, "The block subsidy"},
                {RPCResult::Type::NUM, "swtotal_size", /*optional=*/true, "Total size of all segwit transactions"},
                {RPCResult::Type::NUM, "swtotal_weight", /*optional=*/true, "Total weight of all segwit transactions"},
                {RPCResult::Type::NUM, "swtxs", /*optional=*/true, "The number of segwit transactions"},
                {RPCResult::Type::NUM, "time", /*optional=*/true, "The block time"},
                {RPCResult::Type::NUM, "total_out", /*optional=*/true, "Total amount in all outputs (excluding coinbase and thus reward [ie subsidy + totalfee])"},
                {RPCResult::Type::NUM, "total_size", /*optional=*/true, "Total size of all non-coinbase transactions"},
                {RPCResult::Type::NUM, "total_weight", /*optional=*/true, "Total weight of all non-coinbase transactions"},
                {RPCResult::Type::NUM, "totalfee", /*optional=*/true, "The fee total"},
                {RPCResult::Type::NUM, "txs", /*optional=*/true, "The number of transactions (including coinbase)"},
                {RPCResult::Type::NUM, "utxo_increase", /*optional=*/true, "The increase/decrease in the number of unspent outputs (not discounting op_return and similar)"},
                {RPCResult::Type::NUM, "utxo_size_inc", /*optional=*/true, "The increase/decrease in size for the utxo index (not discounting op_return and similar)"},
                {RPCResult::Type::NUM, "utxo_increase_actual", /*optional=*/true, "The increase/decrease in the number of unspent outputs, not counting unspendables"},
                {RPCResult::Type::NUM, "utxo_size_inc_actual", /*optional=*/true, "The increase/decrease in size for the utxo index, not counting unspendables"},
            }},
                RPCExamples{
                    HelpExampleCli("getblockstats", R"('"00000000c937983704a73af28acdec37b049d214adbda81d7e2a3dd146f6ed09"' '["minfeerate","avgfeerate"]')") +
                    HelpExampleCli("getblockstats", R"(1000 '["minfeerate","avgfeerate"]')") +
                    HelpExampleRpc("getblockstats", R"("00000000c937983704a73af28acdec37b049d214adbda81d7e2a3dd146f6ed09", ["minfeerate","avgfeerate"])") +
                    HelpExampleRpc("getblockstats", R"(1000, ["minfeerate","avgfeerate"])")
                },
        [&](const RPCHelpMan& self, const JSONRPCRequest& request) -> UniValue
{
    ChainstateManager& chainman = EnsureAnyChainman(request.context);
    const CBlockIndex& pindex{*CHECK_NONFATAL(ParseHashOrHeight(request.params[0], chainman))};

    std::set<std::string> stats;
    if (!request.params[1].isNull()) {
        const UniValue stats_univalue = request.params[1].get_array();
        for (unsigned int i = 0; i < stats_univalue.size(); i++) {
            const std::string stat = stats_univalue[i].get_str();
            stats.insert(stat);
        }
    }

    // ELEMENTS:
    const CAsset asset = policyAsset; // TODO Make configurable

    const CBlock& block = GetBlockChecked(chainman.m_blockman, &pindex);
    const CBlockUndo& blockUndo = GetUndoChecked(chainman.m_blockman, &pindex);

    const bool do_all = stats.size() == 0; // Calculate everything if nothing selected (default)
    const bool do_mediantxsize = do_all || stats.count("mediantxsize") != 0;
    const bool do_medianfee = do_all || stats.count("medianfee") != 0;
    const bool do_feerate_percentiles = do_all || stats.count("feerate_percentiles") != 0;
    const bool loop_inputs = do_all || do_medianfee || do_feerate_percentiles ||
        SetHasKeys(stats, "utxo_increase", "utxo_increase_actual", "utxo_size_inc", "utxo_size_inc_actual", "totalfee", "avgfee", "avgfeerate", "minfee", "maxfee", "minfeerate", "maxfeerate");
    const bool loop_outputs = do_all || loop_inputs || stats.count("total_out");
    const bool do_calculate_size = do_mediantxsize ||
        SetHasKeys(stats, "total_size", "avgtxsize", "mintxsize", "maxtxsize", "swtotal_size");
    const bool do_calculate_weight = do_all || SetHasKeys(stats, "total_weight", "avgfeerate", "swtotal_weight", "avgfeerate", "feerate_percentiles", "minfeerate", "maxfeerate");
    const bool do_calculate_sw = do_all || SetHasKeys(stats, "swtxs", "swtotal_size", "swtotal_weight");

    CAmount maxfee = 0;
    CAmount maxfeerate = 0;
    CAmount minfee = MAX_MONEY;
    CAmount minfeerate = MAX_MONEY;
    CAmount total_out = 0;
    CAmount totalfee = 0;
    int64_t inputs = 0;
    int64_t maxtxsize = 0;
    int64_t mintxsize = MAX_BLOCK_SERIALIZED_SIZE;
    int64_t outputs = 0;
    int64_t swtotal_size = 0;
    int64_t swtotal_weight = 0;
    int64_t swtxs = 0;
    int64_t total_size = 0;
    int64_t total_weight = 0;
    int64_t utxos = 0;
    int64_t utxo_size_inc = 0;
    int64_t utxo_size_inc_actual = 0;
    std::vector<CAmount> fee_array;
    std::vector<std::pair<CAmount, int64_t>> feerate_array;
    std::vector<int64_t> txsize_array;

    for (size_t i = 0; i < block.vtx.size(); ++i) {
        const auto& tx = block.vtx.at(i);
        outputs += tx->vout.size();

        CAmount tx_total_out = 0;
        // ELEMENTS:
        CAmount elements_txfee = 0;
        if (g_con_elementsmode) {
            if (loop_outputs) {
                for (const CTxOut& out : tx->vout) {
                    if (out.IsFee() && out.nAsset.GetAsset() == asset) {
                        elements_txfee += out.nValue.GetAmount();
                    }
                    if (out.nValue.IsExplicit() && out.nAsset.IsExplicit() && out.nAsset.GetAsset() == asset) {
                        tx_total_out += out.nValue.GetAmount();
                    }
                    size_t out_size = GetSerializeSize(out, PROTOCOL_VERSION) + PER_UTXO_OVERHEAD;
                    utxo_size_inc += out_size;

                    // The Genesis block and the repeated BIP30 block coinbases don't change the UTXO
                    // set counts, so they have to be excluded from the statistics
                    if (pindex.nHeight == 0 || (IsBIP30Repeat(pindex) && tx->IsCoinBase())) continue;
                    // Skip unspendable outputs since they are not included in the UTXO set
                    if (out.scriptPubKey.IsUnspendable()) continue;

                    ++utxos;
                    utxo_size_inc_actual += out_size;
                }
            }
        } else {
            if (loop_outputs) {
                for (const CTxOut& out : tx->vout) {
                    tx_total_out += out.nValue.GetAmount();

		    size_t out_size = GetSerializeSize(out, PROTOCOL_VERSION) + PER_UTXO_OVERHEAD;
                    utxo_size_inc += out_size;

                    // The Genesis block and the repeated BIP30 block coinbases don't change the UTXO
                    // set counts, so they have to be excluded from the statistics
                    if (pindex.nHeight == 0 || (IsBIP30Repeat(pindex) && tx->IsCoinBase())) continue;
                    // Skip unspendable outputs since they are not included in the UTXO set
                    if (out.scriptPubKey.IsUnspendable()) continue;

                    ++utxos;
                    utxo_size_inc_actual += out_size;
                }
            }
        }

        if (tx->IsCoinBase()) {
            continue;
        }

        inputs += tx->vin.size(); // Don't count coinbase's fake input
        total_out += tx_total_out; // Don't count coinbase reward

        int64_t tx_size = 0;
        if (do_calculate_size) {

            tx_size = tx->GetTotalSize();
            if (do_mediantxsize) {
                txsize_array.push_back(tx_size);
            }
            maxtxsize = std::max(maxtxsize, tx_size);
            mintxsize = std::min(mintxsize, tx_size);
            total_size += tx_size;
        }

        int64_t weight = 0;
        if (do_calculate_weight) {
            weight = GetTransactionWeight(*tx);
            total_weight += weight;
        }

        if (do_calculate_sw && tx->HasWitness()) {
            ++swtxs;
            swtotal_size += tx_size;
            swtotal_weight += weight;
        }

        if (loop_inputs) {
            CAmount tx_total_in = 0;
            const auto& txundo = blockUndo.vtxundo.at(i - 1);
            for (const Coin& coin: txundo.vprevout) {
                const CTxOut& prevoutput = coin.out;

                tx_total_in += g_con_elementsmode ? 0 : prevoutput.nValue.GetAmount();
                size_t prevout_size = GetSerializeSize(prevoutput, PROTOCOL_VERSION) + PER_UTXO_OVERHEAD;
                utxo_size_inc -= prevout_size;
                utxo_size_inc_actual -= prevout_size;
            }

            CAmount txfee = g_con_elementsmode ? elements_txfee : (tx_total_in - tx_total_out);
            CHECK_NONFATAL(MoneyRange(txfee));
            if (do_medianfee) {
                fee_array.push_back(txfee);
            }
            maxfee = std::max(maxfee, txfee);
            minfee = std::min(minfee, txfee);
            totalfee += txfee;

            // New feerate uses satoshis per virtual byte instead of per serialized byte
            CAmount feerate = weight ? (txfee * WITNESS_SCALE_FACTOR) / weight : 0;
            if (do_feerate_percentiles) {
                feerate_array.emplace_back(std::make_pair(feerate, weight));
            }
            maxfeerate = std::max(maxfeerate, feerate);
            minfeerate = std::min(minfeerate, feerate);
        }
    }

    CAmount feerate_percentiles[NUM_GETBLOCKSTATS_PERCENTILES] = { 0 };
    CalculatePercentilesByWeight(feerate_percentiles, feerate_array, total_weight);

    UniValue feerates_res(UniValue::VARR);
    for (int64_t i = 0; i < NUM_GETBLOCKSTATS_PERCENTILES; i++) {
        feerates_res.push_back(feerate_percentiles[i]);
    }

    UniValue ret_all(UniValue::VOBJ);
    ret_all.pushKV("avgfee", (block.vtx.size() > 1) ? totalfee / (block.vtx.size() - 1) : 0);
    ret_all.pushKV("avgfeerate", total_weight ? (totalfee * WITNESS_SCALE_FACTOR) / total_weight : 0); // Unit: sat/vbyte
    ret_all.pushKV("avgtxsize", (block.vtx.size() > 1) ? total_size / (block.vtx.size() - 1) : 0);
    ret_all.pushKV("blockhash", pindex.GetBlockHash().GetHex());
    ret_all.pushKV("feerate_percentiles", feerates_res);
    ret_all.pushKV("height", (int64_t)pindex.nHeight);
    ret_all.pushKV("ins", inputs);
    ret_all.pushKV("maxfee", maxfee);
    ret_all.pushKV("maxfeerate", maxfeerate);
    ret_all.pushKV("maxtxsize", maxtxsize);
    ret_all.pushKV("medianfee", CalculateTruncatedMedian(fee_array));
    ret_all.pushKV("mediantime", pindex.GetMedianTimePast());
    ret_all.pushKV("mediantxsize", CalculateTruncatedMedian(txsize_array));
    ret_all.pushKV("minfee", (minfee == MAX_MONEY) ? 0 : minfee);
    ret_all.pushKV("minfeerate", (minfeerate == MAX_MONEY) ? 0 : minfeerate);
    ret_all.pushKV("mintxsize", mintxsize == MAX_BLOCK_SERIALIZED_SIZE ? 0 : mintxsize);
    ret_all.pushKV("outs", outputs);
    ret_all.pushKV("subsidy", GetBlockSubsidy(pindex.nHeight, chainman.GetParams().GetConsensus()));
    ret_all.pushKV("swtotal_size", swtotal_size);
    ret_all.pushKV("swtotal_weight", swtotal_weight);
    ret_all.pushKV("swtxs", swtxs);
    ret_all.pushKV("time", pindex.GetBlockTime());
    ret_all.pushKV("total_out", total_out);
    ret_all.pushKV("total_size", total_size);
    ret_all.pushKV("total_weight", total_weight);
    ret_all.pushKV("totalfee", totalfee);
    ret_all.pushKV("txs", (int64_t)block.vtx.size());
    ret_all.pushKV("utxo_increase", outputs - inputs);
    ret_all.pushKV("utxo_size_inc", utxo_size_inc);
    ret_all.pushKV("utxo_increase_actual", utxos - inputs);
    ret_all.pushKV("utxo_size_inc_actual", utxo_size_inc_actual);

    if (do_all) {
        return ret_all;
    }

    UniValue ret(UniValue::VOBJ);
    for (const std::string& stat : stats) {
        const UniValue& value = ret_all[stat];
        if (value.isNull()) {
            throw JSONRPCError(RPC_INVALID_PARAMETER, strprintf("Invalid selected statistic '%s'", stat));
        }
        ret.pushKV(stat, value);
    }
    return ret;
},
    };
}

namespace {
//! Search for a given set of pubkey scripts
bool FindScriptPubKey(std::atomic<int>& scan_progress, const std::atomic<bool>& should_abort, int64_t& count, CCoinsViewCursor* cursor, const std::set<CScript>& needles, std::map<COutPoint, Coin>& out_results, std::function<void()>& interruption_point)
{
    scan_progress = 0;
    count = 0;
    while (cursor->Valid()) {
        COutPoint key;
        Coin coin;
        if (!cursor->GetKey(key) || !cursor->GetValue(coin)) return false;
        if (++count % 8192 == 0) {
            interruption_point();
            if (should_abort) {
                // allow to abort the scan via the abort reference
                return false;
            }
        }
        if (count % 256 == 0) {
            // update progress reference every 256 item
            uint32_t high = 0x100 * *key.hash.begin() + *(key.hash.begin() + 1);
            scan_progress = (int)(high * 100.0 / 65536.0 + 0.5);
        }
        if (needles.count(coin.out.scriptPubKey)) {
            out_results.emplace(key, coin);
        }
        cursor->Next();
    }
    scan_progress = 100;
    return true;
}
} // namespace

/** RAII object to prevent concurrency issue when scanning the txout set */
static std::atomic<int> g_scan_progress;
static std::atomic<bool> g_scan_in_progress;
static std::atomic<bool> g_should_abort_scan;
class CoinsViewScanReserver
{
private:
    bool m_could_reserve{false};
public:
    explicit CoinsViewScanReserver() = default;

    bool reserve() {
        CHECK_NONFATAL(!m_could_reserve);
        if (g_scan_in_progress.exchange(true)) {
            return false;
        }
        CHECK_NONFATAL(g_scan_progress == 0);
        m_could_reserve = true;
        return true;
    }

    ~CoinsViewScanReserver() {
        if (m_could_reserve) {
            g_scan_in_progress = false;
            g_scan_progress = 0;
        }
    }
};

static const auto scan_action_arg_desc = RPCArg{
    "action", RPCArg::Type::STR, RPCArg::Optional::NO, "The action to execute\n"
        "\"start\" for starting a scan\n"
        "\"abort\" for aborting the current scan (returns true when abort was successful)\n"
        "\"status\" for progress report (in %) of the current scan"
};

static const auto scan_objects_arg_desc = RPCArg{
    "scanobjects", RPCArg::Type::ARR, RPCArg::Optional::OMITTED, "Array of scan objects. Required for \"start\" action\n"
        "Every scan object is either a string descriptor or an object:",
    {
        {"descriptor", RPCArg::Type::STR, RPCArg::Optional::OMITTED, "An output descriptor"},
        {"", RPCArg::Type::OBJ, RPCArg::Optional::OMITTED, "An object with output descriptor and metadata",
            {
                {"desc", RPCArg::Type::STR, RPCArg::Optional::NO, "An output descriptor"},
                {"range", RPCArg::Type::RANGE, RPCArg::Default{1000}, "The range of HD chain indexes to explore (either end or [begin,end])"},
            }},
    },
    RPCArgOptions{.oneline_description="[scanobjects,...]"},
};

static const auto scan_result_abort = RPCResult{
    "when action=='abort'", RPCResult::Type::BOOL, "success",
    "True if scan will be aborted (not necessarily before this RPC returns), or false if there is no scan to abort"
};
static const auto scan_result_status_none = RPCResult{
    "when action=='status' and no scan is in progress - possibly already completed", RPCResult::Type::NONE, "", ""
};
static const auto scan_result_status_some = RPCResult{
    "when action=='status' and a scan is currently in progress", RPCResult::Type::OBJ, "", "",
    {{RPCResult::Type::NUM, "progress", "Approximate percent complete"},}
};


static RPCHelpMan scantxoutset()
{
    // scriptPubKey corresponding to mainnet address 12cbQLTFMXRnSzktFkuoG3eHoMeFtpTu3S
    const std::string EXAMPLE_DESCRIPTOR_RAW = "raw(76a91411b366edfc0a8b66feebae5c2e25a7b6a5d1cf3188ac)#fm24fxxy";

    return RPCHelpMan{"scantxoutset",
        "\nScans the unspent transaction output set for entries that match certain output descriptors.\n"
        "Examples of output descriptors are:\n"
        "    addr(<address>)                      Outputs whose scriptPubKey corresponds to the specified address (does not include P2PK)\n"
        "    raw(<hex script>)                    Outputs whose scriptPubKey equals the specified hex scripts\n"
        "    combo(<pubkey>)                      P2PK, P2PKH, P2WPKH, and P2SH-P2WPKH outputs for the given pubkey\n"
        "    pkh(<pubkey>)                        P2PKH outputs for the given pubkey\n"
        "    sh(multi(<n>,<pubkey>,<pubkey>,...)) P2SH-multisig outputs for the given threshold and pubkeys\n"
        "\nIn the above, <pubkey> either refers to a fixed public key in hexadecimal notation, or to an xpub/xprv optionally followed by one\n"
        "or more path elements separated by \"/\", and optionally ending in \"/*\" (unhardened), or \"/*'\" or \"/*h\" (hardened) to specify all\n"
        "unhardened or hardened child keys.\n"
        "In the latter case, a range needs to be specified by below if different from 1000.\n"
        "For more information on output descriptors, see the documentation in the doc/descriptors.md file.\n",
        {
            scan_action_arg_desc,
            scan_objects_arg_desc,
        },
        {
            RPCResult{"when action=='start'; only returns after scan completes", RPCResult::Type::OBJ, "", "", {
                {RPCResult::Type::BOOL, "success", "Whether the scan was completed"},
                {RPCResult::Type::NUM, "txouts", "The number of unspent transaction outputs scanned"},
                {RPCResult::Type::NUM, "height", "The current block height (index)"},
                {RPCResult::Type::STR_HEX, "bestblock", "The hash of the block at the tip of the chain"},
                {RPCResult::Type::ARR, "unspents", "",
                {
                    {RPCResult::Type::OBJ, "", "",
                    {
                        {RPCResult::Type::STR_HEX, "txid", "The transaction id"},
                        {RPCResult::Type::NUM, "vout", "The vout value"},
                        {RPCResult::Type::STR_HEX, "scriptPubKey", "The script key"},
                        {RPCResult::Type::STR, "desc", "A specialized descriptor for the matched scriptPubKey"},
                        {RPCResult::Type::STR_AMOUNT, "amount", "The total amount in " + CURRENCY_UNIT + " of the unspent output"},
                        {RPCResult::Type::STR_HEX, "asset", "The asset ID"},
                        {RPCResult::Type::BOOL, "coinbase", "Whether this is a coinbase output"},
                        {RPCResult::Type::NUM, "height", "Height of the unspent transaction output"},
                    }},
                    {RPCResult::Type::STR_AMOUNT, "total_unblinded_bitcoin_amount", "The total amount of all found unspent unblinded outputs in " + CURRENCY_UNIT},
                }},
                {RPCResult::Type::STR_AMOUNT, "total_amount", "The total amount of all found unspent outputs in " + CURRENCY_UNIT},
            }},
            scan_result_abort,
            scan_result_status_some,
            scan_result_status_none,
        },
        RPCExamples{
            HelpExampleCli("scantxoutset", "start \'[\"" + EXAMPLE_DESCRIPTOR_RAW + "\"]\'") +
            HelpExampleCli("scantxoutset", "status") +
            HelpExampleCli("scantxoutset", "abort") +
            HelpExampleRpc("scantxoutset", "\"start\", [\"" + EXAMPLE_DESCRIPTOR_RAW + "\"]") +
            HelpExampleRpc("scantxoutset", "\"status\"") +
            HelpExampleRpc("scantxoutset", "\"abort\"")
        },
        [&](const RPCHelpMan& self, const JSONRPCRequest& request) -> UniValue
{
    UniValue result(UniValue::VOBJ);
    if (request.params[0].get_str() == "status") {
        CoinsViewScanReserver reserver;
        if (reserver.reserve()) {
            // no scan in progress
            return UniValue::VNULL;
        }
        result.pushKV("progress", g_scan_progress.load());
        return result;
    } else if (request.params[0].get_str() == "abort") {
        CoinsViewScanReserver reserver;
        if (reserver.reserve()) {
            // reserve was possible which means no scan was running
            return false;
        }
        // set the abort flag
        g_should_abort_scan = true;
        return true;
    } else if (request.params[0].get_str() == "start") {
        CoinsViewScanReserver reserver;
        if (!reserver.reserve()) {
            throw JSONRPCError(RPC_INVALID_PARAMETER, "Scan already in progress, use action \"abort\" or \"status\"");
        }

        if (request.params.size() < 2) {
            throw JSONRPCError(RPC_MISC_ERROR, "scanobjects argument is required for the start action");
        }

        std::set<CScript> needles;
        std::map<CScript, std::string> descriptors;
        CAmount total_in = 0;

        // loop through the scan objects
        for (const UniValue& scanobject : request.params[1].get_array().getValues()) {
            FlatSigningProvider provider;
            auto scripts = EvalDescriptorStringOrObject(scanobject, provider);
            for (CScript& script : scripts) {
                std::string inferred = InferDescriptor(script, provider)->ToString();
                needles.emplace(script);
                descriptors.emplace(std::move(script), std::move(inferred));
            }
        }

        // Scan the unspent transaction output set for inputs
        UniValue unspents(UniValue::VARR);
        std::vector<CTxOut> input_txos;
        std::map<COutPoint, Coin> coins;
        g_should_abort_scan = false;
        int64_t count = 0;
        std::unique_ptr<CCoinsViewCursor> pcursor;
        const CBlockIndex* tip;
        NodeContext& node = EnsureAnyNodeContext(request.context);
        {
            ChainstateManager& chainman = EnsureChainman(node);
            LOCK(cs_main);
            Chainstate& active_chainstate = chainman.ActiveChainstate();
            active_chainstate.ForceFlushStateToDisk();
            pcursor = CHECK_NONFATAL(active_chainstate.CoinsDB().Cursor());
            tip = CHECK_NONFATAL(active_chainstate.m_chain.Tip());
        }
        bool res = FindScriptPubKey(g_scan_progress, g_should_abort_scan, count, pcursor.get(), needles, coins, node.rpc_interruption_point);
        result.pushKV("success", res);
        result.pushKV("txouts", count);
        result.pushKV("height", tip->nHeight);
        result.pushKV("bestblock", tip->GetBlockHash().GetHex());

        if (!g_con_elementsmode) {
            for (const auto& it : coins) {
                const COutPoint& outpoint = it.first;
                const Coin& coin = it.second;
                const CTxOut& txo = coin.out;
                input_txos.push_back(txo);
                total_in += txo.nValue.GetAmount();

                UniValue unspent(UniValue::VOBJ);
                unspent.pushKV("txid", outpoint.hash.GetHex());
                unspent.pushKV("vout", (int32_t)outpoint.n);
                unspent.pushKV("scriptPubKey", HexStr(txo.scriptPubKey));
                unspent.pushKV("desc", descriptors[txo.scriptPubKey]);
                unspent.pushKV("amount", ValueFromAmount(txo.nValue.GetAmount()));
                unspent.pushKV("coinbase", coin.IsCoinBase());
                unspent.pushKV("height", (int32_t)coin.nHeight);

                unspents.push_back(unspent);
            }
            result.pushKV("unspents", unspents);
            result.pushKV("total_amount", ValueFromAmount(total_in));
        } else {
            CAmount total_in_explicit_parent = 0;
            for (const auto& it : coins) {
                const COutPoint& outpoint = it.first;
                const Coin& coin = it.second;
                const CTxOut& txo = coin.out;
                input_txos.push_back(txo);
                if (txo.nValue.IsExplicit() && txo.nAsset.IsExplicit() && txo.nAsset.GetAsset() == Params().GetConsensus().pegged_asset) {
                    total_in_explicit_parent += txo.nValue.GetAmount();
                }

                UniValue unspent(UniValue::VOBJ);
                unspent.pushKV("txid", outpoint.hash.GetHex());
                unspent.pushKV("vout", (int32_t)outpoint.n);
                unspent.pushKV("scriptPubKey", HexStr(txo.scriptPubKey));
                unspent.pushKV("desc", descriptors[txo.scriptPubKey]);
                if (txo.nValue.IsExplicit()) {
                    unspent.pushKV("amount", ValueFromAmount(txo.nValue.GetAmount()));
                } else {
                    unspent.pushKV("amountcommitment", HexStr(txo.nValue.vchCommitment));
                }
                if (txo.nAsset.IsExplicit()) {
                    unspent.pushKV("asset", txo.nAsset.GetAsset().GetHex());
                } else {
                    unspent.pushKV("assetcommitment", HexStr(txo.nAsset.vchCommitment));
                }
                unspent.pushKV("coinbase", coin.IsCoinBase());
                unspent.pushKV("height", (int32_t)coin.nHeight);

                unspents.push_back(unspent);
            }
            result.pushKV("unspents", unspents);
            result.pushKV("total_unblinded_bitcoin_amount", ValueFromAmount(total_in_explicit_parent));
        }
    } else {
        throw JSONRPCError(RPC_INVALID_PARAMETER, strprintf("Invalid action '%s'", request.params[0].get_str()));
    }
    return result;
},
    };
}

/** RAII object to prevent concurrency issue when scanning blockfilters */
static std::atomic<int> g_scanfilter_progress;
static std::atomic<int> g_scanfilter_progress_height;
static std::atomic<bool> g_scanfilter_in_progress;
static std::atomic<bool> g_scanfilter_should_abort_scan;
class BlockFiltersScanReserver
{
private:
    bool m_could_reserve{false};
public:
    explicit BlockFiltersScanReserver() = default;

    bool reserve() {
        CHECK_NONFATAL(!m_could_reserve);
        if (g_scanfilter_in_progress.exchange(true)) {
            return false;
        }
        m_could_reserve = true;
        return true;
    }

    ~BlockFiltersScanReserver() {
        if (m_could_reserve) {
            g_scanfilter_in_progress = false;
        }
    }
};

static bool CheckBlockFilterMatches(BlockManager& blockman, const CBlockIndex& blockindex, const GCSFilter::ElementSet& needles)
{
    const CBlock block{GetBlockChecked(blockman, &blockindex)};
    const CBlockUndo block_undo{GetUndoChecked(blockman, &blockindex)};

    // Check if any of the outputs match the scriptPubKey
    for (const auto& tx : block.vtx) {
        if (std::any_of(tx->vout.cbegin(), tx->vout.cend(), [&](const auto& txout) {
                return needles.count(std::vector<unsigned char>(txout.scriptPubKey.begin(), txout.scriptPubKey.end())) != 0;
            })) {
            return true;
        }
    }
    // Check if any of the inputs match the scriptPubKey
    for (const auto& txundo : block_undo.vtxundo) {
        if (std::any_of(txundo.vprevout.cbegin(), txundo.vprevout.cend(), [&](const auto& coin) {
                return needles.count(std::vector<unsigned char>(coin.out.scriptPubKey.begin(), coin.out.scriptPubKey.end())) != 0;
            })) {
            return true;
        }
    }

    return false;
}

static RPCHelpMan scanblocks()
{
    return RPCHelpMan{"scanblocks",
        "\nReturn relevant blockhashes for given descriptors (requires blockfilterindex).\n"
        "This call may take several minutes. Make sure to use no RPC timeout (bitcoin-cli -rpcclienttimeout=0)",
        {
            scan_action_arg_desc,
            scan_objects_arg_desc,
            RPCArg{"start_height", RPCArg::Type::NUM, RPCArg::Default{0}, "Height to start to scan from"},
            RPCArg{"stop_height", RPCArg::Type::NUM, RPCArg::DefaultHint{"chain tip"}, "Height to stop to scan"},
            RPCArg{"filtertype", RPCArg::Type::STR, RPCArg::Default{BlockFilterTypeName(BlockFilterType::BASIC)}, "The type name of the filter"},
            RPCArg{"options", RPCArg::Type::OBJ, RPCArg::Optional::OMITTED, "",
                {
                    {"filter_false_positives", RPCArg::Type::BOOL, RPCArg::Default{false}, "Filter false positives (slower and may fail on pruned nodes). Otherwise they may occur at a rate of 1/M"},
                },
                RPCArgOptions{.oneline_description="\"options\""}},
        },
        {
            scan_result_status_none,
            RPCResult{"When action=='start'; only returns after scan completes", RPCResult::Type::OBJ, "", "", {
                {RPCResult::Type::NUM, "from_height", "The height we started the scan from"},
                {RPCResult::Type::NUM, "to_height", "The height we ended the scan at"},
                {RPCResult::Type::ARR, "relevant_blocks", "Blocks that may have matched a scanobject.", {
                    {RPCResult::Type::STR_HEX, "blockhash", "A relevant blockhash"},
                }},
            }},
            RPCResult{"when action=='status' and a scan is currently in progress", RPCResult::Type::OBJ, "", "", {
                    {RPCResult::Type::NUM, "progress", "Approximate percent complete"},
                    {RPCResult::Type::NUM, "current_height", "Height of the block currently being scanned"},
                },
            },
            scan_result_abort,
        },
        RPCExamples{
            HelpExampleCli("scanblocks", "start '[\"addr(bcrt1q4u4nsgk6ug0sqz7r3rj9tykjxrsl0yy4d0wwte)\"]' 300000") +
            HelpExampleCli("scanblocks", "start '[\"addr(bcrt1q4u4nsgk6ug0sqz7r3rj9tykjxrsl0yy4d0wwte)\"]' 100 150 basic") +
            HelpExampleCli("scanblocks", "status") +
            HelpExampleRpc("scanblocks", "\"start\", [\"addr(bcrt1q4u4nsgk6ug0sqz7r3rj9tykjxrsl0yy4d0wwte)\"], 300000") +
            HelpExampleRpc("scanblocks", "\"start\", [\"addr(bcrt1q4u4nsgk6ug0sqz7r3rj9tykjxrsl0yy4d0wwte)\"], 100, 150, \"basic\"") +
            HelpExampleRpc("scanblocks", "\"status\"")
        },
        [&](const RPCHelpMan& self, const JSONRPCRequest& request) -> UniValue
{
    UniValue ret(UniValue::VOBJ);
    if (request.params[0].get_str() == "status") {
        BlockFiltersScanReserver reserver;
        if (reserver.reserve()) {
            // no scan in progress
            return NullUniValue;
        }
        ret.pushKV("progress", g_scanfilter_progress.load());
        ret.pushKV("current_height", g_scanfilter_progress_height.load());
        return ret;
    } else if (request.params[0].get_str() == "abort") {
        BlockFiltersScanReserver reserver;
        if (reserver.reserve()) {
            // reserve was possible which means no scan was running
            return false;
        }
        // set the abort flag
        g_scanfilter_should_abort_scan = true;
        return true;
    }
    else if (request.params[0].get_str() == "start") {
        BlockFiltersScanReserver reserver;
        if (!reserver.reserve()) {
            throw JSONRPCError(RPC_INVALID_PARAMETER, "Scan already in progress, use action \"abort\" or \"status\"");
        }
        const std::string filtertype_name{request.params[4].isNull() ? "basic" : request.params[4].get_str()};

        BlockFilterType filtertype;
        if (!BlockFilterTypeByName(filtertype_name, filtertype)) {
            throw JSONRPCError(RPC_INVALID_ADDRESS_OR_KEY, "Unknown filtertype");
        }

        UniValue options{request.params[5].isNull() ? UniValue::VOBJ : request.params[5]};
        bool filter_false_positives{options.exists("filter_false_positives") ? options["filter_false_positives"].get_bool() : false};

        BlockFilterIndex* index = GetBlockFilterIndex(filtertype);
        if (!index) {
            throw JSONRPCError(RPC_MISC_ERROR, "Index is not enabled for filtertype " + filtertype_name);
        }

        NodeContext& node = EnsureAnyNodeContext(request.context);
        ChainstateManager& chainman = EnsureChainman(node);

        // set the start-height
        const CBlockIndex* block = nullptr;
        const CBlockIndex* stop_block = nullptr;
        {
            LOCK(cs_main);
            CChain& active_chain = chainman.ActiveChain();
            block = active_chain.Genesis();
            stop_block = active_chain.Tip();
            if (!request.params[2].isNull()) {
                block = active_chain[request.params[2].getInt<int>()];
                if (!block) {
                    throw JSONRPCError(RPC_MISC_ERROR, "Invalid start_height");
                }
            }
            if (!request.params[3].isNull()) {
                stop_block = active_chain[request.params[3].getInt<int>()];
                if (!stop_block || stop_block->nHeight < block->nHeight) {
                    throw JSONRPCError(RPC_MISC_ERROR, "Invalid stop_height");
                }
            }
        }
        CHECK_NONFATAL(block);

        // loop through the scan objects, add scripts to the needle_set
        GCSFilter::ElementSet needle_set;
        for (const UniValue& scanobject : request.params[1].get_array().getValues()) {
            FlatSigningProvider provider;
            std::vector<CScript> scripts = EvalDescriptorStringOrObject(scanobject, provider);
            for (const CScript& script : scripts) {
                needle_set.emplace(script.begin(), script.end());
            }
        }
        UniValue blocks(UniValue::VARR);
        const int amount_per_chunk = 10000;
        const CBlockIndex* start_index = block; // for remembering the start of a blockfilter range
        std::vector<BlockFilter> filters;
        const CBlockIndex* start_block = block; // for progress reporting
        const int total_blocks_to_process = stop_block->nHeight - start_block->nHeight;

        g_scanfilter_should_abort_scan = false;
        g_scanfilter_progress = 0;
        g_scanfilter_progress_height = start_block->nHeight;

        while (block) {
            node.rpc_interruption_point(); // allow a clean shutdown
            if (g_scanfilter_should_abort_scan) {
                LogPrintf("scanblocks RPC aborted at height %d.\n", block->nHeight);
                break;
            }
            const CBlockIndex* next = nullptr;
            {
                LOCK(cs_main);
                CChain& active_chain = chainman.ActiveChain();
                next = active_chain.Next(block);
                if (block == stop_block) next = nullptr;
            }
            if (start_index->nHeight + amount_per_chunk == block->nHeight || next == nullptr) {
                LogPrint(BCLog::RPC, "Fetching blockfilters from height %d to height %d.\n", start_index->nHeight, block->nHeight);
                if (index->LookupFilterRange(start_index->nHeight, block, filters)) {
                    for (const BlockFilter& filter : filters) {
                        // compare the elements-set with each filter
                        if (filter.GetFilter().MatchAny(needle_set)) {
                            if (filter_false_positives) {
                                // Double check the filter matches by scanning the block
                                const CBlockIndex& blockindex = *CHECK_NONFATAL(WITH_LOCK(cs_main, return chainman.m_blockman.LookupBlockIndex(filter.GetBlockHash())));

                                if (!CheckBlockFilterMatches(chainman.m_blockman, blockindex, needle_set)) {
                                    continue;
                                }
                            }

                            blocks.push_back(filter.GetBlockHash().GetHex());
                            LogPrint(BCLog::RPC, "scanblocks: found match in %s\n", filter.GetBlockHash().GetHex());
                        }
                    }
                }
                start_index = block;

                // update progress
                int blocks_processed = block->nHeight - start_block->nHeight;
                if (total_blocks_to_process > 0) { // avoid division by zero
                    g_scanfilter_progress = (int)(100.0 / total_blocks_to_process * blocks_processed);
                } else {
                    g_scanfilter_progress = 100;
                }
                g_scanfilter_progress_height = block->nHeight;
            }
            block = next;
        }
        ret.pushKV("from_height", start_block->nHeight);
        ret.pushKV("to_height", g_scanfilter_progress_height.load());
        ret.pushKV("relevant_blocks", blocks);
    }
    else {
        throw JSONRPCError(RPC_INVALID_PARAMETER, strprintf("Invalid action '%s'", request.params[0].get_str()));
    }
    return ret;
},
    };
}

static RPCHelpMan getblockfilter()
{
    return RPCHelpMan{"getblockfilter",
                "\nRetrieve a BIP 157 content filter for a particular block.\n",
                {
                    {"blockhash", RPCArg::Type::STR_HEX, RPCArg::Optional::NO, "The hash of the block"},
                    {"filtertype", RPCArg::Type::STR, RPCArg::Default{BlockFilterTypeName(BlockFilterType::BASIC)}, "The type name of the filter"},
                },
                RPCResult{
                    RPCResult::Type::OBJ, "", "",
                    {
                        {RPCResult::Type::STR_HEX, "filter", "the hex-encoded filter data"},
                        {RPCResult::Type::STR_HEX, "header", "the hex-encoded filter header"},
                    }},
                RPCExamples{
                    HelpExampleCli("getblockfilter", "\"00000000c937983704a73af28acdec37b049d214adbda81d7e2a3dd146f6ed09\" \"basic\"") +
                    HelpExampleRpc("getblockfilter", "\"00000000c937983704a73af28acdec37b049d214adbda81d7e2a3dd146f6ed09\", \"basic\"")
                },
        [&](const RPCHelpMan& self, const JSONRPCRequest& request) -> UniValue
{
    uint256 block_hash = ParseHashV(request.params[0], "blockhash");
    std::string filtertype_name = BlockFilterTypeName(BlockFilterType::BASIC);
    if (!request.params[1].isNull()) {
        filtertype_name = request.params[1].get_str();
    }

    BlockFilterType filtertype;
    if (!BlockFilterTypeByName(filtertype_name, filtertype)) {
        throw JSONRPCError(RPC_INVALID_ADDRESS_OR_KEY, "Unknown filtertype");
    }

    BlockFilterIndex* index = GetBlockFilterIndex(filtertype);
    if (!index) {
        throw JSONRPCError(RPC_MISC_ERROR, "Index is not enabled for filtertype " + filtertype_name);
    }

    const CBlockIndex* block_index;
    bool block_was_connected;
    {
        ChainstateManager& chainman = EnsureAnyChainman(request.context);
        LOCK(cs_main);
        block_index = chainman.m_blockman.LookupBlockIndex(block_hash);
        if (!block_index) {
            throw JSONRPCError(RPC_INVALID_ADDRESS_OR_KEY, "Block not found");
        }
        block_was_connected = block_index->IsValid(BLOCK_VALID_SCRIPTS);
    }

    bool index_ready = index->BlockUntilSyncedToCurrentChain();

    BlockFilter filter;
    uint256 filter_header;
    if (!index->LookupFilter(block_index, filter) ||
        !index->LookupFilterHeader(block_index, filter_header)) {
        int err_code;
        std::string errmsg = "Filter not found.";

        if (!block_was_connected) {
            err_code = RPC_INVALID_ADDRESS_OR_KEY;
            errmsg += " Block was not connected to active chain.";
        } else if (!index_ready) {
            err_code = RPC_MISC_ERROR;
            errmsg += " Block filters are still in the process of being indexed.";
        } else {
            err_code = RPC_INTERNAL_ERROR;
            errmsg += " This error is unexpected and indicates index corruption.";
        }

        throw JSONRPCError(err_code, errmsg);
    }

    UniValue ret(UniValue::VOBJ);
    ret.pushKV("filter", HexStr(filter.GetEncodedFilter()));
    ret.pushKV("header", filter_header.GetHex());
    return ret;
},
    };
}

/**
 * Serialize the UTXO set to a file for loading elsewhere.
 *
 * @see SnapshotMetadata
 */
static RPCHelpMan dumptxoutset()
{
    return RPCHelpMan{
        "dumptxoutset",
        "Write the serialized UTXO set to disk.",
        {
            {"path", RPCArg::Type::STR, RPCArg::Optional::NO, "Path to the output file. If relative, will be prefixed by datadir."},
        },
        RPCResult{
            RPCResult::Type::OBJ, "", "",
                {
                    {RPCResult::Type::NUM, "coins_written", "the number of coins written in the snapshot"},
                    {RPCResult::Type::STR_HEX, "base_hash", "the hash of the base of the snapshot"},
                    {RPCResult::Type::NUM, "base_height", "the height of the base of the snapshot"},
                    {RPCResult::Type::STR, "path", "the absolute path that the snapshot was written to"},
                    {RPCResult::Type::STR_HEX, "txoutset_hash", "the hash of the UTXO set contents"},
                    {RPCResult::Type::NUM, "nchaintx", "the number of transactions in the chain up to and including the base block"},
                }
        },
        RPCExamples{
            HelpExampleCli("dumptxoutset", "utxo.dat")
        },
        [&](const RPCHelpMan& self, const JSONRPCRequest& request) -> UniValue
{
    const ArgsManager& args{EnsureAnyArgsman(request.context)};
    const fs::path path = fsbridge::AbsPathJoin(args.GetDataDirNet(), fs::u8path(request.params[0].get_str()));
    // Write to a temporary path and then move into `path` on completion
    // to avoid confusion due to an interruption.
    const fs::path temppath = fsbridge::AbsPathJoin(args.GetDataDirNet(), fs::u8path(request.params[0].get_str() + ".incomplete"));

    if (fs::exists(path)) {
        throw JSONRPCError(
            RPC_INVALID_PARAMETER,
            path.u8string() + " already exists. If you are sure this is what you want, "
            "move it out of the way first");
    }

    FILE* file{fsbridge::fopen(temppath, "wb")};
    AutoFile afile{file};
    if (afile.IsNull()) {
        throw JSONRPCError(
            RPC_INVALID_PARAMETER,
            "Couldn't open file " + temppath.u8string() + " for writing.");
    }

    NodeContext& node = EnsureAnyNodeContext(request.context);
    UniValue result = CreateUTXOSnapshot(
        node, node.chainman->ActiveChainstate(), afile, path, temppath);
    fs::rename(temppath, path);

    result.pushKV("path", path.u8string());
    return result;
},
    };
}

UniValue CreateUTXOSnapshot(
    NodeContext& node,
    Chainstate& chainstate,
    AutoFile& afile,
    const fs::path& path,
    const fs::path& temppath)
{
    std::unique_ptr<CCoinsViewCursor> pcursor;
    std::optional<CCoinsStats> maybe_stats;
    const CBlockIndex* tip;

    {
        // We need to lock cs_main to ensure that the coinsdb isn't written to
        // between (i) flushing coins cache to disk (coinsdb), (ii) getting stats
        // based upon the coinsdb, and (iii) constructing a cursor to the
        // coinsdb for use below this block.
        //
        // Cursors returned by leveldb iterate over snapshots, so the contents
        // of the pcursor will not be affected by simultaneous writes during
        // use below this block.
        //
        // See discussion here:
        //   https://github.com/bitcoin/bitcoin/pull/15606#discussion_r274479369
        //
        LOCK(::cs_main);

        chainstate.ForceFlushStateToDisk();

        maybe_stats = GetUTXOStats(&chainstate.CoinsDB(), chainstate.m_blockman, CoinStatsHashType::HASH_SERIALIZED, node.rpc_interruption_point);
        if (!maybe_stats) {
            throw JSONRPCError(RPC_INTERNAL_ERROR, "Unable to read UTXO set");
        }

        pcursor = chainstate.CoinsDB().Cursor();
        tip = CHECK_NONFATAL(chainstate.m_blockman.LookupBlockIndex(maybe_stats->hashBlock));
    }

    LOG_TIME_SECONDS(strprintf("writing UTXO snapshot at height %s (%s) to file %s (via %s)",
        tip->nHeight, tip->GetBlockHash().ToString(),
        fs::PathToString(path), fs::PathToString(temppath)));

    SnapshotMetadata metadata{tip->GetBlockHash(), maybe_stats->coins_count, tip->nChainTx};

    afile << metadata;

    COutPoint key;
    Coin coin;
    unsigned int iter{0};

    while (pcursor->Valid()) {
        if (iter % 5000 == 0) node.rpc_interruption_point();
        ++iter;
        if (pcursor->GetKey(key) && pcursor->GetValue(coin)) {
            afile << key;
            afile << coin;
        }

        pcursor->Next();
    }

    afile.fclose();

    UniValue result(UniValue::VOBJ);
    result.pushKV("coins_written", maybe_stats->coins_count);
    result.pushKV("base_hash", tip->GetBlockHash().ToString());
    result.pushKV("base_height", tip->nHeight);
    result.pushKV("path", path.u8string());
    result.pushKV("txoutset_hash", maybe_stats->hashSerialized.ToString());
    // Cast required because univalue doesn't have serialization specified for
    // `unsigned int`, nChainTx's type.
    result.pushKV("nchaintx", uint64_t{tip->nChainTx});
    return result;
}

//
// ELEMENTS:

static RPCHelpMan getsidechaininfo()
{
    return RPCHelpMan{"getsidechaininfo",
                "Returns an object containing various state info regarding sidechain functionality.\n",
                {},
                RPCResult{
                    RPCResult::Type::OBJ, "", "",
                    {
                        {RPCResult::Type::STR_HEX, "fedpegscript", "The fedpegscript from genesis block"},
                        {RPCResult::Type::ARR, "current_fedpegscripts", "The currently-enforced fedpegscripts in hex. Peg-ins for any entries on this list are honored by consensus and policy. Newest first. Two total entries are possible",
                            {{RPCResult::Type::STR_HEX, "", "active fedpegscript"}}},
                        {RPCResult::Type::ARR, "current_fedpeg_programs", "The currently-enforced fedpegscript scriptPubKeys in hex. Prior to a transition this may be P2SH scriptpubkey, otherwise it will be a native segwit script. Results are paired in-order with current_fedpegscripts",
                            {{RPCResult::Type::STR_HEX, "", "active fedpegscript scriptPubKeys"}}},
                        {RPCResult::Type::STR_HEX, "pegged_asset", "Pegged asset type"},
                        {RPCResult::Type::STR, "min_peg_diff", "The minimum difficulty parent chain header target. Peg-in headers that have less work will be rejected as an anti-Dos measure"},
                        {RPCResult::Type::STR_HEX, "parent_blockhash", "The parent genesis blockhash as source of pegged-in funds"},
                        {RPCResult::Type::BOOL, "parent_chain_has_pow", "Whether parent chain has pow or signed blocks"},
                        {RPCResult::Type::STR, "parent_chain_signblockscript_asm", /*optional=*/true, "If the parent chain has signed blocks, its signblockscript in ASM"},
                        {RPCResult::Type::STR_HEX, "parent_chain_signblockscript_hex", /*optional=*/true, "If the parent chain has signed blocks, its signblockscript in hex"},
                        {RPCResult::Type::STR_HEX, "parent_pegged_asset", /*optional=*/true, "If the parent chain has Confidential Assets, the asset id of the pegged asset in that chain"},
                        {RPCResult::Type::NUM, "pegin_confirmation_depth", "The number of mainchain confirmations required for a peg-in transaction to become valid"},
                        {RPCResult::Type::BOOL, "enforce_pak", "If peg-out authorization is being enforced"},
                    }},
                RPCExamples{
                    HelpExampleCli("getsidechaininfo", "")
                    + HelpExampleRpc("getsidechaininfo", "")
                },
        [&](const RPCHelpMan& self, const JSONRPCRequest& request) -> UniValue
{
    LOCK(cs_main);

    NodeContext& node = EnsureAnyNodeContext(request.context);
    ChainstateManager& chainman = EnsureChainman(node);
    const Consensus::Params& consensus = Params().GetConsensus();
    const uint256& parent_blockhash = Params().ParentGenesisBlockHash();

    UniValue obj(UniValue::VOBJ);
    obj.pushKV("fedpegscript", HexStr(consensus.fedpegScript));
    // We use mempool_validation as true to show what is enforced for *next* block
    std::vector<std::pair<CScript, CScript>> fedpegscripts = GetValidFedpegScripts(chainman.ActiveChain().Tip(), consensus, true /* nextblock_validation */);
    UniValue fedpeg_prog_entries(UniValue::VARR);
    UniValue fedpeg_entries(UniValue::VARR);
    for (const auto& scripts : fedpegscripts) {
        fedpeg_prog_entries.push_back(HexStr(scripts.first));
        fedpeg_entries.push_back(HexStr(scripts.second));
    }
    obj.pushKV("current_fedpeg_programs", fedpeg_prog_entries);
    obj.pushKV("current_fedpegscripts", fedpeg_entries);
    obj.pushKV("pegged_asset", consensus.pegged_asset.GetHex());
    obj.pushKV("min_peg_diff", consensus.parentChainPowLimit.GetHex());
    obj.pushKV("parent_blockhash", parent_blockhash.GetHex());
    obj.pushKV("parent_chain_has_pow", consensus.ParentChainHasPow());
    obj.pushKV("enforce_pak", Params().GetEnforcePak());
    obj.pushKV("pegin_confirmation_depth", (uint64_t)consensus.pegin_min_depth);
    if (!consensus.ParentChainHasPow()) {
        obj.pushKV("parent_chain_signblockscript_asm", ScriptToAsmStr(consensus.parent_chain_signblockscript));
        obj.pushKV("parent_chain_signblockscript_hex", HexStr(consensus.parent_chain_signblockscript));
        obj.pushKV("parent_pegged_asset", consensus.parent_pegged_asset.GetHex());
    }
    return obj;
},
    };
}

// END ELEMENTS
//

void RegisterBlockchainRPCCommands(CRPCTable &t)
{
    static const CRPCCommand commands[] =
    {
        {"blockchain", &getblockchaininfo},
        {"blockchain", &getchaintxstats},
        {"blockchain", &getblockstats},
        {"blockchain", &getbestblockhash},
        {"blockchain", &getblockcount},
        {"blockchain", &getblock},
        {"blockchain", &getblockfrompeer},
        {"blockchain", &getblockhash},
        {"blockchain", &getblockheader},
        {"blockchain", &getchaintips},
        {"blockchain", &getdifficulty},
        {"blockchain", &getdeploymentinfo},
        {"blockchain", &gettxout},
        {"blockchain", &gettxoutsetinfo},
        {"blockchain", &pruneblockchain},
        {"blockchain", &verifychain},
        {"blockchain", &preciousblock},
        {"blockchain", &scantxoutset},
        {"blockchain", &scanblocks},
        {"blockchain", &getblockfilter},
        {"blockchain", &getsidechaininfo}, // ELEMENTS
        {"hidden", &invalidateblock},
        {"hidden", &reconsiderblock},
        {"hidden", &waitfornewblock},
        {"hidden", &waitforblock},
        {"hidden", &waitforblockheight},
        {"hidden", &syncwithvalidationinterfacequeue},
        {"hidden", &dumptxoutset},
    };
    for (const auto& c : commands) {
        t.appendCommand(c.name, &c);
    }
}<|MERGE_RESOLUTION|>--- conflicted
+++ resolved
@@ -1435,8 +1435,7 @@
         obj.pushKV("chainwork", tip.nChainWork.GetHex());
     }
     obj.pushKV("size_on_disk", chainman.m_blockman.CalculateCurrentUsage());
-<<<<<<< HEAD
-    obj.pushKV("pruned", node::fPruneMode);
+    obj.pushKV("pruned", chainman.m_blockman.IsPruneMode());
     obj.pushKV("trim_headers", node::fTrimHeaders); // ELEMENTS
     if (g_signed_blocks) {
         if (!DeploymentActiveAfter(&tip, chainman, Consensus::DEPLOYMENT_DYNA_FED)) {
@@ -1468,11 +1467,7 @@
         }
     }
 
-    if (node::fPruneMode) {
-=======
-    obj.pushKV("pruned", chainman.m_blockman.IsPruneMode());
     if (chainman.m_blockman.IsPruneMode()) {
->>>>>>> 9a288430
         obj.pushKV("pruneheight", chainman.m_blockman.GetFirstStoredBlock(tip)->nHeight);
 
         // if 0, execution bypasses the whole if block.
