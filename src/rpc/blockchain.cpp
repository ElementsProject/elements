--- conflicted
+++ resolved
@@ -1387,12 +1387,8 @@
             }
             obj.pushKV("extension_space", arr);
         } else {
-<<<<<<< HEAD
             const DynaFedParamEntry entry = ComputeNextBlockFullCurrentParameters(::ChainActive().Tip(), chainparams.GetConsensus());
-=======
-            const DynaFedParamEntry entry = ComputeNextBlockFullCurrentParameters(chainActive.Tip(), chainparams.GetConsensus());
             obj.pushKV("current_params_root", entry.CalculateRoot().GetHex());
->>>>>>> f3e8ef2a
             obj.pushKV("current_signblock_asm", ScriptToAsmStr(entry.m_signblockscript));
             obj.pushKV("current_signblock_hex", HexStr(entry.m_signblockscript));
             obj.pushKV("max_block_witness", (uint64_t)entry.m_signblock_witness_limit);
