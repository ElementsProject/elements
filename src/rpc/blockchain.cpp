// Copyright (c) 2010 Satoshi Nakamoto
// Copyright (c) 2009-2022 The Bitcoin Core developers
// Distributed under the MIT software license, see the accompanying
// file COPYING or http://www.opensource.org/licenses/mit-license.php.

#include <rpc/blockchain.h>

#include <blockfilter.h>
#include <chain.h>
#include <chainparams.h>
#include <coins.h>
#include <consensus/amount.h>
#include <consensus/params.h>
#include <consensus/validation.h>
#include <core_io.h>
#include <deploymentinfo.h>
#include <deploymentstatus.h>
#include <fs.h>
#include <hash.h>
#include <index/blockfilterindex.h>
#include <index/coinstatsindex.h>
#include <logging/timer.h>
#include <net.h>
#include <net_processing.h>
#include <node/blockstorage.h>
#include <node/coinstats.h>
#include <node/context.h>
#include <node/utxo_snapshot.h>
#include <primitives/transaction.h>
#include <rpc/server.h>
#include <rpc/server_util.h>
#include <rpc/util.h>
#include <script/descriptor.h>
#include <streams.h>
#include <sync.h>
#include <txdb.h>
#include <txmempool.h>
#include <undo.h>
#include <univalue.h>
#include <util/check.h>
#include <util/strencodings.h>
#include <util/translation.h>
#include <validation.h>
#include <validationinterface.h>
#include <versionbits.h>
#include <warnings.h>
#include <pegins.h>
#include <dynafed.h>

#include <stdint.h>

#include <condition_variable>
#include <memory>
#include <mutex>

using node::BlockManager;
using node::CCoinsStats;
using node::CoinStatsHashType;
using node::GetUTXOStats;
using node::NodeContext;
using node::ReadBlockFromDisk;
using node::SnapshotMetadata;
using node::UndoReadFromDisk;

struct CUpdatedBlock
{
    uint256 hash;
    int height;
};

static Mutex cs_blockchange;
static std::condition_variable cond_blockchange;
static CUpdatedBlock latestblock GUARDED_BY(cs_blockchange);

/* Calculate the difficulty for a given block index.
 */
double GetDifficulty(const CBlockIndex* blockindex)
{
    CHECK_NONFATAL(blockindex);

    int nShift = (blockindex->nBits >> 24) & 0xff;
    double dDiff =
        (double)0x0000ffff / (double)(blockindex->nBits & 0x00ffffff);

    while (nShift < 29)
    {
        dDiff *= 256.0;
        nShift++;
    }
    while (nShift > 29)
    {
        dDiff /= 256.0;
        nShift--;
    }

    return dDiff;
}

UniValue paramEntryToJSON(const DynaFedParamEntry& entry)
{
    UniValue result(UniValue::VOBJ);

    // set the type
    if (entry.m_serialize_type == 0) {
        result.pushKV("type", "null");
    } else if (entry.m_serialize_type == 1) {
        result.pushKV("type", "compact");
    } else if (entry.m_serialize_type == 2) {
        result.pushKV("type", "full");
    }

    // nothing more to do for null
    if (entry.m_serialize_type == 0) {
        return result;
    }

    // fields all params have
    result.pushKV("root", entry.CalculateRoot().GetHex());
    result.pushKV("signblockscript", HexStr(entry.m_signblockscript));
    result.pushKV("max_block_witness", (uint64_t)entry.m_signblock_witness_limit);

    // add the extra root which is stored for compact and calculated for full
    if (entry.m_serialize_type == 1) {
        // compact
        result.pushKV("extra_root", entry.m_elided_root.GetHex());
    } else if (entry.m_serialize_type == 2) {
        // full
        result.pushKV("extra_root", entry.CalculateExtraRoot().GetHex());
    }

    // some extra fields only present on full params
    if (entry.m_serialize_type == 2) {
        result.pushKV("fedpeg_program", HexStr(entry.m_fedpeg_program));
        result.pushKV("fedpegscript", HexStr(entry.m_fedpegscript));
        UniValue result_extension(UniValue::VARR);
        for (auto& item : entry.m_extension_space) {
            result_extension.push_back(HexStr(item));
        }
        result.pushKV("extension_space", result_extension);
    }

    return result;
}

UniValue dynaParamsToJSON(const DynaFedParams& dynafed_params)
{
    UniValue ret(UniValue::VOBJ);
    ret.pushKV("current", paramEntryToJSON(dynafed_params.m_current));
    ret.pushKV("proposed", paramEntryToJSON(dynafed_params.m_proposed));
    return ret;
}

static int ComputeNextBlockAndDepth(const CBlockIndex* tip, const CBlockIndex* blockindex, const CBlockIndex*& next)
{
    next = tip->GetAncestor(blockindex->nHeight + 1);
    if (next && next->pprev == blockindex) {
        return tip->nHeight - blockindex->nHeight + 1;
    }
    next = nullptr;
    return blockindex == tip ? 1 : -1;
}

static const CBlockIndex* ParseHashOrHeight(const UniValue& param, ChainstateManager& chainman)
{
    LOCK(::cs_main);
    CChain& active_chain = chainman.ActiveChain();

    if (param.isNum()) {
        const int height{param.get_int()};
        if (height < 0) {
            throw JSONRPCError(RPC_INVALID_PARAMETER, strprintf("Target block height %d is negative", height));
        }
        const int current_tip{active_chain.Height()};
        if (height > current_tip) {
            throw JSONRPCError(RPC_INVALID_PARAMETER, strprintf("Target block height %d after current tip %d", height, current_tip));
        }

        return active_chain[height];
    } else {
        const uint256 hash{ParseHashV(param, "hash_or_height")};
        const CBlockIndex* pindex = chainman.m_blockman.LookupBlockIndex(hash);

        if (!pindex) {
            throw JSONRPCError(RPC_INVALID_ADDRESS_OR_KEY, "Block not found");
        }

        return pindex;
    }
}

UniValue blockheaderToJSON(const CBlockIndex* tip, const CBlockIndex* blockindex)
{
    // Serialize passed information without accessing chain state of the active chain!
    AssertLockNotHeld(cs_main); // For performance reasons

    UniValue result(UniValue::VOBJ);
    result.pushKV("hash", blockindex->GetBlockHash().GetHex());
    const CBlockIndex* pnext;
    int confirmations = ComputeNextBlockAndDepth(tip, blockindex, pnext);
    result.pushKV("confirmations", confirmations);
    result.pushKV("height", blockindex->nHeight);
    result.pushKV("version", blockindex->nVersion);
    result.pushKV("versionHex", strprintf("%08x", blockindex->nVersion));
    result.pushKV("merkleroot", blockindex->hashMerkleRoot.GetHex());
    result.pushKV("time", (int64_t)blockindex->nTime);
    result.pushKV("mediantime", (int64_t)blockindex->GetMedianTimePast());
    if (!g_signed_blocks) {
        result.pushKV("nonce", (uint64_t)blockindex->nNonce);
        result.pushKV("bits", strprintf("%08x", blockindex->nBits));
        result.pushKV("difficulty", GetDifficulty(blockindex));
        result.pushKV("chainwork", blockindex->nChainWork.GetHex());
    } else {
        if (!blockindex->is_dynafed_block()) {
            if (blockindex->trimmed()) {
                result.pushKV("signblock_witness_asm", "<trimmed>");
                result.pushKV("signblock_witness_hex", "<trimmed>");
                result.pushKV("signblock_challenge", "<trimmed>");
                result.pushKV("warning", "Fields missing due to -trim_headers flag.");
            } else {
                result.pushKV("signblock_witness_asm", ScriptToAsmStr(blockindex->get_proof().solution));
                result.pushKV("signblock_witness_hex", HexStr(blockindex->get_proof().solution));
                result.pushKV("signblock_challenge", HexStr(blockindex->get_proof().challenge));
            }
        } else {
            if (blockindex->trimmed()) {
                result.pushKV("signblock_witness_hex", "<trimmed>");
                result.pushKV("dynamic_parameters", "<trimmed>");
                result.pushKV("warning", "Fields missing due to -trim_headers flag.");
            } else {
                result.pushKV("signblock_witness_hex", EncodeHexScriptWitness(blockindex->signblock_witness()));
                result.pushKV("dynamic_parameters", dynaParamsToJSON(blockindex->dynafed_params()));
            }
        }
    }
    result.pushKV("nTx", (uint64_t)blockindex->nTx);
    if (blockindex->pprev)
        result.pushKV("previousblockhash", blockindex->pprev->GetBlockHash().GetHex());
    if (pnext)
        result.pushKV("nextblockhash", pnext->GetBlockHash().GetHex());
    return result;
}

UniValue blockToJSON(BlockManager& blockman, const CBlock& block, const CBlockIndex* tip, const CBlockIndex* blockindex, TxVerbosity verbosity)
{
    UniValue result = blockheaderToJSON(tip, blockindex);

    result.pushKV("strippedsize", (int)::GetSerializeSize(block, PROTOCOL_VERSION | SERIALIZE_TRANSACTION_NO_WITNESS));
    result.pushKV("size", (int)::GetSerializeSize(block, PROTOCOL_VERSION));
    result.pushKV("weight", (int)::GetBlockWeight(block));
    UniValue txs(UniValue::VARR);

    switch (verbosity) {
        case TxVerbosity::SHOW_TXID:
            for (const CTransactionRef& tx : block.vtx) {
                txs.push_back(tx->GetHash().GetHex());
            }
            break;

        case TxVerbosity::SHOW_DETAILS:
        case TxVerbosity::SHOW_DETAILS_AND_PREVOUT:
            CBlockUndo blockUndo;
            const bool have_undo{WITH_LOCK(::cs_main, return !blockman.IsBlockPruned(blockindex) && UndoReadFromDisk(blockUndo, blockindex))};

            for (size_t i = 0; i < block.vtx.size(); ++i) {
                const CTransactionRef& tx = block.vtx.at(i);
                // coinbase transaction (i.e. i == 0) doesn't have undo data
                const CTxUndo* txundo = (have_undo && i > 0) ? &blockUndo.vtxundo.at(i - 1) : nullptr;
                UniValue objTx(UniValue::VOBJ);
                TxToUniv(*tx, /*block_hash=*/uint256(), /*entry=*/objTx, /*include_hex=*/true, RPCSerializationFlags(), txundo, verbosity);
                txs.push_back(objTx);
            }
            break;
    }

    result.pushKV("tx", txs);

    return result;
}

static RPCHelpMan getblockcount()
{
    return RPCHelpMan{"getblockcount",
                "\nReturns the height of the most-work fully-validated chain.\n"
                "The genesis block has height 0.\n",
                {},
                RPCResult{
                    RPCResult::Type::NUM, "", "The current block count"},
                RPCExamples{
                    HelpExampleCli("getblockcount", "")
            + HelpExampleRpc("getblockcount", "")
                },
        [&](const RPCHelpMan& self, const JSONRPCRequest& request) -> UniValue
{
    ChainstateManager& chainman = EnsureAnyChainman(request.context);
    LOCK(cs_main);
    return chainman.ActiveChain().Height();
},
    };
}

static RPCHelpMan getbestblockhash()
{
    return RPCHelpMan{"getbestblockhash",
                "\nReturns the hash of the best (tip) block in the most-work fully-validated chain.\n",
                {},
                RPCResult{
                    RPCResult::Type::STR_HEX, "", "the block hash, hex-encoded"},
                RPCExamples{
                    HelpExampleCli("getbestblockhash", "")
            + HelpExampleRpc("getbestblockhash", "")
                },
        [&](const RPCHelpMan& self, const JSONRPCRequest& request) -> UniValue
{
    ChainstateManager& chainman = EnsureAnyChainman(request.context);
    LOCK(cs_main);
    return chainman.ActiveChain().Tip()->GetBlockHash().GetHex();
},
    };
}

void RPCNotifyBlockChange(const CBlockIndex* pindex)
{
    if(pindex) {
        LOCK(cs_blockchange);
        latestblock.hash = pindex->GetBlockHash();
        latestblock.height = pindex->nHeight;
    }
    cond_blockchange.notify_all();
}

static RPCHelpMan waitfornewblock()
{
    return RPCHelpMan{"waitfornewblock",
                "\nWaits for a specific new block and returns useful info about it.\n"
                "\nReturns the current block on timeout or exit.\n",
                {
                    {"timeout", RPCArg::Type::NUM, RPCArg::Default{0}, "Time in milliseconds to wait for a response. 0 indicates no timeout."},
                },
                RPCResult{
                    RPCResult::Type::OBJ, "", "",
                    {
                        {RPCResult::Type::STR_HEX, "hash", "The blockhash"},
                        {RPCResult::Type::NUM, "height", "Block height"},
                    }},
                RPCExamples{
                    HelpExampleCli("waitfornewblock", "1000")
            + HelpExampleRpc("waitfornewblock", "1000")
                },
        [&](const RPCHelpMan& self, const JSONRPCRequest& request) -> UniValue
{
    int timeout = 0;
    if (!request.params[0].isNull())
        timeout = request.params[0].get_int();

    CUpdatedBlock block;
    {
        WAIT_LOCK(cs_blockchange, lock);
        block = latestblock;
        if(timeout)
            cond_blockchange.wait_for(lock, std::chrono::milliseconds(timeout), [&block]() EXCLUSIVE_LOCKS_REQUIRED(cs_blockchange) {return latestblock.height != block.height || latestblock.hash != block.hash || !IsRPCRunning(); });
        else
            cond_blockchange.wait(lock, [&block]() EXCLUSIVE_LOCKS_REQUIRED(cs_blockchange) {return latestblock.height != block.height || latestblock.hash != block.hash || !IsRPCRunning(); });
        block = latestblock;
    }
    UniValue ret(UniValue::VOBJ);
    ret.pushKV("hash", block.hash.GetHex());
    ret.pushKV("height", block.height);
    return ret;
},
    };
}

static RPCHelpMan waitforblock()
{
    return RPCHelpMan{"waitforblock",
                "\nWaits for a specific new block and returns useful info about it.\n"
                "\nReturns the current block on timeout or exit.\n",
                {
                    {"blockhash", RPCArg::Type::STR_HEX, RPCArg::Optional::NO, "Block hash to wait for."},
                    {"timeout", RPCArg::Type::NUM, RPCArg::Default{0}, "Time in milliseconds to wait for a response. 0 indicates no timeout."},
                },
                RPCResult{
                    RPCResult::Type::OBJ, "", "",
                    {
                        {RPCResult::Type::STR_HEX, "hash", "The blockhash"},
                        {RPCResult::Type::NUM, "height", "Block height"},
                    }},
                RPCExamples{
                    HelpExampleCli("waitforblock", "\"0000000000079f8ef3d2c688c244eb7a4570b24c9ed7b4a8c619eb02596f8862\" 1000")
            + HelpExampleRpc("waitforblock", "\"0000000000079f8ef3d2c688c244eb7a4570b24c9ed7b4a8c619eb02596f8862\", 1000")
                },
        [&](const RPCHelpMan& self, const JSONRPCRequest& request) -> UniValue
{
    int timeout = 0;

    uint256 hash(ParseHashV(request.params[0], "blockhash"));

    if (!request.params[1].isNull())
        timeout = request.params[1].get_int();

    CUpdatedBlock block;
    {
        WAIT_LOCK(cs_blockchange, lock);
        if(timeout)
            cond_blockchange.wait_for(lock, std::chrono::milliseconds(timeout), [&hash]() EXCLUSIVE_LOCKS_REQUIRED(cs_blockchange) {return latestblock.hash == hash || !IsRPCRunning();});
        else
            cond_blockchange.wait(lock, [&hash]() EXCLUSIVE_LOCKS_REQUIRED(cs_blockchange) {return latestblock.hash == hash || !IsRPCRunning(); });
        block = latestblock;
    }

    UniValue ret(UniValue::VOBJ);
    ret.pushKV("hash", block.hash.GetHex());
    ret.pushKV("height", block.height);
    return ret;
},
    };
}

static RPCHelpMan waitforblockheight()
{
    return RPCHelpMan{"waitforblockheight",
                "\nWaits for (at least) block height and returns the height and hash\n"
                "of the current tip.\n"
                "\nReturns the current block on timeout or exit.\n",
                {
                    {"height", RPCArg::Type::NUM, RPCArg::Optional::NO, "Block height to wait for."},
                    {"timeout", RPCArg::Type::NUM, RPCArg::Default{0}, "Time in milliseconds to wait for a response. 0 indicates no timeout."},
                },
                RPCResult{
                    RPCResult::Type::OBJ, "", "",
                    {
                        {RPCResult::Type::STR_HEX, "hash", "The blockhash"},
                        {RPCResult::Type::NUM, "height", "Block height"},
                    }},
                RPCExamples{
                    HelpExampleCli("waitforblockheight", "100 1000")
            + HelpExampleRpc("waitforblockheight", "100, 1000")
                },
        [&](const RPCHelpMan& self, const JSONRPCRequest& request) -> UniValue
{
    int timeout = 0;

    int height = request.params[0].get_int();

    if (!request.params[1].isNull())
        timeout = request.params[1].get_int();

    CUpdatedBlock block;
    {
        WAIT_LOCK(cs_blockchange, lock);
        if(timeout)
            cond_blockchange.wait_for(lock, std::chrono::milliseconds(timeout), [&height]() EXCLUSIVE_LOCKS_REQUIRED(cs_blockchange) {return latestblock.height >= height || !IsRPCRunning();});
        else
            cond_blockchange.wait(lock, [&height]() EXCLUSIVE_LOCKS_REQUIRED(cs_blockchange) {return latestblock.height >= height || !IsRPCRunning(); });
        block = latestblock;
    }
    UniValue ret(UniValue::VOBJ);
    ret.pushKV("hash", block.hash.GetHex());
    ret.pushKV("height", block.height);
    return ret;
},
    };
}

static RPCHelpMan syncwithvalidationinterfacequeue()
{
    return RPCHelpMan{"syncwithvalidationinterfacequeue",
                "\nWaits for the validation interface queue to catch up on everything that was there when we entered this function.\n",
                {},
                RPCResult{RPCResult::Type::NONE, "", ""},
                RPCExamples{
                    HelpExampleCli("syncwithvalidationinterfacequeue","")
            + HelpExampleRpc("syncwithvalidationinterfacequeue","")
                },
        [&](const RPCHelpMan& self, const JSONRPCRequest& request) -> UniValue
{
    SyncWithValidationInterfaceQueue();
    return NullUniValue;
},
    };
}

static RPCHelpMan getdifficulty()
{
    return RPCHelpMan{"getdifficulty",
                "\nReturns the proof-of-work difficulty as a multiple of the minimum difficulty.\n",
                {},
                RPCResult{
                    RPCResult::Type::NUM, "", "the proof-of-work difficulty as a multiple of the minimum difficulty."},
                RPCExamples{
                    HelpExampleCli("getdifficulty", "")
            + HelpExampleRpc("getdifficulty", "")
                },
        [&](const RPCHelpMan& self, const JSONRPCRequest& request) -> UniValue
{
    ChainstateManager& chainman = EnsureAnyChainman(request.context);
    LOCK(cs_main);
    return GetDifficulty(chainman.ActiveChain().Tip());
},
    };
}

static RPCHelpMan getblockfrompeer()
{
    return RPCHelpMan{
        "getblockfrompeer",
        "Attempt to fetch block from a given peer.\n\n"
        "We must have the header for this block, e.g. using submitheader.\n"
        "Subsequent calls for the same block and a new peer will cause the response from the previous peer to be ignored.\n\n"
        "Returns an empty JSON object if the request was successfully scheduled.",
        {
            {"blockhash", RPCArg::Type::STR_HEX, RPCArg::Optional::NO, "The block hash to try to fetch"},
            {"peer_id", RPCArg::Type::NUM, RPCArg::Optional::NO, "The peer to fetch it from (see getpeerinfo for peer IDs)"},
        },
        RPCResult{RPCResult::Type::OBJ, "", /*optional=*/false, "", {}},
        RPCExamples{
            HelpExampleCli("getblockfrompeer", "\"00000000c937983704a73af28acdec37b049d214adbda81d7e2a3dd146f6ed09\" 0")
            + HelpExampleRpc("getblockfrompeer", "\"00000000c937983704a73af28acdec37b049d214adbda81d7e2a3dd146f6ed09\" 0")
        },
        [&](const RPCHelpMan& self, const JSONRPCRequest& request) -> UniValue
{
    const NodeContext& node = EnsureAnyNodeContext(request.context);
    ChainstateManager& chainman = EnsureChainman(node);
    PeerManager& peerman = EnsurePeerman(node);

    const uint256& block_hash{ParseHashV(request.params[0], "blockhash")};
    const NodeId peer_id{request.params[1].get_int64()};

    const CBlockIndex* const index = WITH_LOCK(cs_main, return chainman.m_blockman.LookupBlockIndex(block_hash););

    if (!index) {
        throw JSONRPCError(RPC_MISC_ERROR, "Block header missing");
    }

    const bool block_has_data = WITH_LOCK(::cs_main, return index->nStatus & BLOCK_HAVE_DATA);
    if (block_has_data) {
        throw JSONRPCError(RPC_MISC_ERROR, "Block already downloaded");
    }

    if (const auto err{peerman.FetchBlock(peer_id, *index)}) {
        throw JSONRPCError(RPC_MISC_ERROR, err.value());
    }
    return UniValue::VOBJ;
},
    };
}

static RPCHelpMan getblockhash()
{
    return RPCHelpMan{"getblockhash",
                "\nReturns hash of block in best-block-chain at height provided.\n",
                {
                    {"height", RPCArg::Type::NUM, RPCArg::Optional::NO, "The height index"},
                },
                RPCResult{
                    RPCResult::Type::STR_HEX, "", "The block hash"},
                RPCExamples{
                    HelpExampleCli("getblockhash", "1000")
            + HelpExampleRpc("getblockhash", "1000")
                },
        [&](const RPCHelpMan& self, const JSONRPCRequest& request) -> UniValue
{
    ChainstateManager& chainman = EnsureAnyChainman(request.context);
    LOCK(cs_main);
    const CChain& active_chain = chainman.ActiveChain();

    int nHeight = request.params[0].get_int();
    if (nHeight < 0 || nHeight > active_chain.Height())
        throw JSONRPCError(RPC_INVALID_PARAMETER, "Block height out of range");

    const CBlockIndex* pblockindex = active_chain[nHeight];
    return pblockindex->GetBlockHash().GetHex();
},
    };
}

static RPCHelpMan getblockheader()
{
    return RPCHelpMan{"getblockheader",
                "\nIf verbose is false, returns a string that is serialized, hex-encoded data for blockheader 'hash'.\n"
                "If verbose is true, returns an Object with information about blockheader <hash>.\n",
                {
                    {"blockhash", RPCArg::Type::STR_HEX, RPCArg::Optional::NO, "The block hash"},
                    {"verbose", RPCArg::Type::BOOL, RPCArg::Default{true}, "true for a json object, false for the hex-encoded data"},
                },
                {
                    RPCResult{"for verbose = true",
                        RPCResult::Type::OBJ, "", "",
                        {
                            {RPCResult::Type::STR_HEX, "hash", "the block hash (same as provided)"},
                            {RPCResult::Type::NUM, "confirmations", "The number of confirmations, or -1 if the block is not on the main chain"},
                            {RPCResult::Type::NUM, "height", "The block height or index"},
                            {RPCResult::Type::NUM, "version", "The block version"},
                            {RPCResult::Type::STR_HEX, "versionHex", "The block version formatted in hexadecimal"},
                            {RPCResult::Type::STR_HEX, "merkleroot", "The merkle root"},
                            {RPCResult::Type::NUM_TIME, "time", "The block time expressed in " + UNIX_EPOCH_TIME},
                            {RPCResult::Type::NUM_TIME, "mediantime", "The median block time expressed in " + UNIX_EPOCH_TIME},
                            {RPCResult::Type::NUM, "nonce", /*optional=*/true, "The nonce"}, // Not for elements
                            {RPCResult::Type::STR_HEX, "bits", /*optional=*/true, "The bits"},
                            {RPCResult::Type::NUM, "difficulty", /*optional=*/true, "The difficulty"}, // Not for elements
                            {RPCResult::Type::STR_HEX, "chainwork", /*optional=*/true, "Expected number of hashes required to produce the current chain"}, // Not for elements
                            {RPCResult::Type::NUM, "nTx", "The number of transactions in the block"},
                            {RPCResult::Type::STR, "signblock_challenge", /*optional=*/true, "The challenge for blocksigning (pre-dynafed)"},
                            {RPCResult::Type::STR, "signblock_witness_asm", "ASM of sign block witness data"},
                            {RPCResult::Type::STR_HEX, "signblock_witness_hex", "Hex of sign block witness data"},
                            {RPCResult::Type::OBJ, "dynamic_parameters", /*optional=*/true, "Dynamic federation parameters in the block, if any",
                            {
                                {RPCResult::Type::OBJ, "current", "enforced dynamic federation parameters. The signblockscript is published for each block, while others are published only at epoch start",
                                {
                                    {RPCResult::Type::STR_HEX, "signblockscript", "signblock script"},
                                    {RPCResult::Type::NUM, "max_block_witness", "Maximum serialized size of the block witness stack"},
                                    {RPCResult::Type::STR_HEX, "fedpegscript", "fedpeg script"},
                                    {RPCResult::Type::ARR, "extension_space", "array of hex-encoded strings",
                                    {
                                        {RPCResult::Type::ELISION, "", ""}
                                    }}
                                }},
                                {RPCResult::Type::OBJ, "proposed", "Proposed parameters. Uninforced. Must be published in full",
                                {
                                    {RPCResult::Type::ELISION, "", "same entries as current"}
                                }},
                            }},
                            {RPCResult::Type::STR_HEX, "previousblockhash", /*optional=*/true, "The hash of the previous block (if available)"},
                            {RPCResult::Type::STR_HEX, "nextblockhash", /*optional=*/true, "The hash of the next block (if available)"},
                        }},
                    RPCResult{"for verbose=false",
                        RPCResult::Type::STR_HEX, "", "A string that is serialized, hex-encoded data for block 'hash'"},
                },
                RPCExamples{
                    HelpExampleCli("getblockheader", "\"00000000c937983704a73af28acdec37b049d214adbda81d7e2a3dd146f6ed09\"")
            + HelpExampleRpc("getblockheader", "\"00000000c937983704a73af28acdec37b049d214adbda81d7e2a3dd146f6ed09\"")
                },
        [&](const RPCHelpMan& self, const JSONRPCRequest& request) -> UniValue
{
    uint256 hash(ParseHashV(request.params[0], "hash"));

    bool fVerbose = true;
    if (!request.params[1].isNull())
        fVerbose = request.params[1].get_bool();

    const CBlockIndex* pblockindex;
    const CBlockIndex* tip;
    {
        ChainstateManager& chainman = EnsureAnyChainman(request.context);
        LOCK(cs_main);
        pblockindex = chainman.m_blockman.LookupBlockIndex(hash);
        tip = chainman.ActiveChain().Tip();
    }

    if (!pblockindex) {
        throw JSONRPCError(RPC_INVALID_ADDRESS_OR_KEY, "Block not found");
    }

    if (!fVerbose)
    {
        CDataStream ssBlock(SER_NETWORK, PROTOCOL_VERSION);
        if (pblockindex->trimmed()) {
            CBlockHeader tmp;
            node::ReadBlockHeaderFromDisk(tmp, pblockindex, Params().GetConsensus());
            ssBlock << tmp;
        } else {
            ssBlock << pblockindex->GetBlockHeader();
        }
        std::string strHex = HexStr(ssBlock);
        return strHex;
    }

    return blockheaderToJSON(tip, pblockindex);
},
    };
}

static CBlock GetBlockChecked(BlockManager& blockman, const CBlockIndex* pblockindex) EXCLUSIVE_LOCKS_REQUIRED(::cs_main)
{
    AssertLockHeld(::cs_main);
    CBlock block;
    if (blockman.IsBlockPruned(pblockindex)) {
        throw JSONRPCError(RPC_MISC_ERROR, "Block not available (pruned data)");
    }

    if (!ReadBlockFromDisk(block, pblockindex, Params().GetConsensus())) {
        // Block not found on disk. This could be because we have the block
        // header in our index but not yet have the block or did not accept the
        // block.
        throw JSONRPCError(RPC_MISC_ERROR, "Block not found on disk");
    }

    return block;
}

static CBlockUndo GetUndoChecked(BlockManager& blockman, const CBlockIndex* pblockindex) EXCLUSIVE_LOCKS_REQUIRED(cs_main)
{
    AssertLockHeld(::cs_main);
    CBlockUndo blockUndo;
    if (blockman.IsBlockPruned(pblockindex)) {
        throw JSONRPCError(RPC_MISC_ERROR, "Undo data not available (pruned data)");
    }

    if (!UndoReadFromDisk(blockUndo, pblockindex)) {
        throw JSONRPCError(RPC_MISC_ERROR, "Can't read undo data from disk");
    }

    return blockUndo;
}

static RPCHelpMan getblock()
{
    return RPCHelpMan{"getblock",
                "\nIf verbosity is 0, returns a string that is serialized, hex-encoded data for block 'hash'.\n"
                "If verbosity is 1, returns an Object with information about block <hash>.\n"
                "If verbosity is 2, returns an Object with information about block <hash> and information about each transaction.\n"
                "If verbosity is 3, returns an Object with information about block <hash> and information about each transaction, including prevout information for inputs (only for unpruned blocks in the current best chain).\n",
                {
                    {"blockhash", RPCArg::Type::STR_HEX, RPCArg::Optional::NO, "The block hash"},
                    {"verbosity|verbose", RPCArg::Type::NUM, RPCArg::Default{1}, "0 for hex-encoded data, 1 for a JSON object, 2 for JSON object with transaction data, and 3 for JSON object with transaction data including prevout information for inputs"},
                },
                {
                    RPCResult{"for verbosity = 0",
                RPCResult::Type::STR_HEX, "", "A string that is serialized, hex-encoded data for block 'hash'"},
                    RPCResult{"for verbosity = 1",
                RPCResult::Type::OBJ, "", "",
                {
                    {RPCResult::Type::STR_HEX, "hash", "the block hash (same as provided)"},
                    {RPCResult::Type::NUM, "confirmations", "The number of confirmations, or -1 if the block is not on the main chain"},
                    {RPCResult::Type::NUM, "size", "The block size"},
                    {RPCResult::Type::NUM, "strippedsize", "The block size excluding witness data"},
                    {RPCResult::Type::NUM, "weight", "The block weight as defined in BIP 141"},
                    {RPCResult::Type::NUM, "height", "The block height or index"},
                    {RPCResult::Type::NUM, "version", "The block version"},
                    {RPCResult::Type::STR_HEX, "versionHex", "The block version formatted in hexadecimal"},
                    {RPCResult::Type::STR_HEX, "merkleroot", "The merkle root"},
                    {RPCResult::Type::ARR, "tx", "The transaction ids",
                        {{RPCResult::Type::STR_HEX, "", "The transaction id"}}},
                    {RPCResult::Type::NUM_TIME, "time",       "The block time expressed in " + UNIX_EPOCH_TIME},
                    {RPCResult::Type::NUM_TIME, "mediantime", "The median block time expressed in " + UNIX_EPOCH_TIME},
                    {RPCResult::Type::NUM, "nonce", "The nonce"},
                    {RPCResult::Type::STR_HEX, "bits", "The bits"},
                    {RPCResult::Type::NUM, "difficulty", "The difficulty"},
                    {RPCResult::Type::STR_HEX, "chainwork", "Expected number of hashes required to produce the chain up to this block (in hex)"},
                    {RPCResult::Type::NUM, "nTx", "The number of transactions in the block"},
                    {RPCResult::Type::STR, "signblock_witness_asm", "ASM of sign block witness data"},
                    {RPCResult::Type::STR_HEX, "signblock_witness_hex", "Hex of sign block witness data"},
                    {RPCResult::Type::OBJ, "dynamic_parameters", "Dynamic federation parameters in the block, if any",
                    {
                        {RPCResult::Type::OBJ, "current", "enforced dynamic federation parameters. The signblockscript is published for each block, while others are published only at epoch start",
                        {
                            {RPCResult::Type::STR_HEX, "signblockscript", "signblock script"},
                            {RPCResult::Type::NUM, "max_block_witness", "Maximum serialized size of the block witness stack"},
                            {RPCResult::Type::STR_HEX, "fedpegscript", "fedpeg script"},
                            {RPCResult::Type::ARR, "extension_space", "array of hex-encoded strings",
                            {
                                {RPCResult::Type::ELISION, "", ""}
                            }},
                        }},
                        {RPCResult::Type::OBJ, "proposed", "Proposed parameters. Uninforced. Must be published in full",
                        {
                            {RPCResult::Type::ELISION, "", "same entries as current"}
                        }},
                    }},
                    {RPCResult::Type::STR_HEX, "previousblockhash", /*optional=*/true, "The hash of the previous block (if available)"},
                    {RPCResult::Type::STR_HEX, "nextblockhash", /*optional=*/true, "The hash of the next block (if available)"},
                }},
                    RPCResult{"for verbosity = 2",
                RPCResult::Type::OBJ, "", "",
                {
                    {RPCResult::Type::ELISION, "", "Same output as verbosity = 1"},
                    {RPCResult::Type::ARR, "tx", "",
                    {
                        {RPCResult::Type::OBJ, "", "",
                        {
                            {RPCResult::Type::ELISION, "", "The transactions in the format of the getrawtransaction RPC. Different from verbosity = 1 \"tx\" result"},
                            {RPCResult::Type::NUM, "fee", "The transaction fee in " + CURRENCY_UNIT + ", omitted if block undo data is not available"},
                        }},
                    }},
                }},
                    RPCResult{"for verbosity = 3",
                RPCResult::Type::OBJ, "", "",
                {
                    {RPCResult::Type::ELISION, "", "Same output as verbosity = 2"},
                    {RPCResult::Type::ARR, "tx", "",
                    {
                        {RPCResult::Type::OBJ, "", "",
                        {
                            {RPCResult::Type::ARR, "vin", "",
                            {
                                {RPCResult::Type::OBJ, "", "",
                                {
                                    {RPCResult::Type::ELISION, "", "The same output as verbosity = 2"},
                                    {RPCResult::Type::OBJ, "prevout", "(Only if undo information is available)",
                                    {
                                        {RPCResult::Type::BOOL, "generated", "Coinbase or not"},
                                        {RPCResult::Type::NUM, "height", "The height of the prevout"},
                                        {RPCResult::Type::NUM, "value", "The value in " + CURRENCY_UNIT},
                                        {RPCResult::Type::OBJ, "scriptPubKey", "",
                                        {
                                            {RPCResult::Type::STR, "asm", "The asm"},
                                            {RPCResult::Type::STR, "hex", "The hex"},
                                            {RPCResult::Type::STR, "address", /*optional=*/true, "The Bitcoin address (only if a well-defined address exists)"},
                                            {RPCResult::Type::STR, "type", "The type (one of: " + GetAllOutputTypes() + ")"},
                                        }},
                                    }},
                                }},
                            }},
                        }},
                    }},
                }},
        },
                RPCExamples{
                    HelpExampleCli("getblock", "\"00000000c937983704a73af28acdec37b049d214adbda81d7e2a3dd146f6ed09\"")
            + HelpExampleRpc("getblock", "\"00000000c937983704a73af28acdec37b049d214adbda81d7e2a3dd146f6ed09\"")
                },
        [&](const RPCHelpMan& self, const JSONRPCRequest& request) -> UniValue
{
    uint256 hash(ParseHashV(request.params[0], "blockhash"));

    int verbosity = 1;
    if (!request.params[1].isNull()) {
        if (request.params[1].isBool()) {
            verbosity = request.params[1].get_bool() ? 1 : 0;
        } else {
            verbosity = request.params[1].get_int();
        }
    }

    CBlock block;
    const CBlockIndex* pblockindex;
    const CBlockIndex* tip;
    ChainstateManager& chainman = EnsureAnyChainman(request.context);
    {
        LOCK(cs_main);
        pblockindex = chainman.m_blockman.LookupBlockIndex(hash);
        tip = chainman.ActiveChain().Tip();

        if (!pblockindex) {
            throw JSONRPCError(RPC_INVALID_ADDRESS_OR_KEY, "Block not found");
        }

        block = GetBlockChecked(chainman.m_blockman, pblockindex);
    }

    if (verbosity <= 0)
    {
        CDataStream ssBlock(SER_NETWORK, PROTOCOL_VERSION | RPCSerializationFlags());
        ssBlock << block;
        std::string strHex = HexStr(ssBlock);
        return strHex;
    }

    TxVerbosity tx_verbosity;
    if (verbosity == 1) {
        tx_verbosity = TxVerbosity::SHOW_TXID;
    } else if (verbosity == 2) {
        tx_verbosity = TxVerbosity::SHOW_DETAILS;
    } else {
        tx_verbosity = TxVerbosity::SHOW_DETAILS_AND_PREVOUT;
    }

    return blockToJSON(chainman.m_blockman, block, tip, pblockindex, tx_verbosity);
},
    };
}

static RPCHelpMan pruneblockchain()
{
    return RPCHelpMan{"pruneblockchain", "",
                {
                    {"height", RPCArg::Type::NUM, RPCArg::Optional::NO, "The block height to prune up to. May be set to a discrete height, or to a " + UNIX_EPOCH_TIME + "\n"
            "                  to prune blocks whose block time is at least 2 hours older than the provided timestamp."},
                },
                RPCResult{
                    RPCResult::Type::NUM, "", "Height of the last block pruned"},
                RPCExamples{
                    HelpExampleCli("pruneblockchain", "1000")
            + HelpExampleRpc("pruneblockchain", "1000")
                },
        [&](const RPCHelpMan& self, const JSONRPCRequest& request) -> UniValue
{
    if (!node::fPruneMode)
        throw JSONRPCError(RPC_MISC_ERROR, "Cannot prune blocks because node is not in prune mode.");

    ChainstateManager& chainman = EnsureAnyChainman(request.context);
    LOCK(cs_main);
    CChainState& active_chainstate = chainman.ActiveChainstate();
    CChain& active_chain = active_chainstate.m_chain;

    int heightParam = request.params[0].get_int();
    if (heightParam < 0)
        throw JSONRPCError(RPC_INVALID_PARAMETER, "Negative block height.");

    // Height value more than a billion is too high to be a block height, and
    // too low to be a block time (corresponds to timestamp from Sep 2001).
    if (heightParam > 1000000000) {
        // Add a 2 hour buffer to include blocks which might have had old timestamps
        const CBlockIndex* pindex = active_chain.FindEarliestAtLeast(heightParam - TIMESTAMP_WINDOW, 0);
        if (!pindex) {
            throw JSONRPCError(RPC_INVALID_PARAMETER, "Could not find block with at least the specified timestamp.");
        }
        heightParam = pindex->nHeight;
    }

    unsigned int height = (unsigned int) heightParam;
    unsigned int chainHeight = (unsigned int) active_chain.Height();
    if (chainHeight < Params().PruneAfterHeight())
        throw JSONRPCError(RPC_MISC_ERROR, "Blockchain is too short for pruning.");
    else if (height > chainHeight)
        throw JSONRPCError(RPC_INVALID_PARAMETER, "Blockchain is shorter than the attempted prune height.");
    else if (height > chainHeight - MIN_BLOCKS_TO_KEEP) {
        LogPrint(BCLog::RPC, "Attempt to prune blocks close to the tip.  Retaining the minimum number of blocks.\n");
        height = chainHeight - MIN_BLOCKS_TO_KEEP;
    }

    PruneBlockFilesManual(active_chainstate, height);
    const CBlockIndex* block = CHECK_NONFATAL(active_chain.Tip());
    while (block->pprev && (block->pprev->nStatus & BLOCK_HAVE_DATA)) {
        block = block->pprev;
    }
    return uint64_t(block->nHeight);
},
    };
}

CoinStatsHashType ParseHashType(const std::string& hash_type_input)
{
    if (hash_type_input == "hash_serialized_2") {
        return CoinStatsHashType::HASH_SERIALIZED;
    } else if (hash_type_input == "muhash") {
        return CoinStatsHashType::MUHASH;
    } else if (hash_type_input == "none") {
        return CoinStatsHashType::NONE;
    } else {
        throw JSONRPCError(RPC_INVALID_PARAMETER, strprintf("'%s' is not a valid hash_type", hash_type_input));
    }
}

static RPCHelpMan gettxoutsetinfo()
{
    return RPCHelpMan{"gettxoutsetinfo",
                "\nReturns statistics about the unspent transaction output set.\n"
                "Note this call may take some time if you are not using coinstatsindex.\n",
                {
                    {"hash_type", RPCArg::Type::STR, RPCArg::Default{"hash_serialized_2"}, "Which UTXO set hash should be calculated. Options: 'hash_serialized_2' (the legacy algorithm), 'muhash', 'none'."},
                    {"hash_or_height", RPCArg::Type::NUM, RPCArg::Optional::OMITTED_NAMED_ARG, "The block hash or height of the target height (only available with coinstatsindex).", "", {"", "string or numeric"}},
                    {"use_index", RPCArg::Type::BOOL, RPCArg::Default{true}, "Use coinstatsindex, if available."},
                },
                RPCResult{
                    RPCResult::Type::OBJ, "", "",
                    {
                        {RPCResult::Type::NUM, "height", "The block height (index) of the returned statistics"},
                        {RPCResult::Type::STR_HEX, "bestblock", "The hash of the block at which these statistics are calculated"},
                        {RPCResult::Type::NUM, "txouts", "The number of unspent transaction outputs"},
                        {RPCResult::Type::NUM, "bogosize", "Database-independent, meaningless metric indicating the UTXO set size"},
                        {RPCResult::Type::STR_HEX, "hash_serialized_2", /*optional=*/true, "The serialized hash (only present if 'hash_serialized_2' hash_type is chosen)"},
                        {RPCResult::Type::STR_HEX, "muhash", /*optional=*/true, "The serialized hash (only present if 'muhash' hash_type is chosen)"},
                        {RPCResult::Type::NUM, "transactions", /*optional=*/true, "The number of transactions with unspent outputs (not available when coinstatsindex is used)"},
                        {RPCResult::Type::NUM, "disk_size", /*optional=*/true, "The estimated size of the chainstate on disk (not available when coinstatsindex is used)"},
                        {RPCResult::Type::STR_AMOUNT, "total_amount", "The total amount of coins in the UTXO set"},
                        {RPCResult::Type::STR_AMOUNT, "total_unspendable_amount", /*optional=*/true, "The total amount of coins permanently excluded from the UTXO set (only available if coinstatsindex is used)"},
                        {RPCResult::Type::OBJ, "block_info", /*optional=*/true, "Info on amounts in the block at this block height (only available if coinstatsindex is used)",
                        {
                            {RPCResult::Type::STR_AMOUNT, "prevout_spent", "Total amount of all prevouts spent in this block"},
                            {RPCResult::Type::STR_AMOUNT, "coinbase", "Coinbase subsidy amount of this block"},
                            {RPCResult::Type::STR_AMOUNT, "new_outputs_ex_coinbase", "Total amount of new outputs created by this block"},
                            {RPCResult::Type::STR_AMOUNT, "unspendable", "Total amount of unspendable outputs created in this block"},
                            {RPCResult::Type::OBJ, "unspendables", "Detailed view of the unspendable categories",
                            {
                                {RPCResult::Type::STR_AMOUNT, "genesis_block", "The unspendable amount of the Genesis block subsidy"},
                                {RPCResult::Type::STR_AMOUNT, "bip30", "Transactions overridden by duplicates (no longer possible with BIP30)"},
                                {RPCResult::Type::STR_AMOUNT, "scripts", "Amounts sent to scripts that are unspendable (for example OP_RETURN outputs)"},
                                {RPCResult::Type::STR_AMOUNT, "unclaimed_rewards", "Fee rewards that miners did not claim in their coinbase transaction"},
                            }}
                        }},
                    }},
                RPCExamples{
                    HelpExampleCli("gettxoutsetinfo", "") +
                    HelpExampleCli("gettxoutsetinfo", R"("none")") +
                    HelpExampleCli("gettxoutsetinfo", R"("none" 1000)") +
                    HelpExampleCli("gettxoutsetinfo", R"("none" '"00000000c937983704a73af28acdec37b049d214adbda81d7e2a3dd146f6ed09"')") +
                    HelpExampleRpc("gettxoutsetinfo", "") +
                    HelpExampleRpc("gettxoutsetinfo", R"("none")") +
                    HelpExampleRpc("gettxoutsetinfo", R"("none", 1000)") +
                    HelpExampleRpc("gettxoutsetinfo", R"("none", "00000000c937983704a73af28acdec37b049d214adbda81d7e2a3dd146f6ed09")")
                },
        [&](const RPCHelpMan& self, const JSONRPCRequest& request) -> UniValue
{
    UniValue ret(UniValue::VOBJ);

    const CBlockIndex* pindex{nullptr};
    const CoinStatsHashType hash_type{request.params[0].isNull() ? CoinStatsHashType::HASH_SERIALIZED : ParseHashType(request.params[0].get_str())};
    CCoinsStats stats{hash_type};
    stats.index_requested = request.params[2].isNull() || request.params[2].get_bool();

    NodeContext& node = EnsureAnyNodeContext(request.context);
    ChainstateManager& chainman = EnsureChainman(node);
    CChainState& active_chainstate = chainman.ActiveChainstate();
    active_chainstate.ForceFlushStateToDisk();

    CCoinsView* coins_view;
    BlockManager* blockman;
    {
        LOCK(::cs_main);
        coins_view = &active_chainstate.CoinsDB();
        blockman = &active_chainstate.m_blockman;
        pindex = blockman->LookupBlockIndex(coins_view->GetBestBlock());
    }

    if (!request.params[1].isNull()) {
        if (!g_coin_stats_index) {
            throw JSONRPCError(RPC_INVALID_PARAMETER, "Querying specific block heights requires coinstatsindex");
        }

        if (stats.m_hash_type == CoinStatsHashType::HASH_SERIALIZED) {
            throw JSONRPCError(RPC_INVALID_PARAMETER, "hash_serialized_2 hash type cannot be queried for a specific block");
        }

        pindex = ParseHashOrHeight(request.params[1], chainman);
    }

    if (stats.index_requested && g_coin_stats_index) {
        if (!g_coin_stats_index->BlockUntilSyncedToCurrentChain()) {
            const IndexSummary summary{g_coin_stats_index->GetSummary()};

            // If a specific block was requested and the index has already synced past that height, we can return the
            // data already even though the index is not fully synced yet.
            if (pindex->nHeight > summary.best_block_height) {
                throw JSONRPCError(RPC_INTERNAL_ERROR, strprintf("Unable to get data because coinstatsindex is still syncing. Current height: %d", summary.best_block_height));
            }
        }
    }

    if (GetUTXOStats(coins_view, *blockman, stats, node.rpc_interruption_point, pindex)) {
        ret.pushKV("height", (int64_t)stats.nHeight);
        ret.pushKV("bestblock", stats.hashBlock.GetHex());
        ret.pushKV("txouts", (int64_t)stats.nTransactionOutputs);
        ret.pushKV("bogosize", (int64_t)stats.nBogoSize);
        if (hash_type == CoinStatsHashType::HASH_SERIALIZED) {
            ret.pushKV("hash_serialized_2", stats.hashSerialized.GetHex());
        }
        if (hash_type == CoinStatsHashType::MUHASH) {
            ret.pushKV("muhash", stats.hashSerialized.GetHex());
        }
        CHECK_NONFATAL(stats.total_amount.has_value());
        ret.pushKV("total_amount", ValueFromAmount(stats.total_amount.value()));
        if (!stats.index_used) {
            ret.pushKV("transactions", static_cast<int64_t>(stats.nTransactions));
            ret.pushKV("disk_size", stats.nDiskSize);
        } else {
            ret.pushKV("total_unspendable_amount", ValueFromAmount(stats.total_unspendable_amount));

            CCoinsStats prev_stats{hash_type};

            if (pindex->nHeight > 0) {
                GetUTXOStats(coins_view, *blockman, prev_stats, node.rpc_interruption_point, pindex->pprev);
            }

            UniValue block_info(UniValue::VOBJ);
            block_info.pushKV("prevout_spent", ValueFromAmount(stats.total_prevout_spent_amount - prev_stats.total_prevout_spent_amount));
            block_info.pushKV("coinbase", ValueFromAmount(stats.total_coinbase_amount - prev_stats.total_coinbase_amount));
            block_info.pushKV("new_outputs_ex_coinbase", ValueFromAmount(stats.total_new_outputs_ex_coinbase_amount - prev_stats.total_new_outputs_ex_coinbase_amount));
            block_info.pushKV("unspendable", ValueFromAmount(stats.total_unspendable_amount - prev_stats.total_unspendable_amount));

            UniValue unspendables(UniValue::VOBJ);
            unspendables.pushKV("genesis_block", ValueFromAmount(stats.total_unspendables_genesis_block - prev_stats.total_unspendables_genesis_block));
            unspendables.pushKV("bip30", ValueFromAmount(stats.total_unspendables_bip30 - prev_stats.total_unspendables_bip30));
            unspendables.pushKV("scripts", ValueFromAmount(stats.total_unspendables_scripts - prev_stats.total_unspendables_scripts));
            unspendables.pushKV("unclaimed_rewards", ValueFromAmount(stats.total_unspendables_unclaimed_rewards - prev_stats.total_unspendables_unclaimed_rewards));
            block_info.pushKV("unspendables", unspendables);

            ret.pushKV("block_info", block_info);
        }
    } else {
        throw JSONRPCError(RPC_INTERNAL_ERROR, "Unable to read UTXO set");
    }
    return ret;
},
    };
}

static RPCHelpMan gettxout()
{
    return RPCHelpMan{"gettxout",
        "\nReturns details about an unspent transaction output.\n",
        {
            {"txid", RPCArg::Type::STR, RPCArg::Optional::NO, "The transaction id"},
            {"n", RPCArg::Type::NUM, RPCArg::Optional::NO, "vout number"},
            {"include_mempool", RPCArg::Type::BOOL, RPCArg::Default{true}, "Whether to include the mempool. Note that an unspent output that is spent in the mempool won't appear."},
        },
        {
            RPCResult{"If the UTXO was not found", RPCResult::Type::NONE, "", ""},
            RPCResult{"Otherwise", RPCResult::Type::OBJ, "", "", {
                {RPCResult::Type::STR_HEX, "bestblock", "The hash of the block at the tip of the chain"},
                {RPCResult::Type::NUM, "confirmations", "The number of confirmations"},
                {RPCResult::Type::STR_AMOUNT, "value", /*optional=*/true, "The transaction value in " + CURRENCY_UNIT + " if known"}, // ELEMENTS: only known if non-confidential
                {RPCResult::Type::STR_HEX, "asset", /*optional=*/true, "The asset of the output, if known"},
                {RPCResult::Type::STR_HEX, "valuecommitment", /*optional=*/true, "The commitment for the range proof"}, // ELEMENTS FIXME: is this correct?
                {RPCResult::Type::STR_HEX, "commitmentnonce", /*optional=*/true, "The commitment nonce"},
                {RPCResult::Type::STR_HEX, "assetcommitment", /*optional=*/true, "Commitment for the asset"},
                {RPCResult::Type::OBJ, "scriptPubKey", "", {
                    {RPCResult::Type::STR, "asm", ""},
                    {RPCResult::Type::STR, "desc", "Inferred descriptor for the output"},
                    {RPCResult::Type::STR_HEX, "hex", ""},
                    {RPCResult::Type::STR, "type", "The type, eg pubkeyhash"},
                    {RPCResult::Type::STR, "address", /*optional=*/true, "The Bitcoin address (only if a well-defined address exists)"},
                }},
                {RPCResult::Type::BOOL, "coinbase", "Coinbase or not"},
            }},
        },
        RPCExamples{
            "\nGet unspent transactions\n"
            + HelpExampleCli("listunspent", "") +
            "\nView the details\n"
            + HelpExampleCli("gettxout", "\"txid\" 1") +
            "\nAs a JSON-RPC call\n"
            + HelpExampleRpc("gettxout", "\"txid\", 1")
                },
        [&](const RPCHelpMan& self, const JSONRPCRequest& request) -> UniValue
{
    NodeContext& node = EnsureAnyNodeContext(request.context);
    ChainstateManager& chainman = EnsureChainman(node);
    LOCK(cs_main);

    UniValue ret(UniValue::VOBJ);

    uint256 hash(ParseHashV(request.params[0], "txid"));
    int n = request.params[1].get_int();
    COutPoint out(hash, n);
    bool fMempool = true;
    if (!request.params[2].isNull())
        fMempool = request.params[2].get_bool();

    Coin coin;
    CChainState& active_chainstate = chainman.ActiveChainstate();
    CCoinsViewCache* coins_view = &active_chainstate.CoinsTip();

    if (fMempool) {
        const CTxMemPool& mempool = EnsureMemPool(node);
        LOCK(mempool.cs);
        CCoinsViewMemPool view(coins_view, mempool);
        if (!view.GetCoin(out, coin) || mempool.isSpent(out)) {
            return NullUniValue;
        }
    } else {
        if (!coins_view->GetCoin(out, coin)) {
            return NullUniValue;
        }
    }

    const CBlockIndex* pindex = active_chainstate.m_blockman.LookupBlockIndex(coins_view->GetBestBlock());
    ret.pushKV("bestblock", pindex->GetBlockHash().GetHex());
    if (coin.nHeight == MEMPOOL_HEIGHT) {
        ret.pushKV("confirmations", 0);
    } else {
        ret.pushKV("confirmations", (int64_t)(pindex->nHeight - coin.nHeight + 1));
    }
    if (coin.out.nValue.IsExplicit()) {
        ret.pushKV("value", ValueFromAmount(coin.out.nValue.GetAmount()));
    } else {
        ret.pushKV("valuecommitment", coin.out.nValue.GetHex());
    }
    if (g_con_elementsmode) {
        if (coin.out.nAsset.IsExplicit()) {
            ret.pushKV("asset", coin.out.nAsset.GetAsset().GetHex());
        } else {
            ret.pushKV("assetcommitment", coin.out.nAsset.GetHex());
        }

        ret.pushKV("commitmentnonce", coin.out.nNonce.GetHex());
    }
    UniValue o(UniValue::VOBJ);
    ScriptToUniv(coin.out.scriptPubKey, /*out=*/o, /*include_hex=*/true, /*include_address=*/true);
    ret.pushKV("scriptPubKey", o);
    ret.pushKV("coinbase", (bool)coin.fCoinBase);

    return ret;
},
    };
}

static RPCHelpMan verifychain()
{
    return RPCHelpMan{"verifychain",
                "\nVerifies blockchain database.\n",
                {
                    {"checklevel", RPCArg::Type::NUM, RPCArg::DefaultHint{strprintf("%d, range=0-4", DEFAULT_CHECKLEVEL)},
                        strprintf("How thorough the block verification is:\n%s", MakeUnorderedList(CHECKLEVEL_DOC))},
                    {"nblocks", RPCArg::Type::NUM, RPCArg::DefaultHint{strprintf("%d, 0=all", DEFAULT_CHECKBLOCKS)}, "The number of blocks to check."},
                },
                RPCResult{
                    RPCResult::Type::BOOL, "", "Verified or not"},
                RPCExamples{
                    HelpExampleCli("verifychain", "")
            + HelpExampleRpc("verifychain", "")
                },
        [&](const RPCHelpMan& self, const JSONRPCRequest& request) -> UniValue
{
    const int check_level{request.params[0].isNull() ? DEFAULT_CHECKLEVEL : request.params[0].get_int()};
    const int check_depth{request.params[1].isNull() ? DEFAULT_CHECKBLOCKS : request.params[1].get_int()};

    ChainstateManager& chainman = EnsureAnyChainman(request.context);
    LOCK(cs_main);

    CChainState& active_chainstate = chainman.ActiveChainstate();
    return CVerifyDB().VerifyDB(
        active_chainstate, Params().GetConsensus(), active_chainstate.CoinsTip(), check_level, check_depth);
},
    };
}

static void SoftForkDescPushBack(const CBlockIndex* blockindex, UniValue& softforks, const Consensus::Params& params, Consensus::BuriedDeployment dep)
{
    // For buried deployments.

    if (!DeploymentEnabled(params, dep)) return;

    UniValue rv(UniValue::VOBJ);
    rv.pushKV("type", "buried");
    // getdeploymentinfo reports the softfork as active from when the chain height is
    // one below the activation height
    rv.pushKV("active", DeploymentActiveAfter(blockindex, params, dep));
    rv.pushKV("height", params.DeploymentHeight(dep));
    softforks.pushKV(DeploymentName(dep), rv);
}

static void SoftForkDescPushBack(const CBlockIndex* blockindex, UniValue& softforks, const Consensus::Params& consensusParams, Consensus::DeploymentPos id)
{
    // For BIP9 deployments.

    if (!DeploymentEnabled(consensusParams, id)) return;
    if (blockindex == nullptr) return;

    auto get_state_name = [](const ThresholdState state) -> std::string {
        switch (state) {
        case ThresholdState::DEFINED: return "defined";
        case ThresholdState::STARTED: return "started";
        case ThresholdState::LOCKED_IN: return "locked_in";
        case ThresholdState::ACTIVE: return "active";
        case ThresholdState::FAILED: return "failed";
        }
        return "invalid";
    };

    UniValue bip9(UniValue::VOBJ);

    const ThresholdState next_state = g_versionbitscache.State(blockindex, consensusParams, id);
    const ThresholdState current_state = g_versionbitscache.State(blockindex->pprev, consensusParams, id);

    const bool has_signal = (ThresholdState::STARTED == current_state || ThresholdState::LOCKED_IN == current_state);

    // BIP9 parameters
    if (has_signal) {
        bip9.pushKV("bit", consensusParams.vDeployments[id].bit);
    }
    bip9.pushKV("start_time", consensusParams.vDeployments[id].nStartTime);
    bip9.pushKV("timeout", consensusParams.vDeployments[id].nTimeout);
    bip9.pushKV("min_activation_height", consensusParams.vDeployments[id].min_activation_height);

    // BIP9 status
    bip9.pushKV("status", get_state_name(current_state));
    bip9.pushKV("since", g_versionbitscache.StateSinceHeight(blockindex->pprev, consensusParams, id));
    bip9.pushKV("status_next", get_state_name(next_state));

    // BIP9 signalling status, if applicable
    if (has_signal) {
        UniValue statsUV(UniValue::VOBJ);
        std::vector<bool> signals;
        BIP9Stats statsStruct = g_versionbitscache.Statistics(blockindex, consensusParams, id, &signals);
        statsUV.pushKV("period", statsStruct.period);
        statsUV.pushKV("elapsed", statsStruct.elapsed);
        statsUV.pushKV("count", statsStruct.count);
        if (ThresholdState::LOCKED_IN != current_state) {
            statsUV.pushKV("threshold", statsStruct.threshold);
            statsUV.pushKV("possible", statsStruct.possible);
        }
        bip9.pushKV("statistics", statsUV);

        std::string sig;
        sig.reserve(signals.size());
        for (const bool s : signals) {
            sig.push_back(s ? '#' : '-');
        }
        bip9.pushKV("signalling", sig);
    }

    UniValue rv(UniValue::VOBJ);
    rv.pushKV("type", "bip9");
    if (ThresholdState::ACTIVE == next_state) {
        rv.pushKV("height", g_versionbitscache.StateSinceHeight(blockindex, consensusParams, id));
    }
    rv.pushKV("active", ThresholdState::ACTIVE == next_state);
    rv.pushKV("bip9", bip9);

    softforks.pushKV(DeploymentName(id), rv);
}

namespace {
/* TODO: when -deprecatedrpc=softforks is removed, drop these */
UniValue DeploymentInfo(const CBlockIndex* tip, const Consensus::Params& consensusParams);
extern const std::vector<RPCResult> RPCHelpForDeployment;
}

// used by rest.cpp:rest_chaininfo, so cannot be static
RPCHelpMan getblockchaininfo()
{
    /* TODO: from v24, remove -deprecatedrpc=softforks */
    return RPCHelpMan{"getblockchaininfo",
        "Returns an object containing various state info regarding blockchain processing.\n",
        {},
        RPCResult{
            RPCResult::Type::OBJ, "", "",
            {
                {RPCResult::Type::STR, "chain", "current network name (main, test, signet, regtest)"},
                {RPCResult::Type::NUM, "blocks", "the height of the most-work fully-validated chain. The genesis block has height 0"},
                {RPCResult::Type::NUM, "headers", "the current number of headers we have validated"},
                {RPCResult::Type::STR, "bestblockhash", "the hash of the currently best block"},
                /* ELEMENTS: not present {RPCResult::Type::NUM, "difficulty", "the current difficulty"}, */
                {RPCResult::Type::NUM_TIME, "time", "The block time expressed in " + UNIX_EPOCH_TIME},
                {RPCResult::Type::NUM_TIME, "mediantime", "The median block time expressed in " + UNIX_EPOCH_TIME},
                {RPCResult::Type::NUM, "verificationprogress", "estimate of verification progress [0..1]"},
                {RPCResult::Type::BOOL, "initialblockdownload", "(debug information) estimate of whether this node is in Initial Block Download mode"},
                /* ELEMENTS: not present {RPCResult::Type::STR_HEX, "chainwork", "total amount of work in active chain, in hexadecimal"}, */
                {RPCResult::Type::NUM, "size_on_disk", "the estimated size of the block and undo files on disk"},
                {RPCResult::Type::BOOL, "pruned", "if the blocks are subject to pruning"},
                {RPCResult::Type::STR_HEX, "current_params_root", /*optional=*/true, "the root of the currently active dynafed params"}, // present if dynafed is active
                {RPCResult::Type::STR, "signblock_asm", /*optional=*/true, "ASM of sign block challenge data from genesis block"}, // not present if dynafed is active
                {RPCResult::Type::STR, "signblock_asm", /*optional=*/true, "ASM of sign block challenge data from genesis block"}, // not present if dynafed is active
                {RPCResult::Type::STR_HEX, "signblock_hex", /*optional=*/true, "Hex of sign block challenge data from genesis block"}, // not present if dynafed is active
                {RPCResult::Type::STR, "current_signblock_asm", /*optional=*/true, "ASM of sign block challenge data enforced on the next block"}, // present if dynafed is active
                {RPCResult::Type::STR_HEX, "current_signblock_hex", /*optional=*/true, "Hex of sign block challenge data enforced on the next block"}, // present if dynafed is active
                {RPCResult::Type::NUM, "max_block_witness", "maximum sized block witness serialized size for the next block"},
                {RPCResult::Type::NUM, "epoch_length", /*optional=*/true, "length of dynamic federations epoch, or signaling period"}, // present if dynafed is active
                {RPCResult::Type::NUM, "total_valid_epochs", /*optional=*/true, "number of epochs a given fedpscript is valid for, defined per chain"}, // present if dynafed is active
                {RPCResult::Type::NUM, "epoch_age", /*optional=*/true, "number of blocks into a dynamic federation epoch chain tip is. This number is between 0 to epoch_length-1"}, // present if dynafed is active
                {RPCResult::Type::ARR, "extension_space", "array of extension fields in dynamic blockheader",
                {
                    {RPCResult::Type::ELISION, "", ""}
                }},
                {RPCResult::Type::STR_HEX, "current_fedpeg_program", /*optional=*/true, "Current dynafed fedpeg program"},
                {RPCResult::Type::STR_HEX, "current_fedpeg_script", /*optional=*/true, "Current dynafed fedpeg script"},
                {RPCResult::Type::NUM, "pruneheight", /*optional=*/true, "lowest-height complete block stored (only present if pruning is enabled)"},
                {RPCResult::Type::BOOL, "automatic_pruning", /*optional=*/true, "whether automatic pruning is enabled (only present if pruning is enabled)"},
                {RPCResult::Type::NUM, "prune_target_size", /*optional=*/true, "the target size used by pruning (only present if automatic pruning is enabled)"},
                {RPCResult::Type::OBJ_DYN, "softforks", /*optional=*/true, "(DEPRECATED, returned only if config option -deprecatedrpc=softforks is passed) status of softforks",
                {
                    {RPCResult::Type::OBJ, "xxxx", "name of the softfork",
                        RPCHelpForDeployment
                    },
                }},
                {RPCResult::Type::STR, "warnings", "any network and blockchain warnings"},
            }},
        RPCExamples{
            HelpExampleCli("getblockchaininfo", "")
            + HelpExampleRpc("getblockchaininfo", "")
        },
        [&](const RPCHelpMan& self, const JSONRPCRequest& request) -> UniValue
{
    const ArgsManager& args{EnsureAnyArgsman(request.context)};
    ChainstateManager& chainman = EnsureAnyChainman(request.context);
    LOCK(cs_main);
    CChainState& active_chainstate = chainman.ActiveChainstate();

    const CChainParams& chainparams = Params();
    const CBlockIndex* tip = CHECK_NONFATAL(active_chainstate.m_chain.Tip());
    CHECK_NONFATAL(tip);
    const int height = tip->nHeight;

    UniValue obj(UniValue::VOBJ);
    obj.pushKV("chain", chainparams.NetworkIDString());
    obj.pushKV("blocks", height);
    obj.pushKV("headers", chainman.m_best_header ? chainman.m_best_header->nHeight : -1);
    obj.pushKV("bestblockhash", tip->GetBlockHash().GetHex());
    if (!g_signed_blocks) {
        obj.pushKV("difficulty", (double)GetDifficulty(tip));
    }
    obj.pushKV("time", (int64_t)tip->nTime);
    obj.pushKV("mediantime", (int64_t)tip->GetMedianTimePast());
    obj.pushKV("verificationprogress", GuessVerificationProgress(tip, Params().GetConsensus().nPowTargetSpacing));
    obj.pushKV("initialblockdownload", active_chainstate.IsInitialBlockDownload());
    if (!g_signed_blocks) {
        obj.pushKV("chainwork", tip->nChainWork.GetHex());
    }
    obj.pushKV("size_on_disk", chainman.m_blockman.CalculateCurrentUsage());
    obj.pushKV("pruned", node::fPruneMode);
    if (g_signed_blocks) {
        if (!DeploymentActiveAfter(tip, chainparams.GetConsensus(), Consensus::DEPLOYMENT_DYNA_FED)) {
            CScript sign_block_script = chainparams.GetConsensus().signblockscript;
            obj.pushKV("current_signblock_asm", ScriptToAsmStr(sign_block_script));
            obj.pushKV("current_signblock_hex", HexStr(sign_block_script));
            obj.pushKV("max_block_witness", (uint64_t)chainparams.GetConsensus().max_block_signature_size);
            UniValue arr(UniValue::VARR);
            for (const auto& extension : chainparams.GetConsensus().first_extension_space) {
                arr.push_back(HexStr(extension));
            }
            obj.pushKV("extension_space", arr);
        } else {
            const DynaFedParamEntry entry = ComputeNextBlockFullCurrentParameters(tip, chainparams.GetConsensus());
            obj.pushKV("current_params_root", entry.CalculateRoot().GetHex());
            obj.pushKV("current_signblock_asm", ScriptToAsmStr(entry.m_signblockscript));
            obj.pushKV("current_signblock_hex", HexStr(entry.m_signblockscript));
            obj.pushKV("max_block_witness", (uint64_t)entry.m_signblock_witness_limit);
            obj.pushKV("current_fedpeg_program", HexStr(entry.m_fedpeg_program));
            obj.pushKV("current_fedpeg_script", HexStr(entry.m_fedpegscript));
            UniValue arr(UniValue::VARR);
            for (const auto& extension : entry.m_extension_space) {
                arr.push_back(HexStr(extension));
            }
            obj.pushKV("extension_space", arr);
            obj.pushKV("epoch_length", (uint64_t)chainparams.GetConsensus().dynamic_epoch_length);
            obj.pushKV("total_valid_epochs", (uint64_t)chainparams.GetConsensus().total_valid_epochs);
            obj.pushKV("epoch_age", (uint64_t)(tip->nHeight % chainparams.GetConsensus().dynamic_epoch_length));
        }
    }

    if (node::fPruneMode) {
        const CBlockIndex* block = CHECK_NONFATAL(tip);
        while (block->pprev && (block->pprev->nStatus & BLOCK_HAVE_DATA)) {
            block = block->pprev;
        }

        obj.pushKV("pruneheight",        block->nHeight);

        // if 0, execution bypasses the whole if block.
        bool automatic_pruning{args.GetIntArg("-prune", 0) != 1};
        obj.pushKV("automatic_pruning",  automatic_pruning);
        if (automatic_pruning) {
            obj.pushKV("prune_target_size",  node::nPruneTarget);
        }
    }

    if (IsDeprecatedRPCEnabled("softforks")) {
        const Consensus::Params& consensusParams = Params().GetConsensus();
        obj.pushKV("softforks", DeploymentInfo(tip, consensusParams));
    }

    obj.pushKV("warnings", GetWarnings(false).original);
    return obj;
},
    };
}

namespace {
const std::vector<RPCResult> RPCHelpForDeployment{
    {RPCResult::Type::STR, "type", "one of \"buried\", \"bip9\""},
    {RPCResult::Type::NUM, "height", /*optional=*/true, "height of the first block which the rules are or will be enforced (only for \"buried\" type, or \"bip9\" type with \"active\" status)"},
    {RPCResult::Type::BOOL, "active", "true if the rules are enforced for the mempool and the next block"},
    {RPCResult::Type::OBJ, "bip9", /*optional=*/true, "status of bip9 softforks (only for \"bip9\" type)",
    {
        {RPCResult::Type::NUM, "bit", /*optional=*/true, "the bit (0-28) in the block version field used to signal this softfork (only for \"started\" and \"locked_in\" status)"},
        {RPCResult::Type::NUM_TIME, "start_time", "the minimum median time past of a block at which the bit gains its meaning"},
        {RPCResult::Type::NUM_TIME, "timeout", "the median time past of a block at which the deployment is considered failed if not yet locked in"},
        {RPCResult::Type::NUM, "min_activation_height", "minimum height of blocks for which the rules may be enforced"},
        {RPCResult::Type::STR, "status", "status of deployment at specified block (one of \"defined\", \"started\", \"locked_in\", \"active\", \"failed\")"},
        {RPCResult::Type::NUM, "since", "height of the first block to which the status applies"},
        {RPCResult::Type::STR, "status_next", "status of deployment at the next block"},
        {RPCResult::Type::OBJ, "statistics", /*optional=*/true, "numeric statistics about signalling for a softfork (only for \"started\" and \"locked_in\" status)",
        {
            {RPCResult::Type::NUM, "period", "the length in blocks of the signalling period"},
            {RPCResult::Type::NUM, "threshold", /*optional=*/true, "the number of blocks with the version bit set required to activate the feature (only for \"started\" status)"},
            {RPCResult::Type::NUM, "elapsed", "the number of blocks elapsed since the beginning of the current period"},
            {RPCResult::Type::NUM, "count", "the number of blocks with the version bit set in the current period"},
            {RPCResult::Type::BOOL, "possible", /*optional=*/true, "returns false if there are not enough blocks left in this period to pass activation threshold (only for \"started\" status)"},
        }},
        {RPCResult::Type::STR, "signalling", /*optional=*/true, "indicates blocks that signalled with a # and blocks that did not with a -"},
    }},
};

UniValue DeploymentInfo(const CBlockIndex* blockindex, const Consensus::Params& consensusParams)
{
    UniValue softforks(UniValue::VOBJ);
    SoftForkDescPushBack(blockindex, softforks, consensusParams, Consensus::DEPLOYMENT_HEIGHTINCB);
    SoftForkDescPushBack(blockindex, softforks, consensusParams, Consensus::DEPLOYMENT_DERSIG);
    SoftForkDescPushBack(blockindex, softforks, consensusParams, Consensus::DEPLOYMENT_CLTV);
    SoftForkDescPushBack(blockindex, softforks, consensusParams, Consensus::DEPLOYMENT_CSV);
    SoftForkDescPushBack(blockindex, softforks, consensusParams, Consensus::DEPLOYMENT_SEGWIT);
    SoftForkDescPushBack(blockindex, softforks, consensusParams, Consensus::DEPLOYMENT_DYNA_FED);
    SoftForkDescPushBack(blockindex, softforks, consensusParams, Consensus::DEPLOYMENT_TESTDUMMY);
    SoftForkDescPushBack(blockindex, softforks, consensusParams, Consensus::DEPLOYMENT_TAPROOT);
    return softforks;
}
} // anon namespace

static RPCHelpMan getdeploymentinfo()
{
    return RPCHelpMan{"getdeploymentinfo",
        "Returns an object containing various state info regarding deployments of consensus changes.",
        {
            {"blockhash", RPCArg::Type::STR_HEX, RPCArg::Default{"hash of current chain tip"}, "The block hash at which to query deployment state"},
        },
        RPCResult{
            RPCResult::Type::OBJ, "", "", {
                {RPCResult::Type::STR, "hash", "requested block hash (or tip)"},
                {RPCResult::Type::NUM, "height", "requested block height (or tip)"},
                {RPCResult::Type::OBJ_DYN, "deployments", "", {
                    {RPCResult::Type::OBJ, "xxxx", "name of the deployment", RPCHelpForDeployment}
                }},
            }
        },
        RPCExamples{ HelpExampleCli("getdeploymentinfo", "") + HelpExampleRpc("getdeploymentinfo", "") },
        [&](const RPCHelpMan& self, const JSONRPCRequest& request) -> UniValue
        {
            const ChainstateManager& chainman = EnsureAnyChainman(request.context);
            LOCK(cs_main);
            const CChainState& active_chainstate = chainman.ActiveChainstate();

            const CBlockIndex* blockindex;
            if (request.params[0].isNull()) {
                blockindex = CHECK_NONFATAL(active_chainstate.m_chain.Tip());
            } else {
                const uint256 hash(ParseHashV(request.params[0], "blockhash"));
                blockindex = chainman.m_blockman.LookupBlockIndex(hash);
                if (!blockindex) {
                    throw JSONRPCError(RPC_INVALID_ADDRESS_OR_KEY, "Block not found");
                }
            }

            const Consensus::Params& consensusParams = Params().GetConsensus();

            UniValue deploymentinfo(UniValue::VOBJ);
            deploymentinfo.pushKV("hash", blockindex->GetBlockHash().ToString());
            deploymentinfo.pushKV("height", blockindex->nHeight);
            deploymentinfo.pushKV("deployments", DeploymentInfo(blockindex, consensusParams));
            return deploymentinfo;
        },
    };
}

/** Comparison function for sorting the getchaintips heads.  */
struct CompareBlocksByHeight
{
    bool operator()(const CBlockIndex* a, const CBlockIndex* b) const
    {
        /* Make sure that unequal blocks with the same height do not compare
           equal. Use the pointers themselves to make a distinction. */

        if (a->nHeight != b->nHeight)
          return (a->nHeight > b->nHeight);

        return a < b;
    }
};

static RPCHelpMan getchaintips()
{
    return RPCHelpMan{"getchaintips",
                "Return information about all known tips in the block tree,"
                " including the main chain as well as orphaned branches.\n",
                {},
                RPCResult{
                    RPCResult::Type::ARR, "", "",
                    {{RPCResult::Type::OBJ, "", "",
                        {
                            {RPCResult::Type::NUM, "height", "height of the chain tip"},
                            {RPCResult::Type::STR_HEX, "hash", "block hash of the tip"},
                            {RPCResult::Type::NUM, "branchlen", "zero for main chain, otherwise length of branch connecting the tip to the main chain"},
                            {RPCResult::Type::STR, "status", "status of the chain, \"active\" for the main chain\n"
            "Possible values for status:\n"
            "1.  \"invalid\"               This branch contains at least one invalid block\n"
            "2.  \"headers-only\"          Not all blocks for this branch are available, but the headers are valid\n"
            "3.  \"valid-headers\"         All blocks are available for this branch, but they were never fully validated\n"
            "4.  \"valid-fork\"            This branch is not part of the active chain, but is fully validated\n"
            "5.  \"active\"                This is the tip of the active main chain, which is certainly valid"},
                        }}}},
                RPCExamples{
                    HelpExampleCli("getchaintips", "")
            + HelpExampleRpc("getchaintips", "")
                },
        [&](const RPCHelpMan& self, const JSONRPCRequest& request) -> UniValue
{
    ChainstateManager& chainman = EnsureAnyChainman(request.context);
    LOCK(cs_main);
    CChain& active_chain = chainman.ActiveChain();

    /*
     * Idea: The set of chain tips is the active chain tip, plus orphan blocks which do not have another orphan building off of them.
     * Algorithm:
     *  - Make one pass through BlockIndex(), picking out the orphan blocks, and also storing a set of the orphan block's pprev pointers.
     *  - Iterate through the orphan blocks. If the block isn't pointed to by another orphan, it is a chain tip.
     *  - Add the active chain tip
     */
    std::set<const CBlockIndex*, CompareBlocksByHeight> setTips;
    std::set<const CBlockIndex*> setOrphans;
    std::set<const CBlockIndex*> setPrevs;

    for (const auto& [_, block_index] : chainman.BlockIndex()) {
        if (!active_chain.Contains(&block_index)) {
            setOrphans.insert(&block_index);
            setPrevs.insert(block_index.pprev);
        }
    }

    for (std::set<const CBlockIndex*>::iterator it = setOrphans.begin(); it != setOrphans.end(); ++it) {
        if (setPrevs.erase(*it) == 0) {
            setTips.insert(*it);
        }
    }

    // Always report the currently active tip.
    setTips.insert(active_chain.Tip());

    /* Construct the output array.  */
    UniValue res(UniValue::VARR);
    for (const CBlockIndex* block : setTips) {
        UniValue obj(UniValue::VOBJ);
        obj.pushKV("height", block->nHeight);
        obj.pushKV("hash", block->phashBlock->GetHex());

        const int branchLen = block->nHeight - active_chain.FindFork(block)->nHeight;
        obj.pushKV("branchlen", branchLen);

        std::string status;
        if (active_chain.Contains(block)) {
            // This block is part of the currently active chain.
            status = "active";
        } else if (block->nStatus & BLOCK_FAILED_MASK) {
            // This block or one of its ancestors is invalid.
            status = "invalid";
        } else if (!block->HaveTxsDownloaded()) {
            // This block cannot be connected because full block data for it or one of its parents is missing.
            status = "headers-only";
        } else if (block->IsValid(BLOCK_VALID_SCRIPTS)) {
            // This block is fully validated, but no longer part of the active chain. It was probably the active block once, but was reorganized.
            status = "valid-fork";
        } else if (block->IsValid(BLOCK_VALID_TREE)) {
            // The headers for this block are valid, but it has not been validated. It was probably never part of the most-work chain.
            status = "valid-headers";
        } else {
            // No clue.
            status = "unknown";
        }
        obj.pushKV("status", status);

        res.push_back(obj);
    }

    return res;
},
    };
}

static RPCHelpMan preciousblock()
{
    return RPCHelpMan{"preciousblock",
                "\nTreats a block as if it were received before others with the same work.\n"
                "\nA later preciousblock call can override the effect of an earlier one.\n"
                "\nThe effects of preciousblock are not retained across restarts.\n",
                {
                    {"blockhash", RPCArg::Type::STR_HEX, RPCArg::Optional::NO, "the hash of the block to mark as precious"},
                },
                RPCResult{RPCResult::Type::NONE, "", ""},
                RPCExamples{
                    HelpExampleCli("preciousblock", "\"blockhash\"")
            + HelpExampleRpc("preciousblock", "\"blockhash\"")
                },
        [&](const RPCHelpMan& self, const JSONRPCRequest& request) -> UniValue
{
    uint256 hash(ParseHashV(request.params[0], "blockhash"));
    CBlockIndex* pblockindex;

    ChainstateManager& chainman = EnsureAnyChainman(request.context);
    {
        LOCK(cs_main);
        pblockindex = chainman.m_blockman.LookupBlockIndex(hash);
        if (!pblockindex) {
            throw JSONRPCError(RPC_INVALID_ADDRESS_OR_KEY, "Block not found");
        }
    }

    BlockValidationState state;
    chainman.ActiveChainstate().PreciousBlock(state, pblockindex);

    if (!state.IsValid()) {
        throw JSONRPCError(RPC_DATABASE_ERROR, state.ToString());
    }

    return NullUniValue;
},
    };
}

static RPCHelpMan invalidateblock()
{
    return RPCHelpMan{"invalidateblock",
                "\nPermanently marks a block as invalid, as if it violated a consensus rule.\n",
                {
                    {"blockhash", RPCArg::Type::STR_HEX, RPCArg::Optional::NO, "the hash of the block to mark as invalid"},
                },
                RPCResult{RPCResult::Type::NONE, "", ""},
                RPCExamples{
                    HelpExampleCli("invalidateblock", "\"blockhash\"")
            + HelpExampleRpc("invalidateblock", "\"blockhash\"")
                },
        [&](const RPCHelpMan& self, const JSONRPCRequest& request) -> UniValue
{
    uint256 hash(ParseHashV(request.params[0], "blockhash"));
    BlockValidationState state;

    ChainstateManager& chainman = EnsureAnyChainman(request.context);
    CBlockIndex* pblockindex;
    {
        LOCK(cs_main);
        pblockindex = chainman.m_blockman.LookupBlockIndex(hash);
        if (!pblockindex) {
            throw JSONRPCError(RPC_INVALID_ADDRESS_OR_KEY, "Block not found");
        }
    }
    chainman.ActiveChainstate().InvalidateBlock(state, pblockindex);

    if (state.IsValid()) {
        chainman.ActiveChainstate().ActivateBestChain(state);
    }

    if (!state.IsValid()) {
        throw JSONRPCError(RPC_DATABASE_ERROR, state.ToString());
    }

    return NullUniValue;
},
    };
}

static RPCHelpMan reconsiderblock()
{
    return RPCHelpMan{"reconsiderblock",
                "\nRemoves invalidity status of a block, its ancestors and its descendants, reconsider them for activation.\n"
                "This can be used to undo the effects of invalidateblock.\n",
                {
                    {"blockhash", RPCArg::Type::STR_HEX, RPCArg::Optional::NO, "the hash of the block to reconsider"},
                },
                RPCResult{RPCResult::Type::NONE, "", ""},
                RPCExamples{
                    HelpExampleCli("reconsiderblock", "\"blockhash\"")
            + HelpExampleRpc("reconsiderblock", "\"blockhash\"")
                },
        [&](const RPCHelpMan& self, const JSONRPCRequest& request) -> UniValue
{
    ChainstateManager& chainman = EnsureAnyChainman(request.context);
    uint256 hash(ParseHashV(request.params[0], "blockhash"));

    {
        LOCK(cs_main);
        CBlockIndex* pblockindex = chainman.m_blockman.LookupBlockIndex(hash);
        if (!pblockindex) {
            throw JSONRPCError(RPC_INVALID_ADDRESS_OR_KEY, "Block not found");
        }

        chainman.ActiveChainstate().ResetBlockFailureFlags(pblockindex);
    }

    BlockValidationState state;
    chainman.ActiveChainstate().ActivateBestChain(state);

    if (!state.IsValid()) {
        throw JSONRPCError(RPC_DATABASE_ERROR, state.ToString());
    }

    return NullUniValue;
},
    };
}

static RPCHelpMan getchaintxstats()
{
    return RPCHelpMan{"getchaintxstats",
                "\nCompute statistics about the total number and rate of transactions in the chain.\n",
                {
                    {"nblocks", RPCArg::Type::NUM, RPCArg::DefaultHint{"one month"}, "Size of the window in number of blocks"},
                    {"blockhash", RPCArg::Type::STR_HEX, RPCArg::DefaultHint{"chain tip"}, "The hash of the block that ends the window."},
                },
                RPCResult{
                    RPCResult::Type::OBJ, "", "",
                    {
                        {RPCResult::Type::NUM_TIME, "time", "The timestamp for the final block in the window, expressed in " + UNIX_EPOCH_TIME},
                        {RPCResult::Type::NUM, "txcount", "The total number of transactions in the chain up to that point"},
                        {RPCResult::Type::STR_HEX, "window_final_block_hash", "The hash of the final block in the window"},
                        {RPCResult::Type::NUM, "window_final_block_height", "The height of the final block in the window."},
                        {RPCResult::Type::NUM, "window_block_count", "Size of the window in number of blocks"},
                        {RPCResult::Type::NUM, "window_tx_count", /*optional=*/true, "The number of transactions in the window. Only returned if \"window_block_count\" is > 0"},
                        {RPCResult::Type::NUM, "window_interval", /*optional=*/true, "The elapsed time in the window in seconds. Only returned if \"window_block_count\" is > 0"},
                        {RPCResult::Type::NUM, "txrate", /*optional=*/true, "The average rate of transactions per second in the window. Only returned if \"window_interval\" is > 0"},
                    }},
                RPCExamples{
                    HelpExampleCli("getchaintxstats", "")
            + HelpExampleRpc("getchaintxstats", "2016")
                },
        [&](const RPCHelpMan& self, const JSONRPCRequest& request) -> UniValue
{
    ChainstateManager& chainman = EnsureAnyChainman(request.context);
    const CBlockIndex* pindex;
    int blockcount = 30 * 24 * 60 * 60 / Params().GetConsensus().nPowTargetSpacing; // By default: 1 month

    if (request.params[1].isNull()) {
        LOCK(cs_main);
        pindex = chainman.ActiveChain().Tip();
    } else {
        uint256 hash(ParseHashV(request.params[1], "blockhash"));
        LOCK(cs_main);
        pindex = chainman.m_blockman.LookupBlockIndex(hash);
        if (!pindex) {
            throw JSONRPCError(RPC_INVALID_ADDRESS_OR_KEY, "Block not found");
        }
        if (!chainman.ActiveChain().Contains(pindex)) {
            throw JSONRPCError(RPC_INVALID_PARAMETER, "Block is not in main chain");
        }
    }

    CHECK_NONFATAL(pindex != nullptr);

    if (request.params[0].isNull()) {
        blockcount = std::max(0, std::min(blockcount, pindex->nHeight - 1));
    } else {
        blockcount = request.params[0].get_int();

        if (blockcount < 0 || (blockcount > 0 && blockcount >= pindex->nHeight)) {
            throw JSONRPCError(RPC_INVALID_PARAMETER, "Invalid block count: should be between 0 and the block's height - 1");
        }
    }

    const CBlockIndex* pindexPast = pindex->GetAncestor(pindex->nHeight - blockcount);
    int nTimeDiff = pindex->GetMedianTimePast() - pindexPast->GetMedianTimePast();
    int nTxDiff = pindex->nChainTx - pindexPast->nChainTx;

    UniValue ret(UniValue::VOBJ);
    ret.pushKV("time", (int64_t)pindex->nTime);
    ret.pushKV("txcount", (int64_t)pindex->nChainTx);
    ret.pushKV("window_final_block_hash", pindex->GetBlockHash().GetHex());
    ret.pushKV("window_final_block_height", pindex->nHeight);
    ret.pushKV("window_block_count", blockcount);
    if (blockcount > 0) {
        ret.pushKV("window_tx_count", nTxDiff);
        ret.pushKV("window_interval", nTimeDiff);
        if (nTimeDiff > 0) {
            ret.pushKV("txrate", ((double)nTxDiff) / nTimeDiff);
        }
    }

    return ret;
},
    };
}

template<typename T>
static T CalculateTruncatedMedian(std::vector<T>& scores)
{
    size_t size = scores.size();
    if (size == 0) {
        return 0;
    }

    std::sort(scores.begin(), scores.end());
    if (size % 2 == 0) {
        return (scores[size / 2 - 1] + scores[size / 2]) / 2;
    } else {
        return scores[size / 2];
    }
}

void CalculatePercentilesByWeight(CAmount result[NUM_GETBLOCKSTATS_PERCENTILES], std::vector<std::pair<CAmount, int64_t>>& scores, int64_t total_weight)
{
    if (scores.empty()) {
        return;
    }

    std::sort(scores.begin(), scores.end());

    // 10th, 25th, 50th, 75th, and 90th percentile weight units.
    const double weights[NUM_GETBLOCKSTATS_PERCENTILES] = {
        total_weight / 10.0, total_weight / 4.0, total_weight / 2.0, (total_weight * 3.0) / 4.0, (total_weight * 9.0) / 10.0
    };

    int64_t next_percentile_index = 0;
    int64_t cumulative_weight = 0;
    for (const auto& element : scores) {
        cumulative_weight += element.second;
        while (next_percentile_index < NUM_GETBLOCKSTATS_PERCENTILES && cumulative_weight >= weights[next_percentile_index]) {
            result[next_percentile_index] = element.first;
            ++next_percentile_index;
        }
    }

    // Fill any remaining percentiles with the last value.
    for (int64_t i = next_percentile_index; i < NUM_GETBLOCKSTATS_PERCENTILES; i++) {
        result[i] = scores.back().first;
    }
}

template<typename T>
static inline bool SetHasKeys(const std::set<T>& set) {return false;}
template<typename T, typename Tk, typename... Args>
static inline bool SetHasKeys(const std::set<T>& set, const Tk& key, const Args&... args)
{
    return (set.count(key) != 0) || SetHasKeys(set, args...);
}

// outpoint (needed for the utxo index) + nHeight + fCoinBase
static constexpr size_t PER_UTXO_OVERHEAD = sizeof(COutPoint) + sizeof(uint32_t) + sizeof(bool);

static RPCHelpMan getblockstats()
{
    return RPCHelpMan{"getblockstats",
                "\nCompute per block statistics for a given window. All amounts are in satoshis.\n"
                "It won't work for some heights with pruning.\n",
                {
                    {"hash_or_height", RPCArg::Type::NUM, RPCArg::Optional::NO, "The block hash or height of the target block", "", {"", "string or numeric"}},
                    {"stats", RPCArg::Type::ARR, RPCArg::DefaultHint{"all values"}, "Values to plot (see result below)",
                        {
                            {"height", RPCArg::Type::STR, RPCArg::Optional::OMITTED, "Selected statistic"},
                            {"time", RPCArg::Type::STR, RPCArg::Optional::OMITTED, "Selected statistic"},
                        },
                        "stats"},
                },
                RPCResult{
            RPCResult::Type::OBJ, "", "",
            {
                {RPCResult::Type::NUM, "avgfee", /*optional=*/true, "Average fee in the block"},
                {RPCResult::Type::NUM, "avgfeerate", /*optional=*/true, "Average feerate (in satoshis per virtual byte)"},
                {RPCResult::Type::NUM, "avgtxsize", /*optional=*/true, "Average transaction size"},
                {RPCResult::Type::STR_HEX, "blockhash", /*optional=*/true, "The block hash (to check for potential reorgs)"},
                {RPCResult::Type::ARR_FIXED, "feerate_percentiles", /*optional=*/true, "Feerates at the 10th, 25th, 50th, 75th, and 90th percentile weight unit (in satoshis per virtual byte)",
                {
                    {RPCResult::Type::NUM, "10th_percentile_feerate", "The 10th percentile feerate"},
                    {RPCResult::Type::NUM, "25th_percentile_feerate", "The 25th percentile feerate"},
                    {RPCResult::Type::NUM, "50th_percentile_feerate", "The 50th percentile feerate"},
                    {RPCResult::Type::NUM, "75th_percentile_feerate", "The 75th percentile feerate"},
                    {RPCResult::Type::NUM, "90th_percentile_feerate", "The 90th percentile feerate"},
                }},
                {RPCResult::Type::NUM, "height", /*optional=*/true, "The height of the block"},
                {RPCResult::Type::NUM, "ins", /*optional=*/true, "The number of inputs (excluding coinbase)"},
                {RPCResult::Type::NUM, "maxfee", /*optional=*/true, "Maximum fee in the block"},
                {RPCResult::Type::NUM, "maxfeerate", /*optional=*/true, "Maximum feerate (in satoshis per virtual byte)"},
                {RPCResult::Type::NUM, "maxtxsize", /*optional=*/true, "Maximum transaction size"},
                {RPCResult::Type::NUM, "medianfee", /*optional=*/true, "Truncated median fee in the block"},
                {RPCResult::Type::NUM, "mediantime", /*optional=*/true, "The block median time past"},
                {RPCResult::Type::NUM, "mediantxsize", /*optional=*/true, "Truncated median transaction size"},
                {RPCResult::Type::NUM, "minfee", /*optional=*/true, "Minimum fee in the block"},
                {RPCResult::Type::NUM, "minfeerate", /*optional=*/true, "Minimum feerate (in satoshis per virtual byte)"},
                {RPCResult::Type::NUM, "mintxsize", /*optional=*/true, "Minimum transaction size"},
                {RPCResult::Type::NUM, "outs", /*optional=*/true, "The number of outputs"},
                {RPCResult::Type::NUM, "subsidy", /*optional=*/true, "The block subsidy"},
                {RPCResult::Type::NUM, "swtotal_size", /*optional=*/true, "Total size of all segwit transactions"},
                {RPCResult::Type::NUM, "swtotal_weight", /*optional=*/true, "Total weight of all segwit transactions"},
                {RPCResult::Type::NUM, "swtxs", /*optional=*/true, "The number of segwit transactions"},
                {RPCResult::Type::NUM, "time", /*optional=*/true, "The block time"},
                {RPCResult::Type::NUM, "total_out", /*optional=*/true, "Total amount in all outputs (excluding coinbase and thus reward [ie subsidy + totalfee])"},
                {RPCResult::Type::NUM, "total_size", /*optional=*/true, "Total size of all non-coinbase transactions"},
                {RPCResult::Type::NUM, "total_weight", /*optional=*/true, "Total weight of all non-coinbase transactions"},
                {RPCResult::Type::NUM, "totalfee", /*optional=*/true, "The fee total"},
                {RPCResult::Type::NUM, "txs", /*optional=*/true, "The number of transactions (including coinbase)"},
                {RPCResult::Type::NUM, "utxo_increase", /*optional=*/true, "The increase/decrease in the number of unspent outputs"},
                {RPCResult::Type::NUM, "utxo_size_inc", /*optional=*/true, "The increase/decrease in size for the utxo index (not discounting op_return and similar)"},
            }},
                RPCExamples{
                    HelpExampleCli("getblockstats", R"('"00000000c937983704a73af28acdec37b049d214adbda81d7e2a3dd146f6ed09"' '["minfeerate","avgfeerate"]')") +
                    HelpExampleCli("getblockstats", R"(1000 '["minfeerate","avgfeerate"]')") +
                    HelpExampleRpc("getblockstats", R"("00000000c937983704a73af28acdec37b049d214adbda81d7e2a3dd146f6ed09", ["minfeerate","avgfeerate"])") +
                    HelpExampleRpc("getblockstats", R"(1000, ["minfeerate","avgfeerate"])")
                },
        [&](const RPCHelpMan& self, const JSONRPCRequest& request) -> UniValue
{
    ChainstateManager& chainman = EnsureAnyChainman(request.context);
    LOCK(cs_main);
    const CBlockIndex* pindex{ParseHashOrHeight(request.params[0], chainman)};
    CHECK_NONFATAL(pindex != nullptr);

    std::set<std::string> stats;
    if (!request.params[1].isNull()) {
        const UniValue stats_univalue = request.params[1].get_array();
        for (unsigned int i = 0; i < stats_univalue.size(); i++) {
            const std::string stat = stats_univalue[i].get_str();
            stats.insert(stat);
        }
    }

    // ELEMENTS:
    const CAsset asset = policyAsset; // TODO Make configurable

    const CBlock block = GetBlockChecked(chainman.m_blockman, pindex);
    const CBlockUndo blockUndo = GetUndoChecked(chainman.m_blockman, pindex);

    const bool do_all = stats.size() == 0; // Calculate everything if nothing selected (default)
    const bool do_mediantxsize = do_all || stats.count("mediantxsize") != 0;
    const bool do_medianfee = do_all || stats.count("medianfee") != 0;
    const bool do_feerate_percentiles = do_all || stats.count("feerate_percentiles") != 0;
    const bool loop_inputs = do_all || do_medianfee || do_feerate_percentiles ||
        SetHasKeys(stats, "utxo_size_inc", "totalfee", "avgfee", "avgfeerate", "minfee", "maxfee", "minfeerate", "maxfeerate");
    const bool loop_outputs = do_all || loop_inputs || stats.count("total_out");
    const bool do_calculate_size = do_mediantxsize ||
        SetHasKeys(stats, "total_size", "avgtxsize", "mintxsize", "maxtxsize", "swtotal_size");
    const bool do_calculate_weight = do_all || SetHasKeys(stats, "total_weight", "avgfeerate", "swtotal_weight", "avgfeerate", "feerate_percentiles", "minfeerate", "maxfeerate");
    const bool do_calculate_sw = do_all || SetHasKeys(stats, "swtxs", "swtotal_size", "swtotal_weight");

    CAmount maxfee = 0;
    CAmount maxfeerate = 0;
    CAmount minfee = MAX_MONEY;
    CAmount minfeerate = MAX_MONEY;
    CAmount total_out = 0;
    CAmount totalfee = 0;
    int64_t inputs = 0;
    int64_t maxtxsize = 0;
    int64_t mintxsize = MAX_BLOCK_SERIALIZED_SIZE;
    int64_t outputs = 0;
    int64_t swtotal_size = 0;
    int64_t swtotal_weight = 0;
    int64_t swtxs = 0;
    int64_t total_size = 0;
    int64_t total_weight = 0;
    int64_t utxo_size_inc = 0;
    std::vector<CAmount> fee_array;
    std::vector<std::pair<CAmount, int64_t>> feerate_array;
    std::vector<int64_t> txsize_array;

    for (size_t i = 0; i < block.vtx.size(); ++i) {
        const auto& tx = block.vtx.at(i);
        outputs += tx->vout.size();

        CAmount tx_total_out = 0;
        // ELEMENTS:
        CAmount elements_txfee = 0;
        if (g_con_elementsmode) {
            if (loop_outputs) {
                for (const CTxOut& out : tx->vout) {
                    if (out.IsFee() && out.nAsset.GetAsset() == asset) {
                        elements_txfee += out.nValue.GetAmount();
                    }
                    if (out.nValue.IsExplicit() && out.nAsset.IsExplicit() && out.nAsset.GetAsset() == asset) {
                        tx_total_out += out.nValue.GetAmount();
                    }
                    utxo_size_inc += GetSerializeSize(out, PROTOCOL_VERSION) + PER_UTXO_OVERHEAD;
                }
            }
        } else {
            if (loop_outputs) {
                for (const CTxOut& out : tx->vout) {
                    tx_total_out += out.nValue.GetAmount();
                    utxo_size_inc += GetSerializeSize(out, PROTOCOL_VERSION) + PER_UTXO_OVERHEAD;
                }
            }
        }

        if (tx->IsCoinBase()) {
            continue;
        }

        inputs += tx->vin.size(); // Don't count coinbase's fake input
        total_out += tx_total_out; // Don't count coinbase reward

        int64_t tx_size = 0;
        if (do_calculate_size) {

            tx_size = tx->GetTotalSize();
            if (do_mediantxsize) {
                txsize_array.push_back(tx_size);
            }
            maxtxsize = std::max(maxtxsize, tx_size);
            mintxsize = std::min(mintxsize, tx_size);
            total_size += tx_size;
        }

        int64_t weight = 0;
        if (do_calculate_weight) {
            weight = GetTransactionWeight(*tx);
            total_weight += weight;
        }

        if (do_calculate_sw && tx->HasWitness()) {
            ++swtxs;
            swtotal_size += tx_size;
            swtotal_weight += weight;
        }

        if (loop_inputs) {
            CAmount tx_total_in = 0;
            const auto& txundo = blockUndo.vtxundo.at(i - 1);
            for (const Coin& coin: txundo.vprevout) {
                const CTxOut& prevoutput = coin.out;

                tx_total_in += g_con_elementsmode ? 0 : prevoutput.nValue.GetAmount();
                utxo_size_inc -= GetSerializeSize(prevoutput, PROTOCOL_VERSION) + PER_UTXO_OVERHEAD;
            }

            CAmount txfee = g_con_elementsmode ? elements_txfee : (tx_total_in - tx_total_out);
            CHECK_NONFATAL(MoneyRange(txfee));
            if (do_medianfee) {
                fee_array.push_back(txfee);
            }
            maxfee = std::max(maxfee, txfee);
            minfee = std::min(minfee, txfee);
            totalfee += txfee;

            // New feerate uses satoshis per virtual byte instead of per serialized byte
            CAmount feerate = weight ? (txfee * WITNESS_SCALE_FACTOR) / weight : 0;
            if (do_feerate_percentiles) {
                feerate_array.emplace_back(std::make_pair(feerate, weight));
            }
            maxfeerate = std::max(maxfeerate, feerate);
            minfeerate = std::min(minfeerate, feerate);
        }
    }

    CAmount feerate_percentiles[NUM_GETBLOCKSTATS_PERCENTILES] = { 0 };
    CalculatePercentilesByWeight(feerate_percentiles, feerate_array, total_weight);

    UniValue feerates_res(UniValue::VARR);
    for (int64_t i = 0; i < NUM_GETBLOCKSTATS_PERCENTILES; i++) {
        feerates_res.push_back(feerate_percentiles[i]);
    }

    UniValue ret_all(UniValue::VOBJ);
    ret_all.pushKV("avgfee", (block.vtx.size() > 1) ? totalfee / (block.vtx.size() - 1) : 0);
    ret_all.pushKV("avgfeerate", total_weight ? (totalfee * WITNESS_SCALE_FACTOR) / total_weight : 0); // Unit: sat/vbyte
    ret_all.pushKV("avgtxsize", (block.vtx.size() > 1) ? total_size / (block.vtx.size() - 1) : 0);
    ret_all.pushKV("blockhash", pindex->GetBlockHash().GetHex());
    ret_all.pushKV("feerate_percentiles", feerates_res);
    ret_all.pushKV("height", (int64_t)pindex->nHeight);
    ret_all.pushKV("ins", inputs);
    ret_all.pushKV("maxfee", maxfee);
    ret_all.pushKV("maxfeerate", maxfeerate);
    ret_all.pushKV("maxtxsize", maxtxsize);
    ret_all.pushKV("medianfee", CalculateTruncatedMedian(fee_array));
    ret_all.pushKV("mediantime", pindex->GetMedianTimePast());
    ret_all.pushKV("mediantxsize", CalculateTruncatedMedian(txsize_array));
    ret_all.pushKV("minfee", (minfee == MAX_MONEY) ? 0 : minfee);
    ret_all.pushKV("minfeerate", (minfeerate == MAX_MONEY) ? 0 : minfeerate);
    ret_all.pushKV("mintxsize", mintxsize == MAX_BLOCK_SERIALIZED_SIZE ? 0 : mintxsize);
    ret_all.pushKV("outs", outputs);
    ret_all.pushKV("subsidy", GetBlockSubsidy(pindex->nHeight, Params().GetConsensus()));
    ret_all.pushKV("swtotal_size", swtotal_size);
    ret_all.pushKV("swtotal_weight", swtotal_weight);
    ret_all.pushKV("swtxs", swtxs);
    ret_all.pushKV("time", pindex->GetBlockTime());
    ret_all.pushKV("total_out", total_out);
    ret_all.pushKV("total_size", total_size);
    ret_all.pushKV("total_weight", total_weight);
    ret_all.pushKV("totalfee", totalfee);
    ret_all.pushKV("txs", (int64_t)block.vtx.size());
    ret_all.pushKV("utxo_increase", outputs - inputs);
    ret_all.pushKV("utxo_size_inc", utxo_size_inc);

    if (do_all) {
        return ret_all;
    }

    UniValue ret(UniValue::VOBJ);
    for (const std::string& stat : stats) {
        const UniValue& value = ret_all[stat];
        if (value.isNull()) {
            throw JSONRPCError(RPC_INVALID_PARAMETER, strprintf("Invalid selected statistic '%s'", stat));
        }
        ret.pushKV(stat, value);
    }
    return ret;
},
    };
}

namespace {
//! Search for a given set of pubkey scripts
bool FindScriptPubKey(std::atomic<int>& scan_progress, const std::atomic<bool>& should_abort, int64_t& count, CCoinsViewCursor* cursor, const std::set<CScript>& needles, std::map<COutPoint, Coin>& out_results, std::function<void()>& interruption_point)
{
    scan_progress = 0;
    count = 0;
    while (cursor->Valid()) {
        COutPoint key;
        Coin coin;
        if (!cursor->GetKey(key) || !cursor->GetValue(coin)) return false;
        if (++count % 8192 == 0) {
            interruption_point();
            if (should_abort) {
                // allow to abort the scan via the abort reference
                return false;
            }
        }
        if (count % 256 == 0) {
            // update progress reference every 256 item
            uint32_t high = 0x100 * *key.hash.begin() + *(key.hash.begin() + 1);
            scan_progress = (int)(high * 100.0 / 65536.0 + 0.5);
        }
        if (needles.count(coin.out.scriptPubKey)) {
            out_results.emplace(key, coin);
        }
        cursor->Next();
    }
    scan_progress = 100;
    return true;
}
} // namespace

/** RAII object to prevent concurrency issue when scanning the txout set */
static std::atomic<int> g_scan_progress;
static std::atomic<bool> g_scan_in_progress;
static std::atomic<bool> g_should_abort_scan;
class CoinsViewScanReserver
{
private:
    bool m_could_reserve;
public:
    explicit CoinsViewScanReserver() : m_could_reserve(false) {}

    bool reserve() {
        CHECK_NONFATAL(!m_could_reserve);
        if (g_scan_in_progress.exchange(true)) {
            return false;
        }
        CHECK_NONFATAL(g_scan_progress == 0);
        m_could_reserve = true;
        return true;
    }

    ~CoinsViewScanReserver() {
        if (m_could_reserve) {
            g_scan_in_progress = false;
            g_scan_progress = 0;
        }
    }
};

static RPCHelpMan scantxoutset()
{
    // scriptPubKey corresponding to mainnet address 12cbQLTFMXRnSzktFkuoG3eHoMeFtpTu3S
    const std::string EXAMPLE_DESCRIPTOR_RAW = "raw(76a91411b366edfc0a8b66feebae5c2e25a7b6a5d1cf3188ac)#fm24fxxy";

    return RPCHelpMan{"scantxoutset",
        "\nScans the unspent transaction output set for entries that match certain output descriptors.\n"
        "Examples of output descriptors are:\n"
        "    addr(<address>)                      Outputs whose scriptPubKey corresponds to the specified address (does not include P2PK)\n"
        "    raw(<hex script>)                    Outputs whose scriptPubKey equals the specified hex scripts\n"
        "    combo(<pubkey>)                      P2PK, P2PKH, P2WPKH, and P2SH-P2WPKH outputs for the given pubkey\n"
        "    pkh(<pubkey>)                        P2PKH outputs for the given pubkey\n"
        "    sh(multi(<n>,<pubkey>,<pubkey>,...)) P2SH-multisig outputs for the given threshold and pubkeys\n"
        "\nIn the above, <pubkey> either refers to a fixed public key in hexadecimal notation, or to an xpub/xprv optionally followed by one\n"
        "or more path elements separated by \"/\", and optionally ending in \"/*\" (unhardened), or \"/*'\" or \"/*h\" (hardened) to specify all\n"
        "unhardened or hardened child keys.\n"
        "In the latter case, a range needs to be specified by below if different from 1000.\n"
        "For more information on output descriptors, see the documentation in the doc/descriptors.md file.\n",
        {
            {"action", RPCArg::Type::STR, RPCArg::Optional::NO, "The action to execute\n"
                "\"start\" for starting a scan\n"
                "\"abort\" for aborting the current scan (returns true when abort was successful)\n"
                "\"status\" for progress report (in %) of the current scan"},
            {"scanobjects", RPCArg::Type::ARR, RPCArg::Optional::OMITTED, "Array of scan objects. Required for \"start\" action\n"
                "Every scan object is either a string descriptor or an object:",
            {
                {"descriptor", RPCArg::Type::STR, RPCArg::Optional::OMITTED, "An output descriptor"},
                {"", RPCArg::Type::OBJ, RPCArg::Optional::OMITTED, "An object with output descriptor and metadata",
                {
                    {"desc", RPCArg::Type::STR, RPCArg::Optional::NO, "An output descriptor"},
                    {"range", RPCArg::Type::RANGE, RPCArg::Default{1000}, "The range of HD chain indexes to explore (either end or [begin,end])"},
                }},
            },
                        "[scanobjects,...]"},
        },
        {
            RPCResult{"When action=='abort'", RPCResult::Type::BOOL, "", ""},
            RPCResult{"When action=='status' and no scan is in progress", RPCResult::Type::NONE, "", ""},
            RPCResult{"When action=='status' and scan is in progress", RPCResult::Type::OBJ, "", "",
            {
                {RPCResult::Type::NUM, "progress", "The scan progress"},
            }},
            RPCResult{"When action=='start'", RPCResult::Type::OBJ, "", "", {
                {RPCResult::Type::BOOL, "success", "Whether the scan was completed"},
                {RPCResult::Type::NUM, "txouts", "The number of unspent transaction outputs scanned"},
                {RPCResult::Type::NUM, "height", "The current block height (index)"},
                {RPCResult::Type::STR_HEX, "bestblock", "The hash of the block at the tip of the chain"},
                {RPCResult::Type::ARR, "unspents", "",
                {
                    {RPCResult::Type::OBJ, "", "",
                    {
                        {RPCResult::Type::STR_HEX, "txid", "The transaction id"},
                        {RPCResult::Type::NUM, "vout", "The vout value"},
                        {RPCResult::Type::STR_HEX, "scriptPubKey", "The script key"},
                        {RPCResult::Type::STR, "desc", "A specialized descriptor for the matched scriptPubKey"},
                        {RPCResult::Type::STR_AMOUNT, "amount", "The total amount in " + CURRENCY_UNIT + " of the unspent output"},
                        {RPCResult::Type::STR_HEX, "asset", "The asset ID"},
                        {RPCResult::Type::NUM, "height", "Height of the unspent transaction output"},
                    }},
                    {RPCResult::Type::STR_AMOUNT, "total_unblinded_bitcoin_amount", "The total amount of all found unspent unblinded outputs in " + CURRENCY_UNIT},
                }},
                {RPCResult::Type::STR_AMOUNT, "total_amount", "The total amount of all found unspent outputs in " + CURRENCY_UNIT},
            }},
        },
        RPCExamples{
            HelpExampleCli("scantxoutset", "start \'[\"" + EXAMPLE_DESCRIPTOR_RAW + "\"]\'") +
            HelpExampleCli("scantxoutset", "status") +
            HelpExampleCli("scantxoutset", "abort") +
            HelpExampleRpc("scantxoutset", "\"start\", [\"" + EXAMPLE_DESCRIPTOR_RAW + "\"]") +
            HelpExampleRpc("scantxoutset", "\"status\"") +
            HelpExampleRpc("scantxoutset", "\"abort\"")
        },
        [&](const RPCHelpMan& self, const JSONRPCRequest& request) -> UniValue
{
    RPCTypeCheck(request.params, {UniValue::VSTR, UniValue::VARR});

    UniValue result(UniValue::VOBJ);
    if (request.params[0].get_str() == "status") {
        CoinsViewScanReserver reserver;
        if (reserver.reserve()) {
            // no scan in progress
            return NullUniValue;
        }
        result.pushKV("progress", g_scan_progress);
        return result;
    } else if (request.params[0].get_str() == "abort") {
        CoinsViewScanReserver reserver;
        if (reserver.reserve()) {
            // reserve was possible which means no scan was running
            return false;
        }
        // set the abort flag
        g_should_abort_scan = true;
        return true;
    } else if (request.params[0].get_str() == "start") {
        CoinsViewScanReserver reserver;
        if (!reserver.reserve()) {
            throw JSONRPCError(RPC_INVALID_PARAMETER, "Scan already in progress, use action \"abort\" or \"status\"");
        }

        if (request.params.size() < 2) {
            throw JSONRPCError(RPC_MISC_ERROR, "scanobjects argument is required for the start action");
        }

        std::set<CScript> needles;
        std::map<CScript, std::string> descriptors;
        CAmount total_in = 0;

        // loop through the scan objects
        for (const UniValue& scanobject : request.params[1].get_array().getValues()) {
            FlatSigningProvider provider;
            auto scripts = EvalDescriptorStringOrObject(scanobject, provider);
            for (const auto& script : scripts) {
                std::string inferred = InferDescriptor(script, provider)->ToString();
                needles.emplace(script);
                descriptors.emplace(std::move(script), std::move(inferred));
            }
        }

        // Scan the unspent transaction output set for inputs
        UniValue unspents(UniValue::VARR);
        std::vector<CTxOut> input_txos;
        std::map<COutPoint, Coin> coins;
        g_should_abort_scan = false;
        int64_t count = 0;
        std::unique_ptr<CCoinsViewCursor> pcursor;
        const CBlockIndex* tip;
        NodeContext& node = EnsureAnyNodeContext(request.context);
        {
            ChainstateManager& chainman = EnsureChainman(node);
            LOCK(cs_main);
            CChainState& active_chainstate = chainman.ActiveChainstate();
            active_chainstate.ForceFlushStateToDisk();
            pcursor = CHECK_NONFATAL(active_chainstate.CoinsDB().Cursor());
            tip = CHECK_NONFATAL(active_chainstate.m_chain.Tip());
        }
        bool res = FindScriptPubKey(g_scan_progress, g_should_abort_scan, count, pcursor.get(), needles, coins, node.rpc_interruption_point);
        result.pushKV("success", res);
        result.pushKV("txouts", count);
        result.pushKV("height", tip->nHeight);
        result.pushKV("bestblock", tip->GetBlockHash().GetHex());

        if (!g_con_elementsmode) {
            for (const auto& it : coins) {
                const COutPoint& outpoint = it.first;
                const Coin& coin = it.second;
                const CTxOut& txo = coin.out;
                input_txos.push_back(txo);
                total_in += txo.nValue.GetAmount();

                UniValue unspent(UniValue::VOBJ);
                unspent.pushKV("txid", outpoint.hash.GetHex());
                unspent.pushKV("vout", (int32_t)outpoint.n);
                unspent.pushKV("scriptPubKey", HexStr(txo.scriptPubKey));
                unspent.pushKV("desc", descriptors[txo.scriptPubKey]);
                unspent.pushKV("amount", ValueFromAmount(txo.nValue.GetAmount()));
                unspent.pushKV("height", (int32_t)coin.nHeight);

                unspents.push_back(unspent);
            }
            result.pushKV("unspents", unspents);
            result.pushKV("total_amount", ValueFromAmount(total_in));
        } else {
            CAmount total_in_explicit_parent = 0;
            for (const auto& it : coins) {
                const COutPoint& outpoint = it.first;
                const Coin& coin = it.second;
                const CTxOut& txo = coin.out;
                input_txos.push_back(txo);
                if (txo.nValue.IsExplicit() && txo.nAsset.IsExplicit() && txo.nAsset.GetAsset() == Params().GetConsensus().pegged_asset) {
                    total_in_explicit_parent += txo.nValue.GetAmount();
                }

                UniValue unspent(UniValue::VOBJ);
                unspent.pushKV("txid", outpoint.hash.GetHex());
                unspent.pushKV("vout", (int32_t)outpoint.n);
                unspent.pushKV("scriptPubKey", HexStr(txo.scriptPubKey));
                unspent.pushKV("desc", descriptors[txo.scriptPubKey]);
                if (txo.nValue.IsExplicit()) {
                    unspent.pushKV("amount", ValueFromAmount(txo.nValue.GetAmount()));
                } else {
                    unspent.pushKV("amountcommitment", HexStr(txo.nValue.vchCommitment));
                }
                if (txo.nAsset.IsExplicit()) {
                    unspent.pushKV("asset", txo.nAsset.GetAsset().GetHex());
                } else {
                    unspent.pushKV("assetcommitment", HexStr(txo.nAsset.vchCommitment));
                }
                unspent.pushKV("height", (int32_t)coin.nHeight);

                unspents.push_back(unspent);
            }
            result.pushKV("unspents", unspents);
            result.pushKV("total_unblinded_bitcoin_amount", ValueFromAmount(total_in_explicit_parent));
        }
    } else {
        throw JSONRPCError(RPC_INVALID_PARAMETER, "Invalid command");
    }
    return result;
},
    };
}

static RPCHelpMan getblockfilter()
{
    return RPCHelpMan{"getblockfilter",
                "\nRetrieve a BIP 157 content filter for a particular block.\n",
                {
                    {"blockhash", RPCArg::Type::STR_HEX, RPCArg::Optional::NO, "The hash of the block"},
                    {"filtertype", RPCArg::Type::STR, RPCArg::Default{"basic"}, "The type name of the filter"},
                },
                RPCResult{
                    RPCResult::Type::OBJ, "", "",
                    {
                        {RPCResult::Type::STR_HEX, "filter", "the hex-encoded filter data"},
                        {RPCResult::Type::STR_HEX, "header", "the hex-encoded filter header"},
                    }},
                RPCExamples{
                    HelpExampleCli("getblockfilter", "\"00000000c937983704a73af28acdec37b049d214adbda81d7e2a3dd146f6ed09\" \"basic\"") +
                    HelpExampleRpc("getblockfilter", "\"00000000c937983704a73af28acdec37b049d214adbda81d7e2a3dd146f6ed09\", \"basic\"")
                },
        [&](const RPCHelpMan& self, const JSONRPCRequest& request) -> UniValue
{
    uint256 block_hash = ParseHashV(request.params[0], "blockhash");
    std::string filtertype_name = "basic";
    if (!request.params[1].isNull()) {
        filtertype_name = request.params[1].get_str();
    }

    BlockFilterType filtertype;
    if (!BlockFilterTypeByName(filtertype_name, filtertype)) {
        throw JSONRPCError(RPC_INVALID_ADDRESS_OR_KEY, "Unknown filtertype");
    }

    BlockFilterIndex* index = GetBlockFilterIndex(filtertype);
    if (!index) {
        throw JSONRPCError(RPC_MISC_ERROR, "Index is not enabled for filtertype " + filtertype_name);
    }

    const CBlockIndex* block_index;
    bool block_was_connected;
    {
        ChainstateManager& chainman = EnsureAnyChainman(request.context);
        LOCK(cs_main);
        block_index = chainman.m_blockman.LookupBlockIndex(block_hash);
        if (!block_index) {
            throw JSONRPCError(RPC_INVALID_ADDRESS_OR_KEY, "Block not found");
        }
        block_was_connected = block_index->IsValid(BLOCK_VALID_SCRIPTS);
    }

    bool index_ready = index->BlockUntilSyncedToCurrentChain();

    BlockFilter filter;
    uint256 filter_header;
    if (!index->LookupFilter(block_index, filter) ||
        !index->LookupFilterHeader(block_index, filter_header)) {
        int err_code;
        std::string errmsg = "Filter not found.";

        if (!block_was_connected) {
            err_code = RPC_INVALID_ADDRESS_OR_KEY;
            errmsg += " Block was not connected to active chain.";
        } else if (!index_ready) {
            err_code = RPC_MISC_ERROR;
            errmsg += " Block filters are still in the process of being indexed.";
        } else {
            err_code = RPC_INTERNAL_ERROR;
            errmsg += " This error is unexpected and indicates index corruption.";
        }

        throw JSONRPCError(err_code, errmsg);
    }

    UniValue ret(UniValue::VOBJ);
    ret.pushKV("filter", HexStr(filter.GetEncodedFilter()));
    ret.pushKV("header", filter_header.GetHex());
    return ret;
},
    };
}

/**
 * Serialize the UTXO set to a file for loading elsewhere.
 *
 * @see SnapshotMetadata
 */
static RPCHelpMan dumptxoutset()
{
    return RPCHelpMan{
        "dumptxoutset",
        "Write the serialized UTXO set to disk.",
        {
            {"path", RPCArg::Type::STR, RPCArg::Optional::NO, "Path to the output file. If relative, will be prefixed by datadir."},
        },
        RPCResult{
            RPCResult::Type::OBJ, "", "",
                {
                    {RPCResult::Type::NUM, "coins_written", "the number of coins written in the snapshot"},
                    {RPCResult::Type::STR_HEX, "base_hash", "the hash of the base of the snapshot"},
                    {RPCResult::Type::NUM, "base_height", "the height of the base of the snapshot"},
                    {RPCResult::Type::STR, "path", "the absolute path that the snapshot was written to"},
                    {RPCResult::Type::STR_HEX, "txoutset_hash", "the hash of the UTXO set contents"},
                    {RPCResult::Type::NUM, "nchaintx", "the number of transactions in the chain up to and including the base block"},
                }
        },
        RPCExamples{
            HelpExampleCli("dumptxoutset", "utxo.dat")
        },
        [&](const RPCHelpMan& self, const JSONRPCRequest& request) -> UniValue
{
    const ArgsManager& args{EnsureAnyArgsman(request.context)};
    const fs::path path = fsbridge::AbsPathJoin(args.GetDataDirNet(), fs::u8path(request.params[0].get_str()));
    // Write to a temporary path and then move into `path` on completion
    // to avoid confusion due to an interruption.
    const fs::path temppath = fsbridge::AbsPathJoin(args.GetDataDirNet(), fs::u8path(request.params[0].get_str() + ".incomplete"));

    if (fs::exists(path)) {
        throw JSONRPCError(
            RPC_INVALID_PARAMETER,
            path.u8string() + " already exists. If you are sure this is what you want, "
            "move it out of the way first");
    }

    FILE* file{fsbridge::fopen(temppath, "wb")};
    CAutoFile afile{file, SER_DISK, CLIENT_VERSION};
    NodeContext& node = EnsureAnyNodeContext(request.context);
    UniValue result = CreateUTXOSnapshot(
        node, node.chainman->ActiveChainstate(), afile, path, temppath);
    fs::rename(temppath, path);

    result.pushKV("path", path.u8string());
    return result;
},
    };
}

UniValue CreateUTXOSnapshot(
    NodeContext& node,
    CChainState& chainstate,
    CAutoFile& afile,
    const fs::path& path,
    const fs::path& temppath)
{
    std::unique_ptr<CCoinsViewCursor> pcursor;
    CCoinsStats stats{CoinStatsHashType::HASH_SERIALIZED};
    const CBlockIndex* tip;

    {
        // We need to lock cs_main to ensure that the coinsdb isn't written to
        // between (i) flushing coins cache to disk (coinsdb), (ii) getting stats
        // based upon the coinsdb, and (iii) constructing a cursor to the
        // coinsdb for use below this block.
        //
        // Cursors returned by leveldb iterate over snapshots, so the contents
        // of the pcursor will not be affected by simultaneous writes during
        // use below this block.
        //
        // See discussion here:
        //   https://github.com/bitcoin/bitcoin/pull/15606#discussion_r274479369
        //
        LOCK(::cs_main);

        chainstate.ForceFlushStateToDisk();

        if (!GetUTXOStats(&chainstate.CoinsDB(), chainstate.m_blockman, stats, node.rpc_interruption_point)) {
            throw JSONRPCError(RPC_INTERNAL_ERROR, "Unable to read UTXO set");
        }

        pcursor = chainstate.CoinsDB().Cursor();
        tip = CHECK_NONFATAL(chainstate.m_blockman.LookupBlockIndex(stats.hashBlock));
    }

    LOG_TIME_SECONDS(strprintf("writing UTXO snapshot at height %s (%s) to file %s (via %s)",
        tip->nHeight, tip->GetBlockHash().ToString(),
        fs::PathToString(path), fs::PathToString(temppath)));

    SnapshotMetadata metadata{tip->GetBlockHash(), stats.coins_count, tip->nChainTx};

    afile << metadata;

    COutPoint key;
    Coin coin;
    unsigned int iter{0};

    while (pcursor->Valid()) {
        if (iter % 5000 == 0) node.rpc_interruption_point();
        ++iter;
        if (pcursor->GetKey(key) && pcursor->GetValue(coin)) {
            afile << key;
            afile << coin;
        }

        pcursor->Next();
    }

    afile.fclose();

    UniValue result(UniValue::VOBJ);
    result.pushKV("coins_written", stats.coins_count);
    result.pushKV("base_hash", tip->GetBlockHash().ToString());
    result.pushKV("base_height", tip->nHeight);
    result.pushKV("path", path.u8string());
    result.pushKV("txoutset_hash", stats.hashSerialized.ToString());
    // Cast required because univalue doesn't have serialization specified for
    // `unsigned int`, nChainTx's type.
    result.pushKV("nchaintx", uint64_t{tip->nChainTx});
    return result;
}

<<<<<<< HEAD
//
// ELEMENTS:

static RPCHelpMan getsidechaininfo()
{
    return RPCHelpMan{"getsidechaininfo",
                "Returns an object containing various state info regarding sidechain functionality.\n",
                {},
                RPCResult{
                    RPCResult::Type::OBJ, "", "",
                    {
                        {RPCResult::Type::STR_HEX, "fedpegscript", "The fedpegscript from genesis block"},
                        {RPCResult::Type::ARR, "current_fedpegscripts", "The currently-enforced fedpegscripts in hex. Peg-ins for any entries on this list are honored by consensus and policy. Newest first. Two total entries are possible",
                            {{RPCResult::Type::STR_HEX, "", "active fedpegscript"}}},
                        {RPCResult::Type::ARR, "current_fedpeg_programs", "The currently-enforced fedpegscript scriptPubKeys in hex. Prior to a transition this may be P2SH scriptpubkey, otherwise it will be a native segwit script. Results are paired in-order with current_fedpegscripts",
                            {{RPCResult::Type::STR_HEX, "", "active fedpegscript scriptPubKeys"}}},
                        {RPCResult::Type::STR_HEX, "pegged_asset", "Pegged asset type"},
                        {RPCResult::Type::STR, "min_peg_diff", "The minimum difficulty parent chain header target. Peg-in headers that have less work will be rejected as an anti-Dos measure"},
                        {RPCResult::Type::STR_HEX, "parent_blockhash", "The parent genesis blockhash as source of pegged-in funds"},
                        {RPCResult::Type::BOOL, "parent_chain_has_pow", "Whether parent chain has pow or signed blocks"},
                        {RPCResult::Type::STR, "parent_chain_signblockscript_asm", /*optional=*/true, "If the parent chain has signed blocks, its signblockscript in ASM"},
                        {RPCResult::Type::STR_HEX, "parent_chain_signblockscript_hex", /*optional=*/true, "If the parent chain has signed blocks, its signblockscript in hex"},
                        {RPCResult::Type::STR_HEX, "parent_pegged_asset", /*optional=*/true, "If the parent chain has Confidential Assets, the asset id of the pegged asset in that chain"},
                        {RPCResult::Type::NUM, "pegin_confirmation_depth", "The number of mainchain confirmations required for a peg-in transaction to become valid"},
                        {RPCResult::Type::BOOL, "enforce_pak", "If peg-out authorization is being enforced"},
                    }},
                RPCExamples{
                    HelpExampleCli("getsidechaininfo", "")
                    + HelpExampleRpc("getsidechaininfo", "")
                },
        [&](const RPCHelpMan& self, const JSONRPCRequest& request) -> UniValue
{
    LOCK(cs_main);

    NodeContext& node = EnsureAnyNodeContext(request.context);
    ChainstateManager& chainman = EnsureChainman(node);
    const Consensus::Params& consensus = Params().GetConsensus();
    const uint256& parent_blockhash = Params().ParentGenesisBlockHash();

    UniValue obj(UniValue::VOBJ);
    obj.pushKV("fedpegscript", HexStr(consensus.fedpegScript));
    // We use mempool_validation as true to show what is enforced for *next* block
    std::vector<std::pair<CScript, CScript>> fedpegscripts = GetValidFedpegScripts(chainman.ActiveChain().Tip(), consensus, true /* nextblock_validation */);
    UniValue fedpeg_prog_entries(UniValue::VARR);
    UniValue fedpeg_entries(UniValue::VARR);
    for (const auto& scripts : fedpegscripts) {
        fedpeg_prog_entries.push_back(HexStr(scripts.first));
        fedpeg_entries.push_back(HexStr(scripts.second));
    }
    obj.pushKV("current_fedpeg_programs", fedpeg_prog_entries);
    obj.pushKV("current_fedpegscripts", fedpeg_entries);
    obj.pushKV("pegged_asset", consensus.pegged_asset.GetHex());
    obj.pushKV("min_peg_diff", consensus.parentChainPowLimit.GetHex());
    obj.pushKV("parent_blockhash", parent_blockhash.GetHex());
    obj.pushKV("parent_chain_has_pow", consensus.ParentChainHasPow());
    obj.pushKV("enforce_pak", Params().GetEnforcePak());
    obj.pushKV("pegin_confirmation_depth", (uint64_t)consensus.pegin_min_depth);
    if (!consensus.ParentChainHasPow()) {
        obj.pushKV("parent_chain_signblockscript_asm", ScriptToAsmStr(consensus.parent_chain_signblockscript));
        obj.pushKV("parent_chain_signblockscript_hex", HexStr(consensus.parent_chain_signblockscript));
        obj.pushKV("parent_pegged_asset", consensus.parent_pegged_asset.GetHex());
    }
    return obj;
},
    };
}

// END ELEMENTS
//

void RegisterBlockchainRPCCommands(CRPCTable &t)
{
// clang-format off

static const CRPCCommand commands[] =
{ //  category              actor (function)
  //  --------------------- ------------------------
    { "blockchain",         &getblockchaininfo,                  },
    { "blockchain",         &getchaintxstats,                    },
    { "blockchain",         &getblockstats,                      },
    { "blockchain",         &getbestblockhash,                   },
    { "blockchain",         &getblockcount,                      },
    { "blockchain",         &getblock,                           },
    { "blockchain",         &getblockfrompeer,                   },
    { "blockchain",         &getblockhash,                       },
    { "blockchain",         &getblockheader,                     },
    { "blockchain",         &getchaintips,                       },
    { "blockchain",         &getdifficulty,                      },
    { "blockchain",         &getdeploymentinfo,                  },
    { "blockchain",         &gettxout,                           },
    { "blockchain",         &gettxoutsetinfo,                    },
    { "blockchain",         &pruneblockchain,                    },
    { "blockchain",         &verifychain,                        },

    { "blockchain",         &preciousblock,                      },
    { "blockchain",         &scantxoutset,                       },
    { "blockchain",         &getblockfilter,                     },

    // ELEMENTS:
    { "blockchain",         &getsidechaininfo,                   },

    /* Not shown in help */
    { "hidden",              &invalidateblock,                   },
    { "hidden",              &reconsiderblock,                   },
    { "hidden",              &waitfornewblock,                   },
    { "hidden",              &waitforblock,                      },
    { "hidden",              &waitforblockheight,                },
    { "hidden",              &syncwithvalidationinterfacequeue,  },
    { "hidden",              &dumptxoutset,                      },
};
// clang-format on
=======
void RegisterBlockchainRPCCommands(CRPCTable& t)
{
    static const CRPCCommand commands[]{
        {"blockchain", &getblockchaininfo},
        {"blockchain", &getchaintxstats},
        {"blockchain", &getblockstats},
        {"blockchain", &getbestblockhash},
        {"blockchain", &getblockcount},
        {"blockchain", &getblock},
        {"blockchain", &getblockfrompeer},
        {"blockchain", &getblockhash},
        {"blockchain", &getblockheader},
        {"blockchain", &getchaintips},
        {"blockchain", &getdifficulty},
        {"blockchain", &getdeploymentinfo},
        {"blockchain", &gettxout},
        {"blockchain", &gettxoutsetinfo},
        {"blockchain", &pruneblockchain},
        {"blockchain", &verifychain},
        {"blockchain", &preciousblock},
        {"blockchain", &scantxoutset},
        {"blockchain", &getblockfilter},
        {"hidden", &invalidateblock},
        {"hidden", &reconsiderblock},
        {"hidden", &waitfornewblock},
        {"hidden", &waitforblock},
        {"hidden", &waitforblockheight},
        {"hidden", &syncwithvalidationinterfacequeue},
        {"hidden", &dumptxoutset},
    };
>>>>>>> 23ebd7a8
    for (const auto& c : commands) {
        t.appendCommand(c.name, &c);
    }
}<|MERGE_RESOLUTION|>--- conflicted
+++ resolved
@@ -2621,7 +2621,6 @@
     return result;
 }
 
-<<<<<<< HEAD
 //
 // ELEMENTS:
 
@@ -2694,49 +2693,8 @@
 
 void RegisterBlockchainRPCCommands(CRPCTable &t)
 {
-// clang-format off
-
-static const CRPCCommand commands[] =
-{ //  category              actor (function)
-  //  --------------------- ------------------------
-    { "blockchain",         &getblockchaininfo,                  },
-    { "blockchain",         &getchaintxstats,                    },
-    { "blockchain",         &getblockstats,                      },
-    { "blockchain",         &getbestblockhash,                   },
-    { "blockchain",         &getblockcount,                      },
-    { "blockchain",         &getblock,                           },
-    { "blockchain",         &getblockfrompeer,                   },
-    { "blockchain",         &getblockhash,                       },
-    { "blockchain",         &getblockheader,                     },
-    { "blockchain",         &getchaintips,                       },
-    { "blockchain",         &getdifficulty,                      },
-    { "blockchain",         &getdeploymentinfo,                  },
-    { "blockchain",         &gettxout,                           },
-    { "blockchain",         &gettxoutsetinfo,                    },
-    { "blockchain",         &pruneblockchain,                    },
-    { "blockchain",         &verifychain,                        },
-
-    { "blockchain",         &preciousblock,                      },
-    { "blockchain",         &scantxoutset,                       },
-    { "blockchain",         &getblockfilter,                     },
-
-    // ELEMENTS:
-    { "blockchain",         &getsidechaininfo,                   },
-
-    /* Not shown in help */
-    { "hidden",              &invalidateblock,                   },
-    { "hidden",              &reconsiderblock,                   },
-    { "hidden",              &waitfornewblock,                   },
-    { "hidden",              &waitforblock,                      },
-    { "hidden",              &waitforblockheight,                },
-    { "hidden",              &syncwithvalidationinterfacequeue,  },
-    { "hidden",              &dumptxoutset,                      },
-};
-// clang-format on
-=======
-void RegisterBlockchainRPCCommands(CRPCTable& t)
-{
-    static const CRPCCommand commands[]{
+    static const CRPCCommand commands[] =
+    {
         {"blockchain", &getblockchaininfo},
         {"blockchain", &getchaintxstats},
         {"blockchain", &getblockstats},
@@ -2756,6 +2714,7 @@
         {"blockchain", &preciousblock},
         {"blockchain", &scantxoutset},
         {"blockchain", &getblockfilter},
+        {"blockchain", &getsidechaininfo}, // ELEMENTS
         {"hidden", &invalidateblock},
         {"hidden", &reconsiderblock},
         {"hidden", &waitfornewblock},
@@ -2764,7 +2723,6 @@
         {"hidden", &syncwithvalidationinterfacequeue},
         {"hidden", &dumptxoutset},
     };
->>>>>>> 23ebd7a8
     for (const auto& c : commands) {
         t.appendCommand(c.name, &c);
     }
