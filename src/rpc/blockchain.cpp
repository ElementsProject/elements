// Copyright (c) 2010 Satoshi Nakamoto
// Copyright (c) 2009-2022 The Bitcoin Core developers
// Distributed under the MIT software license, see the accompanying
// file COPYING or http://www.opensource.org/licenses/mit-license.php.

#include <rpc/blockchain.h>

#include <blockfilter.h>
#include <chain.h>
#include <chainparams.h>
#include <coins.h>
#include <consensus/amount.h>
#include <consensus/params.h>
#include <consensus/validation.h>
#include <core_io.h>
#include <deploymentinfo.h>
#include <deploymentstatus.h>
#include <fs.h>
#include <hash.h>
#include <index/blockfilterindex.h>
#include <index/coinstatsindex.h>
#include <kernel/coinstats.h>
#include <logging/timer.h>
#include <net.h>
#include <net_processing.h>
#include <node/blockstorage.h>
#include <node/context.h>
#include <node/transaction.h>
#include <node/utxo_snapshot.h>
#include <primitives/transaction.h>
#include <rpc/server.h>
#include <rpc/server_util.h>
#include <rpc/util.h>
#include <script/descriptor.h>
#include <streams.h>
#include <sync.h>
#include <txdb.h>
#include <txmempool.h>
#include <undo.h>
#include <univalue.h>
#include <util/check.h>
#include <util/strencodings.h>
#include <util/system.h>
#include <util/translation.h>
#include <validation.h>
#include <validationinterface.h>
#include <versionbits.h>
#include <warnings.h>
#include <pegins.h>
#include <dynafed.h>

#include <stdint.h>

#include <condition_variable>
#include <memory>
#include <mutex>

using kernel::CCoinsStats;
using kernel::CoinStatsHashType;

using node::BlockManager;
using node::NodeContext;
using node::ReadBlockFromDisk;
using node::SnapshotMetadata;
using node::UndoReadFromDisk;

struct CUpdatedBlock
{
    uint256 hash;
    int height;
};

static GlobalMutex cs_blockchange;
static std::condition_variable cond_blockchange;
static CUpdatedBlock latestblock GUARDED_BY(cs_blockchange);

/* Calculate the difficulty for a given block index.
 */
double GetDifficulty(const CBlockIndex* blockindex)
{
    CHECK_NONFATAL(blockindex);

    int nShift = (blockindex->nBits >> 24) & 0xff;
    double dDiff =
        (double)0x0000ffff / (double)(blockindex->nBits & 0x00ffffff);

    while (nShift < 29)
    {
        dDiff *= 256.0;
        nShift++;
    }
    while (nShift > 29)
    {
        dDiff /= 256.0;
        nShift--;
    }

    return dDiff;
}

UniValue paramEntryToJSON(const DynaFedParamEntry& entry)
{
    UniValue result(UniValue::VOBJ);

    // set the type
    if (entry.m_serialize_type == 0) {
        result.pushKV("type", "null");
    } else if (entry.m_serialize_type == 1) {
        result.pushKV("type", "compact");
    } else if (entry.m_serialize_type == 2) {
        result.pushKV("type", "full");
    }

    // nothing more to do for null
    if (entry.m_serialize_type == 0) {
        return result;
    }

    // fields all params have
    result.pushKV("root", entry.CalculateRoot().GetHex());
    result.pushKV("signblockscript", HexStr(entry.m_signblockscript));
    result.pushKV("max_block_witness", (uint64_t)entry.m_signblock_witness_limit);

    // add the extra root which is stored for compact and calculated for full
    if (entry.m_serialize_type == 1) {
        // compact
        result.pushKV("extra_root", entry.m_elided_root.GetHex());
    } else if (entry.m_serialize_type == 2) {
        // full
        result.pushKV("extra_root", entry.CalculateExtraRoot().GetHex());
    }

    // some extra fields only present on full params
    if (entry.m_serialize_type == 2) {
        result.pushKV("fedpeg_program", HexStr(entry.m_fedpeg_program));
        result.pushKV("fedpegscript", HexStr(entry.m_fedpegscript));
        UniValue result_extension(UniValue::VARR);
        for (auto& item : entry.m_extension_space) {
            result_extension.push_back(HexStr(item));
        }
        result.pushKV("extension_space", result_extension);
    }

    return result;
}

UniValue dynaParamsToJSON(const DynaFedParams& dynafed_params)
{
    UniValue ret(UniValue::VOBJ);
    ret.pushKV("current", paramEntryToJSON(dynafed_params.m_current));
    ret.pushKV("proposed", paramEntryToJSON(dynafed_params.m_proposed));
    return ret;
}

static int ComputeNextBlockAndDepth(const CBlockIndex* tip, const CBlockIndex* blockindex, const CBlockIndex*& next)
{
    next = tip->GetAncestor(blockindex->nHeight + 1);
    if (next && next->pprev == blockindex) {
        return tip->nHeight - blockindex->nHeight + 1;
    }
    next = nullptr;
    return blockindex == tip ? 1 : -1;
}

static const CBlockIndex* ParseHashOrHeight(const UniValue& param, ChainstateManager& chainman)
{
    LOCK(::cs_main);
    CChain& active_chain = chainman.ActiveChain();

    if (param.isNum()) {
        const int height{param.getInt<int>()};
        if (height < 0) {
            throw JSONRPCError(RPC_INVALID_PARAMETER, strprintf("Target block height %d is negative", height));
        }
        const int current_tip{active_chain.Height()};
        if (height > current_tip) {
            throw JSONRPCError(RPC_INVALID_PARAMETER, strprintf("Target block height %d after current tip %d", height, current_tip));
        }

        return active_chain[height];
    } else {
        const uint256 hash{ParseHashV(param, "hash_or_height")};
        const CBlockIndex* pindex = chainman.m_blockman.LookupBlockIndex(hash);

        if (!pindex) {
            throw JSONRPCError(RPC_INVALID_ADDRESS_OR_KEY, "Block not found");
        }

        return pindex;
    }
}

UniValue blockheaderToJSON(const CBlockIndex* tip, const CBlockIndex* blockindex_)
{
    // Serialize passed information without accessing chain state of the active chain!
    AssertLockNotHeld(cs_main); // For performance reasons

    CBlockIndex tmpBlockIndexFull;
    const CBlockIndex* blockindex;
    {
        LOCK(cs_main);
        blockindex = blockindex_->untrim_to(&tmpBlockIndexFull);
    }

    UniValue result(UniValue::VOBJ);
    result.pushKV("hash", blockindex->GetBlockHash().GetHex());
    const CBlockIndex* pnext;
    int confirmations = ComputeNextBlockAndDepth(tip, blockindex_, pnext);
    result.pushKV("confirmations", confirmations);
    result.pushKV("height", blockindex->nHeight);
    result.pushKV("version", blockindex->nVersion);
    result.pushKV("versionHex", strprintf("%08x", blockindex->nVersion));
    result.pushKV("merkleroot", blockindex->hashMerkleRoot.GetHex());
    result.pushKV("time", (int64_t)blockindex->nTime);
    result.pushKV("mediantime", (int64_t)blockindex->GetMedianTimePast());
    if (!g_signed_blocks) {
        result.pushKV("nonce", (uint64_t)blockindex->nNonce);
        result.pushKV("bits", strprintf("%08x", blockindex->nBits));
        result.pushKV("difficulty", GetDifficulty(blockindex));
        result.pushKV("chainwork", blockindex->nChainWork.GetHex());
    } else {
        if (!blockindex->is_dynafed_block()) {
            if (blockindex->trimmed()) {
                result.pushKV("signblock_witness_asm", "<trimmed>");
                result.pushKV("signblock_witness_hex", "<trimmed>");
                result.pushKV("signblock_challenge", "<trimmed>");
                result.pushKV("warning", "Fields missing due to -trim_headers flag.");
            } else {
                result.pushKV("signblock_witness_asm", ScriptToAsmStr(blockindex->get_proof().solution));
                result.pushKV("signblock_witness_hex", HexStr(blockindex->get_proof().solution));
                result.pushKV("signblock_challenge", HexStr(blockindex->get_proof().challenge));
            }
        } else {
            if (blockindex->trimmed()) {
                result.pushKV("signblock_witness_hex", "<trimmed>");
                result.pushKV("dynamic_parameters", "<trimmed>");
                result.pushKV("warning", "Fields missing due to -trim_headers flag.");
            } else {
                result.pushKV("signblock_witness_hex", EncodeHexScriptWitness(blockindex->signblock_witness()));
                result.pushKV("dynamic_parameters", dynaParamsToJSON(blockindex->dynafed_params()));
            }
        }
    }
    result.pushKV("nTx", (uint64_t)blockindex->nTx);
    if (blockindex_->pprev)
        result.pushKV("previousblockhash", blockindex->pprev->GetBlockHash().GetHex());
    if (pnext)
        result.pushKV("nextblockhash", pnext->GetBlockHash().GetHex());
    return result;
}

UniValue blockToJSON(BlockManager& blockman, const CBlock& block, const CBlockIndex* tip, const CBlockIndex* blockindex, TxVerbosity verbosity)
{
    UniValue result = blockheaderToJSON(tip, blockindex);

    result.pushKV("strippedsize", (int)::GetSerializeSize(block, PROTOCOL_VERSION | SERIALIZE_TRANSACTION_NO_WITNESS));
    result.pushKV("size", (int)::GetSerializeSize(block, PROTOCOL_VERSION));
    result.pushKV("weight", (int)::GetBlockWeight(block));
    UniValue txs(UniValue::VARR);

    switch (verbosity) {
        case TxVerbosity::SHOW_TXID:
            for (const CTransactionRef& tx : block.vtx) {
                txs.push_back(tx->GetHash().GetHex());
            }
            break;

        case TxVerbosity::SHOW_DETAILS:
        case TxVerbosity::SHOW_DETAILS_AND_PREVOUT:
            CBlockUndo blockUndo;
            const bool is_not_pruned{WITH_LOCK(::cs_main, return !blockman.IsBlockPruned(blockindex))};
            const bool have_undo{is_not_pruned && UndoReadFromDisk(blockUndo, blockindex)};

            for (size_t i = 0; i < block.vtx.size(); ++i) {
                const CTransactionRef& tx = block.vtx.at(i);
                // coinbase transaction (i.e. i == 0) doesn't have undo data
                const CTxUndo* txundo = (have_undo && i > 0) ? &blockUndo.vtxundo.at(i - 1) : nullptr;
                UniValue objTx(UniValue::VOBJ);
                TxToUniv(*tx, /*block_hash=*/uint256(), /*entry=*/objTx, /*include_hex=*/true, RPCSerializationFlags(), txundo, verbosity);
                txs.push_back(objTx);
            }
            break;
    }

    result.pushKV("tx", txs);

    return result;
}

static RPCHelpMan getblockcount()
{
    return RPCHelpMan{"getblockcount",
                "\nReturns the height of the most-work fully-validated chain.\n"
                "The genesis block has height 0.\n",
                {},
                RPCResult{
                    RPCResult::Type::NUM, "", "The current block count"},
                RPCExamples{
                    HelpExampleCli("getblockcount", "")
            + HelpExampleRpc("getblockcount", "")
                },
        [&](const RPCHelpMan& self, const JSONRPCRequest& request) -> UniValue
{
    ChainstateManager& chainman = EnsureAnyChainman(request.context);
    LOCK(cs_main);
    return chainman.ActiveChain().Height();
},
    };
}

static RPCHelpMan getbestblockhash()
{
    return RPCHelpMan{"getbestblockhash",
                "\nReturns the hash of the best (tip) block in the most-work fully-validated chain.\n",
                {},
                RPCResult{
                    RPCResult::Type::STR_HEX, "", "the block hash, hex-encoded"},
                RPCExamples{
                    HelpExampleCli("getbestblockhash", "")
            + HelpExampleRpc("getbestblockhash", "")
                },
        [&](const RPCHelpMan& self, const JSONRPCRequest& request) -> UniValue
{
    ChainstateManager& chainman = EnsureAnyChainman(request.context);
    LOCK(cs_main);
    return chainman.ActiveChain().Tip()->GetBlockHash().GetHex();
},
    };
}

void RPCNotifyBlockChange(const CBlockIndex* pindex)
{
    if(pindex) {
        LOCK(cs_blockchange);
        latestblock.hash = pindex->GetBlockHash();
        latestblock.height = pindex->nHeight;
    }
    cond_blockchange.notify_all();
}

static RPCHelpMan waitfornewblock()
{
    return RPCHelpMan{"waitfornewblock",
                "\nWaits for a specific new block and returns useful info about it.\n"
                "\nReturns the current block on timeout or exit.\n",
                {
                    {"timeout", RPCArg::Type::NUM, RPCArg::Default{0}, "Time in milliseconds to wait for a response. 0 indicates no timeout."},
                },
                RPCResult{
                    RPCResult::Type::OBJ, "", "",
                    {
                        {RPCResult::Type::STR_HEX, "hash", "The blockhash"},
                        {RPCResult::Type::NUM, "height", "Block height"},
                    }},
                RPCExamples{
                    HelpExampleCli("waitfornewblock", "1000")
            + HelpExampleRpc("waitfornewblock", "1000")
                },
        [&](const RPCHelpMan& self, const JSONRPCRequest& request) -> UniValue
{
    int timeout = 0;
    if (!request.params[0].isNull())
        timeout = request.params[0].getInt<int>();

    CUpdatedBlock block;
    {
        WAIT_LOCK(cs_blockchange, lock);
        block = latestblock;
        if(timeout)
            cond_blockchange.wait_for(lock, std::chrono::milliseconds(timeout), [&block]() EXCLUSIVE_LOCKS_REQUIRED(cs_blockchange) {return latestblock.height != block.height || latestblock.hash != block.hash || !IsRPCRunning(); });
        else
            cond_blockchange.wait(lock, [&block]() EXCLUSIVE_LOCKS_REQUIRED(cs_blockchange) {return latestblock.height != block.height || latestblock.hash != block.hash || !IsRPCRunning(); });
        block = latestblock;
    }
    UniValue ret(UniValue::VOBJ);
    ret.pushKV("hash", block.hash.GetHex());
    ret.pushKV("height", block.height);
    return ret;
},
    };
}

static RPCHelpMan waitforblock()
{
    return RPCHelpMan{"waitforblock",
                "\nWaits for a specific new block and returns useful info about it.\n"
                "\nReturns the current block on timeout or exit.\n",
                {
                    {"blockhash", RPCArg::Type::STR_HEX, RPCArg::Optional::NO, "Block hash to wait for."},
                    {"timeout", RPCArg::Type::NUM, RPCArg::Default{0}, "Time in milliseconds to wait for a response. 0 indicates no timeout."},
                },
                RPCResult{
                    RPCResult::Type::OBJ, "", "",
                    {
                        {RPCResult::Type::STR_HEX, "hash", "The blockhash"},
                        {RPCResult::Type::NUM, "height", "Block height"},
                    }},
                RPCExamples{
                    HelpExampleCli("waitforblock", "\"0000000000079f8ef3d2c688c244eb7a4570b24c9ed7b4a8c619eb02596f8862\" 1000")
            + HelpExampleRpc("waitforblock", "\"0000000000079f8ef3d2c688c244eb7a4570b24c9ed7b4a8c619eb02596f8862\", 1000")
                },
        [&](const RPCHelpMan& self, const JSONRPCRequest& request) -> UniValue
{
    int timeout = 0;

    uint256 hash(ParseHashV(request.params[0], "blockhash"));

    if (!request.params[1].isNull())
        timeout = request.params[1].getInt<int>();

    CUpdatedBlock block;
    {
        WAIT_LOCK(cs_blockchange, lock);
        if(timeout)
            cond_blockchange.wait_for(lock, std::chrono::milliseconds(timeout), [&hash]() EXCLUSIVE_LOCKS_REQUIRED(cs_blockchange) {return latestblock.hash == hash || !IsRPCRunning();});
        else
            cond_blockchange.wait(lock, [&hash]() EXCLUSIVE_LOCKS_REQUIRED(cs_blockchange) {return latestblock.hash == hash || !IsRPCRunning(); });
        block = latestblock;
    }

    UniValue ret(UniValue::VOBJ);
    ret.pushKV("hash", block.hash.GetHex());
    ret.pushKV("height", block.height);
    return ret;
},
    };
}

static RPCHelpMan waitforblockheight()
{
    return RPCHelpMan{"waitforblockheight",
                "\nWaits for (at least) block height and returns the height and hash\n"
                "of the current tip.\n"
                "\nReturns the current block on timeout or exit.\n",
                {
                    {"height", RPCArg::Type::NUM, RPCArg::Optional::NO, "Block height to wait for."},
                    {"timeout", RPCArg::Type::NUM, RPCArg::Default{0}, "Time in milliseconds to wait for a response. 0 indicates no timeout."},
                },
                RPCResult{
                    RPCResult::Type::OBJ, "", "",
                    {
                        {RPCResult::Type::STR_HEX, "hash", "The blockhash"},
                        {RPCResult::Type::NUM, "height", "Block height"},
                    }},
                RPCExamples{
                    HelpExampleCli("waitforblockheight", "100 1000")
            + HelpExampleRpc("waitforblockheight", "100, 1000")
                },
        [&](const RPCHelpMan& self, const JSONRPCRequest& request) -> UniValue
{
    int timeout = 0;

    int height = request.params[0].getInt<int>();

    if (!request.params[1].isNull())
        timeout = request.params[1].getInt<int>();

    CUpdatedBlock block;
    {
        WAIT_LOCK(cs_blockchange, lock);
        if(timeout)
            cond_blockchange.wait_for(lock, std::chrono::milliseconds(timeout), [&height]() EXCLUSIVE_LOCKS_REQUIRED(cs_blockchange) {return latestblock.height >= height || !IsRPCRunning();});
        else
            cond_blockchange.wait(lock, [&height]() EXCLUSIVE_LOCKS_REQUIRED(cs_blockchange) {return latestblock.height >= height || !IsRPCRunning(); });
        block = latestblock;
    }
    UniValue ret(UniValue::VOBJ);
    ret.pushKV("hash", block.hash.GetHex());
    ret.pushKV("height", block.height);
    return ret;
},
    };
}

static RPCHelpMan syncwithvalidationinterfacequeue()
{
    return RPCHelpMan{"syncwithvalidationinterfacequeue",
                "\nWaits for the validation interface queue to catch up on everything that was there when we entered this function.\n",
                {},
                RPCResult{RPCResult::Type::NONE, "", ""},
                RPCExamples{
                    HelpExampleCli("syncwithvalidationinterfacequeue","")
            + HelpExampleRpc("syncwithvalidationinterfacequeue","")
                },
        [&](const RPCHelpMan& self, const JSONRPCRequest& request) -> UniValue
{
    SyncWithValidationInterfaceQueue();
    return UniValue::VNULL;
},
    };
}

static RPCHelpMan getdifficulty()
{
    return RPCHelpMan{"getdifficulty",
                "\nReturns the proof-of-work difficulty as a multiple of the minimum difficulty.\n",
                {},
                RPCResult{
                    RPCResult::Type::NUM, "", "the proof-of-work difficulty as a multiple of the minimum difficulty."},
                RPCExamples{
                    HelpExampleCli("getdifficulty", "")
            + HelpExampleRpc("getdifficulty", "")
                },
        [&](const RPCHelpMan& self, const JSONRPCRequest& request) -> UniValue
{
    ChainstateManager& chainman = EnsureAnyChainman(request.context);
    LOCK(cs_main);
    return GetDifficulty(chainman.ActiveChain().Tip());
},
    };
}

static RPCHelpMan getblockfrompeer()
{
    return RPCHelpMan{
        "getblockfrompeer",
        "Attempt to fetch block from a given peer.\n\n"
        "We must have the header for this block, e.g. using submitheader.\n"
        "Subsequent calls for the same block and a new peer will cause the response from the previous peer to be ignored.\n"
        "Peers generally ignore requests for a stale block that they never fully verified, or one that is more than a month old.\n"
        "When a peer does not respond with a block, we will disconnect.\n\n"
        "Returns an empty JSON object if the request was successfully scheduled.",
        {
            {"blockhash", RPCArg::Type::STR_HEX, RPCArg::Optional::NO, "The block hash to try to fetch"},
            {"peer_id", RPCArg::Type::NUM, RPCArg::Optional::NO, "The peer to fetch it from (see getpeerinfo for peer IDs)"},
        },
        RPCResult{RPCResult::Type::OBJ, "", /*optional=*/false, "", {}},
        RPCExamples{
            HelpExampleCli("getblockfrompeer", "\"00000000c937983704a73af28acdec37b049d214adbda81d7e2a3dd146f6ed09\" 0")
            + HelpExampleRpc("getblockfrompeer", "\"00000000c937983704a73af28acdec37b049d214adbda81d7e2a3dd146f6ed09\" 0")
        },
        [&](const RPCHelpMan& self, const JSONRPCRequest& request) -> UniValue
{
    const NodeContext& node = EnsureAnyNodeContext(request.context);
    ChainstateManager& chainman = EnsureChainman(node);
    PeerManager& peerman = EnsurePeerman(node);

    const uint256& block_hash{ParseHashV(request.params[0], "blockhash")};
    const NodeId peer_id{request.params[1].getInt<int64_t>()};

    const CBlockIndex* const index = WITH_LOCK(cs_main, return chainman.m_blockman.LookupBlockIndex(block_hash););

    if (!index) {
        throw JSONRPCError(RPC_MISC_ERROR, "Block header missing");
    }

    // Fetching blocks before the node has syncing past their height can prevent block files from
    // being pruned, so we avoid it if the node is in prune mode.
    if (node::fPruneMode && index->nHeight > WITH_LOCK(chainman.GetMutex(), return chainman.ActiveTip()->nHeight)) {
        throw JSONRPCError(RPC_MISC_ERROR, "In prune mode, only blocks that the node has already synced previously can be fetched from a peer");
    }

    const bool block_has_data = WITH_LOCK(::cs_main, return index->nStatus & BLOCK_HAVE_DATA);
    if (block_has_data) {
        throw JSONRPCError(RPC_MISC_ERROR, "Block already downloaded");
    }

    if (const auto err{peerman.FetchBlock(peer_id, *index)}) {
        throw JSONRPCError(RPC_MISC_ERROR, err.value());
    }
    return UniValue::VOBJ;
},
    };
}

static RPCHelpMan getblockhash()
{
    return RPCHelpMan{"getblockhash",
                "\nReturns hash of block in best-block-chain at height provided.\n",
                {
                    {"height", RPCArg::Type::NUM, RPCArg::Optional::NO, "The height index"},
                },
                RPCResult{
                    RPCResult::Type::STR_HEX, "", "The block hash"},
                RPCExamples{
                    HelpExampleCli("getblockhash", "1000")
            + HelpExampleRpc("getblockhash", "1000")
                },
        [&](const RPCHelpMan& self, const JSONRPCRequest& request) -> UniValue
{
    ChainstateManager& chainman = EnsureAnyChainman(request.context);
    LOCK(cs_main);
    const CChain& active_chain = chainman.ActiveChain();

    int nHeight = request.params[0].getInt<int>();
    if (nHeight < 0 || nHeight > active_chain.Height())
        throw JSONRPCError(RPC_INVALID_PARAMETER, "Block height out of range");

    const CBlockIndex* pblockindex = active_chain[nHeight];
    return pblockindex->GetBlockHash().GetHex();
},
    };
}

static RPCHelpMan getblockheader()
{
    return RPCHelpMan{"getblockheader",
                "\nIf verbose is false, returns a string that is serialized, hex-encoded data for blockheader 'hash'.\n"
                "If verbose is true, returns an Object with information about blockheader <hash>.\n",
                {
                    {"blockhash", RPCArg::Type::STR_HEX, RPCArg::Optional::NO, "The block hash"},
                    {"verbose", RPCArg::Type::BOOL, RPCArg::Default{true}, "true for a json object, false for the hex-encoded data"},
                },
                {
                    RPCResult{"for verbose = true",
                        RPCResult::Type::OBJ, "", "",
                        {
                            {RPCResult::Type::STR_HEX, "hash", "the block hash (same as provided)"},
                            {RPCResult::Type::NUM, "confirmations", "The number of confirmations, or -1 if the block is not on the main chain"},
                            {RPCResult::Type::NUM, "height", "The block height or index"},
                            {RPCResult::Type::NUM, "version", "The block version"},
                            {RPCResult::Type::STR_HEX, "versionHex", "The block version formatted in hexadecimal"},
                            {RPCResult::Type::STR_HEX, "merkleroot", "The merkle root"},
                            {RPCResult::Type::NUM_TIME, "time", "The block time expressed in " + UNIX_EPOCH_TIME},
                            {RPCResult::Type::NUM_TIME, "mediantime", "The median block time expressed in " + UNIX_EPOCH_TIME},
                            {RPCResult::Type::NUM, "nonce", /*optional=*/true, "The nonce"}, // Not for elements
                            {RPCResult::Type::STR_HEX, "bits", /*optional=*/true, "The bits"},
                            {RPCResult::Type::NUM, "difficulty", /*optional=*/true, "The difficulty"}, // Not for elements
                            {RPCResult::Type::STR_HEX, "chainwork", /*optional=*/true, "Expected number of hashes required to produce the current chain"}, // Not for elements
                            {RPCResult::Type::NUM, "nTx", "The number of transactions in the block"},
                            {RPCResult::Type::STR, "signblock_challenge", /*optional=*/true, "The challenge for blocksigning (pre-dynafed)"},
                            {RPCResult::Type::STR, "signblock_witness_asm", "ASM of sign block witness data"},
                            {RPCResult::Type::STR_HEX, "signblock_witness_hex", "Hex of sign block witness data"},
                            {RPCResult::Type::OBJ, "dynamic_parameters", /*optional=*/true, "Dynamic federation parameters in the block, if any",
                            {
                                {RPCResult::Type::OBJ, "current", "enforced dynamic federation parameters. The signblockscript is published for each block, while others are published only at epoch start",
                                {
                                    {RPCResult::Type::STR_HEX, "signblockscript", "signblock script"},
                                    {RPCResult::Type::NUM, "max_block_witness", "Maximum serialized size of the block witness stack"},
                                    {RPCResult::Type::STR_HEX, "fedpegscript", "fedpeg script"},
                                    {RPCResult::Type::ARR, "extension_space", "array of hex-encoded strings",
                                    {
                                        {RPCResult::Type::ELISION, "", ""}
                                    }}
                                }},
                                {RPCResult::Type::OBJ, "proposed", "Proposed parameters. Uninforced. Must be published in full",
                                {
                                    {RPCResult::Type::ELISION, "", "same entries as current"}
                                }},
                            }},
                            {RPCResult::Type::STR_HEX, "previousblockhash", /*optional=*/true, "The hash of the previous block (if available)"},
                            {RPCResult::Type::STR_HEX, "nextblockhash", /*optional=*/true, "The hash of the next block (if available)"},
                        }},
                    RPCResult{"for verbose=false",
                        RPCResult::Type::STR_HEX, "", "A string that is serialized, hex-encoded data for block 'hash'"},
                },
                RPCExamples{
                    HelpExampleCli("getblockheader", "\"00000000c937983704a73af28acdec37b049d214adbda81d7e2a3dd146f6ed09\"")
            + HelpExampleRpc("getblockheader", "\"00000000c937983704a73af28acdec37b049d214adbda81d7e2a3dd146f6ed09\"")
                },
        [&](const RPCHelpMan& self, const JSONRPCRequest& request) -> UniValue
{
    uint256 hash(ParseHashV(request.params[0], "hash"));

    bool fVerbose = true;
    if (!request.params[1].isNull())
        fVerbose = request.params[1].get_bool();

    CBlockIndex* pblockindex;
    const CBlockIndex* tip;
    {
        ChainstateManager& chainman = EnsureAnyChainman(request.context);
        LOCK(cs_main);
        pblockindex = chainman.m_blockman.LookupBlockIndex(hash);
        tip = chainman.ActiveChain().Tip();
    }

    if (!pblockindex) {
        throw JSONRPCError(RPC_INVALID_ADDRESS_OR_KEY, "Block not found");
    }

    if (!fVerbose)
    {
<<<<<<< HEAD
        LOCK(cs_main);
        CDataStream ssBlock(SER_NETWORK, PROTOCOL_VERSION);
        CBlockIndex tmpBlockIndexFull;
        const CBlockIndex* pblockindexfull=pblockindex->untrim_to(&tmpBlockIndexFull);
        ssBlock << pblockindexfull->GetBlockHeader();
=======
        DataStream ssBlock{};
        ssBlock << pblockindex->GetBlockHeader();
>>>>>>> 79e007d1
        std::string strHex = HexStr(ssBlock);
        return strHex;
    }

    return blockheaderToJSON(tip, pblockindex);
},
    };
}

static CBlock GetBlockChecked(BlockManager& blockman, const CBlockIndex* pblockindex)
{
    CBlock block;
    {
        LOCK(cs_main);
        if (blockman.IsBlockPruned(pblockindex)) {
            throw JSONRPCError(RPC_MISC_ERROR, "Block not available (pruned data)");
        }
    }

    if (!ReadBlockFromDisk(block, pblockindex, Params().GetConsensus())) {
        // Block not found on disk. This could be because we have the block
        // header in our index but not yet have the block or did not accept the
        // block. Or if the block was pruned right after we released the lock above.
        throw JSONRPCError(RPC_MISC_ERROR, "Block not found on disk");
    }

    return block;
}

static CBlockUndo GetUndoChecked(BlockManager& blockman, const CBlockIndex* pblockindex)
{
    CBlockUndo blockUndo;

    // The Genesis block does not have undo data
    if (pblockindex->nHeight == 0) return blockUndo;

    {
        LOCK(cs_main);
        if (blockman.IsBlockPruned(pblockindex)) {
            throw JSONRPCError(RPC_MISC_ERROR, "Undo data not available (pruned data)");
        }
    }

    if (!UndoReadFromDisk(blockUndo, pblockindex)) {
        throw JSONRPCError(RPC_MISC_ERROR, "Can't read undo data from disk");
    }

    return blockUndo;
}

const RPCResult getblock_vin{
    RPCResult::Type::ARR, "vin", "",
    {
        {RPCResult::Type::OBJ, "", "",
        {
            {RPCResult::Type::ELISION, "", "The same output as verbosity = 2"},
            {RPCResult::Type::OBJ, "prevout", "(Only if undo information is available)",
            {
                {RPCResult::Type::BOOL, "generated", "Coinbase or not"},
                {RPCResult::Type::NUM, "height", "The height of the prevout"},
                {RPCResult::Type::STR_AMOUNT, "value", "The value in " + CURRENCY_UNIT},
                {RPCResult::Type::OBJ, "scriptPubKey", "",
                {
                    {RPCResult::Type::STR, "asm", "Disassembly of the public key script"},
                    {RPCResult::Type::STR, "desc", "Inferred descriptor for the output"},
                    {RPCResult::Type::STR_HEX, "hex", "The raw public key script bytes, hex-encoded"},
                    {RPCResult::Type::STR, "address", /*optional=*/true, "The Bitcoin address (only if a well-defined address exists)"},
                    {RPCResult::Type::STR, "type", "The type (one of: " + GetAllOutputTypes() + ")"},
                }},
            }},
        }},
    }
};

static RPCHelpMan getblock()
{
    return RPCHelpMan{"getblock",
                "\nIf verbosity is 0, returns a string that is serialized, hex-encoded data for block 'hash'.\n"
                "If verbosity is 1, returns an Object with information about block <hash>.\n"
                "If verbosity is 2, returns an Object with information about block <hash> and information about each transaction.\n"
                "If verbosity is 3, returns an Object with information about block <hash> and information about each transaction, including prevout information for inputs (only for unpruned blocks in the current best chain).\n",
                {
                    {"blockhash", RPCArg::Type::STR_HEX, RPCArg::Optional::NO, "The block hash"},
                    {"verbosity|verbose", RPCArg::Type::NUM, RPCArg::Default{1}, "0 for hex-encoded data, 1 for a JSON object, 2 for JSON object with transaction data, and 3 for JSON object with transaction data including prevout information for inputs",
                     RPCArgOptions{.skip_type_check = true}},
                },
                {
                    RPCResult{"for verbosity = 0",
                RPCResult::Type::STR_HEX, "", "A string that is serialized, hex-encoded data for block 'hash'"},
                    RPCResult{"for verbosity = 1",
                RPCResult::Type::OBJ, "", "",
                {
                    {RPCResult::Type::STR_HEX, "hash", "the block hash (same as provided)"},
                    {RPCResult::Type::NUM, "confirmations", "The number of confirmations, or -1 if the block is not on the main chain"},
                    {RPCResult::Type::NUM, "size", "The block size"},
                    {RPCResult::Type::NUM, "strippedsize", "The block size excluding witness data"},
                    {RPCResult::Type::NUM, "weight", "The block weight as defined in BIP 141"},
                    {RPCResult::Type::NUM, "height", "The block height or index"},
                    {RPCResult::Type::NUM, "version", "The block version"},
                    {RPCResult::Type::STR_HEX, "versionHex", "The block version formatted in hexadecimal"},
                    {RPCResult::Type::STR_HEX, "merkleroot", "The merkle root"},
                    {RPCResult::Type::ARR, "tx", "The transaction ids",
                        {{RPCResult::Type::STR_HEX, "", "The transaction id"}}},
                    {RPCResult::Type::NUM_TIME, "time",       "The block time expressed in " + UNIX_EPOCH_TIME},
                    {RPCResult::Type::NUM_TIME, "mediantime", "The median block time expressed in " + UNIX_EPOCH_TIME},
                    {RPCResult::Type::NUM, "nonce", "The nonce"},
                    {RPCResult::Type::STR_HEX, "bits", "The bits"},
                    {RPCResult::Type::NUM, "difficulty", "The difficulty"},
                    {RPCResult::Type::STR_HEX, "chainwork", "Expected number of hashes required to produce the chain up to this block (in hex)"},
                    {RPCResult::Type::NUM, "nTx", "The number of transactions in the block"},
                    {RPCResult::Type::STR, "signblock_witness_asm", "ASM of sign block witness data"},
                    {RPCResult::Type::STR_HEX, "signblock_witness_hex", "Hex of sign block witness data"},
                    {RPCResult::Type::OBJ, "dynamic_parameters", "Dynamic federation parameters in the block, if any",
                    {
                        {RPCResult::Type::OBJ, "current", "enforced dynamic federation parameters. The signblockscript is published for each block, while others are published only at epoch start",
                        {
                            {RPCResult::Type::STR_HEX, "signblockscript", "signblock script"},
                            {RPCResult::Type::NUM, "max_block_witness", "Maximum serialized size of the block witness stack"},
                            {RPCResult::Type::STR_HEX, "fedpegscript", "fedpeg script"},
                            {RPCResult::Type::ARR, "extension_space", "array of hex-encoded strings",
                            {
                                {RPCResult::Type::ELISION, "", ""}
                            }},
                        }},
                        {RPCResult::Type::OBJ, "proposed", "Proposed parameters. Uninforced. Must be published in full",
                        {
                            {RPCResult::Type::ELISION, "", "same entries as current"}
                        }},
                    }},
                    {RPCResult::Type::STR_HEX, "previousblockhash", /*optional=*/true, "The hash of the previous block (if available)"},
                    {RPCResult::Type::STR_HEX, "nextblockhash", /*optional=*/true, "The hash of the next block (if available)"},
                }},
                    RPCResult{"for verbosity = 2",
                RPCResult::Type::OBJ, "", "",
                {
                    {RPCResult::Type::ELISION, "", "Same output as verbosity = 1"},
                    {RPCResult::Type::ARR, "tx", "",
                    {
                        {RPCResult::Type::OBJ, "", "",
                        {
                            {RPCResult::Type::ELISION, "", "The transactions in the format of the getrawtransaction RPC. Different from verbosity = 1 \"tx\" result"},
                            {RPCResult::Type::NUM, "fee", "The transaction fee in " + CURRENCY_UNIT + ", omitted if block undo data is not available"},
                        }},
                    }},
                }},
                    RPCResult{"for verbosity = 3",
                RPCResult::Type::OBJ, "", "",
                {
                    {RPCResult::Type::ELISION, "", "Same output as verbosity = 2"},
                    {RPCResult::Type::ARR, "tx", "",
                    {
                        {RPCResult::Type::OBJ, "", "",
                        {
                            getblock_vin,
                        }},
                    }},
                }},
        },
                RPCExamples{
                    HelpExampleCli("getblock", "\"00000000c937983704a73af28acdec37b049d214adbda81d7e2a3dd146f6ed09\"")
            + HelpExampleRpc("getblock", "\"00000000c937983704a73af28acdec37b049d214adbda81d7e2a3dd146f6ed09\"")
                },
        [&](const RPCHelpMan& self, const JSONRPCRequest& request) -> UniValue
{
    uint256 hash(ParseHashV(request.params[0], "blockhash"));

    int verbosity = 1;
    if (!request.params[1].isNull()) {
        if (request.params[1].isBool()) {
            verbosity = request.params[1].get_bool() ? 1 : 0;
        } else {
            verbosity = request.params[1].getInt<int>();
        }
    }

    const CBlockIndex* pblockindex;
    const CBlockIndex* tip;
    ChainstateManager& chainman = EnsureAnyChainman(request.context);
    {
        LOCK(cs_main);
        pblockindex = chainman.m_blockman.LookupBlockIndex(hash);
        tip = chainman.ActiveChain().Tip();

        if (!pblockindex) {
            throw JSONRPCError(RPC_INVALID_ADDRESS_OR_KEY, "Block not found");
        }
    }

    const CBlock block{GetBlockChecked(chainman.m_blockman, pblockindex)};

    if (verbosity <= 0)
    {
        CDataStream ssBlock(SER_NETWORK, PROTOCOL_VERSION | RPCSerializationFlags());
        ssBlock << block;
        std::string strHex = HexStr(ssBlock);
        return strHex;
    }

    TxVerbosity tx_verbosity;
    if (verbosity == 1) {
        tx_verbosity = TxVerbosity::SHOW_TXID;
    } else if (verbosity == 2) {
        tx_verbosity = TxVerbosity::SHOW_DETAILS;
    } else {
        tx_verbosity = TxVerbosity::SHOW_DETAILS_AND_PREVOUT;
    }

    return blockToJSON(chainman.m_blockman, block, tip, pblockindex, tx_verbosity);
},
    };
}

static RPCHelpMan pruneblockchain()
{
    return RPCHelpMan{"pruneblockchain", "",
                {
                    {"height", RPCArg::Type::NUM, RPCArg::Optional::NO, "The block height to prune up to. May be set to a discrete height, or to a " + UNIX_EPOCH_TIME + "\n"
            "                  to prune blocks whose block time is at least 2 hours older than the provided timestamp."},
                },
                RPCResult{
                    RPCResult::Type::NUM, "", "Height of the last block pruned"},
                RPCExamples{
                    HelpExampleCli("pruneblockchain", "1000")
            + HelpExampleRpc("pruneblockchain", "1000")
                },
        [&](const RPCHelpMan& self, const JSONRPCRequest& request) -> UniValue
{
    if (!node::fPruneMode)
        throw JSONRPCError(RPC_MISC_ERROR, "Cannot prune blocks because node is not in prune mode.");

    ChainstateManager& chainman = EnsureAnyChainman(request.context);
    LOCK(cs_main);
    Chainstate& active_chainstate = chainman.ActiveChainstate();
    CChain& active_chain = active_chainstate.m_chain;

    int heightParam = request.params[0].getInt<int>();
    if (heightParam < 0) {
        throw JSONRPCError(RPC_INVALID_PARAMETER, "Negative block height.");
    }

    // Height value more than a billion is too high to be a block height, and
    // too low to be a block time (corresponds to timestamp from Sep 2001).
    if (heightParam > 1000000000) {
        // Add a 2 hour buffer to include blocks which might have had old timestamps
        const CBlockIndex* pindex = active_chain.FindEarliestAtLeast(heightParam - TIMESTAMP_WINDOW, 0);
        if (!pindex) {
            throw JSONRPCError(RPC_INVALID_PARAMETER, "Could not find block with at least the specified timestamp.");
        }
        heightParam = pindex->nHeight;
    }

    unsigned int height = (unsigned int) heightParam;
    unsigned int chainHeight = (unsigned int) active_chain.Height();
    if (chainHeight < chainman.GetParams().PruneAfterHeight()) {
        throw JSONRPCError(RPC_MISC_ERROR, "Blockchain is too short for pruning.");
    } else if (height > chainHeight) {
        throw JSONRPCError(RPC_INVALID_PARAMETER, "Blockchain is shorter than the attempted prune height.");
    } else if (height > chainHeight - MIN_BLOCKS_TO_KEEP) {
        LogPrint(BCLog::RPC, "Attempt to prune blocks close to the tip.  Retaining the minimum number of blocks.\n");
        height = chainHeight - MIN_BLOCKS_TO_KEEP;
    }

    PruneBlockFilesManual(active_chainstate, height);
    const CBlockIndex& block{*CHECK_NONFATAL(active_chain.Tip())};
    const CBlockIndex* last_block{active_chainstate.m_blockman.GetFirstStoredBlock(block)};

    return static_cast<int64_t>(last_block->nHeight - 1);
},
    };
}

CoinStatsHashType ParseHashType(const std::string& hash_type_input)
{
    if (hash_type_input == "hash_serialized_2") {
        return CoinStatsHashType::HASH_SERIALIZED;
    } else if (hash_type_input == "muhash") {
        return CoinStatsHashType::MUHASH;
    } else if (hash_type_input == "none") {
        return CoinStatsHashType::NONE;
    } else {
        throw JSONRPCError(RPC_INVALID_PARAMETER, strprintf("'%s' is not a valid hash_type", hash_type_input));
    }
}

/**
 * Calculate statistics about the unspent transaction output set
 *
 * @param[in] index_requested Signals if the coinstatsindex should be used (when available).
 */
static std::optional<kernel::CCoinsStats> GetUTXOStats(CCoinsView* view, node::BlockManager& blockman,
                                                       kernel::CoinStatsHashType hash_type,
                                                       const std::function<void()>& interruption_point = {},
                                                       const CBlockIndex* pindex = nullptr,
                                                       bool index_requested = true)
{
    // Use CoinStatsIndex if it is requested and available and a hash_type of Muhash or None was requested
    if ((hash_type == kernel::CoinStatsHashType::MUHASH || hash_type == kernel::CoinStatsHashType::NONE) && g_coin_stats_index && index_requested) {
        if (pindex) {
            return g_coin_stats_index->LookUpStats(*pindex);
        } else {
            CBlockIndex& block_index = *CHECK_NONFATAL(WITH_LOCK(::cs_main, return blockman.LookupBlockIndex(view->GetBestBlock())));
            return g_coin_stats_index->LookUpStats(block_index);
        }
    }

    // If the coinstats index isn't requested or is otherwise not usable, the
    // pindex should either be null or equal to the view's best block. This is
    // because without the coinstats index we can only get coinstats about the
    // best block.
    CHECK_NONFATAL(!pindex || pindex->GetBlockHash() == view->GetBestBlock());

    return kernel::ComputeUTXOStats(hash_type, view, blockman, interruption_point);
}

static RPCHelpMan gettxoutsetinfo()
{
    return RPCHelpMan{"gettxoutsetinfo",
                "\nReturns statistics about the unspent transaction output set.\n"
                "Note this call may take some time if you are not using coinstatsindex.\n",
                {
                    {"hash_type", RPCArg::Type::STR, RPCArg::Default{"hash_serialized_2"}, "Which UTXO set hash should be calculated. Options: 'hash_serialized_2' (the legacy algorithm), 'muhash', 'none'."},
                    {"hash_or_height", RPCArg::Type::NUM, RPCArg::DefaultHint{"the current best block"}, "The block hash or height of the target height (only available with coinstatsindex).",
                     RPCArgOptions{
                         .skip_type_check = true,
                         .type_str = {"", "string or numeric"},
                     }},
                    {"use_index", RPCArg::Type::BOOL, RPCArg::Default{true}, "Use coinstatsindex, if available."},
                },
                RPCResult{
                    RPCResult::Type::OBJ, "", "",
                    {
                        {RPCResult::Type::NUM, "height", "The block height (index) of the returned statistics"},
                        {RPCResult::Type::STR_HEX, "bestblock", "The hash of the block at which these statistics are calculated"},
                        {RPCResult::Type::NUM, "txouts", "The number of unspent transaction outputs"},
                        {RPCResult::Type::NUM, "bogosize", "Database-independent, meaningless metric indicating the UTXO set size"},
                        {RPCResult::Type::STR_HEX, "hash_serialized_2", /*optional=*/true, "The serialized hash (only present if 'hash_serialized_2' hash_type is chosen)"},
                        {RPCResult::Type::STR_HEX, "muhash", /*optional=*/true, "The serialized hash (only present if 'muhash' hash_type is chosen)"},
                        {RPCResult::Type::NUM, "transactions", /*optional=*/true, "The number of transactions with unspent outputs (not available when coinstatsindex is used)"},
                        {RPCResult::Type::NUM, "disk_size", /*optional=*/true, "The estimated size of the chainstate on disk (not available when coinstatsindex is used)"},
                        {RPCResult::Type::STR_AMOUNT, "total_amount", "The total amount of coins in the UTXO set"},
                        {RPCResult::Type::STR_AMOUNT, "total_unspendable_amount", /*optional=*/true, "The total amount of coins permanently excluded from the UTXO set (only available if coinstatsindex is used)"},
                        {RPCResult::Type::OBJ, "block_info", /*optional=*/true, "Info on amounts in the block at this block height (only available if coinstatsindex is used)",
                        {
                            {RPCResult::Type::STR_AMOUNT, "prevout_spent", "Total amount of all prevouts spent in this block"},
                            {RPCResult::Type::STR_AMOUNT, "coinbase", "Coinbase subsidy amount of this block"},
                            {RPCResult::Type::STR_AMOUNT, "new_outputs_ex_coinbase", "Total amount of new outputs created by this block"},
                            {RPCResult::Type::STR_AMOUNT, "unspendable", "Total amount of unspendable outputs created in this block"},
                            {RPCResult::Type::OBJ, "unspendables", "Detailed view of the unspendable categories",
                            {
                                {RPCResult::Type::STR_AMOUNT, "genesis_block", "The unspendable amount of the Genesis block subsidy"},
                                {RPCResult::Type::STR_AMOUNT, "bip30", "Transactions overridden by duplicates (no longer possible with BIP30)"},
                                {RPCResult::Type::STR_AMOUNT, "scripts", "Amounts sent to scripts that are unspendable (for example OP_RETURN outputs)"},
                                {RPCResult::Type::STR_AMOUNT, "unclaimed_rewards", "Fee rewards that miners did not claim in their coinbase transaction"},
                            }}
                        }},
                    }},
                RPCExamples{
                    HelpExampleCli("gettxoutsetinfo", "") +
                    HelpExampleCli("gettxoutsetinfo", R"("none")") +
                    HelpExampleCli("gettxoutsetinfo", R"("none" 1000)") +
                    HelpExampleCli("gettxoutsetinfo", R"("none" '"00000000c937983704a73af28acdec37b049d214adbda81d7e2a3dd146f6ed09"')") +
                    HelpExampleCli("-named gettxoutsetinfo", R"(hash_type='muhash' use_index='false')") +
                    HelpExampleRpc("gettxoutsetinfo", "") +
                    HelpExampleRpc("gettxoutsetinfo", R"("none")") +
                    HelpExampleRpc("gettxoutsetinfo", R"("none", 1000)") +
                    HelpExampleRpc("gettxoutsetinfo", R"("none", "00000000c937983704a73af28acdec37b049d214adbda81d7e2a3dd146f6ed09")")
                },
        [&](const RPCHelpMan& self, const JSONRPCRequest& request) -> UniValue
{
    UniValue ret(UniValue::VOBJ);

    const CBlockIndex* pindex{nullptr};
    const CoinStatsHashType hash_type{request.params[0].isNull() ? CoinStatsHashType::HASH_SERIALIZED : ParseHashType(request.params[0].get_str())};
    bool index_requested = request.params[2].isNull() || request.params[2].get_bool();

    NodeContext& node = EnsureAnyNodeContext(request.context);
    ChainstateManager& chainman = EnsureChainman(node);
    Chainstate& active_chainstate = chainman.ActiveChainstate();
    active_chainstate.ForceFlushStateToDisk();

    CCoinsView* coins_view;
    BlockManager* blockman;
    {
        LOCK(::cs_main);
        coins_view = &active_chainstate.CoinsDB();
        blockman = &active_chainstate.m_blockman;
        pindex = blockman->LookupBlockIndex(coins_view->GetBestBlock());
    }

    if (!request.params[1].isNull()) {
        if (!g_coin_stats_index) {
            throw JSONRPCError(RPC_INVALID_PARAMETER, "Querying specific block heights requires coinstatsindex");
        }

        if (hash_type == CoinStatsHashType::HASH_SERIALIZED) {
            throw JSONRPCError(RPC_INVALID_PARAMETER, "hash_serialized_2 hash type cannot be queried for a specific block");
        }

        if (!index_requested) {
            throw JSONRPCError(RPC_INVALID_PARAMETER, "Cannot set use_index to false when querying for a specific block");
        }
        pindex = ParseHashOrHeight(request.params[1], chainman);
    }

    if (index_requested && g_coin_stats_index) {
        if (!g_coin_stats_index->BlockUntilSyncedToCurrentChain()) {
            const IndexSummary summary{g_coin_stats_index->GetSummary()};

            // If a specific block was requested and the index has already synced past that height, we can return the
            // data already even though the index is not fully synced yet.
            if (pindex->nHeight > summary.best_block_height) {
                throw JSONRPCError(RPC_INTERNAL_ERROR, strprintf("Unable to get data because coinstatsindex is still syncing. Current height: %d", summary.best_block_height));
            }
        }
    }

    const std::optional<CCoinsStats> maybe_stats = GetUTXOStats(coins_view, *blockman, hash_type, node.rpc_interruption_point, pindex, index_requested);
    if (maybe_stats.has_value()) {
        const CCoinsStats& stats = maybe_stats.value();
        ret.pushKV("height", (int64_t)stats.nHeight);
        ret.pushKV("bestblock", stats.hashBlock.GetHex());
        ret.pushKV("txouts", (int64_t)stats.nTransactionOutputs);
        ret.pushKV("bogosize", (int64_t)stats.nBogoSize);
        if (hash_type == CoinStatsHashType::HASH_SERIALIZED) {
            ret.pushKV("hash_serialized_2", stats.hashSerialized.GetHex());
        }
        if (hash_type == CoinStatsHashType::MUHASH) {
            ret.pushKV("muhash", stats.hashSerialized.GetHex());
        }
        CHECK_NONFATAL(stats.total_amount.has_value());
        ret.pushKV("total_amount", ValueFromAmount(stats.total_amount.value()));
        if (!stats.index_used) {
            ret.pushKV("transactions", static_cast<int64_t>(stats.nTransactions));
            ret.pushKV("disk_size", stats.nDiskSize);
        } else {
            ret.pushKV("total_unspendable_amount", ValueFromAmount(stats.total_unspendable_amount));

            CCoinsStats prev_stats{};
            if (pindex->nHeight > 0) {
                const std::optional<CCoinsStats> maybe_prev_stats = GetUTXOStats(coins_view, *blockman, hash_type, node.rpc_interruption_point, pindex->pprev, index_requested);
                if (!maybe_prev_stats) {
                    throw JSONRPCError(RPC_INTERNAL_ERROR, "Unable to read UTXO set");
                }
                prev_stats = maybe_prev_stats.value();
            }

            UniValue block_info(UniValue::VOBJ);
            block_info.pushKV("prevout_spent", ValueFromAmount(stats.total_prevout_spent_amount - prev_stats.total_prevout_spent_amount));
            block_info.pushKV("coinbase", ValueFromAmount(stats.total_coinbase_amount - prev_stats.total_coinbase_amount));
            block_info.pushKV("new_outputs_ex_coinbase", ValueFromAmount(stats.total_new_outputs_ex_coinbase_amount - prev_stats.total_new_outputs_ex_coinbase_amount));
            block_info.pushKV("unspendable", ValueFromAmount(stats.total_unspendable_amount - prev_stats.total_unspendable_amount));

            UniValue unspendables(UniValue::VOBJ);
            unspendables.pushKV("genesis_block", ValueFromAmount(stats.total_unspendables_genesis_block - prev_stats.total_unspendables_genesis_block));
            unspendables.pushKV("bip30", ValueFromAmount(stats.total_unspendables_bip30 - prev_stats.total_unspendables_bip30));
            unspendables.pushKV("scripts", ValueFromAmount(stats.total_unspendables_scripts - prev_stats.total_unspendables_scripts));
            unspendables.pushKV("unclaimed_rewards", ValueFromAmount(stats.total_unspendables_unclaimed_rewards - prev_stats.total_unspendables_unclaimed_rewards));
            block_info.pushKV("unspendables", unspendables);

            ret.pushKV("block_info", block_info);
        }
    } else {
        throw JSONRPCError(RPC_INTERNAL_ERROR, "Unable to read UTXO set");
    }
    return ret;
},
    };
}

static RPCHelpMan gettxout()
{
    return RPCHelpMan{"gettxout",
        "\nReturns details about an unspent transaction output.\n",
        {
            {"txid", RPCArg::Type::STR, RPCArg::Optional::NO, "The transaction id"},
            {"n", RPCArg::Type::NUM, RPCArg::Optional::NO, "vout number"},
            {"include_mempool", RPCArg::Type::BOOL, RPCArg::Default{true}, "Whether to include the mempool. Note that an unspent output that is spent in the mempool won't appear."},
        },
        {
            RPCResult{"If the UTXO was not found", RPCResult::Type::NONE, "", ""},
            RPCResult{"Otherwise", RPCResult::Type::OBJ, "", "", {
                {RPCResult::Type::STR_HEX, "bestblock", "The hash of the block at the tip of the chain"},
                {RPCResult::Type::NUM, "confirmations", "The number of confirmations"},
                {RPCResult::Type::STR_AMOUNT, "value", /*optional=*/true, "The transaction value in " + CURRENCY_UNIT + " if known"}, // ELEMENTS: only known if non-confidential
                {RPCResult::Type::STR_HEX, "asset", /*optional=*/true, "The asset of the output, if known"},
                {RPCResult::Type::STR_HEX, "valuecommitment", /*optional=*/true, "The commitment for the value"},
                {RPCResult::Type::STR_HEX, "commitmentnonce", /*optional=*/true, "The commitment nonce"},
                {RPCResult::Type::STR_HEX, "assetcommitment", /*optional=*/true, "Commitment for the asset"},
                {RPCResult::Type::OBJ, "scriptPubKey", "", {
                    {RPCResult::Type::STR, "asm", "Disassembly of the public key script"},
                    {RPCResult::Type::STR, "desc", "Inferred descriptor for the output"},
                    {RPCResult::Type::STR_HEX, "hex", "The raw public key script bytes, hex-encoded"},
                    {RPCResult::Type::STR, "type", "The type, eg pubkeyhash"},
                    {RPCResult::Type::STR, "address", /*optional=*/true, "The Bitcoin address (only if a well-defined address exists)"},
                }},
                {RPCResult::Type::BOOL, "coinbase", "Coinbase or not"},
            }},
        },
        RPCExamples{
            "\nGet unspent transactions\n"
            + HelpExampleCli("listunspent", "") +
            "\nView the details\n"
            + HelpExampleCli("gettxout", "\"txid\" 1") +
            "\nAs a JSON-RPC call\n"
            + HelpExampleRpc("gettxout", "\"txid\", 1")
                },
        [&](const RPCHelpMan& self, const JSONRPCRequest& request) -> UniValue
{
    NodeContext& node = EnsureAnyNodeContext(request.context);
    ChainstateManager& chainman = EnsureChainman(node);
    LOCK(cs_main);

    UniValue ret(UniValue::VOBJ);

    uint256 hash(ParseHashV(request.params[0], "txid"));
    COutPoint out{hash, request.params[1].getInt<uint32_t>()};
    bool fMempool = true;
    if (!request.params[2].isNull())
        fMempool = request.params[2].get_bool();

    Coin coin;
    Chainstate& active_chainstate = chainman.ActiveChainstate();
    CCoinsViewCache* coins_view = &active_chainstate.CoinsTip();

    if (fMempool) {
        const CTxMemPool& mempool = EnsureMemPool(node);
        LOCK(mempool.cs);
        CCoinsViewMemPool view(coins_view, mempool);
        if (!view.GetCoin(out, coin) || mempool.isSpent(out)) {
            return UniValue::VNULL;
        }
    } else {
        if (!coins_view->GetCoin(out, coin)) {
            return UniValue::VNULL;
        }
    }

    const CBlockIndex* pindex = active_chainstate.m_blockman.LookupBlockIndex(coins_view->GetBestBlock());
    ret.pushKV("bestblock", pindex->GetBlockHash().GetHex());
    if (coin.nHeight == MEMPOOL_HEIGHT) {
        ret.pushKV("confirmations", 0);
    } else {
        ret.pushKV("confirmations", (int64_t)(pindex->nHeight - coin.nHeight + 1));
    }
    if (coin.out.nValue.IsExplicit()) {
        ret.pushKV("value", ValueFromAmount(coin.out.nValue.GetAmount()));
    } else {
        ret.pushKV("valuecommitment", coin.out.nValue.GetHex());
    }
    if (g_con_elementsmode) {
        if (coin.out.nAsset.IsExplicit()) {
            ret.pushKV("asset", coin.out.nAsset.GetAsset().GetHex());
        } else {
            ret.pushKV("assetcommitment", coin.out.nAsset.GetHex());
        }

        ret.pushKV("commitmentnonce", coin.out.nNonce.GetHex());
    }
    UniValue o(UniValue::VOBJ);
    ScriptToUniv(coin.out.scriptPubKey, /*out=*/o, /*include_hex=*/true, /*include_address=*/true);
    ret.pushKV("scriptPubKey", o);
    ret.pushKV("coinbase", (bool)coin.fCoinBase);

    return ret;
},
    };
}

static RPCHelpMan verifychain()
{
    return RPCHelpMan{"verifychain",
                "\nVerifies blockchain database.\n",
                {
                    {"checklevel", RPCArg::Type::NUM, RPCArg::DefaultHint{strprintf("%d, range=0-4", DEFAULT_CHECKLEVEL)},
                        strprintf("How thorough the block verification is:\n%s", MakeUnorderedList(CHECKLEVEL_DOC))},
                    {"nblocks", RPCArg::Type::NUM, RPCArg::DefaultHint{strprintf("%d, 0=all", DEFAULT_CHECKBLOCKS)}, "The number of blocks to check."},
                },
                RPCResult{
                    RPCResult::Type::BOOL, "", "Verified or not"},
                RPCExamples{
                    HelpExampleCli("verifychain", "")
            + HelpExampleRpc("verifychain", "")
                },
        [&](const RPCHelpMan& self, const JSONRPCRequest& request) -> UniValue
{
    const int check_level{request.params[0].isNull() ? DEFAULT_CHECKLEVEL : request.params[0].getInt<int>()};
    const int check_depth{request.params[1].isNull() ? DEFAULT_CHECKBLOCKS : request.params[1].getInt<int>()};

    ChainstateManager& chainman = EnsureAnyChainman(request.context);
    LOCK(cs_main);

    Chainstate& active_chainstate = chainman.ActiveChainstate();
    return CVerifyDB().VerifyDB(
        active_chainstate, chainman.GetParams().GetConsensus(), active_chainstate.CoinsTip(), check_level, check_depth);
},
    };
}

static void SoftForkDescPushBack(const CBlockIndex* blockindex, UniValue& softforks, const ChainstateManager& chainman, Consensus::BuriedDeployment dep)
{
    // For buried deployments.

    if (!DeploymentEnabled(chainman, dep)) return;

    UniValue rv(UniValue::VOBJ);
    rv.pushKV("type", "buried");
    // getdeploymentinfo reports the softfork as active from when the chain height is
    // one below the activation height
    rv.pushKV("active", DeploymentActiveAfter(blockindex, chainman, dep));
    rv.pushKV("height", chainman.GetConsensus().DeploymentHeight(dep));
    softforks.pushKV(DeploymentName(dep), rv);
}

static void SoftForkDescPushBack(const CBlockIndex* blockindex, UniValue& softforks, const ChainstateManager& chainman, Consensus::DeploymentPos id)
{
    // For BIP9 deployments.

    if (!DeploymentEnabled(chainman, id)) return;
    if (blockindex == nullptr) return;

    auto get_state_name = [](const ThresholdState state) -> std::string {
        switch (state) {
        case ThresholdState::DEFINED: return "defined";
        case ThresholdState::STARTED: return "started";
        case ThresholdState::LOCKED_IN: return "locked_in";
        case ThresholdState::ACTIVE: return "active";
        case ThresholdState::FAILED: return "failed";
        }
        return "invalid";
    };

    UniValue bip9(UniValue::VOBJ);

    const ThresholdState next_state = chainman.m_versionbitscache.State(blockindex, chainman.GetConsensus(), id);
    const ThresholdState current_state = chainman.m_versionbitscache.State(blockindex->pprev, chainman.GetConsensus(), id);

    const bool has_signal = (ThresholdState::STARTED == current_state || ThresholdState::LOCKED_IN == current_state);

    // BIP9 parameters
    if (has_signal) {
        bip9.pushKV("bit", chainman.GetConsensus().vDeployments[id].bit);
    }
    bip9.pushKV("start_time", chainman.GetConsensus().vDeployments[id].nStartTime);
    bip9.pushKV("timeout", chainman.GetConsensus().vDeployments[id].nTimeout);
    bip9.pushKV("min_activation_height", chainman.GetConsensus().vDeployments[id].min_activation_height);

    // BIP9 status
    bip9.pushKV("status", get_state_name(current_state));
    bip9.pushKV("since", chainman.m_versionbitscache.StateSinceHeight(blockindex->pprev, chainman.GetConsensus(), id));
    bip9.pushKV("status_next", get_state_name(next_state));

    // BIP9 signalling status, if applicable
    if (has_signal) {
        UniValue statsUV(UniValue::VOBJ);
        std::vector<bool> signals;
        BIP9Stats statsStruct = chainman.m_versionbitscache.Statistics(blockindex, chainman.GetConsensus(), id, &signals);
        statsUV.pushKV("period", statsStruct.period);
        statsUV.pushKV("elapsed", statsStruct.elapsed);
        statsUV.pushKV("count", statsStruct.count);
        if (ThresholdState::LOCKED_IN != current_state) {
            statsUV.pushKV("threshold", statsStruct.threshold);
            statsUV.pushKV("possible", statsStruct.possible);
        }
        bip9.pushKV("statistics", statsUV);

        std::string sig;
        sig.reserve(signals.size());
        for (const bool s : signals) {
            sig.push_back(s ? '#' : '-');
        }
        bip9.pushKV("signalling", sig);
    }

    UniValue rv(UniValue::VOBJ);
    rv.pushKV("type", "bip9");
    if (ThresholdState::ACTIVE == next_state) {
        rv.pushKV("height", chainman.m_versionbitscache.StateSinceHeight(blockindex, chainman.GetConsensus(), id));
    }
    rv.pushKV("active", ThresholdState::ACTIVE == next_state);
    rv.pushKV("bip9", bip9);

    softforks.pushKV(DeploymentName(id), rv);
}

// used by rest.cpp:rest_chaininfo, so cannot be static
RPCHelpMan getblockchaininfo()
{
    return RPCHelpMan{"getblockchaininfo",
        "Returns an object containing various state info regarding blockchain processing.\n",
        {},
        RPCResult{
            RPCResult::Type::OBJ, "", "",
            {
                {RPCResult::Type::STR, "chain", "current network name (main, test, signet, regtest)"},
                {RPCResult::Type::NUM, "blocks", "the height of the most-work fully-validated chain. The genesis block has height 0"},
                {RPCResult::Type::NUM, "headers", "the current number of headers we have validated"},
                {RPCResult::Type::STR, "bestblockhash", "the hash of the currently best block"},
                /* ELEMENTS: not present {RPCResult::Type::NUM, "difficulty", "the current difficulty"}, */
                {RPCResult::Type::NUM_TIME, "time", "The block time expressed in " + UNIX_EPOCH_TIME},
                {RPCResult::Type::NUM_TIME, "mediantime", "The median block time expressed in " + UNIX_EPOCH_TIME},
                {RPCResult::Type::NUM, "verificationprogress", "estimate of verification progress [0..1]"},
                {RPCResult::Type::BOOL, "initialblockdownload", "(debug information) estimate of whether this node is in Initial Block Download mode"},
                /* ELEMENTS: not present {RPCResult::Type::STR_HEX, "chainwork", "total amount of work in active chain, in hexadecimal"}, */
                {RPCResult::Type::NUM, "size_on_disk", "the estimated size of the block and undo files on disk"},
                {RPCResult::Type::BOOL, "pruned", "if the blocks are subject to pruning"},
                {RPCResult::Type::STR_HEX, "current_params_root", /*optional=*/true, "the root of the currently active dynafed params"}, // present if dynafed is active
                {RPCResult::Type::STR, "signblock_asm", /*optional=*/true, "ASM of sign block challenge data from genesis block"}, // not present if dynafed is active
                {RPCResult::Type::STR, "signblock_asm", /*optional=*/true, "ASM of sign block challenge data from genesis block"}, // not present if dynafed is active
                {RPCResult::Type::STR_HEX, "signblock_hex", /*optional=*/true, "Hex of sign block challenge data from genesis block"}, // not present if dynafed is active
                {RPCResult::Type::STR, "current_signblock_asm", /*optional=*/true, "ASM of sign block challenge data enforced on the next block"}, // present if dynafed is active
                {RPCResult::Type::STR_HEX, "current_signblock_hex", /*optional=*/true, "Hex of sign block challenge data enforced on the next block"}, // present if dynafed is active
                {RPCResult::Type::NUM, "max_block_witness", "maximum sized block witness serialized size for the next block"},
                {RPCResult::Type::NUM, "epoch_length", /*optional=*/true, "length of dynamic federations epoch, or signaling period"}, // present if dynafed is active
                {RPCResult::Type::NUM, "total_valid_epochs", /*optional=*/true, "number of epochs a given fedpscript is valid for, defined per chain"}, // present if dynafed is active
                {RPCResult::Type::NUM, "epoch_age", /*optional=*/true, "number of blocks into a dynamic federation epoch chain tip is. This number is between 0 to epoch_length-1"}, // present if dynafed is active
                {RPCResult::Type::ARR, "extension_space", "array of extension fields in dynamic blockheader",
                {
                    {RPCResult::Type::ELISION, "", ""}
                }},
                {RPCResult::Type::STR_HEX, "current_fedpeg_program", /*optional=*/true, "Current dynafed fedpeg program"},
                {RPCResult::Type::STR_HEX, "current_fedpeg_script", /*optional=*/true, "Current dynafed fedpeg script"},
                {RPCResult::Type::NUM, "pruneheight", /*optional=*/true, "height of the last block pruned, plus one (only present if pruning is enabled)"},
                {RPCResult::Type::BOOL, "automatic_pruning", /*optional=*/true, "whether automatic pruning is enabled (only present if pruning is enabled)"},
                {RPCResult::Type::NUM, "prune_target_size", /*optional=*/true, "the target size used by pruning (only present if automatic pruning is enabled)"},
                {RPCResult::Type::STR, "warnings", "any network and blockchain warnings"},
            }},
        RPCExamples{
            HelpExampleCli("getblockchaininfo", "")
            + HelpExampleRpc("getblockchaininfo", "")
        },
        [&](const RPCHelpMan& self, const JSONRPCRequest& request) -> UniValue
{
    const ArgsManager& args{EnsureAnyArgsman(request.context)};
    ChainstateManager& chainman = EnsureAnyChainman(request.context);
    LOCK(cs_main);
    Chainstate& active_chainstate = chainman.ActiveChainstate();

    const CChainParams& chainparams = chainman.GetParams();
    const CBlockIndex& tip{*CHECK_NONFATAL(active_chainstate.m_chain.Tip())};
    CHECK_NONFATAL(&tip);
    const int height{tip.nHeight};

    UniValue obj(UniValue::VOBJ);
    obj.pushKV("chain", chainparams.NetworkIDString());
    obj.pushKV("blocks", height);
    obj.pushKV("headers", chainman.m_best_header ? chainman.m_best_header->nHeight : -1);
    obj.pushKV("bestblockhash", tip.GetBlockHash().GetHex());
    if (!g_signed_blocks) {
        obj.pushKV("difficulty", GetDifficulty(&tip));
    }
    obj.pushKV("time", tip.GetBlockTime());
    obj.pushKV("mediantime", tip.GetMedianTimePast());
    obj.pushKV("verificationprogress", GuessVerificationProgress(&tip, chainparams.GetConsensus().nPowTargetSpacing));
    obj.pushKV("initialblockdownload", active_chainstate.IsInitialBlockDownload());
    if (!g_signed_blocks) {
        obj.pushKV("chainwork", tip.nChainWork.GetHex());
    }
    obj.pushKV("size_on_disk", chainman.m_blockman.CalculateCurrentUsage());
    obj.pushKV("pruned", node::fPruneMode);
    obj.pushKV("trim_headers", node::fTrimHeaders); // ELEMENTS
    if (g_signed_blocks) {
        if (!DeploymentActiveAfter(&tip, chainman, Consensus::DEPLOYMENT_DYNA_FED)) {
            CScript sign_block_script = chainparams.GetConsensus().signblockscript;
            obj.pushKV("current_signblock_asm", ScriptToAsmStr(sign_block_script));
            obj.pushKV("current_signblock_hex", HexStr(sign_block_script));
            obj.pushKV("max_block_witness", (uint64_t)chainparams.GetConsensus().max_block_signature_size);
            UniValue arr(UniValue::VARR);
            for (const auto& extension : chainparams.GetConsensus().first_extension_space) {
                arr.push_back(HexStr(extension));
            }
            obj.pushKV("extension_space", arr);
        } else {
            const DynaFedParamEntry entry = ComputeNextBlockFullCurrentParameters(&tip, chainparams.GetConsensus());
            obj.pushKV("current_params_root", entry.CalculateRoot().GetHex());
            obj.pushKV("current_signblock_asm", ScriptToAsmStr(entry.m_signblockscript));
            obj.pushKV("current_signblock_hex", HexStr(entry.m_signblockscript));
            obj.pushKV("max_block_witness", (uint64_t)entry.m_signblock_witness_limit);
            obj.pushKV("current_fedpeg_program", HexStr(entry.m_fedpeg_program));
            obj.pushKV("current_fedpeg_script", HexStr(entry.m_fedpegscript));
            UniValue arr(UniValue::VARR);
            for (const auto& extension : entry.m_extension_space) {
                arr.push_back(HexStr(extension));
            }
            obj.pushKV("extension_space", arr);
            obj.pushKV("epoch_length", (uint64_t)chainparams.GetConsensus().dynamic_epoch_length);
            obj.pushKV("total_valid_epochs", (uint64_t)chainparams.GetConsensus().total_valid_epochs);
            obj.pushKV("epoch_age", (uint64_t)(tip.nHeight % chainparams.GetConsensus().dynamic_epoch_length));
        }
    }

    if (node::fPruneMode) {
        obj.pushKV("pruneheight", chainman.m_blockman.GetFirstStoredBlock(tip)->nHeight);

        // if 0, execution bypasses the whole if block.
        bool automatic_pruning{args.GetIntArg("-prune", 0) != 1};
        obj.pushKV("automatic_pruning",  automatic_pruning);
        if (automatic_pruning) {
            obj.pushKV("prune_target_size",  node::nPruneTarget);
        }
    }

    obj.pushKV("warnings", GetWarnings(false).original);
    return obj;
},
    };
}

namespace {
const std::vector<RPCResult> RPCHelpForDeployment{
    {RPCResult::Type::STR, "type", "one of \"buried\", \"bip9\""},
    {RPCResult::Type::NUM, "height", /*optional=*/true, "height of the first block which the rules are or will be enforced (only for \"buried\" type, or \"bip9\" type with \"active\" status)"},
    {RPCResult::Type::BOOL, "active", "true if the rules are enforced for the mempool and the next block"},
    {RPCResult::Type::OBJ, "bip9", /*optional=*/true, "status of bip9 softforks (only for \"bip9\" type)",
    {
        {RPCResult::Type::NUM, "bit", /*optional=*/true, "the bit (0-28) in the block version field used to signal this softfork (only for \"started\" and \"locked_in\" status)"},
        {RPCResult::Type::NUM_TIME, "start_time", "the minimum median time past of a block at which the bit gains its meaning"},
        {RPCResult::Type::NUM_TIME, "timeout", "the median time past of a block at which the deployment is considered failed if not yet locked in"},
        {RPCResult::Type::NUM, "min_activation_height", "minimum height of blocks for which the rules may be enforced"},
        {RPCResult::Type::STR, "status", "status of deployment at specified block (one of \"defined\", \"started\", \"locked_in\", \"active\", \"failed\")"},
        {RPCResult::Type::NUM, "since", "height of the first block to which the status applies"},
        {RPCResult::Type::STR, "status_next", "status of deployment at the next block"},
        {RPCResult::Type::OBJ, "statistics", /*optional=*/true, "numeric statistics about signalling for a softfork (only for \"started\" and \"locked_in\" status)",
        {
            {RPCResult::Type::NUM, "period", "the length in blocks of the signalling period"},
            {RPCResult::Type::NUM, "threshold", /*optional=*/true, "the number of blocks with the version bit set required to activate the feature (only for \"started\" status)"},
            {RPCResult::Type::NUM, "elapsed", "the number of blocks elapsed since the beginning of the current period"},
            {RPCResult::Type::NUM, "count", "the number of blocks with the version bit set in the current period"},
            {RPCResult::Type::BOOL, "possible", /*optional=*/true, "returns false if there are not enough blocks left in this period to pass activation threshold (only for \"started\" status)"},
        }},
        {RPCResult::Type::STR, "signalling", /*optional=*/true, "indicates blocks that signalled with a # and blocks that did not with a -"},
    }},
};

UniValue DeploymentInfo(const CBlockIndex* blockindex, const ChainstateManager& chainman)
{
    UniValue softforks(UniValue::VOBJ);
    SoftForkDescPushBack(blockindex, softforks, chainman, Consensus::DEPLOYMENT_HEIGHTINCB);
    SoftForkDescPushBack(blockindex, softforks, chainman, Consensus::DEPLOYMENT_DERSIG);
    SoftForkDescPushBack(blockindex, softforks, chainman, Consensus::DEPLOYMENT_CLTV);
    SoftForkDescPushBack(blockindex, softforks, chainman, Consensus::DEPLOYMENT_CSV);
    SoftForkDescPushBack(blockindex, softforks, chainman, Consensus::DEPLOYMENT_SEGWIT);
    SoftForkDescPushBack(blockindex, softforks, chainman, Consensus::DEPLOYMENT_DYNA_FED);
    SoftForkDescPushBack(blockindex, softforks, chainman, Consensus::DEPLOYMENT_TESTDUMMY);
    SoftForkDescPushBack(blockindex, softforks, chainman, Consensus::DEPLOYMENT_TAPROOT);
    SoftForkDescPushBack(blockindex, softforks, chainman, Consensus::DEPLOYMENT_SIMPLICITY);
    return softforks;
}
} // anon namespace

RPCHelpMan getdeploymentinfo()
{
    return RPCHelpMan{"getdeploymentinfo",
        "Returns an object containing various state info regarding deployments of consensus changes.",
        {
            {"blockhash", RPCArg::Type::STR_HEX, RPCArg::Default{"hash of current chain tip"}, "The block hash at which to query deployment state"},
        },
        RPCResult{
            RPCResult::Type::OBJ, "", "", {
                {RPCResult::Type::STR, "hash", "requested block hash (or tip)"},
                {RPCResult::Type::NUM, "height", "requested block height (or tip)"},
                {RPCResult::Type::OBJ_DYN, "deployments", "", {
                    {RPCResult::Type::OBJ, "xxxx", "name of the deployment", RPCHelpForDeployment}
                }},
            }
        },
        RPCExamples{ HelpExampleCli("getdeploymentinfo", "") + HelpExampleRpc("getdeploymentinfo", "") },
        [&](const RPCHelpMan& self, const JSONRPCRequest& request) -> UniValue
        {
            const ChainstateManager& chainman = EnsureAnyChainman(request.context);
            LOCK(cs_main);
            const Chainstate& active_chainstate = chainman.ActiveChainstate();

            const CBlockIndex* blockindex;
            if (request.params[0].isNull()) {
                blockindex = CHECK_NONFATAL(active_chainstate.m_chain.Tip());
            } else {
                const uint256 hash(ParseHashV(request.params[0], "blockhash"));
                blockindex = chainman.m_blockman.LookupBlockIndex(hash);
                if (!blockindex) {
                    throw JSONRPCError(RPC_INVALID_ADDRESS_OR_KEY, "Block not found");
                }
            }

            UniValue deploymentinfo(UniValue::VOBJ);
            deploymentinfo.pushKV("hash", blockindex->GetBlockHash().ToString());
            deploymentinfo.pushKV("height", blockindex->nHeight);
            deploymentinfo.pushKV("deployments", DeploymentInfo(blockindex, chainman));
            return deploymentinfo;
        },
    };
}

/** Comparison function for sorting the getchaintips heads.  */
struct CompareBlocksByHeight
{
    bool operator()(const CBlockIndex* a, const CBlockIndex* b) const
    {
        /* Make sure that unequal blocks with the same height do not compare
           equal. Use the pointers themselves to make a distinction. */

        if (a->nHeight != b->nHeight)
          return (a->nHeight > b->nHeight);

        return a < b;
    }
};

static RPCHelpMan getchaintips()
{
    return RPCHelpMan{"getchaintips",
                "Return information about all known tips in the block tree,"
                " including the main chain as well as orphaned branches.\n",
                {},
                RPCResult{
                    RPCResult::Type::ARR, "", "",
                    {{RPCResult::Type::OBJ, "", "",
                        {
                            {RPCResult::Type::NUM, "height", "height of the chain tip"},
                            {RPCResult::Type::STR_HEX, "hash", "block hash of the tip"},
                            {RPCResult::Type::NUM, "branchlen", "zero for main chain, otherwise length of branch connecting the tip to the main chain"},
                            {RPCResult::Type::STR, "status", "status of the chain, \"active\" for the main chain\n"
            "Possible values for status:\n"
            "1.  \"invalid\"               This branch contains at least one invalid block\n"
            "2.  \"headers-only\"          Not all blocks for this branch are available, but the headers are valid\n"
            "3.  \"valid-headers\"         All blocks are available for this branch, but they were never fully validated\n"
            "4.  \"valid-fork\"            This branch is not part of the active chain, but is fully validated\n"
            "5.  \"active\"                This is the tip of the active main chain, which is certainly valid"},
                        }}}},
                RPCExamples{
                    HelpExampleCli("getchaintips", "")
            + HelpExampleRpc("getchaintips", "")
                },
        [&](const RPCHelpMan& self, const JSONRPCRequest& request) -> UniValue
{
    ChainstateManager& chainman = EnsureAnyChainman(request.context);
    LOCK(cs_main);
    CChain& active_chain = chainman.ActiveChain();

    /*
     * Idea: The set of chain tips is the active chain tip, plus orphan blocks which do not have another orphan building off of them.
     * Algorithm:
     *  - Make one pass through BlockIndex(), picking out the orphan blocks, and also storing a set of the orphan block's pprev pointers.
     *  - Iterate through the orphan blocks. If the block isn't pointed to by another orphan, it is a chain tip.
     *  - Add the active chain tip
     */
    std::set<const CBlockIndex*, CompareBlocksByHeight> setTips;
    std::set<const CBlockIndex*> setOrphans;
    std::set<const CBlockIndex*> setPrevs;

    for (const auto& [_, block_index] : chainman.BlockIndex()) {
        if (!active_chain.Contains(&block_index)) {
            setOrphans.insert(&block_index);
            setPrevs.insert(block_index.pprev);
        }
    }

    for (std::set<const CBlockIndex*>::iterator it = setOrphans.begin(); it != setOrphans.end(); ++it) {
        if (setPrevs.erase(*it) == 0) {
            setTips.insert(*it);
        }
    }

    // Always report the currently active tip.
    setTips.insert(active_chain.Tip());

    /* Construct the output array.  */
    UniValue res(UniValue::VARR);
    for (const CBlockIndex* block : setTips) {
        UniValue obj(UniValue::VOBJ);
        obj.pushKV("height", block->nHeight);
        obj.pushKV("hash", block->phashBlock->GetHex());

        const int branchLen = block->nHeight - active_chain.FindFork(block)->nHeight;
        obj.pushKV("branchlen", branchLen);

        std::string status;
        if (active_chain.Contains(block)) {
            // This block is part of the currently active chain.
            status = "active";
        } else if (block->nStatus & BLOCK_FAILED_MASK) {
            // This block or one of its ancestors is invalid.
            status = "invalid";
        } else if (!block->HaveTxsDownloaded()) {
            // This block cannot be connected because full block data for it or one of its parents is missing.
            status = "headers-only";
        } else if (block->IsValid(BLOCK_VALID_SCRIPTS)) {
            // This block is fully validated, but no longer part of the active chain. It was probably the active block once, but was reorganized.
            status = "valid-fork";
        } else if (block->IsValid(BLOCK_VALID_TREE)) {
            // The headers for this block are valid, but it has not been validated. It was probably never part of the most-work chain.
            status = "valid-headers";
        } else {
            // No clue.
            status = "unknown";
        }
        obj.pushKV("status", status);

        res.push_back(obj);
    }

    return res;
},
    };
}

static RPCHelpMan preciousblock()
{
    return RPCHelpMan{"preciousblock",
                "\nTreats a block as if it were received before others with the same work.\n"
                "\nA later preciousblock call can override the effect of an earlier one.\n"
                "\nThe effects of preciousblock are not retained across restarts.\n",
                {
                    {"blockhash", RPCArg::Type::STR_HEX, RPCArg::Optional::NO, "the hash of the block to mark as precious"},
                },
                RPCResult{RPCResult::Type::NONE, "", ""},
                RPCExamples{
                    HelpExampleCli("preciousblock", "\"blockhash\"")
            + HelpExampleRpc("preciousblock", "\"blockhash\"")
                },
        [&](const RPCHelpMan& self, const JSONRPCRequest& request) -> UniValue
{
    uint256 hash(ParseHashV(request.params[0], "blockhash"));
    CBlockIndex* pblockindex;

    ChainstateManager& chainman = EnsureAnyChainman(request.context);
    {
        LOCK(cs_main);
        pblockindex = chainman.m_blockman.LookupBlockIndex(hash);
        if (!pblockindex) {
            throw JSONRPCError(RPC_INVALID_ADDRESS_OR_KEY, "Block not found");
        }
    }

    BlockValidationState state;
    chainman.ActiveChainstate().PreciousBlock(state, pblockindex);

    if (!state.IsValid()) {
        throw JSONRPCError(RPC_DATABASE_ERROR, state.ToString());
    }

    return UniValue::VNULL;
},
    };
}

static RPCHelpMan invalidateblock()
{
    return RPCHelpMan{"invalidateblock",
                "\nPermanently marks a block as invalid, as if it violated a consensus rule.\n",
                {
                    {"blockhash", RPCArg::Type::STR_HEX, RPCArg::Optional::NO, "the hash of the block to mark as invalid"},
                },
                RPCResult{RPCResult::Type::NONE, "", ""},
                RPCExamples{
                    HelpExampleCli("invalidateblock", "\"blockhash\"")
            + HelpExampleRpc("invalidateblock", "\"blockhash\"")
                },
        [&](const RPCHelpMan& self, const JSONRPCRequest& request) -> UniValue
{
    uint256 hash(ParseHashV(request.params[0], "blockhash"));
    BlockValidationState state;

    ChainstateManager& chainman = EnsureAnyChainman(request.context);
    CBlockIndex* pblockindex;
    {
        LOCK(cs_main);
        pblockindex = chainman.m_blockman.LookupBlockIndex(hash);
        if (!pblockindex) {
            throw JSONRPCError(RPC_INVALID_ADDRESS_OR_KEY, "Block not found");
        }
    }
    chainman.ActiveChainstate().InvalidateBlock(state, pblockindex);

    if (state.IsValid()) {
        chainman.ActiveChainstate().ActivateBestChain(state);
    }

    if (!state.IsValid()) {
        throw JSONRPCError(RPC_DATABASE_ERROR, state.ToString());
    }

    return UniValue::VNULL;
},
    };
}

static RPCHelpMan reconsiderblock()
{
    return RPCHelpMan{"reconsiderblock",
                "\nRemoves invalidity status of a block, its ancestors and its descendants, reconsider them for activation.\n"
                "This can be used to undo the effects of invalidateblock.\n",
                {
                    {"blockhash", RPCArg::Type::STR_HEX, RPCArg::Optional::NO, "the hash of the block to reconsider"},
                },
                RPCResult{RPCResult::Type::NONE, "", ""},
                RPCExamples{
                    HelpExampleCli("reconsiderblock", "\"blockhash\"")
            + HelpExampleRpc("reconsiderblock", "\"blockhash\"")
                },
        [&](const RPCHelpMan& self, const JSONRPCRequest& request) -> UniValue
{
    ChainstateManager& chainman = EnsureAnyChainman(request.context);
    uint256 hash(ParseHashV(request.params[0], "blockhash"));

    {
        LOCK(cs_main);
        CBlockIndex* pblockindex = chainman.m_blockman.LookupBlockIndex(hash);
        if (!pblockindex) {
            throw JSONRPCError(RPC_INVALID_ADDRESS_OR_KEY, "Block not found");
        }

        chainman.ActiveChainstate().ResetBlockFailureFlags(pblockindex);
    }

    BlockValidationState state;
    chainman.ActiveChainstate().ActivateBestChain(state);

    if (!state.IsValid()) {
        throw JSONRPCError(RPC_DATABASE_ERROR, state.ToString());
    }

    return UniValue::VNULL;
},
    };
}

static RPCHelpMan getchaintxstats()
{
    return RPCHelpMan{"getchaintxstats",
                "\nCompute statistics about the total number and rate of transactions in the chain.\n",
                {
                    {"nblocks", RPCArg::Type::NUM, RPCArg::DefaultHint{"one month"}, "Size of the window in number of blocks"},
                    {"blockhash", RPCArg::Type::STR_HEX, RPCArg::DefaultHint{"chain tip"}, "The hash of the block that ends the window."},
                },
                RPCResult{
                    RPCResult::Type::OBJ, "", "",
                    {
                        {RPCResult::Type::NUM_TIME, "time", "The timestamp for the final block in the window, expressed in " + UNIX_EPOCH_TIME},
                        {RPCResult::Type::NUM, "txcount", "The total number of transactions in the chain up to that point"},
                        {RPCResult::Type::STR_HEX, "window_final_block_hash", "The hash of the final block in the window"},
                        {RPCResult::Type::NUM, "window_final_block_height", "The height of the final block in the window."},
                        {RPCResult::Type::NUM, "window_block_count", "Size of the window in number of blocks"},
                        {RPCResult::Type::NUM, "window_tx_count", /*optional=*/true, "The number of transactions in the window. Only returned if \"window_block_count\" is > 0"},
                        {RPCResult::Type::NUM, "window_interval", /*optional=*/true, "The elapsed time in the window in seconds. Only returned if \"window_block_count\" is > 0"},
                        {RPCResult::Type::NUM, "txrate", /*optional=*/true, "The average rate of transactions per second in the window. Only returned if \"window_interval\" is > 0"},
                    }},
                RPCExamples{
                    HelpExampleCli("getchaintxstats", "")
            + HelpExampleRpc("getchaintxstats", "2016")
                },
        [&](const RPCHelpMan& self, const JSONRPCRequest& request) -> UniValue
{
    ChainstateManager& chainman = EnsureAnyChainman(request.context);
    const CBlockIndex* pindex;
    int blockcount = 30 * 24 * 60 * 60 / chainman.GetParams().GetConsensus().nPowTargetSpacing; // By default: 1 month

    if (request.params[1].isNull()) {
        LOCK(cs_main);
        pindex = chainman.ActiveChain().Tip();
    } else {
        uint256 hash(ParseHashV(request.params[1], "blockhash"));
        LOCK(cs_main);
        pindex = chainman.m_blockman.LookupBlockIndex(hash);
        if (!pindex) {
            throw JSONRPCError(RPC_INVALID_ADDRESS_OR_KEY, "Block not found");
        }
        if (!chainman.ActiveChain().Contains(pindex)) {
            throw JSONRPCError(RPC_INVALID_PARAMETER, "Block is not in main chain");
        }
    }

    CHECK_NONFATAL(pindex != nullptr);

    if (request.params[0].isNull()) {
        blockcount = std::max(0, std::min(blockcount, pindex->nHeight - 1));
    } else {
        blockcount = request.params[0].getInt<int>();

        if (blockcount < 0 || (blockcount > 0 && blockcount >= pindex->nHeight)) {
            throw JSONRPCError(RPC_INVALID_PARAMETER, "Invalid block count: should be between 0 and the block's height - 1");
        }
    }

    const CBlockIndex& past_block{*CHECK_NONFATAL(pindex->GetAncestor(pindex->nHeight - blockcount))};
    const int64_t nTimeDiff{pindex->GetMedianTimePast() - past_block.GetMedianTimePast()};
    const int nTxDiff = pindex->nChainTx - past_block.nChainTx;

    UniValue ret(UniValue::VOBJ);
    ret.pushKV("time", (int64_t)pindex->nTime);
    ret.pushKV("txcount", (int64_t)pindex->nChainTx);
    ret.pushKV("window_final_block_hash", pindex->GetBlockHash().GetHex());
    ret.pushKV("window_final_block_height", pindex->nHeight);
    ret.pushKV("window_block_count", blockcount);
    if (blockcount > 0) {
        ret.pushKV("window_tx_count", nTxDiff);
        ret.pushKV("window_interval", nTimeDiff);
        if (nTimeDiff > 0) {
            ret.pushKV("txrate", ((double)nTxDiff) / nTimeDiff);
        }
    }

    return ret;
},
    };
}

template<typename T>
static T CalculateTruncatedMedian(std::vector<T>& scores)
{
    size_t size = scores.size();
    if (size == 0) {
        return 0;
    }

    std::sort(scores.begin(), scores.end());
    if (size % 2 == 0) {
        return (scores[size / 2 - 1] + scores[size / 2]) / 2;
    } else {
        return scores[size / 2];
    }
}

void CalculatePercentilesByWeight(CAmount result[NUM_GETBLOCKSTATS_PERCENTILES], std::vector<std::pair<CAmount, int64_t>>& scores, int64_t total_weight)
{
    if (scores.empty()) {
        return;
    }

    std::sort(scores.begin(), scores.end());

    // 10th, 25th, 50th, 75th, and 90th percentile weight units.
    const double weights[NUM_GETBLOCKSTATS_PERCENTILES] = {
        total_weight / 10.0, total_weight / 4.0, total_weight / 2.0, (total_weight * 3.0) / 4.0, (total_weight * 9.0) / 10.0
    };

    int64_t next_percentile_index = 0;
    int64_t cumulative_weight = 0;
    for (const auto& element : scores) {
        cumulative_weight += element.second;
        while (next_percentile_index < NUM_GETBLOCKSTATS_PERCENTILES && cumulative_weight >= weights[next_percentile_index]) {
            result[next_percentile_index] = element.first;
            ++next_percentile_index;
        }
    }

    // Fill any remaining percentiles with the last value.
    for (int64_t i = next_percentile_index; i < NUM_GETBLOCKSTATS_PERCENTILES; i++) {
        result[i] = scores.back().first;
    }
}

template<typename T>
static inline bool SetHasKeys(const std::set<T>& set) {return false;}
template<typename T, typename Tk, typename... Args>
static inline bool SetHasKeys(const std::set<T>& set, const Tk& key, const Args&... args)
{
    return (set.count(key) != 0) || SetHasKeys(set, args...);
}

// outpoint (needed for the utxo index) + nHeight + fCoinBase
static constexpr size_t PER_UTXO_OVERHEAD = sizeof(COutPoint) + sizeof(uint32_t) + sizeof(bool);

static RPCHelpMan getblockstats()
{
    return RPCHelpMan{"getblockstats",
                "\nCompute per block statistics for a given window. All amounts are in satoshis.\n"
                "It won't work for some heights with pruning.\n",
                {
                    {"hash_or_height", RPCArg::Type::NUM, RPCArg::Optional::NO, "The block hash or height of the target block",
                     RPCArgOptions{
                         .skip_type_check = true,
                         .type_str = {"", "string or numeric"},
                     }},
                    {"stats", RPCArg::Type::ARR, RPCArg::DefaultHint{"all values"}, "Values to plot (see result below)",
                        {
                            {"height", RPCArg::Type::STR, RPCArg::Optional::OMITTED, "Selected statistic"},
                            {"time", RPCArg::Type::STR, RPCArg::Optional::OMITTED, "Selected statistic"},
                        },
                        RPCArgOptions{.oneline_description="stats"}},
                },
                RPCResult{
            RPCResult::Type::OBJ, "", "",
            {
                {RPCResult::Type::NUM, "avgfee", /*optional=*/true, "Average fee in the block"},
                {RPCResult::Type::NUM, "avgfeerate", /*optional=*/true, "Average feerate (in satoshis per virtual byte)"},
                {RPCResult::Type::NUM, "avgtxsize", /*optional=*/true, "Average transaction size"},
                {RPCResult::Type::STR_HEX, "blockhash", /*optional=*/true, "The block hash (to check for potential reorgs)"},
                {RPCResult::Type::ARR_FIXED, "feerate_percentiles", /*optional=*/true, "Feerates at the 10th, 25th, 50th, 75th, and 90th percentile weight unit (in satoshis per virtual byte)",
                {
                    {RPCResult::Type::NUM, "10th_percentile_feerate", "The 10th percentile feerate"},
                    {RPCResult::Type::NUM, "25th_percentile_feerate", "The 25th percentile feerate"},
                    {RPCResult::Type::NUM, "50th_percentile_feerate", "The 50th percentile feerate"},
                    {RPCResult::Type::NUM, "75th_percentile_feerate", "The 75th percentile feerate"},
                    {RPCResult::Type::NUM, "90th_percentile_feerate", "The 90th percentile feerate"},
                }},
                {RPCResult::Type::NUM, "height", /*optional=*/true, "The height of the block"},
                {RPCResult::Type::NUM, "ins", /*optional=*/true, "The number of inputs (excluding coinbase)"},
                {RPCResult::Type::NUM, "maxfee", /*optional=*/true, "Maximum fee in the block"},
                {RPCResult::Type::NUM, "maxfeerate", /*optional=*/true, "Maximum feerate (in satoshis per virtual byte)"},
                {RPCResult::Type::NUM, "maxtxsize", /*optional=*/true, "Maximum transaction size"},
                {RPCResult::Type::NUM, "medianfee", /*optional=*/true, "Truncated median fee in the block"},
                {RPCResult::Type::NUM, "mediantime", /*optional=*/true, "The block median time past"},
                {RPCResult::Type::NUM, "mediantxsize", /*optional=*/true, "Truncated median transaction size"},
                {RPCResult::Type::NUM, "minfee", /*optional=*/true, "Minimum fee in the block"},
                {RPCResult::Type::NUM, "minfeerate", /*optional=*/true, "Minimum feerate (in satoshis per virtual byte)"},
                {RPCResult::Type::NUM, "mintxsize", /*optional=*/true, "Minimum transaction size"},
                {RPCResult::Type::NUM, "outs", /*optional=*/true, "The number of outputs"},
                {RPCResult::Type::NUM, "subsidy", /*optional=*/true, "The block subsidy"},
                {RPCResult::Type::NUM, "swtotal_size", /*optional=*/true, "Total size of all segwit transactions"},
                {RPCResult::Type::NUM, "swtotal_weight", /*optional=*/true, "Total weight of all segwit transactions"},
                {RPCResult::Type::NUM, "swtxs", /*optional=*/true, "The number of segwit transactions"},
                {RPCResult::Type::NUM, "time", /*optional=*/true, "The block time"},
                {RPCResult::Type::NUM, "total_out", /*optional=*/true, "Total amount in all outputs (excluding coinbase and thus reward [ie subsidy + totalfee])"},
                {RPCResult::Type::NUM, "total_size", /*optional=*/true, "Total size of all non-coinbase transactions"},
                {RPCResult::Type::NUM, "total_weight", /*optional=*/true, "Total weight of all non-coinbase transactions"},
                {RPCResult::Type::NUM, "totalfee", /*optional=*/true, "The fee total"},
                {RPCResult::Type::NUM, "txs", /*optional=*/true, "The number of transactions (including coinbase)"},
                {RPCResult::Type::NUM, "utxo_increase", /*optional=*/true, "The increase/decrease in the number of unspent outputs (not discounting op_return and similar)"},
                {RPCResult::Type::NUM, "utxo_size_inc", /*optional=*/true, "The increase/decrease in size for the utxo index (not discounting op_return and similar)"},
                {RPCResult::Type::NUM, "utxo_increase_actual", /*optional=*/true, "The increase/decrease in the number of unspent outputs, not counting unspendables"},
                {RPCResult::Type::NUM, "utxo_size_inc_actual", /*optional=*/true, "The increase/decrease in size for the utxo index, not counting unspendables"},
            }},
                RPCExamples{
                    HelpExampleCli("getblockstats", R"('"00000000c937983704a73af28acdec37b049d214adbda81d7e2a3dd146f6ed09"' '["minfeerate","avgfeerate"]')") +
                    HelpExampleCli("getblockstats", R"(1000 '["minfeerate","avgfeerate"]')") +
                    HelpExampleRpc("getblockstats", R"("00000000c937983704a73af28acdec37b049d214adbda81d7e2a3dd146f6ed09", ["minfeerate","avgfeerate"])") +
                    HelpExampleRpc("getblockstats", R"(1000, ["minfeerate","avgfeerate"])")
                },
        [&](const RPCHelpMan& self, const JSONRPCRequest& request) -> UniValue
{
    ChainstateManager& chainman = EnsureAnyChainman(request.context);
    const CBlockIndex& pindex{*CHECK_NONFATAL(ParseHashOrHeight(request.params[0], chainman))};

    std::set<std::string> stats;
    if (!request.params[1].isNull()) {
        const UniValue stats_univalue = request.params[1].get_array();
        for (unsigned int i = 0; i < stats_univalue.size(); i++) {
            const std::string stat = stats_univalue[i].get_str();
            stats.insert(stat);
        }
    }

    // ELEMENTS:
    const CAsset asset = policyAsset; // TODO Make configurable

    const CBlock& block = GetBlockChecked(chainman.m_blockman, &pindex);
    const CBlockUndo& blockUndo = GetUndoChecked(chainman.m_blockman, &pindex);

    const bool do_all = stats.size() == 0; // Calculate everything if nothing selected (default)
    const bool do_mediantxsize = do_all || stats.count("mediantxsize") != 0;
    const bool do_medianfee = do_all || stats.count("medianfee") != 0;
    const bool do_feerate_percentiles = do_all || stats.count("feerate_percentiles") != 0;
    const bool loop_inputs = do_all || do_medianfee || do_feerate_percentiles ||
        SetHasKeys(stats, "utxo_increase", "utxo_increase_actual", "utxo_size_inc", "utxo_size_inc_actual", "totalfee", "avgfee", "avgfeerate", "minfee", "maxfee", "minfeerate", "maxfeerate");
    const bool loop_outputs = do_all || loop_inputs || stats.count("total_out");
    const bool do_calculate_size = do_mediantxsize ||
        SetHasKeys(stats, "total_size", "avgtxsize", "mintxsize", "maxtxsize", "swtotal_size");
    const bool do_calculate_weight = do_all || SetHasKeys(stats, "total_weight", "avgfeerate", "swtotal_weight", "avgfeerate", "feerate_percentiles", "minfeerate", "maxfeerate");
    const bool do_calculate_sw = do_all || SetHasKeys(stats, "swtxs", "swtotal_size", "swtotal_weight");

    CAmount maxfee = 0;
    CAmount maxfeerate = 0;
    CAmount minfee = MAX_MONEY;
    CAmount minfeerate = MAX_MONEY;
    CAmount total_out = 0;
    CAmount totalfee = 0;
    int64_t inputs = 0;
    int64_t maxtxsize = 0;
    int64_t mintxsize = MAX_BLOCK_SERIALIZED_SIZE;
    int64_t outputs = 0;
    int64_t swtotal_size = 0;
    int64_t swtotal_weight = 0;
    int64_t swtxs = 0;
    int64_t total_size = 0;
    int64_t total_weight = 0;
    int64_t utxos = 0;
    int64_t utxo_size_inc = 0;
    int64_t utxo_size_inc_actual = 0;
    std::vector<CAmount> fee_array;
    std::vector<std::pair<CAmount, int64_t>> feerate_array;
    std::vector<int64_t> txsize_array;

    for (size_t i = 0; i < block.vtx.size(); ++i) {
        const auto& tx = block.vtx.at(i);
        outputs += tx->vout.size();

        CAmount tx_total_out = 0;
        // ELEMENTS:
        CAmount elements_txfee = 0;
        if (g_con_elementsmode) {
            if (loop_outputs) {
                for (const CTxOut& out : tx->vout) {
                    if (out.IsFee() && out.nAsset.GetAsset() == asset) {
                        elements_txfee += out.nValue.GetAmount();
                    }
                    if (out.nValue.IsExplicit() && out.nAsset.IsExplicit() && out.nAsset.GetAsset() == asset) {
                        tx_total_out += out.nValue.GetAmount();
                    }
                    size_t out_size = GetSerializeSize(out, PROTOCOL_VERSION) + PER_UTXO_OVERHEAD;
                    utxo_size_inc += out_size;

                    // The Genesis block and the repeated BIP30 block coinbases don't change the UTXO
                    // set counts, so they have to be excluded from the statistics
                    if (pindex.nHeight == 0 || (IsBIP30Repeat(pindex) && tx->IsCoinBase())) continue;
                    // Skip unspendable outputs since they are not included in the UTXO set
                    if (out.scriptPubKey.IsUnspendable()) continue;

                    ++utxos;
                    utxo_size_inc_actual += out_size;
                }
            }
        } else {
            if (loop_outputs) {
                for (const CTxOut& out : tx->vout) {
                    tx_total_out += out.nValue.GetAmount();

		    size_t out_size = GetSerializeSize(out, PROTOCOL_VERSION) + PER_UTXO_OVERHEAD;
                    utxo_size_inc += out_size;

                    // The Genesis block and the repeated BIP30 block coinbases don't change the UTXO
                    // set counts, so they have to be excluded from the statistics
                    if (pindex.nHeight == 0 || (IsBIP30Repeat(pindex) && tx->IsCoinBase())) continue;
                    // Skip unspendable outputs since they are not included in the UTXO set
                    if (out.scriptPubKey.IsUnspendable()) continue;

                    ++utxos;
                    utxo_size_inc_actual += out_size;
                }
            }
        }

        if (tx->IsCoinBase()) {
            continue;
        }

        inputs += tx->vin.size(); // Don't count coinbase's fake input
        total_out += tx_total_out; // Don't count coinbase reward

        int64_t tx_size = 0;
        if (do_calculate_size) {

            tx_size = tx->GetTotalSize();
            if (do_mediantxsize) {
                txsize_array.push_back(tx_size);
            }
            maxtxsize = std::max(maxtxsize, tx_size);
            mintxsize = std::min(mintxsize, tx_size);
            total_size += tx_size;
        }

        int64_t weight = 0;
        if (do_calculate_weight) {
            weight = GetTransactionWeight(*tx);
            total_weight += weight;
        }

        if (do_calculate_sw && tx->HasWitness()) {
            ++swtxs;
            swtotal_size += tx_size;
            swtotal_weight += weight;
        }

        if (loop_inputs) {
            CAmount tx_total_in = 0;
            const auto& txundo = blockUndo.vtxundo.at(i - 1);
            for (const Coin& coin: txundo.vprevout) {
                const CTxOut& prevoutput = coin.out;

                tx_total_in += g_con_elementsmode ? 0 : prevoutput.nValue.GetAmount();
                size_t prevout_size = GetSerializeSize(prevoutput, PROTOCOL_VERSION) + PER_UTXO_OVERHEAD;
                utxo_size_inc -= prevout_size;
                utxo_size_inc_actual -= prevout_size;
            }

            CAmount txfee = g_con_elementsmode ? elements_txfee : (tx_total_in - tx_total_out);
            CHECK_NONFATAL(MoneyRange(txfee));
            if (do_medianfee) {
                fee_array.push_back(txfee);
            }
            maxfee = std::max(maxfee, txfee);
            minfee = std::min(minfee, txfee);
            totalfee += txfee;

            // New feerate uses satoshis per virtual byte instead of per serialized byte
            CAmount feerate = weight ? (txfee * WITNESS_SCALE_FACTOR) / weight : 0;
            if (do_feerate_percentiles) {
                feerate_array.emplace_back(std::make_pair(feerate, weight));
            }
            maxfeerate = std::max(maxfeerate, feerate);
            minfeerate = std::min(minfeerate, feerate);
        }
    }

    CAmount feerate_percentiles[NUM_GETBLOCKSTATS_PERCENTILES] = { 0 };
    CalculatePercentilesByWeight(feerate_percentiles, feerate_array, total_weight);

    UniValue feerates_res(UniValue::VARR);
    for (int64_t i = 0; i < NUM_GETBLOCKSTATS_PERCENTILES; i++) {
        feerates_res.push_back(feerate_percentiles[i]);
    }

    UniValue ret_all(UniValue::VOBJ);
    ret_all.pushKV("avgfee", (block.vtx.size() > 1) ? totalfee / (block.vtx.size() - 1) : 0);
    ret_all.pushKV("avgfeerate", total_weight ? (totalfee * WITNESS_SCALE_FACTOR) / total_weight : 0); // Unit: sat/vbyte
    ret_all.pushKV("avgtxsize", (block.vtx.size() > 1) ? total_size / (block.vtx.size() - 1) : 0);
    ret_all.pushKV("blockhash", pindex.GetBlockHash().GetHex());
    ret_all.pushKV("feerate_percentiles", feerates_res);
    ret_all.pushKV("height", (int64_t)pindex.nHeight);
    ret_all.pushKV("ins", inputs);
    ret_all.pushKV("maxfee", maxfee);
    ret_all.pushKV("maxfeerate", maxfeerate);
    ret_all.pushKV("maxtxsize", maxtxsize);
    ret_all.pushKV("medianfee", CalculateTruncatedMedian(fee_array));
    ret_all.pushKV("mediantime", pindex.GetMedianTimePast());
    ret_all.pushKV("mediantxsize", CalculateTruncatedMedian(txsize_array));
    ret_all.pushKV("minfee", (minfee == MAX_MONEY) ? 0 : minfee);
    ret_all.pushKV("minfeerate", (minfeerate == MAX_MONEY) ? 0 : minfeerate);
    ret_all.pushKV("mintxsize", mintxsize == MAX_BLOCK_SERIALIZED_SIZE ? 0 : mintxsize);
    ret_all.pushKV("outs", outputs);
    ret_all.pushKV("subsidy", GetBlockSubsidy(pindex.nHeight, chainman.GetParams().GetConsensus()));
    ret_all.pushKV("swtotal_size", swtotal_size);
    ret_all.pushKV("swtotal_weight", swtotal_weight);
    ret_all.pushKV("swtxs", swtxs);
    ret_all.pushKV("time", pindex.GetBlockTime());
    ret_all.pushKV("total_out", total_out);
    ret_all.pushKV("total_size", total_size);
    ret_all.pushKV("total_weight", total_weight);
    ret_all.pushKV("totalfee", totalfee);
    ret_all.pushKV("txs", (int64_t)block.vtx.size());
    ret_all.pushKV("utxo_increase", outputs - inputs);
    ret_all.pushKV("utxo_size_inc", utxo_size_inc);
    ret_all.pushKV("utxo_increase_actual", utxos - inputs);
    ret_all.pushKV("utxo_size_inc_actual", utxo_size_inc_actual);

    if (do_all) {
        return ret_all;
    }

    UniValue ret(UniValue::VOBJ);
    for (const std::string& stat : stats) {
        const UniValue& value = ret_all[stat];
        if (value.isNull()) {
            throw JSONRPCError(RPC_INVALID_PARAMETER, strprintf("Invalid selected statistic '%s'", stat));
        }
        ret.pushKV(stat, value);
    }
    return ret;
},
    };
}

namespace {
//! Search for a given set of pubkey scripts
bool FindScriptPubKey(std::atomic<int>& scan_progress, const std::atomic<bool>& should_abort, int64_t& count, CCoinsViewCursor* cursor, const std::set<CScript>& needles, std::map<COutPoint, Coin>& out_results, std::function<void()>& interruption_point)
{
    scan_progress = 0;
    count = 0;
    while (cursor->Valid()) {
        COutPoint key;
        Coin coin;
        if (!cursor->GetKey(key) || !cursor->GetValue(coin)) return false;
        if (++count % 8192 == 0) {
            interruption_point();
            if (should_abort) {
                // allow to abort the scan via the abort reference
                return false;
            }
        }
        if (count % 256 == 0) {
            // update progress reference every 256 item
            uint32_t high = 0x100 * *key.hash.begin() + *(key.hash.begin() + 1);
            scan_progress = (int)(high * 100.0 / 65536.0 + 0.5);
        }
        if (needles.count(coin.out.scriptPubKey)) {
            out_results.emplace(key, coin);
        }
        cursor->Next();
    }
    scan_progress = 100;
    return true;
}
} // namespace

/** RAII object to prevent concurrency issue when scanning the txout set */
static std::atomic<int> g_scan_progress;
static std::atomic<bool> g_scan_in_progress;
static std::atomic<bool> g_should_abort_scan;
class CoinsViewScanReserver
{
private:
    bool m_could_reserve{false};
public:
    explicit CoinsViewScanReserver() = default;

    bool reserve() {
        CHECK_NONFATAL(!m_could_reserve);
        if (g_scan_in_progress.exchange(true)) {
            return false;
        }
        CHECK_NONFATAL(g_scan_progress == 0);
        m_could_reserve = true;
        return true;
    }

    ~CoinsViewScanReserver() {
        if (m_could_reserve) {
            g_scan_in_progress = false;
            g_scan_progress = 0;
        }
    }
};

static const auto scan_action_arg_desc = RPCArg{
    "action", RPCArg::Type::STR, RPCArg::Optional::NO, "The action to execute\n"
        "\"start\" for starting a scan\n"
        "\"abort\" for aborting the current scan (returns true when abort was successful)\n"
        "\"status\" for progress report (in %) of the current scan"
};

static const auto scan_objects_arg_desc = RPCArg{
    "scanobjects", RPCArg::Type::ARR, RPCArg::Optional::OMITTED, "Array of scan objects. Required for \"start\" action\n"
        "Every scan object is either a string descriptor or an object:",
    {
        {"descriptor", RPCArg::Type::STR, RPCArg::Optional::OMITTED, "An output descriptor"},
        {"", RPCArg::Type::OBJ, RPCArg::Optional::OMITTED, "An object with output descriptor and metadata",
            {
                {"desc", RPCArg::Type::STR, RPCArg::Optional::NO, "An output descriptor"},
                {"range", RPCArg::Type::RANGE, RPCArg::Default{1000}, "The range of HD chain indexes to explore (either end or [begin,end])"},
            }},
    },
    RPCArgOptions{.oneline_description="[scanobjects,...]"},
};

static const auto scan_result_abort = RPCResult{
    "when action=='abort'", RPCResult::Type::BOOL, "success",
    "True if scan will be aborted (not necessarily before this RPC returns), or false if there is no scan to abort"
};
static const auto scan_result_status_none = RPCResult{
    "when action=='status' and no scan is in progress - possibly already completed", RPCResult::Type::NONE, "", ""
};
static const auto scan_result_status_some = RPCResult{
    "when action=='status' and a scan is currently in progress", RPCResult::Type::OBJ, "", "",
    {{RPCResult::Type::NUM, "progress", "Approximate percent complete"},}
};


static RPCHelpMan scantxoutset()
{
    // scriptPubKey corresponding to mainnet address 12cbQLTFMXRnSzktFkuoG3eHoMeFtpTu3S
    const std::string EXAMPLE_DESCRIPTOR_RAW = "raw(76a91411b366edfc0a8b66feebae5c2e25a7b6a5d1cf3188ac)#fm24fxxy";

    return RPCHelpMan{"scantxoutset",
        "\nScans the unspent transaction output set for entries that match certain output descriptors.\n"
        "Examples of output descriptors are:\n"
        "    addr(<address>)                      Outputs whose scriptPubKey corresponds to the specified address (does not include P2PK)\n"
        "    raw(<hex script>)                    Outputs whose scriptPubKey equals the specified hex scripts\n"
        "    combo(<pubkey>)                      P2PK, P2PKH, P2WPKH, and P2SH-P2WPKH outputs for the given pubkey\n"
        "    pkh(<pubkey>)                        P2PKH outputs for the given pubkey\n"
        "    sh(multi(<n>,<pubkey>,<pubkey>,...)) P2SH-multisig outputs for the given threshold and pubkeys\n"
        "\nIn the above, <pubkey> either refers to a fixed public key in hexadecimal notation, or to an xpub/xprv optionally followed by one\n"
        "or more path elements separated by \"/\", and optionally ending in \"/*\" (unhardened), or \"/*'\" or \"/*h\" (hardened) to specify all\n"
        "unhardened or hardened child keys.\n"
        "In the latter case, a range needs to be specified by below if different from 1000.\n"
        "For more information on output descriptors, see the documentation in the doc/descriptors.md file.\n",
        {
            scan_action_arg_desc,
            scan_objects_arg_desc,
        },
        {
            RPCResult{"when action=='start'; only returns after scan completes", RPCResult::Type::OBJ, "", "", {
                {RPCResult::Type::BOOL, "success", "Whether the scan was completed"},
                {RPCResult::Type::NUM, "txouts", "The number of unspent transaction outputs scanned"},
                {RPCResult::Type::NUM, "height", "The current block height (index)"},
                {RPCResult::Type::STR_HEX, "bestblock", "The hash of the block at the tip of the chain"},
                {RPCResult::Type::ARR, "unspents", "",
                {
                    {RPCResult::Type::OBJ, "", "",
                    {
                        {RPCResult::Type::STR_HEX, "txid", "The transaction id"},
                        {RPCResult::Type::NUM, "vout", "The vout value"},
                        {RPCResult::Type::STR_HEX, "scriptPubKey", "The script key"},
                        {RPCResult::Type::STR, "desc", "A specialized descriptor for the matched scriptPubKey"},
                        {RPCResult::Type::STR_AMOUNT, "amount", "The total amount in " + CURRENCY_UNIT + " of the unspent output"},
                        {RPCResult::Type::STR_HEX, "asset", "The asset ID"},
                        {RPCResult::Type::BOOL, "coinbase", "Whether this is a coinbase output"},
                        {RPCResult::Type::NUM, "height", "Height of the unspent transaction output"},
                    }},
                    {RPCResult::Type::STR_AMOUNT, "total_unblinded_bitcoin_amount", "The total amount of all found unspent unblinded outputs in " + CURRENCY_UNIT},
                }},
                {RPCResult::Type::STR_AMOUNT, "total_amount", "The total amount of all found unspent outputs in " + CURRENCY_UNIT},
            }},
            scan_result_abort,
            scan_result_status_some,
            scan_result_status_none,
        },
        RPCExamples{
            HelpExampleCli("scantxoutset", "start \'[\"" + EXAMPLE_DESCRIPTOR_RAW + "\"]\'") +
            HelpExampleCli("scantxoutset", "status") +
            HelpExampleCli("scantxoutset", "abort") +
            HelpExampleRpc("scantxoutset", "\"start\", [\"" + EXAMPLE_DESCRIPTOR_RAW + "\"]") +
            HelpExampleRpc("scantxoutset", "\"status\"") +
            HelpExampleRpc("scantxoutset", "\"abort\"")
        },
        [&](const RPCHelpMan& self, const JSONRPCRequest& request) -> UniValue
{
    UniValue result(UniValue::VOBJ);
    if (request.params[0].get_str() == "status") {
        CoinsViewScanReserver reserver;
        if (reserver.reserve()) {
            // no scan in progress
            return UniValue::VNULL;
        }
        result.pushKV("progress", g_scan_progress.load());
        return result;
    } else if (request.params[0].get_str() == "abort") {
        CoinsViewScanReserver reserver;
        if (reserver.reserve()) {
            // reserve was possible which means no scan was running
            return false;
        }
        // set the abort flag
        g_should_abort_scan = true;
        return true;
    } else if (request.params[0].get_str() == "start") {
        CoinsViewScanReserver reserver;
        if (!reserver.reserve()) {
            throw JSONRPCError(RPC_INVALID_PARAMETER, "Scan already in progress, use action \"abort\" or \"status\"");
        }

        if (request.params.size() < 2) {
            throw JSONRPCError(RPC_MISC_ERROR, "scanobjects argument is required for the start action");
        }

        std::set<CScript> needles;
        std::map<CScript, std::string> descriptors;
        CAmount total_in = 0;

        // loop through the scan objects
        for (const UniValue& scanobject : request.params[1].get_array().getValues()) {
            FlatSigningProvider provider;
            auto scripts = EvalDescriptorStringOrObject(scanobject, provider);
            for (CScript& script : scripts) {
                std::string inferred = InferDescriptor(script, provider)->ToString();
                needles.emplace(script);
                descriptors.emplace(std::move(script), std::move(inferred));
            }
        }

        // Scan the unspent transaction output set for inputs
        UniValue unspents(UniValue::VARR);
        std::vector<CTxOut> input_txos;
        std::map<COutPoint, Coin> coins;
        g_should_abort_scan = false;
        int64_t count = 0;
        std::unique_ptr<CCoinsViewCursor> pcursor;
        const CBlockIndex* tip;
        NodeContext& node = EnsureAnyNodeContext(request.context);
        {
            ChainstateManager& chainman = EnsureChainman(node);
            LOCK(cs_main);
            Chainstate& active_chainstate = chainman.ActiveChainstate();
            active_chainstate.ForceFlushStateToDisk();
            pcursor = CHECK_NONFATAL(active_chainstate.CoinsDB().Cursor());
            tip = CHECK_NONFATAL(active_chainstate.m_chain.Tip());
        }
        bool res = FindScriptPubKey(g_scan_progress, g_should_abort_scan, count, pcursor.get(), needles, coins, node.rpc_interruption_point);
        result.pushKV("success", res);
        result.pushKV("txouts", count);
        result.pushKV("height", tip->nHeight);
        result.pushKV("bestblock", tip->GetBlockHash().GetHex());

        if (!g_con_elementsmode) {
            for (const auto& it : coins) {
                const COutPoint& outpoint = it.first;
                const Coin& coin = it.second;
                const CTxOut& txo = coin.out;
                input_txos.push_back(txo);
                total_in += txo.nValue.GetAmount();

                UniValue unspent(UniValue::VOBJ);
                unspent.pushKV("txid", outpoint.hash.GetHex());
                unspent.pushKV("vout", (int32_t)outpoint.n);
                unspent.pushKV("scriptPubKey", HexStr(txo.scriptPubKey));
                unspent.pushKV("desc", descriptors[txo.scriptPubKey]);
                unspent.pushKV("amount", ValueFromAmount(txo.nValue.GetAmount()));
                unspent.pushKV("coinbase", coin.IsCoinBase());
                unspent.pushKV("height", (int32_t)coin.nHeight);

                unspents.push_back(unspent);
            }
            result.pushKV("unspents", unspents);
            result.pushKV("total_amount", ValueFromAmount(total_in));
        } else {
            CAmount total_in_explicit_parent = 0;
            for (const auto& it : coins) {
                const COutPoint& outpoint = it.first;
                const Coin& coin = it.second;
                const CTxOut& txo = coin.out;
                input_txos.push_back(txo);
                if (txo.nValue.IsExplicit() && txo.nAsset.IsExplicit() && txo.nAsset.GetAsset() == Params().GetConsensus().pegged_asset) {
                    total_in_explicit_parent += txo.nValue.GetAmount();
                }

                UniValue unspent(UniValue::VOBJ);
                unspent.pushKV("txid", outpoint.hash.GetHex());
                unspent.pushKV("vout", (int32_t)outpoint.n);
                unspent.pushKV("scriptPubKey", HexStr(txo.scriptPubKey));
                unspent.pushKV("desc", descriptors[txo.scriptPubKey]);
                if (txo.nValue.IsExplicit()) {
                    unspent.pushKV("amount", ValueFromAmount(txo.nValue.GetAmount()));
                } else {
                    unspent.pushKV("amountcommitment", HexStr(txo.nValue.vchCommitment));
                }
                if (txo.nAsset.IsExplicit()) {
                    unspent.pushKV("asset", txo.nAsset.GetAsset().GetHex());
                } else {
                    unspent.pushKV("assetcommitment", HexStr(txo.nAsset.vchCommitment));
                }
                unspent.pushKV("coinbase", coin.IsCoinBase());
                unspent.pushKV("height", (int32_t)coin.nHeight);

                unspents.push_back(unspent);
            }
            result.pushKV("unspents", unspents);
            result.pushKV("total_unblinded_bitcoin_amount", ValueFromAmount(total_in_explicit_parent));
        }
    } else {
        throw JSONRPCError(RPC_INVALID_PARAMETER, strprintf("Invalid action '%s'", request.params[0].get_str()));
    }
    return result;
},
    };
}

/** RAII object to prevent concurrency issue when scanning blockfilters */
static std::atomic<int> g_scanfilter_progress;
static std::atomic<int> g_scanfilter_progress_height;
static std::atomic<bool> g_scanfilter_in_progress;
static std::atomic<bool> g_scanfilter_should_abort_scan;
class BlockFiltersScanReserver
{
private:
    bool m_could_reserve{false};
public:
    explicit BlockFiltersScanReserver() = default;

    bool reserve() {
        CHECK_NONFATAL(!m_could_reserve);
        if (g_scanfilter_in_progress.exchange(true)) {
            return false;
        }
        m_could_reserve = true;
        return true;
    }

    ~BlockFiltersScanReserver() {
        if (m_could_reserve) {
            g_scanfilter_in_progress = false;
        }
    }
};

static bool CheckBlockFilterMatches(BlockManager& blockman, const CBlockIndex& blockindex, const GCSFilter::ElementSet& needles)
{
    const CBlock block{GetBlockChecked(blockman, &blockindex)};
    const CBlockUndo block_undo{GetUndoChecked(blockman, &blockindex)};

    // Check if any of the outputs match the scriptPubKey
    for (const auto& tx : block.vtx) {
        if (std::any_of(tx->vout.cbegin(), tx->vout.cend(), [&](const auto& txout) {
                return needles.count(std::vector<unsigned char>(txout.scriptPubKey.begin(), txout.scriptPubKey.end())) != 0;
            })) {
            return true;
        }
    }
    // Check if any of the inputs match the scriptPubKey
    for (const auto& txundo : block_undo.vtxundo) {
        if (std::any_of(txundo.vprevout.cbegin(), txundo.vprevout.cend(), [&](const auto& coin) {
                return needles.count(std::vector<unsigned char>(coin.out.scriptPubKey.begin(), coin.out.scriptPubKey.end())) != 0;
            })) {
            return true;
        }
    }

    return false;
}

static RPCHelpMan scanblocks()
{
    return RPCHelpMan{"scanblocks",
        "\nReturn relevant blockhashes for given descriptors (requires blockfilterindex).\n"
        "This call may take several minutes. Make sure to use no RPC timeout (bitcoin-cli -rpcclienttimeout=0)",
        {
            scan_action_arg_desc,
            scan_objects_arg_desc,
            RPCArg{"start_height", RPCArg::Type::NUM, RPCArg::Default{0}, "Height to start to scan from"},
            RPCArg{"stop_height", RPCArg::Type::NUM, RPCArg::DefaultHint{"chain tip"}, "Height to stop to scan"},
            RPCArg{"filtertype", RPCArg::Type::STR, RPCArg::Default{BlockFilterTypeName(BlockFilterType::BASIC)}, "The type name of the filter"},
            RPCArg{"options", RPCArg::Type::OBJ, RPCArg::Optional::OMITTED, "",
                {
                    {"filter_false_positives", RPCArg::Type::BOOL, RPCArg::Default{false}, "Filter false positives (slower and may fail on pruned nodes). Otherwise they may occur at a rate of 1/M"},
                },
                RPCArgOptions{.oneline_description="\"options\""}},
        },
        {
            scan_result_status_none,
            RPCResult{"When action=='start'; only returns after scan completes", RPCResult::Type::OBJ, "", "", {
                {RPCResult::Type::NUM, "from_height", "The height we started the scan from"},
                {RPCResult::Type::NUM, "to_height", "The height we ended the scan at"},
                {RPCResult::Type::ARR, "relevant_blocks", "Blocks that may have matched a scanobject.", {
                    {RPCResult::Type::STR_HEX, "blockhash", "A relevant blockhash"},
                }},
            }},
            RPCResult{"when action=='status' and a scan is currently in progress", RPCResult::Type::OBJ, "", "", {
                    {RPCResult::Type::NUM, "progress", "Approximate percent complete"},
                    {RPCResult::Type::NUM, "current_height", "Height of the block currently being scanned"},
                },
            },
            scan_result_abort,
        },
        RPCExamples{
            HelpExampleCli("scanblocks", "start '[\"addr(bcrt1q4u4nsgk6ug0sqz7r3rj9tykjxrsl0yy4d0wwte)\"]' 300000") +
            HelpExampleCli("scanblocks", "start '[\"addr(bcrt1q4u4nsgk6ug0sqz7r3rj9tykjxrsl0yy4d0wwte)\"]' 100 150 basic") +
            HelpExampleCli("scanblocks", "status") +
            HelpExampleRpc("scanblocks", "\"start\", [\"addr(bcrt1q4u4nsgk6ug0sqz7r3rj9tykjxrsl0yy4d0wwte)\"], 300000") +
            HelpExampleRpc("scanblocks", "\"start\", [\"addr(bcrt1q4u4nsgk6ug0sqz7r3rj9tykjxrsl0yy4d0wwte)\"], 100, 150, \"basic\"") +
            HelpExampleRpc("scanblocks", "\"status\"")
        },
        [&](const RPCHelpMan& self, const JSONRPCRequest& request) -> UniValue
{
    UniValue ret(UniValue::VOBJ);
    if (request.params[0].get_str() == "status") {
        BlockFiltersScanReserver reserver;
        if (reserver.reserve()) {
            // no scan in progress
            return NullUniValue;
        }
        ret.pushKV("progress", g_scanfilter_progress.load());
        ret.pushKV("current_height", g_scanfilter_progress_height.load());
        return ret;
    } else if (request.params[0].get_str() == "abort") {
        BlockFiltersScanReserver reserver;
        if (reserver.reserve()) {
            // reserve was possible which means no scan was running
            return false;
        }
        // set the abort flag
        g_scanfilter_should_abort_scan = true;
        return true;
    }
    else if (request.params[0].get_str() == "start") {
        BlockFiltersScanReserver reserver;
        if (!reserver.reserve()) {
            throw JSONRPCError(RPC_INVALID_PARAMETER, "Scan already in progress, use action \"abort\" or \"status\"");
        }
        const std::string filtertype_name{request.params[4].isNull() ? "basic" : request.params[4].get_str()};

        BlockFilterType filtertype;
        if (!BlockFilterTypeByName(filtertype_name, filtertype)) {
            throw JSONRPCError(RPC_INVALID_ADDRESS_OR_KEY, "Unknown filtertype");
        }

        UniValue options{request.params[5].isNull() ? UniValue::VOBJ : request.params[5]};
        bool filter_false_positives{options.exists("filter_false_positives") ? options["filter_false_positives"].get_bool() : false};

        BlockFilterIndex* index = GetBlockFilterIndex(filtertype);
        if (!index) {
            throw JSONRPCError(RPC_MISC_ERROR, "Index is not enabled for filtertype " + filtertype_name);
        }

        NodeContext& node = EnsureAnyNodeContext(request.context);
        ChainstateManager& chainman = EnsureChainman(node);

        // set the start-height
        const CBlockIndex* block = nullptr;
        const CBlockIndex* stop_block = nullptr;
        {
            LOCK(cs_main);
            CChain& active_chain = chainman.ActiveChain();
            block = active_chain.Genesis();
            stop_block = active_chain.Tip();
            if (!request.params[2].isNull()) {
                block = active_chain[request.params[2].getInt<int>()];
                if (!block) {
                    throw JSONRPCError(RPC_MISC_ERROR, "Invalid start_height");
                }
            }
            if (!request.params[3].isNull()) {
                stop_block = active_chain[request.params[3].getInt<int>()];
                if (!stop_block || stop_block->nHeight < block->nHeight) {
                    throw JSONRPCError(RPC_MISC_ERROR, "Invalid stop_height");
                }
            }
        }
        CHECK_NONFATAL(block);

        // loop through the scan objects, add scripts to the needle_set
        GCSFilter::ElementSet needle_set;
        for (const UniValue& scanobject : request.params[1].get_array().getValues()) {
            FlatSigningProvider provider;
            std::vector<CScript> scripts = EvalDescriptorStringOrObject(scanobject, provider);
            for (const CScript& script : scripts) {
                needle_set.emplace(script.begin(), script.end());
            }
        }
        UniValue blocks(UniValue::VARR);
        const int amount_per_chunk = 10000;
        const CBlockIndex* start_index = block; // for remembering the start of a blockfilter range
        std::vector<BlockFilter> filters;
        const CBlockIndex* start_block = block; // for progress reporting
        const int total_blocks_to_process = stop_block->nHeight - start_block->nHeight;

        g_scanfilter_should_abort_scan = false;
        g_scanfilter_progress = 0;
        g_scanfilter_progress_height = start_block->nHeight;

        while (block) {
            node.rpc_interruption_point(); // allow a clean shutdown
            if (g_scanfilter_should_abort_scan) {
                LogPrintf("scanblocks RPC aborted at height %d.\n", block->nHeight);
                break;
            }
            const CBlockIndex* next = nullptr;
            {
                LOCK(cs_main);
                CChain& active_chain = chainman.ActiveChain();
                next = active_chain.Next(block);
                if (block == stop_block) next = nullptr;
            }
            if (start_index->nHeight + amount_per_chunk == block->nHeight || next == nullptr) {
                LogPrint(BCLog::RPC, "Fetching blockfilters from height %d to height %d.\n", start_index->nHeight, block->nHeight);
                if (index->LookupFilterRange(start_index->nHeight, block, filters)) {
                    for (const BlockFilter& filter : filters) {
                        // compare the elements-set with each filter
                        if (filter.GetFilter().MatchAny(needle_set)) {
                            if (filter_false_positives) {
                                // Double check the filter matches by scanning the block
                                const CBlockIndex& blockindex = *CHECK_NONFATAL(WITH_LOCK(cs_main, return chainman.m_blockman.LookupBlockIndex(filter.GetBlockHash())));

                                if (!CheckBlockFilterMatches(chainman.m_blockman, blockindex, needle_set)) {
                                    continue;
                                }
                            }

                            blocks.push_back(filter.GetBlockHash().GetHex());
                            LogPrint(BCLog::RPC, "scanblocks: found match in %s\n", filter.GetBlockHash().GetHex());
                        }
                    }
                }
                start_index = block;

                // update progress
                int blocks_processed = block->nHeight - start_block->nHeight;
                if (total_blocks_to_process > 0) { // avoid division by zero
                    g_scanfilter_progress = (int)(100.0 / total_blocks_to_process * blocks_processed);
                } else {
                    g_scanfilter_progress = 100;
                }
                g_scanfilter_progress_height = block->nHeight;
            }
            block = next;
        }
        ret.pushKV("from_height", start_block->nHeight);
        ret.pushKV("to_height", g_scanfilter_progress_height.load());
        ret.pushKV("relevant_blocks", blocks);
    }
    else {
        throw JSONRPCError(RPC_INVALID_PARAMETER, strprintf("Invalid action '%s'", request.params[0].get_str()));
    }
    return ret;
},
    };
}

static RPCHelpMan getblockfilter()
{
    return RPCHelpMan{"getblockfilter",
                "\nRetrieve a BIP 157 content filter for a particular block.\n",
                {
                    {"blockhash", RPCArg::Type::STR_HEX, RPCArg::Optional::NO, "The hash of the block"},
                    {"filtertype", RPCArg::Type::STR, RPCArg::Default{BlockFilterTypeName(BlockFilterType::BASIC)}, "The type name of the filter"},
                },
                RPCResult{
                    RPCResult::Type::OBJ, "", "",
                    {
                        {RPCResult::Type::STR_HEX, "filter", "the hex-encoded filter data"},
                        {RPCResult::Type::STR_HEX, "header", "the hex-encoded filter header"},
                    }},
                RPCExamples{
                    HelpExampleCli("getblockfilter", "\"00000000c937983704a73af28acdec37b049d214adbda81d7e2a3dd146f6ed09\" \"basic\"") +
                    HelpExampleRpc("getblockfilter", "\"00000000c937983704a73af28acdec37b049d214adbda81d7e2a3dd146f6ed09\", \"basic\"")
                },
        [&](const RPCHelpMan& self, const JSONRPCRequest& request) -> UniValue
{
    uint256 block_hash = ParseHashV(request.params[0], "blockhash");
    std::string filtertype_name = BlockFilterTypeName(BlockFilterType::BASIC);
    if (!request.params[1].isNull()) {
        filtertype_name = request.params[1].get_str();
    }

    BlockFilterType filtertype;
    if (!BlockFilterTypeByName(filtertype_name, filtertype)) {
        throw JSONRPCError(RPC_INVALID_ADDRESS_OR_KEY, "Unknown filtertype");
    }

    BlockFilterIndex* index = GetBlockFilterIndex(filtertype);
    if (!index) {
        throw JSONRPCError(RPC_MISC_ERROR, "Index is not enabled for filtertype " + filtertype_name);
    }

    const CBlockIndex* block_index;
    bool block_was_connected;
    {
        ChainstateManager& chainman = EnsureAnyChainman(request.context);
        LOCK(cs_main);
        block_index = chainman.m_blockman.LookupBlockIndex(block_hash);
        if (!block_index) {
            throw JSONRPCError(RPC_INVALID_ADDRESS_OR_KEY, "Block not found");
        }
        block_was_connected = block_index->IsValid(BLOCK_VALID_SCRIPTS);
    }

    bool index_ready = index->BlockUntilSyncedToCurrentChain();

    BlockFilter filter;
    uint256 filter_header;
    if (!index->LookupFilter(block_index, filter) ||
        !index->LookupFilterHeader(block_index, filter_header)) {
        int err_code;
        std::string errmsg = "Filter not found.";

        if (!block_was_connected) {
            err_code = RPC_INVALID_ADDRESS_OR_KEY;
            errmsg += " Block was not connected to active chain.";
        } else if (!index_ready) {
            err_code = RPC_MISC_ERROR;
            errmsg += " Block filters are still in the process of being indexed.";
        } else {
            err_code = RPC_INTERNAL_ERROR;
            errmsg += " This error is unexpected and indicates index corruption.";
        }

        throw JSONRPCError(err_code, errmsg);
    }

    UniValue ret(UniValue::VOBJ);
    ret.pushKV("filter", HexStr(filter.GetEncodedFilter()));
    ret.pushKV("header", filter_header.GetHex());
    return ret;
},
    };
}

/**
 * Serialize the UTXO set to a file for loading elsewhere.
 *
 * @see SnapshotMetadata
 */
static RPCHelpMan dumptxoutset()
{
    return RPCHelpMan{
        "dumptxoutset",
        "Write the serialized UTXO set to disk.",
        {
            {"path", RPCArg::Type::STR, RPCArg::Optional::NO, "Path to the output file. If relative, will be prefixed by datadir."},
        },
        RPCResult{
            RPCResult::Type::OBJ, "", "",
                {
                    {RPCResult::Type::NUM, "coins_written", "the number of coins written in the snapshot"},
                    {RPCResult::Type::STR_HEX, "base_hash", "the hash of the base of the snapshot"},
                    {RPCResult::Type::NUM, "base_height", "the height of the base of the snapshot"},
                    {RPCResult::Type::STR, "path", "the absolute path that the snapshot was written to"},
                    {RPCResult::Type::STR_HEX, "txoutset_hash", "the hash of the UTXO set contents"},
                    {RPCResult::Type::NUM, "nchaintx", "the number of transactions in the chain up to and including the base block"},
                }
        },
        RPCExamples{
            HelpExampleCli("dumptxoutset", "utxo.dat")
        },
        [&](const RPCHelpMan& self, const JSONRPCRequest& request) -> UniValue
{
    const ArgsManager& args{EnsureAnyArgsman(request.context)};
    const fs::path path = fsbridge::AbsPathJoin(args.GetDataDirNet(), fs::u8path(request.params[0].get_str()));
    // Write to a temporary path and then move into `path` on completion
    // to avoid confusion due to an interruption.
    const fs::path temppath = fsbridge::AbsPathJoin(args.GetDataDirNet(), fs::u8path(request.params[0].get_str() + ".incomplete"));

    if (fs::exists(path)) {
        throw JSONRPCError(
            RPC_INVALID_PARAMETER,
            path.u8string() + " already exists. If you are sure this is what you want, "
            "move it out of the way first");
    }

    FILE* file{fsbridge::fopen(temppath, "wb")};
    AutoFile afile{file};
    if (afile.IsNull()) {
        throw JSONRPCError(
            RPC_INVALID_PARAMETER,
            "Couldn't open file " + temppath.u8string() + " for writing.");
    }

    NodeContext& node = EnsureAnyNodeContext(request.context);
    UniValue result = CreateUTXOSnapshot(
        node, node.chainman->ActiveChainstate(), afile, path, temppath);
    fs::rename(temppath, path);

    result.pushKV("path", path.u8string());
    return result;
},
    };
}

UniValue CreateUTXOSnapshot(
    NodeContext& node,
    Chainstate& chainstate,
    AutoFile& afile,
    const fs::path& path,
    const fs::path& temppath)
{
    std::unique_ptr<CCoinsViewCursor> pcursor;
    std::optional<CCoinsStats> maybe_stats;
    const CBlockIndex* tip;

    {
        // We need to lock cs_main to ensure that the coinsdb isn't written to
        // between (i) flushing coins cache to disk (coinsdb), (ii) getting stats
        // based upon the coinsdb, and (iii) constructing a cursor to the
        // coinsdb for use below this block.
        //
        // Cursors returned by leveldb iterate over snapshots, so the contents
        // of the pcursor will not be affected by simultaneous writes during
        // use below this block.
        //
        // See discussion here:
        //   https://github.com/bitcoin/bitcoin/pull/15606#discussion_r274479369
        //
        LOCK(::cs_main);

        chainstate.ForceFlushStateToDisk();

        maybe_stats = GetUTXOStats(&chainstate.CoinsDB(), chainstate.m_blockman, CoinStatsHashType::HASH_SERIALIZED, node.rpc_interruption_point);
        if (!maybe_stats) {
            throw JSONRPCError(RPC_INTERNAL_ERROR, "Unable to read UTXO set");
        }

        pcursor = chainstate.CoinsDB().Cursor();
        tip = CHECK_NONFATAL(chainstate.m_blockman.LookupBlockIndex(maybe_stats->hashBlock));
    }

    LOG_TIME_SECONDS(strprintf("writing UTXO snapshot at height %s (%s) to file %s (via %s)",
        tip->nHeight, tip->GetBlockHash().ToString(),
        fs::PathToString(path), fs::PathToString(temppath)));

    SnapshotMetadata metadata{tip->GetBlockHash(), maybe_stats->coins_count, tip->nChainTx};

    afile << metadata;

    COutPoint key;
    Coin coin;
    unsigned int iter{0};

    while (pcursor->Valid()) {
        if (iter % 5000 == 0) node.rpc_interruption_point();
        ++iter;
        if (pcursor->GetKey(key) && pcursor->GetValue(coin)) {
            afile << key;
            afile << coin;
        }

        pcursor->Next();
    }

    afile.fclose();

    UniValue result(UniValue::VOBJ);
    result.pushKV("coins_written", maybe_stats->coins_count);
    result.pushKV("base_hash", tip->GetBlockHash().ToString());
    result.pushKV("base_height", tip->nHeight);
    result.pushKV("path", path.u8string());
    result.pushKV("txoutset_hash", maybe_stats->hashSerialized.ToString());
    // Cast required because univalue doesn't have serialization specified for
    // `unsigned int`, nChainTx's type.
    result.pushKV("nchaintx", uint64_t{tip->nChainTx});
    return result;
}

//
// ELEMENTS:

static RPCHelpMan getsidechaininfo()
{
    return RPCHelpMan{"getsidechaininfo",
                "Returns an object containing various state info regarding sidechain functionality.\n",
                {},
                RPCResult{
                    RPCResult::Type::OBJ, "", "",
                    {
                        {RPCResult::Type::STR_HEX, "fedpegscript", "The fedpegscript from genesis block"},
                        {RPCResult::Type::ARR, "current_fedpegscripts", "The currently-enforced fedpegscripts in hex. Peg-ins for any entries on this list are honored by consensus and policy. Newest first. Two total entries are possible",
                            {{RPCResult::Type::STR_HEX, "", "active fedpegscript"}}},
                        {RPCResult::Type::ARR, "current_fedpeg_programs", "The currently-enforced fedpegscript scriptPubKeys in hex. Prior to a transition this may be P2SH scriptpubkey, otherwise it will be a native segwit script. Results are paired in-order with current_fedpegscripts",
                            {{RPCResult::Type::STR_HEX, "", "active fedpegscript scriptPubKeys"}}},
                        {RPCResult::Type::STR_HEX, "pegged_asset", "Pegged asset type"},
                        {RPCResult::Type::STR, "min_peg_diff", "The minimum difficulty parent chain header target. Peg-in headers that have less work will be rejected as an anti-Dos measure"},
                        {RPCResult::Type::STR_HEX, "parent_blockhash", "The parent genesis blockhash as source of pegged-in funds"},
                        {RPCResult::Type::BOOL, "parent_chain_has_pow", "Whether parent chain has pow or signed blocks"},
                        {RPCResult::Type::STR, "parent_chain_signblockscript_asm", /*optional=*/true, "If the parent chain has signed blocks, its signblockscript in ASM"},
                        {RPCResult::Type::STR_HEX, "parent_chain_signblockscript_hex", /*optional=*/true, "If the parent chain has signed blocks, its signblockscript in hex"},
                        {RPCResult::Type::STR_HEX, "parent_pegged_asset", /*optional=*/true, "If the parent chain has Confidential Assets, the asset id of the pegged asset in that chain"},
                        {RPCResult::Type::NUM, "pegin_confirmation_depth", "The number of mainchain confirmations required for a peg-in transaction to become valid"},
                        {RPCResult::Type::BOOL, "enforce_pak", "If peg-out authorization is being enforced"},
                    }},
                RPCExamples{
                    HelpExampleCli("getsidechaininfo", "")
                    + HelpExampleRpc("getsidechaininfo", "")
                },
        [&](const RPCHelpMan& self, const JSONRPCRequest& request) -> UniValue
{
    LOCK(cs_main);

    NodeContext& node = EnsureAnyNodeContext(request.context);
    ChainstateManager& chainman = EnsureChainman(node);
    const Consensus::Params& consensus = Params().GetConsensus();
    const uint256& parent_blockhash = Params().ParentGenesisBlockHash();

    UniValue obj(UniValue::VOBJ);
    obj.pushKV("fedpegscript", HexStr(consensus.fedpegScript));
    // We use mempool_validation as true to show what is enforced for *next* block
    std::vector<std::pair<CScript, CScript>> fedpegscripts = GetValidFedpegScripts(chainman.ActiveChain().Tip(), consensus, true /* nextblock_validation */);
    UniValue fedpeg_prog_entries(UniValue::VARR);
    UniValue fedpeg_entries(UniValue::VARR);
    for (const auto& scripts : fedpegscripts) {
        fedpeg_prog_entries.push_back(HexStr(scripts.first));
        fedpeg_entries.push_back(HexStr(scripts.second));
    }
    obj.pushKV("current_fedpeg_programs", fedpeg_prog_entries);
    obj.pushKV("current_fedpegscripts", fedpeg_entries);
    obj.pushKV("pegged_asset", consensus.pegged_asset.GetHex());
    obj.pushKV("min_peg_diff", consensus.parentChainPowLimit.GetHex());
    obj.pushKV("parent_blockhash", parent_blockhash.GetHex());
    obj.pushKV("parent_chain_has_pow", consensus.ParentChainHasPow());
    obj.pushKV("enforce_pak", Params().GetEnforcePak());
    obj.pushKV("pegin_confirmation_depth", (uint64_t)consensus.pegin_min_depth);
    if (!consensus.ParentChainHasPow()) {
        obj.pushKV("parent_chain_signblockscript_asm", ScriptToAsmStr(consensus.parent_chain_signblockscript));
        obj.pushKV("parent_chain_signblockscript_hex", HexStr(consensus.parent_chain_signblockscript));
        obj.pushKV("parent_pegged_asset", consensus.parent_pegged_asset.GetHex());
    }
    return obj;
},
    };
}

// END ELEMENTS
//

void RegisterBlockchainRPCCommands(CRPCTable &t)
{
    static const CRPCCommand commands[] =
    {
        {"blockchain", &getblockchaininfo},
        {"blockchain", &getchaintxstats},
        {"blockchain", &getblockstats},
        {"blockchain", &getbestblockhash},
        {"blockchain", &getblockcount},
        {"blockchain", &getblock},
        {"blockchain", &getblockfrompeer},
        {"blockchain", &getblockhash},
        {"blockchain", &getblockheader},
        {"blockchain", &getchaintips},
        {"blockchain", &getdifficulty},
        {"blockchain", &getdeploymentinfo},
        {"blockchain", &gettxout},
        {"blockchain", &gettxoutsetinfo},
        {"blockchain", &pruneblockchain},
        {"blockchain", &verifychain},
        {"blockchain", &preciousblock},
        {"blockchain", &scantxoutset},
        {"blockchain", &scanblocks},
        {"blockchain", &getblockfilter},
        {"blockchain", &getsidechaininfo}, // ELEMENTS
        {"hidden", &invalidateblock},
        {"hidden", &reconsiderblock},
        {"hidden", &waitfornewblock},
        {"hidden", &waitforblock},
        {"hidden", &waitforblockheight},
        {"hidden", &syncwithvalidationinterfacequeue},
        {"hidden", &dumptxoutset},
    };
    for (const auto& c : commands) {
        t.appendCommand(c.name, &c);
    }
}<|MERGE_RESOLUTION|>--- conflicted
+++ resolved
@@ -671,16 +671,11 @@
 
     if (!fVerbose)
     {
-<<<<<<< HEAD
         LOCK(cs_main);
-        CDataStream ssBlock(SER_NETWORK, PROTOCOL_VERSION);
-        CBlockIndex tmpBlockIndexFull;
+    CDataStream ssBlock(SER_NETWORK, PROTOCOL_VERSION);
+	CBlockIndex tmpBlockIndexFull;
         const CBlockIndex* pblockindexfull=pblockindex->untrim_to(&tmpBlockIndexFull);
         ssBlock << pblockindexfull->GetBlockHeader();
-=======
-        DataStream ssBlock{};
-        ssBlock << pblockindex->GetBlockHeader();
->>>>>>> 79e007d1
         std::string strHex = HexStr(ssBlock);
         return strHex;
     }
