--- conflicted
+++ resolved
@@ -299,22 +299,7 @@
                 "\nSimply echo back the input arguments. This command is for testing.\n"
                 "\nIt will return an internal bug report when arg9='trigger_internal_bug' is passed.\n"
                 "\nThe difference between echo and echojson is that echojson has argument conversion enabled in the client-side table in "
-<<<<<<< HEAD
                 "elements-cli and the GUI. There is no server-side difference.",
-                {
-                    {"arg0", RPCArg::Type::STR, RPCArg::Optional::OMITTED_NAMED_ARG, ""},
-                    {"arg1", RPCArg::Type::STR, RPCArg::Optional::OMITTED_NAMED_ARG, ""},
-                    {"arg2", RPCArg::Type::STR, RPCArg::Optional::OMITTED_NAMED_ARG, ""},
-                    {"arg3", RPCArg::Type::STR, RPCArg::Optional::OMITTED_NAMED_ARG, ""},
-                    {"arg4", RPCArg::Type::STR, RPCArg::Optional::OMITTED_NAMED_ARG, ""},
-                    {"arg5", RPCArg::Type::STR, RPCArg::Optional::OMITTED_NAMED_ARG, ""},
-                    {"arg6", RPCArg::Type::STR, RPCArg::Optional::OMITTED_NAMED_ARG, ""},
-                    {"arg7", RPCArg::Type::STR, RPCArg::Optional::OMITTED_NAMED_ARG, ""},
-                    {"arg8", RPCArg::Type::STR, RPCArg::Optional::OMITTED_NAMED_ARG, ""},
-                    {"arg9", RPCArg::Type::STR, RPCArg::Optional::OMITTED_NAMED_ARG, ""},
-                },
-=======
-                "bitcoin-cli and the GUI. There is no server-side difference.",
         {
             {"arg0", RPCArg::Type::STR, RPCArg::Optional::OMITTED_NAMED_ARG, "", RPCArgOptions{.skip_type_check = true}},
             {"arg1", RPCArg::Type::STR, RPCArg::Optional::OMITTED_NAMED_ARG, "", RPCArgOptions{.skip_type_check = true}},
@@ -327,7 +312,6 @@
             {"arg8", RPCArg::Type::STR, RPCArg::Optional::OMITTED_NAMED_ARG, "", RPCArgOptions{.skip_type_check = true}},
             {"arg9", RPCArg::Type::STR, RPCArg::Optional::OMITTED_NAMED_ARG, "", RPCArgOptions{.skip_type_check = true}},
         },
->>>>>>> 7799f535
                 RPCResult{RPCResult::Type::ANY, "", "Returns whatever was passed in"},
                 RPCExamples{""},
         [&](const RPCHelpMan& self, const JSONRPCRequest& request) -> UniValue
