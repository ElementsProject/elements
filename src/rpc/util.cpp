// Copyright (c) 2017-2021 The Bitcoin Core developers
// Distributed under the MIT software license, see the accompanying
// file COPYING or http://www.opensource.org/licenses/mit-license.php.

<<<<<<< HEAD
#include <iostream>

=======
#include <consensus/amount.h>
>>>>>>> 816e15ee
#include <key_io.h>
#include <outputtype.h>
#include <rpc/util.h>
#include <script/descriptor.h>
#include <script/signingprovider.h>
#include <tinyformat.h>
#include <util/strencodings.h>
#include <util/string.h>
#include <util/translation.h>
#include <policy/policy.h>
#include <assetsdir.h>
#include <core_io.h>

#include <tuple>

#include <boost/algorithm/string/classification.hpp>
#include <boost/algorithm/string/split.hpp>

const std::string UNIX_EPOCH_TIME = "UNIX epoch time";
const std::string EXAMPLE_ADDRESS[2] = {"bc1q09vm5lfy0j5reeulh4x5752q25uqqvz34hufdl", "bc1q02ad21edsxd23d32dfgqqsz4vv4nmtfzuklhy3"};

void RPCTypeCheck(const UniValue& params,
                  const std::list<UniValueType>& typesExpected,
                  bool fAllowNull)
{
    unsigned int i = 0;
    for (const UniValueType& t : typesExpected) {
        if (params.size() <= i)
            break;

        const UniValue& v = params[i];
        if (!(fAllowNull && v.isNull())) {
            RPCTypeCheckArgument(v, t);
        }
        i++;
    }
}

void RPCTypeCheckArgument(const UniValue& value, const UniValueType& typeExpected)
{
    if (!typeExpected.typeAny && value.type() != typeExpected.type) {
        throw JSONRPCError(RPC_TYPE_ERROR, strprintf("Expected type %s, got %s", uvTypeName(typeExpected.type), uvTypeName(value.type())));
    }
}

void RPCTypeCheckObj(const UniValue& o,
    const std::map<std::string, UniValueType>& typesExpected,
    bool fAllowNull,
    bool fStrict)
{
    for (const auto& t : typesExpected) {
        const UniValue& v = find_value(o, t.first);
        if (!fAllowNull && v.isNull())
            throw JSONRPCError(RPC_TYPE_ERROR, strprintf("Missing %s", t.first));

        if (!(t.second.typeAny || v.type() == t.second.type || (fAllowNull && v.isNull()))) {
            std::string err = strprintf("Expected type %s for %s, got %s",
                uvTypeName(t.second.type), t.first, uvTypeName(v.type()));
            throw JSONRPCError(RPC_TYPE_ERROR, err);
        }
    }

    if (fStrict)
    {
        for (const std::string& k : o.getKeys())
        {
            if (typesExpected.count(k) == 0)
            {
                std::string err = strprintf("Unexpected key %s", k);
                throw JSONRPCError(RPC_TYPE_ERROR, err);
            }
        }
    }
}

CAmount AmountFromValue(const UniValue& value, int decimals)
{
    if (!value.isNum() && !value.isStr())
        throw JSONRPCError(RPC_TYPE_ERROR, "Amount is not a number or string");
    CAmount amount;
    if (!ParseFixedPoint(value.getValStr(), decimals, &amount))
        throw JSONRPCError(RPC_TYPE_ERROR, "Invalid amount");
    if (!MoneyRange(amount))
        throw JSONRPCError(RPC_TYPE_ERROR, "Amount out of range");
    return amount;
}

uint256 ParseHashV(const UniValue& v, std::string strName)
{
    std::string strHex(v.get_str());
    if (64 != strHex.length())
        throw JSONRPCError(RPC_INVALID_PARAMETER, strprintf("%s must be of length %d (not %d, for '%s')", strName, 64, strHex.length(), strHex));
    if (!IsHex(strHex)) // Note: IsHex("") is false
        throw JSONRPCError(RPC_INVALID_PARAMETER, strName+" must be hexadecimal string (not '"+strHex+"')");
    return uint256S(strHex);
}
uint256 ParseHashO(const UniValue& o, std::string strKey)
{
    return ParseHashV(find_value(o, strKey), strKey);
}
std::vector<unsigned char> ParseHexV(const UniValue& v, std::string strName)
{
    std::string strHex;
    if (v.isStr())
        strHex = v.get_str();
    if (!IsHex(strHex))
        throw JSONRPCError(RPC_INVALID_PARAMETER, strName+" must be hexadecimal string (not '"+strHex+"')");
    return ParseHex(strHex);
}
std::vector<unsigned char> ParseHexO(const UniValue& o, std::string strKey)
{
    return ParseHexV(find_value(o, strKey), strKey);
}

namespace {

/**
 * Quote an argument for shell.
 *
 * @note This is intended for help, not for security-sensitive purposes.
 */
std::string ShellQuote(const std::string& s)
{
    std::string result;
    result.reserve(s.size() * 2);
    for (const char ch: s) {
        if (ch == '\'') {
            result += "'\''";
        } else {
            result += ch;
        }
    }
    return "'" + result + "'";
}

/**
 * Shell-quotes the argument if it needs quoting, else returns it literally, to save typing.
 *
 * @note This is intended for help, not for security-sensitive purposes.
 */
std::string ShellQuoteIfNeeded(const std::string& s)
{
    for (const char ch: s) {
        if (ch == ' ' || ch == '\'' || ch == '"') {
            return ShellQuote(s);
        }
    }

    return s;
}

}

std::string HelpExampleCli(const std::string& methodname, const std::string& args)
{
    return "> elements-cli " + methodname + " " + args + "\n";
}

std::string HelpExampleCliNamed(const std::string& methodname, const RPCArgList& args)
{
    std::string result = "> bitcoin-cli -named " + methodname;
    for (const auto& argpair: args) {
        const auto& value = argpair.second.isStr()
                ? argpair.second.get_str()
                : argpair.second.write();
        result += " " + argpair.first + "=" + ShellQuoteIfNeeded(value);
    }
    result += "\n";
    return result;
}

std::string HelpExampleRpc(const std::string& methodname, const std::string& args)
{
    return "> curl --user myusername --data-binary '{\"jsonrpc\": \"1.0\", \"id\": \"curltest\", "
        "\"method\": \"" + methodname + "\", \"params\": [" + args + "]}' -H 'content-type: text/plain;' http://127.0.0.1:7041/\n";
}

std::string HelpExampleRpcNamed(const std::string& methodname, const RPCArgList& args)
{
    UniValue params(UniValue::VOBJ);
    for (const auto& param: args) {
        params.pushKV(param.first, param.second);
    }

    return "> curl --user myusername --data-binary '{\"jsonrpc\": \"1.0\", \"id\": \"curltest\", "
           "\"method\": \"" + methodname + "\", \"params\": " + params.write() + "}' -H 'content-type: text/plain;' http://127.0.0.1:8332/\n";
}

// Converts a hex string to a public key if possible
CPubKey HexToPubKey(const std::string& hex_in)
{
    if (!IsHex(hex_in)) {
        throw JSONRPCError(RPC_INVALID_ADDRESS_OR_KEY, "Invalid public key: " + hex_in);
    }
    CPubKey vchPubKey(ParseHex(hex_in));
    if (!vchPubKey.IsFullyValid()) {
        throw JSONRPCError(RPC_INVALID_ADDRESS_OR_KEY, "Invalid public key: " + hex_in);
    }
    return vchPubKey;
}

// Retrieves a public key for an address from the given FillableSigningProvider
CPubKey AddrToPubKey(const FillableSigningProvider& keystore, const std::string& addr_in)
{
    CTxDestination dest = DecodeDestination(addr_in);
    if (!IsValidDestination(dest)) {
        throw JSONRPCError(RPC_INVALID_ADDRESS_OR_KEY, "Invalid address: " + addr_in);
    }
    CKeyID key = GetKeyForDestination(keystore, dest);
    if (key.IsNull()) {
        throw JSONRPCError(RPC_INVALID_ADDRESS_OR_KEY, strprintf("%s does not refer to a key", addr_in));
    }
    CPubKey vchPubKey;
    if (!keystore.GetPubKey(key, vchPubKey)) {
        throw JSONRPCError(RPC_INVALID_ADDRESS_OR_KEY, strprintf("no full public key for address %s", addr_in));
    }
    if (!vchPubKey.IsFullyValid()) {
       throw JSONRPCError(RPC_INTERNAL_ERROR, "Wallet contains an invalid public key");
    }
    return vchPubKey;
}

// Creates a multisig address from a given list of public keys, number of signatures required, and the address type
CTxDestination AddAndGetMultisigDestination(const int required, const std::vector<CPubKey>& pubkeys, OutputType type, FillableSigningProvider& keystore, CScript& script_out)
{
    // Gather public keys
    if (required < 1) {
        throw JSONRPCError(RPC_INVALID_PARAMETER, "a multisignature address must require at least one key to redeem");
    }
    if ((int)pubkeys.size() < required) {
        throw JSONRPCError(RPC_INVALID_PARAMETER, strprintf("not enough keys supplied (got %u keys, but need at least %d to redeem)", pubkeys.size(), required));
    }
    if (pubkeys.size() > MAX_PUBKEYS_PER_MULTISIG) {
        throw JSONRPCError(RPC_INVALID_PARAMETER, strprintf("Number of keys involved in the multisignature address creation > %d\nReduce the number", MAX_PUBKEYS_PER_MULTISIG));
    }

    script_out = GetScriptForMultisig(required, pubkeys);

    // Check if any keys are uncompressed. If so, the type is legacy
    for (const CPubKey& pk : pubkeys) {
        if (!pk.IsCompressed()) {
            type = OutputType::LEGACY;
            break;
        }
    }

    if (type == OutputType::LEGACY && script_out.size() > MAX_SCRIPT_ELEMENT_SIZE) {
        throw JSONRPCError(RPC_INVALID_PARAMETER, (strprintf("redeemScript exceeds size limit: %d > %d", script_out.size(), MAX_SCRIPT_ELEMENT_SIZE)));
    }

    // Make the address
    CTxDestination dest = AddAndGetDestinationForScript(keystore, script_out, type);

    return dest;
}

class DescribeAddressVisitor
{
public:
    explicit DescribeAddressVisitor() {}

    UniValue operator()(const CNoDestination& dest) const
    {
        return UniValue(UniValue::VOBJ);
    }

    UniValue operator()(const PKHash& keyID) const
    {
        UniValue obj(UniValue::VOBJ);
        obj.pushKV("isscript", false);
        obj.pushKV("iswitness", false);
        return obj;
    }

    UniValue operator()(const ScriptHash& scriptID) const
    {
        UniValue obj(UniValue::VOBJ);
        obj.pushKV("isscript", true);
        obj.pushKV("iswitness", false);
        return obj;
    }

    UniValue operator()(const WitnessV0KeyHash& id) const
    {
        UniValue obj(UniValue::VOBJ);
        obj.pushKV("isscript", false);
        obj.pushKV("iswitness", true);
        obj.pushKV("witness_version", 0);
        obj.pushKV("witness_program", HexStr(id));
        return obj;
    }

    UniValue operator()(const WitnessV0ScriptHash& id) const
    {
        UniValue obj(UniValue::VOBJ);
        obj.pushKV("isscript", true);
        obj.pushKV("iswitness", true);
        obj.pushKV("witness_version", 0);
        obj.pushKV("witness_program", HexStr(id));
        return obj;
    }

    UniValue operator()(const WitnessV1Taproot& tap) const
    {
        UniValue obj(UniValue::VOBJ);
        obj.pushKV("isscript", true);
        obj.pushKV("iswitness", true);
        obj.pushKV("witness_version", 1);
        obj.pushKV("witness_program", HexStr(tap));
        return obj;
    }

    UniValue operator()(const WitnessUnknown& id) const
    {
        UniValue obj(UniValue::VOBJ);
        obj.pushKV("iswitness", true);
        obj.pushKV("witness_version", (int)id.version);
        obj.pushKV("witness_program", HexStr(Span<const unsigned char>(id.program, id.length)));
        return obj;
    }

    UniValue operator()(const NullData& id) const
    {
        UniValue obj(UniValue::VOBJ);
        obj.pushKV("isscript", false);
        obj.pushKV("iswitness", false);
        return obj;
    }
};

UniValue DescribeAddress(const CTxDestination& dest)
{
    return std::visit(DescribeAddressVisitor(), dest);
}

unsigned int ParseConfirmTarget(const UniValue& value, unsigned int max_target)
{
    const int target{value.get_int()};
    const unsigned int unsigned_target{static_cast<unsigned int>(target)};
    if (target < 1 || unsigned_target > max_target) {
        throw JSONRPCError(RPC_INVALID_PARAMETER, strprintf("Invalid conf_target, must be between %u and %u", 1, max_target));
    }
    return unsigned_target;
}

RPCErrorCode RPCErrorFromTransactionError(TransactionError terr)
{
    switch (terr) {
        case TransactionError::MEMPOOL_REJECTED:
            return RPC_TRANSACTION_REJECTED;
        case TransactionError::ALREADY_IN_CHAIN:
            return RPC_TRANSACTION_ALREADY_IN_CHAIN;
        case TransactionError::P2P_DISABLED:
            return RPC_CLIENT_P2P_DISABLED;
        case TransactionError::INVALID_PSBT:
        case TransactionError::PSBT_MISMATCH:
            return RPC_INVALID_PARAMETER;
        case TransactionError::SIGHASH_MISMATCH:
            return RPC_DESERIALIZATION_ERROR;
        default: break;
    }
    return RPC_TRANSACTION_ERROR;
}

UniValue JSONRPCTransactionError(TransactionError terr, const std::string& err_string)
{
    if (err_string.length() > 0) {
        return JSONRPCError(RPCErrorFromTransactionError(terr), err_string);
    } else {
        return JSONRPCError(RPCErrorFromTransactionError(terr), TransactionErrorString(terr).original);
    }
}

/**
 * A pair of strings that can be aligned (through padding) with other Sections
 * later on
 */
struct Section {
    Section(const std::string& left, const std::string& right)
        : m_left{left}, m_right{right} {}
    std::string m_left;
    const std::string m_right;
};

/**
 * Keeps track of RPCArgs by transforming them into sections for the purpose
 * of serializing everything to a single string
 */
struct Sections {
    std::vector<Section> m_sections;
    size_t m_max_pad{0};

    void PushSection(const Section& s)
    {
        m_max_pad = std::max(m_max_pad, s.m_left.size());
        m_sections.push_back(s);
    }

    /**
     * Recursive helper to translate an RPCArg into sections
     */
    void Push(const RPCArg& arg, const size_t current_indent = 5, const OuterType outer_type = OuterType::NONE)
    {
        const auto indent = std::string(current_indent, ' ');
        const auto indent_next = std::string(current_indent + 2, ' ');
        const bool push_name{outer_type == OuterType::OBJ}; // Dictionary keys must have a name

        switch (arg.m_type) {
        case RPCArg::Type::STR_HEX:
        case RPCArg::Type::STR:
        case RPCArg::Type::NUM:
        case RPCArg::Type::AMOUNT:
        case RPCArg::Type::RANGE:
        case RPCArg::Type::BOOL: {
            if (outer_type == OuterType::NONE) return; // Nothing more to do for non-recursive types on first recursion
            auto left = indent;
            if (arg.m_type_str.size() != 0 && push_name) {
                left += "\"" + arg.GetName() + "\": " + arg.m_type_str.at(0);
            } else {
                left += push_name ? arg.ToStringObj(/* oneline */ false) : arg.ToString(/* oneline */ false);
            }
            left += ",";
            PushSection({left, arg.ToDescriptionString()});
            break;
        }
        case RPCArg::Type::OBJ:
        case RPCArg::Type::OBJ_USER_KEYS: {
            const auto right = outer_type == OuterType::NONE ? "" : arg.ToDescriptionString();
            PushSection({indent + (push_name ? "\"" + arg.GetName() + "\": " : "") + "{", right});
            for (const auto& arg_inner : arg.m_inner) {
                Push(arg_inner, current_indent + 2, OuterType::OBJ);
            }
            if (arg.m_type != RPCArg::Type::OBJ) {
                PushSection({indent_next + "...", ""});
            }
            PushSection({indent + "}" + (outer_type != OuterType::NONE ? "," : ""), ""});
            break;
        }
        case RPCArg::Type::ARR: {
            auto left = indent;
            left += push_name ? "\"" + arg.GetName() + "\": " : "";
            left += "[";
            const auto right = outer_type == OuterType::NONE ? "" : arg.ToDescriptionString();
            PushSection({left, right});
            for (const auto& arg_inner : arg.m_inner) {
                Push(arg_inner, current_indent + 2, OuterType::ARR);
            }
            PushSection({indent_next + "...", ""});
            PushSection({indent + "]" + (outer_type != OuterType::NONE ? "," : ""), ""});
            break;
        }
        } // no default case, so the compiler can warn about missing cases
    }

    /**
     * Concatenate all sections with proper padding
     */
    std::string ToString() const
    {
        std::string ret;
        const size_t pad = m_max_pad + 4;
        for (const auto& s : m_sections) {
            // The left part of a section is assumed to be a single line, usually it is the name of the JSON struct or a
            // brace like {, }, [, or ]
            CHECK_NONFATAL(s.m_left.find('\n') == std::string::npos);
            if (s.m_right.empty()) {
                ret += s.m_left;
                ret += "\n";
                continue;
            }

            std::string left = s.m_left;
            left.resize(pad, ' ');
            ret += left;

            // Properly pad after newlines
            std::string right;
            size_t begin = 0;
            size_t new_line_pos = s.m_right.find_first_of('\n');
            while (true) {
                right += s.m_right.substr(begin, new_line_pos - begin);
                if (new_line_pos == std::string::npos) {
                    break; //No new line
                }
                right += "\n" + std::string(pad, ' ');
                begin = s.m_right.find_first_not_of(' ', new_line_pos + 1);
                if (begin == std::string::npos) {
                    break; // Empty line
                }
                new_line_pos = s.m_right.find_first_of('\n', begin + 1);
            }
            ret += right;
            ret += "\n";
        }
        return ret;
    }
};

RPCHelpMan::RPCHelpMan(std::string name, std::string description, std::vector<RPCArg> args, RPCResults results, RPCExamples examples)
    : RPCHelpMan{std::move(name), std::move(description), std::move(args), std::move(results), std::move(examples), nullptr} {}

RPCHelpMan::RPCHelpMan(std::string name, std::string description, std::vector<RPCArg> args, RPCResults results, RPCExamples examples, RPCMethodImpl fun)
    : m_name{std::move(name)},
      m_fun{std::move(fun)},
      m_description{std::move(description)},
      m_args{std::move(args)},
      m_results{std::move(results)},
      m_examples{std::move(examples)}
{
    std::set<std::string> named_args;
    for (const auto& arg : m_args) {
        std::vector<std::string> names;
        boost::split(names, arg.m_names, boost::is_any_of("|"));
        // Should have unique named arguments
        for (const std::string& name : names) {
            CHECK_NONFATAL(named_args.insert(name).second);
        }
        // Default value type should match argument type only when defined
        if (arg.m_fallback.index() == 2) {
            const RPCArg::Type type = arg.m_type;
            switch (std::get<RPCArg::Default>(arg.m_fallback).getType()) {
            case UniValue::VOBJ:
                CHECK_NONFATAL(type == RPCArg::Type::OBJ);
                break;
            case UniValue::VARR:
                CHECK_NONFATAL(type == RPCArg::Type::ARR);
                break;
            case UniValue::VSTR:
                CHECK_NONFATAL(type == RPCArg::Type::STR || type == RPCArg::Type::STR_HEX || type == RPCArg::Type::AMOUNT);
                break;
            case UniValue::VNUM:
                CHECK_NONFATAL(type == RPCArg::Type::NUM || type == RPCArg::Type::AMOUNT || type == RPCArg::Type::RANGE);
                break;
            case UniValue::VBOOL:
                CHECK_NONFATAL(type == RPCArg::Type::BOOL);
                break;
            case UniValue::VNULL:
                // Null values are accepted in all arguments
                break;
            default:
                CHECK_NONFATAL(false);
                break;
            }
        }
    }
}

std::string RPCResults::ToDescriptionString() const
{
    std::string result;
    for (const auto& r : m_results) {
        if (r.m_type == RPCResult::Type::ANY) continue; // for testing only
        if (r.m_cond.empty()) {
            result += "\nResult:\n";
        } else {
            result += "\nResult (" + r.m_cond + "):\n";
        }
        Sections sections;
        r.ToSections(sections);
        result += sections.ToString();
    }
    return result;
}

std::string RPCExamples::ToDescriptionString() const
{
    return m_examples.empty() ? m_examples : "\nExamples:\n" + m_examples;
}

UniValue RPCHelpMan::HandleRequest(const JSONRPCRequest& request) const
{
    if (request.mode == JSONRPCRequest::GET_ARGS) {
        return GetArgMap();
    }
    /*
     * Check if the given request is valid according to this command or if
     * the user is asking for help information, and throw help when appropriate.
     */
    if (request.mode == JSONRPCRequest::GET_HELP || !IsValidNumArgs(request.params.size())) {
        throw std::runtime_error(ToString());
    }
    const UniValue ret = m_fun(*this, request);
    CHECK_NONFATAL(std::any_of(m_results.m_results.begin(), m_results.m_results.end(), [ret](const RPCResult& res) { return res.MatchesType(ret); }));
    return ret;
}

bool RPCHelpMan::IsValidNumArgs(size_t num_args) const
{
    size_t num_required_args = 0;
    for (size_t n = m_args.size(); n > 0; --n) {
        if (!m_args.at(n - 1).IsOptional()) {
            num_required_args = n;
            break;
        }
    }
    return num_required_args <= num_args && num_args <= m_args.size();
}

std::vector<std::string> RPCHelpMan::GetArgNames() const
{
    std::vector<std::string> ret;
    for (const auto& arg : m_args) {
        ret.emplace_back(arg.m_names);
    }
    return ret;
}

std::string RPCHelpMan::ToString() const
{
    std::string ret;

    // Oneline summary
    ret += m_name;
    bool was_optional{false};
    for (const auto& arg : m_args) {
        if (arg.m_hidden) break; // Any arg that follows is also hidden
        const bool optional = arg.IsOptional();
        ret += " ";
        if (optional) {
            if (!was_optional) ret += "( ";
            was_optional = true;
        } else {
            if (was_optional) ret += ") ";
            was_optional = false;
        }
        ret += arg.ToString(/* oneline */ true);
    }
    if (was_optional) ret += " )";
    ret += "\n";

    // Description
    ret += m_description;

    // Arguments
    Sections sections;
    for (size_t i{0}; i < m_args.size(); ++i) {
        const auto& arg = m_args.at(i);
        if (arg.m_hidden) break; // Any arg that follows is also hidden

        if (i == 0) ret += "\nArguments:\n";

        // Push named argument name and description
        sections.m_sections.emplace_back(::ToString(i + 1) + ". " + arg.GetFirstName(), arg.ToDescriptionString());
        sections.m_max_pad = std::max(sections.m_max_pad, sections.m_sections.back().m_left.size());

        // Recursively push nested args
        sections.Push(arg);
    }
    ret += sections.ToString();

    // Result
    ret += m_results.ToDescriptionString();

    // Examples
    ret += m_examples.ToDescriptionString();

    return ret;
}

UniValue RPCHelpMan::GetArgMap() const
{
    UniValue arr{UniValue::VARR};
    for (int i{0}; i < int(m_args.size()); ++i) {
        const auto& arg = m_args.at(i);
        std::vector<std::string> arg_names;
        boost::split(arg_names, arg.m_names, boost::is_any_of("|"));
        for (const auto& arg_name : arg_names) {
            UniValue map{UniValue::VARR};
            map.push_back(m_name);
            map.push_back(i);
            map.push_back(arg_name);
            map.push_back(arg.m_type == RPCArg::Type::STR ||
                          arg.m_type == RPCArg::Type::STR_HEX);
            arr.push_back(map);
        }
    }
    return arr;
}

std::string RPCArg::GetFirstName() const
{
    return m_names.substr(0, m_names.find("|"));
}

std::string RPCArg::GetName() const
{
    CHECK_NONFATAL(std::string::npos == m_names.find("|"));
    return m_names;
}

bool RPCArg::IsOptional() const
{
    if (m_fallback.index() != 0) {
        return true;
    } else {
        return RPCArg::Optional::NO != std::get<RPCArg::Optional>(m_fallback);
    }
}

std::string RPCArg::ToDescriptionString() const
{
    std::string ret;
    ret += "(";
    if (m_type_str.size() != 0) {
        ret += m_type_str.at(1);
    } else {
        switch (m_type) {
        case Type::STR_HEX:
        case Type::STR: {
            ret += "string";
            break;
        }
        case Type::NUM: {
            ret += "numeric";
            break;
        }
        case Type::AMOUNT: {
            ret += "numeric or string";
            break;
        }
        case Type::RANGE: {
            ret += "numeric or array";
            break;
        }
        case Type::BOOL: {
            ret += "boolean";
            break;
        }
        case Type::OBJ:
        case Type::OBJ_USER_KEYS: {
            ret += "json object";
            break;
        }
        case Type::ARR: {
            ret += "json array";
            break;
        }
        } // no default case, so the compiler can warn about missing cases
    }
    if (m_fallback.index() == 1) {
        ret += ", optional, default=" + std::get<RPCArg::DefaultHint>(m_fallback);
    } else if (m_fallback.index() == 2) {
        ret += ", optional, default=" + std::get<RPCArg::Default>(m_fallback).write();
    } else {
        switch (std::get<RPCArg::Optional>(m_fallback)) {
        case RPCArg::Optional::OMITTED: {
            // nothing to do. Element is treated as if not present and has no default value
            break;
        }
        case RPCArg::Optional::OMITTED_NAMED_ARG: {
            ret += ", optional"; // Default value is "null"
            break;
        }
        case RPCArg::Optional::NO: {
            ret += ", required";
            break;
        }
        } // no default case, so the compiler can warn about missing cases
    }
    ret += ")";
    ret += m_description.empty() ? "" : " " + m_description;
    return ret;
}

void RPCResult::ToSections(Sections& sections, const OuterType outer_type, const int current_indent) const
{
    // Indentation
    const std::string indent(current_indent, ' ');
    const std::string indent_next(current_indent + 2, ' ');

    // Elements in a JSON structure (dictionary or array) are separated by a comma
    const std::string maybe_separator{outer_type != OuterType::NONE ? "," : ""};

    // The key name if recursed into an dictionary
    const std::string maybe_key{
        outer_type == OuterType::OBJ ?
            "\"" + this->m_key_name + "\" : " :
            ""};

    // Format description with type
    const auto Description = [&](const std::string& type) {
        return "(" + type + (this->m_optional ? ", optional" : "") + ")" +
               (this->m_description.empty() ? "" : " " + this->m_description);
    };

    switch (m_type) {
    case Type::ELISION: {
        // If the inner result is empty, use three dots for elision
        sections.PushSection({indent + "..." + maybe_separator, m_description});
        return;
    }
    case Type::ANY: {
        CHECK_NONFATAL(false); // Only for testing
    }
    case Type::NONE: {
        sections.PushSection({indent + "null" + maybe_separator, Description("json null")});
        return;
    }
    case Type::STR: {
        sections.PushSection({indent + maybe_key + "\"str\"" + maybe_separator, Description("string")});
        return;
    }
    case Type::STR_AMOUNT: {
        sections.PushSection({indent + maybe_key + "n" + maybe_separator, Description("numeric")});
        return;
    }
    case Type::STR_HEX: {
        sections.PushSection({indent + maybe_key + "\"hex\"" + maybe_separator, Description("string")});
        return;
    }
    case Type::NUM: {
        sections.PushSection({indent + maybe_key + "n" + maybe_separator, Description("numeric")});
        return;
    }
    case Type::NUM_TIME: {
        sections.PushSection({indent + maybe_key + "xxx" + maybe_separator, Description("numeric")});
        return;
    }
    case Type::BOOL: {
        sections.PushSection({indent + maybe_key + "true|false" + maybe_separator, Description("boolean")});
        return;
    }
    case Type::ARR_FIXED:
    case Type::ARR: {
        sections.PushSection({indent + maybe_key + "[", Description("json array")});
        for (const auto& i : m_inner) {
            i.ToSections(sections, OuterType::ARR, current_indent + 2);
        }
        CHECK_NONFATAL(!m_inner.empty());
        if (m_type == Type::ARR && m_inner.back().m_type != Type::ELISION) {
            sections.PushSection({indent_next + "...", ""});
        } else {
            // Remove final comma, which would be invalid JSON
            sections.m_sections.back().m_left.pop_back();
        }
        sections.PushSection({indent + "]" + maybe_separator, ""});
        return;
    }
    case Type::OBJ_DYN:
    case Type::OBJ: {
        sections.PushSection({indent + maybe_key + "{", Description("json object")});
        for (const auto& i : m_inner) {
            i.ToSections(sections, OuterType::OBJ, current_indent + 2);
        }
        CHECK_NONFATAL(!m_inner.empty());
        if (m_type == Type::OBJ_DYN && m_inner.back().m_type != Type::ELISION) {
            // If the dictionary keys are dynamic, use three dots for continuation
            sections.PushSection({indent_next + "...", ""});
        } else {
            // Remove final comma, which would be invalid JSON
            sections.m_sections.back().m_left.pop_back();
        }
        sections.PushSection({indent + "}" + maybe_separator, ""});
        return;
    }
    } // no default case, so the compiler can warn about missing cases
    CHECK_NONFATAL(false);
}

bool RPCResult::MatchesType(const UniValue& result) const
{
    switch (m_type) {
    case Type::ELISION: {
        return false;
    }
    case Type::ANY: {
        return true;
    }
    case Type::NONE: {
        return UniValue::VNULL == result.getType();
    }
    case Type::STR:
    case Type::STR_HEX: {
        return UniValue::VSTR == result.getType();
    }
    case Type::NUM:
    case Type::STR_AMOUNT:
    case Type::NUM_TIME: {
        return UniValue::VNUM == result.getType();
    }
    case Type::BOOL: {
        return UniValue::VBOOL == result.getType();
    }
    case Type::ARR_FIXED:
    case Type::ARR: {
        return UniValue::VARR == result.getType();
    }
    case Type::OBJ_DYN:
    case Type::OBJ: {
        return UniValue::VOBJ == result.getType();
    }
    } // no default case, so the compiler can warn about missing cases
    CHECK_NONFATAL(false);
}

std::string RPCArg::ToStringObj(const bool oneline) const
{
    std::string res;
    res += "\"";
    res += GetFirstName();
    if (oneline) {
        res += "\":";
    } else {
        res += "\": ";
    }
    switch (m_type) {
    case Type::STR:
        return res + "\"str\"";
    case Type::STR_HEX:
        return res + "\"hex\"";
    case Type::NUM:
        return res + "n";
    case Type::RANGE:
        return res + "n or [n,n]";
    case Type::AMOUNT:
        return res + "amount";
    case Type::BOOL:
        return res + "bool";
    case Type::ARR:
        res += "[";
        for (const auto& i : m_inner) {
            res += i.ToString(oneline) + ",";
        }
        return res + "...]";
    case Type::OBJ:
    case Type::OBJ_USER_KEYS:
        // Currently unused, so avoid writing dead code
        CHECK_NONFATAL(false);
    } // no default case, so the compiler can warn about missing cases
    CHECK_NONFATAL(false);
}

std::string RPCArg::ToString(const bool oneline) const
{
    if (oneline && !m_oneline_description.empty()) return m_oneline_description;

    switch (m_type) {
    case Type::STR_HEX:
    case Type::STR: {
        return "\"" + GetFirstName() + "\"";
    }
    case Type::NUM:
    case Type::RANGE:
    case Type::AMOUNT:
    case Type::BOOL: {
        return GetFirstName();
    }
    case Type::OBJ:
    case Type::OBJ_USER_KEYS: {
        const std::string res = Join(m_inner, ",", [&](const RPCArg& i) { return i.ToStringObj(oneline); });
        if (m_type == Type::OBJ) {
            return "{" + res + "}";
        } else {
            return "{" + res + ",...}";
        }
    }
    case Type::ARR: {
        std::string res;
        for (const auto& i : m_inner) {
            res += i.ToString(oneline) + ",";
        }
        return "[" + res + "...]";
    }
    } // no default case, so the compiler can warn about missing cases
    CHECK_NONFATAL(false);
}

static std::pair<int64_t, int64_t> ParseRange(const UniValue& value)
{
    if (value.isNum()) {
        return {0, value.get_int64()};
    }
    if (value.isArray() && value.size() == 2 && value[0].isNum() && value[1].isNum()) {
        int64_t low = value[0].get_int64();
        int64_t high = value[1].get_int64();
        if (low > high) throw JSONRPCError(RPC_INVALID_PARAMETER, "Range specified as [begin,end] must not have begin after end");
        return {low, high};
    }
    throw JSONRPCError(RPC_INVALID_PARAMETER, "Range must be specified as end or as [begin,end]");
}

std::pair<int64_t, int64_t> ParseDescriptorRange(const UniValue& value)
{
    int64_t low, high;
    std::tie(low, high) = ParseRange(value);
    if (low < 0) {
        throw JSONRPCError(RPC_INVALID_PARAMETER, "Range should be greater or equal than 0");
    }
    if ((high >> 31) != 0) {
        throw JSONRPCError(RPC_INVALID_PARAMETER, "End of range is too high");
    }
    if (high >= low + 1000000) {
        throw JSONRPCError(RPC_INVALID_PARAMETER, "Range is too large");
    }
    return {low, high};
}

std::vector<CScript> EvalDescriptorStringOrObject(const UniValue& scanobject, FlatSigningProvider& provider)
{
    std::string desc_str;
    std::pair<int64_t, int64_t> range = {0, 1000};
    if (scanobject.isStr()) {
        desc_str = scanobject.get_str();
    } else if (scanobject.isObject()) {
        UniValue desc_uni = find_value(scanobject, "desc");
        if (desc_uni.isNull()) throw JSONRPCError(RPC_INVALID_PARAMETER, "Descriptor needs to be provided in scan object");
        desc_str = desc_uni.get_str();
        UniValue range_uni = find_value(scanobject, "range");
        if (!range_uni.isNull()) {
            range = ParseDescriptorRange(range_uni);
        }
    } else {
        throw JSONRPCError(RPC_INVALID_PARAMETER, "Scan object needs to be either a string or an object");
    }

    std::string error;
    auto desc = Parse(desc_str, provider, error);
    if (!desc) {
        throw JSONRPCError(RPC_INVALID_ADDRESS_OR_KEY, error);
    }
    if (!desc->IsRange()) {
        range.first = 0;
        range.second = 0;
    }
    std::vector<CScript> ret;
    for (int i = range.first; i <= range.second; ++i) {
        std::vector<CScript> scripts;
        if (!desc->Expand(i, provider, scripts, provider)) {
            throw JSONRPCError(RPC_INVALID_ADDRESS_OR_KEY, strprintf("Cannot derive script without private keys: '%s'", desc_str));
        }
        std::move(scripts.begin(), scripts.end(), std::back_inserter(ret));
    }
    return ret;
}

UniValue GetServicesNames(ServiceFlags services)
{
    UniValue servicesNames(UniValue::VARR);

    for (const auto& flag : serviceFlagsToStr(services)) {
        servicesNames.push_back(flag);
    }

    return servicesNames;
}

//
// ELEMENTS

class BlindingPubkeyVisitor
{
public:
    explicit BlindingPubkeyVisitor() {}

    CPubKey operator()(const CNoDestination& dest) const
    {
        return CPubKey();
    }

    CPubKey operator()(const PKHash& keyID) const
    {
        return keyID.blinding_pubkey;
    }

    CPubKey operator()(const ScriptHash& scriptID) const
    {
        return scriptID.blinding_pubkey;
    }

    CPubKey operator()(const WitnessV0KeyHash& id) const
    {
        return id.blinding_pubkey;
    }

    CPubKey operator()(const WitnessV0ScriptHash& id) const
    {
        return id.blinding_pubkey;
    }

    CPubKey operator()(const WitnessV1Taproot& tap) const
    {
        return tap.blinding_pubkey;
    }

    CPubKey operator()(const WitnessUnknown& id) const
    {
        return id.blinding_pubkey;
    }

    CPubKey operator()(const NullData& id) const
    {
        return CPubKey();
    }
};

CPubKey GetDestinationBlindingKey(const CTxDestination& dest) {
    return std::visit(BlindingPubkeyVisitor(), dest);
}

bool IsBlindDestination(const CTxDestination& dest) {
    return GetDestinationBlindingKey(dest).IsFullyValid();
}

class DescribeBlindAddressVisitor
{
public:

    explicit DescribeBlindAddressVisitor() {}

    UniValue operator()(const CNoDestination& dest) const { return UniValue(UniValue::VOBJ); }

    UniValue operator()(const PKHash& pkhash) const
    {
        UniValue obj(UniValue::VOBJ);
        const CPubKey& blind_pub = pkhash.blinding_pubkey;
        if (IsBlindDestination(pkhash)) {
            obj.pushKV("confidential_key", HexStr(blind_pub));
            PKHash unblinded(pkhash);
            unblinded.blinding_pubkey = CPubKey();
            obj.pushKV("unconfidential", EncodeDestination(unblinded));
        } else {
            obj.pushKV("confidential_key", "");
            obj.pushKV("unconfidential", EncodeDestination(pkhash));
        }
        return obj;
    }

    UniValue operator()(const ScriptHash& scripthash) const
    {
        UniValue obj(UniValue::VOBJ);
        const CPubKey& blind_pub = scripthash.blinding_pubkey;
        if (IsBlindDestination(scripthash)) {
            obj.pushKV("confidential_key", HexStr(blind_pub));
            ScriptHash unblinded(scripthash);
            unblinded.blinding_pubkey = CPubKey();
            obj.pushKV("unconfidential", EncodeDestination(unblinded));
        } else {
            obj.pushKV("confidential_key", "");
            obj.pushKV("unconfidential", EncodeDestination(scripthash));
        }

        return obj;
    }

    UniValue operator()(const WitnessV0KeyHash& id) const
    {
        UniValue obj(UniValue::VOBJ);
        const CPubKey& blind_pub = id.blinding_pubkey;
        if (IsBlindDestination(id)) {
            obj.pushKV("confidential_key", HexStr(blind_pub));
            WitnessV0KeyHash unblinded(id);
            unblinded.blinding_pubkey = CPubKey();
            obj.pushKV("unconfidential", EncodeDestination(unblinded));
        } else {
            obj.pushKV("confidential_key", "");
            obj.pushKV("unconfidential", EncodeDestination(id));
        }

        return obj;
    }

    UniValue operator()(const WitnessV0ScriptHash& id) const
    {
        UniValue obj(UniValue::VOBJ);
        const CPubKey& blind_pub = id.blinding_pubkey;
        if (IsBlindDestination(id)) {
            obj.pushKV("confidential_key", HexStr(blind_pub));
            WitnessV0ScriptHash unblinded(id);
            unblinded.blinding_pubkey = CPubKey();
            obj.pushKV("unconfidential", EncodeDestination(unblinded));
        } else {
            obj.pushKV("confidential_key", "");
            obj.pushKV("unconfidential", EncodeDestination(id));
        }
        return obj;
    }

    UniValue operator()(const WitnessV1Taproot& tap) const
    {
        UniValue obj(UniValue::VOBJ);
        const CPubKey& blind_pub = tap.blinding_pubkey;
        if (IsBlindDestination(tap)) {
            obj.pushKV("confidential_key", HexStr(blind_pub));
            WitnessV1Taproot unblinded(tap);
            unblinded.blinding_pubkey = CPubKey();
            obj.pushKV("unconfidential", EncodeDestination(unblinded));
        } else {
            obj.pushKV("confidential_key", "");
            obj.pushKV("unconfidential", EncodeDestination(tap));
        }
        return obj;
    }

    UniValue operator()(const WitnessUnknown& id) const { return UniValue(UniValue::VOBJ); }
    UniValue operator()(const NullData& id) const { return NullUniValue; }
};

UniValue DescribeBlindAddress(const CTxDestination& dest)
{
    UniValue ret(UniValue::VOBJ);
    ret.pushKVs(std::visit(DescribeBlindAddressVisitor(), dest));
    return ret;
}

// Attaches labeled balance reports to UniValue obj with asset filter
// "" displays *all* assets as VOBJ pairs, while named assets must have
// been entered via -assetdir configuration argument and are returned as VNUM.
UniValue AmountMapToUniv(const CAmountMap& balanceOrig, std::string strasset)
{
    // Make sure the policyAsset is always present in the balance map.
    CAmountMap balance = balanceOrig;
    balance[::policyAsset] += 0;

    // If we don't do assets or a specific asset is given, we filter out once asset.
    if (!g_con_elementsmode || strasset != "") {
        if (g_con_elementsmode) {
            return ValueFromAmount(balance[GetAssetFromString(strasset)]);
        } else {
            return ValueFromAmount(balance[::policyAsset]);
        }
    }

    UniValue obj(UniValue::VOBJ);
    for(std::map<CAsset, CAmount>::const_iterator it = balance.begin(); it != balance.end(); ++it) {
        // Unknown assets
        if (it->first.IsNull())
            continue;
        UniValue pair(UniValue::VOBJ);
        std::string label = gAssetsDir.GetLabel(it->first);
        if (label == "") {
            label = it->first.GetHex();
        }
        obj.pushKV(label, ValueFromAmount(it->second));
    }
    return obj;
}

// END ELEMENTS
//
<|MERGE_RESOLUTION|>--- conflicted
+++ resolved
@@ -2,12 +2,9 @@
 // Distributed under the MIT software license, see the accompanying
 // file COPYING or http://www.opensource.org/licenses/mit-license.php.
 
-<<<<<<< HEAD
 #include <iostream>
 
-=======
 #include <consensus/amount.h>
->>>>>>> 816e15ee
 #include <key_io.h>
 #include <outputtype.h>
 #include <rpc/util.h>
@@ -1246,4 +1243,4 @@
 }
 
 // END ELEMENTS
-//
+//