--- conflicted
+++ resolved
@@ -176,11 +176,7 @@
     /** Add transactions based on feerate including unconfirmed ancestors
       * Increments nPackagesSelected / nDescendantsUpdated with corresponding
       * statistics from the package selection (for logging statistics). */
-<<<<<<< HEAD
-    void addPackageTxs(int &nPackagesSelected, int &nDescendantsUpdated, std::chrono::seconds required_wait = std::chrono::seconds(0)) EXCLUSIVE_LOCKS_REQUIRED(mempool.cs);
-=======
-    void addPackageTxs(int& nPackagesSelected, int& nDescendantsUpdated) EXCLUSIVE_LOCKS_REQUIRED(m_mempool.cs);
->>>>>>> 17e14ac9
+    void addPackageTxs(int& nPackagesSelected, int& nDescendantsUpdated, std::chrono::seconds required_wait = std::chrono::seconds(0)) EXCLUSIVE_LOCKS_REQUIRED(m_mempool.cs);
 
     // helper functions for addPackageTxs()
     /** Remove confirmed (inBlock) entries from given set */
