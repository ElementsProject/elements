// Copyright (c) 2021 The Bitcoin Core developers
// Distributed under the MIT software license, see the accompanying
// file COPYING or http://www.opensource.org/licenses/mit-license.php.

#include <consensus/validation.h>
#include <key_io.h>
#include <policy/packages.h>
#include <policy/policy.h>
#include <primitives/transaction.h>
#include <script/script.h>
#include <script/standard.h>
#include <test/util/setup_common.h>
#include <validation.h>

#include <boost/test/unit_test.hpp>

BOOST_AUTO_TEST_SUITE(txpackage_tests)

// Create placeholder transactions that have no meaning.
inline CTransactionRef create_placeholder_tx(size_t num_inputs, size_t num_outputs)
{
    CMutableTransaction mtx = CMutableTransaction();
    mtx.vin.resize(num_inputs);
    mtx.vout.resize(num_outputs);
    auto random_script = CScript() << ToByteVector(InsecureRand256()) << ToByteVector(InsecureRand256());
    for (size_t i{0}; i < num_inputs; ++i) {
        mtx.vin[i].prevout.hash = InsecureRand256();
        mtx.vin[i].prevout.n = 0;
        mtx.vin[i].scriptSig = random_script;
    }
    for (size_t o{0}; o < num_outputs; ++o) {
        mtx.vout[o].nValue = 1 * CENT;
        mtx.vout[o].scriptPubKey = random_script;
    }
    return MakeTransactionRef(mtx);
}

BOOST_FIXTURE_TEST_CASE(package_sanitization_tests, TestChain100Setup)
{
    // Packages can't have more than 25 transactions.
    Package package_too_many;
    package_too_many.reserve(MAX_PACKAGE_COUNT + 1);
    for (size_t i{0}; i < MAX_PACKAGE_COUNT + 1; ++i) {
        package_too_many.emplace_back(create_placeholder_tx(1, 1));
    }
    PackageValidationState state_too_many;
    BOOST_CHECK(!CheckPackage(package_too_many, state_too_many));
    BOOST_CHECK_EQUAL(state_too_many.GetResult(), PackageValidationResult::PCKG_POLICY);
    BOOST_CHECK_EQUAL(state_too_many.GetRejectReason(), "package-too-many-transactions");

    // Packages can't have a total size of more than 101KvB.
    CTransactionRef large_ptx = create_placeholder_tx(150, 150);
    Package package_too_large;
    auto size_large = GetVirtualTransactionSize(*large_ptx);
    size_t total_size{0};
    while (total_size <= MAX_PACKAGE_SIZE * 1000) {
        package_too_large.push_back(large_ptx);
        total_size += size_large;
    }
    BOOST_CHECK(package_too_large.size() <= MAX_PACKAGE_COUNT);
    PackageValidationState state_too_large;
    BOOST_CHECK(!CheckPackage(package_too_large, state_too_large));
    BOOST_CHECK_EQUAL(state_too_large.GetResult(), PackageValidationResult::PCKG_POLICY);
    BOOST_CHECK_EQUAL(state_too_large.GetRejectReason(), "package-too-large");
}

BOOST_FIXTURE_TEST_CASE(package_validation_tests, TestChain100Setup)
{
    LOCK(cs_main);
    unsigned int initialPoolSize = m_node.mempool->size();

    // Parent and Child Package
    CKey parent_key;
    parent_key.MakeNewKey(true);
    CScript parent_locking_script = GetScriptForDestination(PKHash(parent_key.GetPubKey()));
    auto mtx_parent = CreateValidMempoolTransaction(/*input_transaction=*/m_coinbase_txns[0], /*input_vout=*/0,
                                                    /*input_height=*/0, /*input_signing_key=*/coinbaseKey,
                                                    /*output_destination=*/parent_locking_script,
                                                    /*output_amount=*/CAmount(49 * COIN), /*submit=*/false);
    CTransactionRef tx_parent = MakeTransactionRef(mtx_parent);

    CKey child_key;
    child_key.MakeNewKey(true);
    CScript child_locking_script = GetScriptForDestination(PKHash(child_key.GetPubKey()));
    auto mtx_child = CreateValidMempoolTransaction(/*input_transaction=*/tx_parent, /*input_vout=*/0,
                                                   /*input_height=*/101, /*input_signing_key=*/parent_key,
                                                   /*output_destination=*/child_locking_script,
                                                   /*output_amount=*/CAmount(48 * COIN), /*submit=*/false);
    CTransactionRef tx_child = MakeTransactionRef(mtx_child);
    const auto result_parent_child = ProcessNewPackage(m_node.chainman->ActiveChainstate(), *m_node.mempool, {tx_parent, tx_child}, /*test_accept=*/true);
    BOOST_CHECK_MESSAGE(result_parent_child.m_state.IsValid(),
                        "Package validation unexpectedly failed: " << result_parent_child.m_state.GetRejectReason());
    auto it_parent = result_parent_child.m_tx_results.find(tx_parent->GetWitnessHash());
    auto it_child = result_parent_child.m_tx_results.find(tx_child->GetWitnessHash());
    BOOST_CHECK(it_parent != result_parent_child.m_tx_results.end());
    BOOST_CHECK_MESSAGE(it_parent->second.m_state.IsValid(),
                        "Package validation unexpectedly failed: " << it_parent->second.m_state.GetRejectReason());
    BOOST_CHECK(it_child != result_parent_child.m_tx_results.end());
    BOOST_CHECK_MESSAGE(it_child->second.m_state.IsValid(),
                        "Package validation unexpectedly failed: " << it_child->second.m_state.GetRejectReason());
    BOOST_CHECK(result_parent_child.m_package_feerate.has_value());
    BOOST_CHECK(result_parent_child.m_package_feerate.value() ==
                CFeeRate(2 * COIN, GetVirtualTransactionSize(*tx_parent) + GetVirtualTransactionSize(*tx_child)));

    // A single, giant transaction submitted through ProcessNewPackage fails on single tx policy.
    CTransactionRef giant_ptx = create_placeholder_tx(999, 999);
    BOOST_CHECK(GetVirtualTransactionSize(*giant_ptx) > MAX_PACKAGE_SIZE * 1000);
    auto result_single_large = ProcessNewPackage(m_node.chainman->ActiveChainstate(), *m_node.mempool, {giant_ptx}, /*test_accept=*/true);
    BOOST_CHECK(result_single_large.m_state.IsInvalid());
    BOOST_CHECK_EQUAL(result_single_large.m_state.GetResult(), PackageValidationResult::PCKG_TX);
    BOOST_CHECK_EQUAL(result_single_large.m_state.GetRejectReason(), "transaction failed");
    auto it_giant_tx = result_single_large.m_tx_results.find(giant_ptx->GetWitnessHash());
    BOOST_CHECK(it_giant_tx != result_single_large.m_tx_results.end());
    BOOST_CHECK_EQUAL(it_giant_tx->second.m_state.GetRejectReason(), "tx-size");
    BOOST_CHECK(result_single_large.m_package_feerate == std::nullopt);

    // Check that mempool size hasn't changed.
    BOOST_CHECK_EQUAL(m_node.mempool->size(), initialPoolSize);
}

BOOST_FIXTURE_TEST_CASE(noncontextual_package_tests, TestChain100Setup)
{
    // The signatures won't be verified so we can just use a placeholder
    CKey placeholder_key;
    placeholder_key.MakeNewKey(true);
    CScript spk = GetScriptForDestination(PKHash(placeholder_key.GetPubKey()));
    CKey placeholder_key_2;
    placeholder_key_2.MakeNewKey(true);
    CScript spk2 = GetScriptForDestination(PKHash(placeholder_key_2.GetPubKey()));

    // Parent and Child Package
    {
        auto mtx_parent = CreateValidMempoolTransaction(m_coinbase_txns[0], 0, 0, coinbaseKey, spk,
                                                        CAmount(49 * COIN), /*submit=*/false);
        CTransactionRef tx_parent = MakeTransactionRef(mtx_parent);

        auto mtx_child = CreateValidMempoolTransaction(tx_parent, 0, 101, placeholder_key, spk2,
                                                       CAmount(48 * COIN), /*submit=*/false);
        CTransactionRef tx_child = MakeTransactionRef(mtx_child);

        PackageValidationState state;
        BOOST_CHECK(CheckPackage({tx_parent, tx_child}, state));
        BOOST_CHECK(!CheckPackage({tx_child, tx_parent}, state));
        BOOST_CHECK_EQUAL(state.GetResult(), PackageValidationResult::PCKG_POLICY);
        BOOST_CHECK_EQUAL(state.GetRejectReason(), "package-not-sorted");
        BOOST_CHECK(IsChildWithParents({tx_parent, tx_child}));
    }

    // 24 Parents and 1 Child
    {
        Package package;
        CMutableTransaction child;
        for (int i{0}; i < 24; ++i) {
            auto parent = MakeTransactionRef(CreateValidMempoolTransaction(m_coinbase_txns[i + 1],
                                             0, 0, coinbaseKey, spk, CAmount(48 * COIN), false));
            package.emplace_back(parent);
            child.vin.push_back(CTxIn(COutPoint(parent->GetHash(), 0)));
        }
        child.vout.push_back(CTxOut(::policyAsset, 47 * COIN, spk2));

        // The child must be in the package.
        BOOST_CHECK(!IsChildWithParents(package));

        // The parents can be in any order.
        FastRandomContext rng;
        Shuffle(package.begin(), package.end(), rng);
        package.push_back(MakeTransactionRef(child));

        PackageValidationState state;
        BOOST_CHECK(CheckPackage(package, state));
        BOOST_CHECK(IsChildWithParents(package));

        package.erase(package.begin());
        BOOST_CHECK(IsChildWithParents(package));

        // The package cannot have unrelated transactions.
        package.insert(package.begin(), m_coinbase_txns[0]);
        BOOST_CHECK(!IsChildWithParents(package));
    }

    // 2 Parents and 1 Child where one parent depends on the other.
    {
        CMutableTransaction mtx_parent;
        mtx_parent.vin.push_back(CTxIn(COutPoint(m_coinbase_txns[0]->GetHash(), 0)));
        mtx_parent.vout.push_back(CTxOut(::policyAsset, 20 * COIN, spk));
        mtx_parent.vout.push_back(CTxOut(::policyAsset, 20 * COIN, spk2));
        CTransactionRef tx_parent = MakeTransactionRef(mtx_parent);

        CMutableTransaction mtx_parent_also_child;
        mtx_parent_also_child.vin.push_back(CTxIn(COutPoint(tx_parent->GetHash(), 0)));
        mtx_parent_also_child.vout.push_back(CTxOut(::policyAsset, 20 * COIN, spk));
        CTransactionRef tx_parent_also_child = MakeTransactionRef(mtx_parent_also_child);

        CMutableTransaction mtx_child;
        mtx_child.vin.push_back(CTxIn(COutPoint(tx_parent->GetHash(), 1)));
        mtx_child.vin.push_back(CTxIn(COutPoint(tx_parent_also_child->GetHash(), 0)));
        mtx_child.vout.push_back(CTxOut(::policyAsset, 39 * COIN, spk));
        CTransactionRef tx_child = MakeTransactionRef(mtx_child);

        PackageValidationState state;
        BOOST_CHECK(IsChildWithParents({tx_parent, tx_parent_also_child}));
        BOOST_CHECK(IsChildWithParents({tx_parent, tx_child}));
        BOOST_CHECK(IsChildWithParents({tx_parent, tx_parent_also_child, tx_child}));
        // IsChildWithParents does not detect unsorted parents.
        BOOST_CHECK(IsChildWithParents({tx_parent_also_child, tx_parent, tx_child}));
        BOOST_CHECK(CheckPackage({tx_parent, tx_parent_also_child, tx_child}, state));
        BOOST_CHECK(!CheckPackage({tx_parent_also_child, tx_parent, tx_child}, state));
        BOOST_CHECK_EQUAL(state.GetResult(), PackageValidationResult::PCKG_POLICY);
        BOOST_CHECK_EQUAL(state.GetRejectReason(), "package-not-sorted");
    }
}

BOOST_FIXTURE_TEST_CASE(package_submission_tests, TestChain100Setup)
{
    LOCK(cs_main);
    unsigned int expected_pool_size = m_node.mempool->size();
    CKey parent_key;
    parent_key.MakeNewKey(true);
    CScript parent_locking_script = GetScriptForDestination(PKHash(parent_key.GetPubKey()));

    // Unrelated transactions are not allowed in package submission.
    Package package_unrelated;
    for (size_t i{0}; i < 10; ++i) {
        auto mtx = CreateValidMempoolTransaction(/*input_transaction=*/m_coinbase_txns[i + 25], /*input_vout=*/0,
                                                 /*input_height=*/0, /*input_signing_key=*/coinbaseKey,
                                                 /*output_destination=*/parent_locking_script,
                                                 /*output_amount=*/CAmount(49 * COIN), /*submit=*/false);
        package_unrelated.emplace_back(MakeTransactionRef(mtx));
    }
    auto result_unrelated_submit = ProcessNewPackage(m_node.chainman->ActiveChainstate(), *m_node.mempool,
                                                     package_unrelated, /*test_accept=*/false);
    BOOST_CHECK(result_unrelated_submit.m_state.IsInvalid());
    BOOST_CHECK_EQUAL(result_unrelated_submit.m_state.GetResult(), PackageValidationResult::PCKG_POLICY);
    BOOST_CHECK_EQUAL(result_unrelated_submit.m_state.GetRejectReason(), "package-not-child-with-parents");
    BOOST_CHECK_EQUAL(m_node.mempool->size(), expected_pool_size);
    BOOST_CHECK(result_unrelated_submit.m_package_feerate == std::nullopt);

    // Parent and Child (and Grandchild) Package
    Package package_parent_child;
    Package package_3gen;
    auto mtx_parent = CreateValidMempoolTransaction(/*input_transaction=*/m_coinbase_txns[0], /*input_vout=*/0,
                                                    /*input_height=*/0, /*input_signing_key=*/coinbaseKey,
                                                    /*output_destination=*/parent_locking_script,
                                                    /*output_amount=*/CAmount(49 * COIN), /*submit=*/false);
    CTransactionRef tx_parent = MakeTransactionRef(mtx_parent);
    package_parent_child.push_back(tx_parent);
    package_3gen.push_back(tx_parent);

    CKey child_key;
    child_key.MakeNewKey(true);
    CScript child_locking_script = GetScriptForDestination(PKHash(child_key.GetPubKey()));
    auto mtx_child = CreateValidMempoolTransaction(/*input_transaction=*/tx_parent, /*input_vout=*/0,
                                                   /*input_height=*/101, /*input_signing_key=*/parent_key,
                                                   /*output_destination=*/child_locking_script,
                                                   /*output_amount=*/CAmount(48 * COIN), /*submit=*/false);
    CTransactionRef tx_child = MakeTransactionRef(mtx_child);
    package_parent_child.push_back(tx_child);
    package_3gen.push_back(tx_child);

    CKey grandchild_key;
    grandchild_key.MakeNewKey(true);
    CScript grandchild_locking_script = GetScriptForDestination(PKHash(grandchild_key.GetPubKey()));
    auto mtx_grandchild = CreateValidMempoolTransaction(/*input_transaction=*/tx_child, /*input_vout=*/0,
                                                       /*input_height=*/101, /*input_signing_key=*/child_key,
                                                       /*output_destination=*/grandchild_locking_script,
                                                       /*output_amount=*/CAmount(47 * COIN), /*submit=*/false);
    CTransactionRef tx_grandchild = MakeTransactionRef(mtx_grandchild);
    package_3gen.push_back(tx_grandchild);

    // 3 Generations is not allowed.
    {
        auto result_3gen_submit = ProcessNewPackage(m_node.chainman->ActiveChainstate(), *m_node.mempool,
                                                    package_3gen, /*test_accept=*/false);
        BOOST_CHECK(result_3gen_submit.m_state.IsInvalid());
        BOOST_CHECK_EQUAL(result_3gen_submit.m_state.GetResult(), PackageValidationResult::PCKG_POLICY);
        BOOST_CHECK_EQUAL(result_3gen_submit.m_state.GetRejectReason(), "package-not-child-with-parents");
        BOOST_CHECK_EQUAL(m_node.mempool->size(), expected_pool_size);
        BOOST_CHECK(result_3gen_submit.m_package_feerate == std::nullopt);
    }

    // Child with missing parent.
    mtx_child.vin.push_back(CTxIn(COutPoint(package_unrelated[0]->GetHash(), 0)));
    Package package_missing_parent;
    package_missing_parent.push_back(tx_parent);
    package_missing_parent.push_back(MakeTransactionRef(mtx_child));
    {
        const auto result_missing_parent = ProcessNewPackage(m_node.chainman->ActiveChainstate(), *m_node.mempool,
                                                             package_missing_parent, /*test_accept=*/false);
        BOOST_CHECK(result_missing_parent.m_state.IsInvalid());
        BOOST_CHECK_EQUAL(result_missing_parent.m_state.GetResult(), PackageValidationResult::PCKG_POLICY);
        BOOST_CHECK_EQUAL(result_missing_parent.m_state.GetRejectReason(), "package-not-child-with-unconfirmed-parents");
        BOOST_CHECK_EQUAL(m_node.mempool->size(), expected_pool_size);

        BOOST_CHECK(result_missing_parent.m_package_feerate == std::nullopt);
    }

    // Submit package with parent + child.
    {
        const auto submit_parent_child = ProcessNewPackage(m_node.chainman->ActiveChainstate(), *m_node.mempool,
                                                           package_parent_child, /*test_accept=*/false);
        expected_pool_size += 2;
        BOOST_CHECK_MESSAGE(submit_parent_child.m_state.IsValid(),
                            "Package validation unexpectedly failed: " << submit_parent_child.m_state.GetRejectReason());
        auto it_parent = submit_parent_child.m_tx_results.find(tx_parent->GetWitnessHash());
        auto it_child = submit_parent_child.m_tx_results.find(tx_child->GetWitnessHash());
        BOOST_CHECK(it_parent != submit_parent_child.m_tx_results.end());
        BOOST_CHECK(it_parent->second.m_state.IsValid());
        BOOST_CHECK(it_child != submit_parent_child.m_tx_results.end());
        BOOST_CHECK(it_child->second.m_state.IsValid());

        BOOST_CHECK_EQUAL(m_node.mempool->size(), expected_pool_size);
        BOOST_CHECK(m_node.mempool->exists(GenTxid::Txid(tx_parent->GetHash())));
        BOOST_CHECK(m_node.mempool->exists(GenTxid::Txid(tx_child->GetHash())));

        // Since both transactions have high feerates, they each passed validation individually.
        // Package validation was unnecessary, so there is no package feerate.
        BOOST_CHECK(submit_parent_child.m_package_feerate == std::nullopt);
    }

    // Already-in-mempool transactions should be detected and de-duplicated.
    {
        const auto submit_deduped = ProcessNewPackage(m_node.chainman->ActiveChainstate(), *m_node.mempool,
                                                      package_parent_child, /*test_accept=*/false);
        BOOST_CHECK_MESSAGE(submit_deduped.m_state.IsValid(),
                            "Package validation unexpectedly failed: " << submit_deduped.m_state.GetRejectReason());
        auto it_parent_deduped = submit_deduped.m_tx_results.find(tx_parent->GetWitnessHash());
        auto it_child_deduped = submit_deduped.m_tx_results.find(tx_child->GetWitnessHash());
        BOOST_CHECK(it_parent_deduped != submit_deduped.m_tx_results.end());
        BOOST_CHECK(it_parent_deduped->second.m_state.IsValid());
        BOOST_CHECK(it_parent_deduped->second.m_result_type == MempoolAcceptResult::ResultType::MEMPOOL_ENTRY);
        BOOST_CHECK(it_child_deduped != submit_deduped.m_tx_results.end());
        BOOST_CHECK(it_child_deduped->second.m_state.IsValid());
        BOOST_CHECK(it_child_deduped->second.m_result_type == MempoolAcceptResult::ResultType::MEMPOOL_ENTRY);

        BOOST_CHECK_EQUAL(m_node.mempool->size(), expected_pool_size);
        BOOST_CHECK(m_node.mempool->exists(GenTxid::Txid(tx_parent->GetHash())));
        BOOST_CHECK(m_node.mempool->exists(GenTxid::Txid(tx_child->GetHash())));

        BOOST_CHECK(submit_deduped.m_package_feerate == std::nullopt);
    }
}

// Tests for packages containing transactions that have same-txid-different-witness equivalents in
// the mempool.
BOOST_FIXTURE_TEST_CASE(package_witness_swap_tests, TestChain100Setup)
{
    // Mine blocks to mature coinbases.
    mineBlocks(5);
    LOCK(cs_main);

    // Transactions with a same-txid-different-witness transaction in the mempool should be ignored,
    // and the mempool entry's wtxid returned.
    CScript witnessScript = CScript() << OP_DROP << OP_TRUE;
    CScript scriptPubKey = GetScriptForDestination(WitnessV0ScriptHash(witnessScript));
    auto mtx_parent = CreateValidMempoolTransaction(/*input_transaction=*/m_coinbase_txns[0], /*input_vout=*/0,
                                                    /*input_height=*/0, /*input_signing_key=*/coinbaseKey,
                                                    /*output_destination=*/scriptPubKey,
                                                    /*output_amount=*/CAmount(49 * COIN), /*submit=*/false);
    CTransactionRef ptx_parent = MakeTransactionRef(mtx_parent);

    // Make two children with the same txid but different witnesses.
    CScriptWitness witness1;
    witness1.stack.push_back(std::vector<unsigned char>(1));
    witness1.stack.push_back(std::vector<unsigned char>(witnessScript.begin(), witnessScript.end()));

    CScriptWitness witness2(witness1);
    witness2.stack.push_back(std::vector<unsigned char>(2));
    witness2.stack.push_back(std::vector<unsigned char>(witnessScript.begin(), witnessScript.end()));

    CKey child_key;
    child_key.MakeNewKey(true);
    CScript child_locking_script = GetScriptForDestination(WitnessV0KeyHash(child_key.GetPubKey()));
    CMutableTransaction mtx_child1;
    mtx_child1.nVersion = 1;
    mtx_child1.vin.resize(1);
    mtx_child1.vin[0].prevout.hash = ptx_parent->GetHash();
    mtx_child1.vin[0].prevout.n = 0;
    mtx_child1.vin[0].scriptSig = CScript();
    mtx_child1.witness.vtxinwit.resize(1);
    mtx_child1.witness.vtxinwit[0].scriptWitness = witness1;
    mtx_child1.vout.resize(1);
    mtx_child1.vout[0].nValue = CAmount(48 * COIN);
    mtx_child1.vout[0].scriptPubKey = child_locking_script;

    CMutableTransaction mtx_child2{mtx_child1};
    mtx_child2.witness.vtxinwit[0].scriptWitness = witness2;

    CTransactionRef ptx_child1 = MakeTransactionRef(mtx_child1);
    CTransactionRef ptx_child2 = MakeTransactionRef(mtx_child2);

    // child1 and child2 have the same txid
    BOOST_CHECK_EQUAL(ptx_child1->GetHash(), ptx_child2->GetHash());
    // child1 and child2 have different wtxids
    BOOST_CHECK(ptx_child1->GetWitnessHash() != ptx_child2->GetWitnessHash());

    // Try submitting Package1{parent, child1} and Package2{parent, child2} where the children are
    // same-txid-different-witness.
    {
        const auto submit_witness1 = ProcessNewPackage(m_node.chainman->ActiveChainstate(), *m_node.mempool,
                                                       {ptx_parent, ptx_child1}, /*test_accept=*/false);
        BOOST_CHECK_MESSAGE(submit_witness1.m_state.IsValid(),
                            "Package validation unexpectedly failed: " << submit_witness1.m_state.GetRejectReason());
        auto it_parent1 = submit_witness1.m_tx_results.find(ptx_parent->GetWitnessHash());
        auto it_child1 = submit_witness1.m_tx_results.find(ptx_child1->GetWitnessHash());
        BOOST_CHECK(it_parent1 != submit_witness1.m_tx_results.end());
        BOOST_CHECK_MESSAGE(it_parent1->second.m_state.IsValid(),
                            "Transaction unexpectedly failed: " << it_parent1->second.m_state.GetRejectReason());
        BOOST_CHECK(it_child1 != submit_witness1.m_tx_results.end());
        BOOST_CHECK_MESSAGE(it_child1->second.m_state.IsValid(),
                            "Transaction unexpectedly failed: " << it_child1->second.m_state.GetRejectReason());

        BOOST_CHECK(m_node.mempool->exists(GenTxid::Txid(ptx_parent->GetHash())));
        BOOST_CHECK(m_node.mempool->exists(GenTxid::Txid(ptx_child1->GetHash())));

        // Child2 would have been validated individually.
        BOOST_CHECK(submit_witness1.m_package_feerate == std::nullopt);

        const auto submit_witness2 = ProcessNewPackage(m_node.chainman->ActiveChainstate(), *m_node.mempool,
                                                       {ptx_parent, ptx_child2}, /*test_accept=*/false);
        BOOST_CHECK(submit_witness2.m_package_feerate == std::nullopt);
        BOOST_CHECK_MESSAGE(submit_witness2.m_state.IsValid(),
                            "Package validation unexpectedly failed: " << submit_witness2.m_state.GetRejectReason());
        auto it_parent2_deduped = submit_witness2.m_tx_results.find(ptx_parent->GetWitnessHash());
        auto it_child2 = submit_witness2.m_tx_results.find(ptx_child2->GetWitnessHash());
        BOOST_CHECK(it_parent2_deduped != submit_witness2.m_tx_results.end());
        BOOST_CHECK(it_parent2_deduped->second.m_result_type == MempoolAcceptResult::ResultType::MEMPOOL_ENTRY);
        BOOST_CHECK(it_child2 != submit_witness2.m_tx_results.end());
        BOOST_CHECK(it_child2->second.m_result_type == MempoolAcceptResult::ResultType::DIFFERENT_WITNESS);
        BOOST_CHECK_EQUAL(ptx_child1->GetWitnessHash(), it_child2->second.m_other_wtxid.value());

        BOOST_CHECK(m_node.mempool->exists(GenTxid::Txid(ptx_child2->GetHash())));
        BOOST_CHECK(!m_node.mempool->exists(GenTxid::Wtxid(ptx_child2->GetWitnessHash())));

        // Deduplication should work when wtxid != txid. Submit package with the already-in-mempool
        // transactions again, which should not fail.
        const auto submit_segwit_dedup = ProcessNewPackage(m_node.chainman->ActiveChainstate(), *m_node.mempool,
                                                           {ptx_parent, ptx_child1}, /*test_accept=*/false);
        BOOST_CHECK_MESSAGE(submit_segwit_dedup.m_state.IsValid(),
                            "Package validation unexpectedly failed: " << submit_segwit_dedup.m_state.GetRejectReason());
        auto it_parent_dup = submit_segwit_dedup.m_tx_results.find(ptx_parent->GetWitnessHash());
        auto it_child_dup = submit_segwit_dedup.m_tx_results.find(ptx_child1->GetWitnessHash());
        BOOST_CHECK(it_parent_dup->second.m_result_type == MempoolAcceptResult::ResultType::MEMPOOL_ENTRY);
        BOOST_CHECK(it_child_dup->second.m_result_type == MempoolAcceptResult::ResultType::MEMPOOL_ENTRY);
        BOOST_CHECK(submit_witness2.m_package_feerate == std::nullopt);
    }

    // Try submitting Package1{child2, grandchild} where child2 is same-txid-different-witness as
    // the in-mempool transaction, child1. Since child1 exists in the mempool and its outputs are
    // available, child2 should be ignored and grandchild should be accepted.
    //
    // This tests a potential censorship vector in which an attacker broadcasts a competing package
    // where a parent's witness is mutated. The honest package should be accepted despite the fact
    // that we don't allow witness replacement.
    CKey grandchild_key;
    grandchild_key.MakeNewKey(true);
    CScript grandchild_locking_script = GetScriptForDestination(WitnessV0KeyHash(grandchild_key.GetPubKey()));
    auto mtx_grandchild = CreateValidMempoolTransaction(/*input_transaction=*/ptx_child2, /*input_vout=*/0,
                                                        /*input_height=*/0, /*input_signing_key=*/child_key,
                                                        /*output_destination=*/grandchild_locking_script,
                                                        /*output_amount=*/CAmount(47 * COIN), /*submit=*/false);
    CTransactionRef ptx_grandchild = MakeTransactionRef(mtx_grandchild);

    // We already submitted child1 above.
    {
        const auto submit_spend_ignored = ProcessNewPackage(m_node.chainman->ActiveChainstate(), *m_node.mempool,
                                                            {ptx_child2, ptx_grandchild}, /*test_accept=*/false);
        BOOST_CHECK_MESSAGE(submit_spend_ignored.m_state.IsValid(),
                            "Package validation unexpectedly failed: " << submit_spend_ignored.m_state.GetRejectReason());
        auto it_child2_ignored = submit_spend_ignored.m_tx_results.find(ptx_child2->GetWitnessHash());
        auto it_grandchild = submit_spend_ignored.m_tx_results.find(ptx_grandchild->GetWitnessHash());
        BOOST_CHECK(it_child2_ignored != submit_spend_ignored.m_tx_results.end());
        BOOST_CHECK(it_child2_ignored->second.m_result_type == MempoolAcceptResult::ResultType::DIFFERENT_WITNESS);
        BOOST_CHECK(it_grandchild != submit_spend_ignored.m_tx_results.end());
        BOOST_CHECK(it_grandchild->second.m_result_type == MempoolAcceptResult::ResultType::VALID);

        BOOST_CHECK(m_node.mempool->exists(GenTxid::Txid(ptx_child2->GetHash())));
        BOOST_CHECK(!m_node.mempool->exists(GenTxid::Wtxid(ptx_child2->GetWitnessHash())));
        BOOST_CHECK(m_node.mempool->exists(GenTxid::Wtxid(ptx_grandchild->GetWitnessHash())));

        // Since child2 is ignored, grandchild would be validated individually.
        BOOST_CHECK(submit_spend_ignored.m_package_feerate == std::nullopt);
    }

    // A package Package{parent1, parent2, parent3, child} where the parents are a mixture of
    // identical-tx-in-mempool, same-txid-different-witness-in-mempool, and new transactions.
    Package package_mixed;

    // Give all the parents anyone-can-spend scripts so we don't have to deal with signing the child.
    CScript acs_script = CScript() << OP_TRUE;
    CScript acs_spk = GetScriptForDestination(WitnessV0ScriptHash(acs_script));
    CScriptWitness acs_witness;
    acs_witness.stack.push_back(std::vector<unsigned char>(acs_script.begin(), acs_script.end()));

    // parent1 will already be in the mempool
    auto mtx_parent1 = CreateValidMempoolTransaction(/*input_transaction=*/m_coinbase_txns[1], /*input_vout=*/0,
                                                     /*input_height=*/0, /*input_signing_key=*/coinbaseKey,
                                                     /*output_destination=*/acs_spk,
                                                     /*output_amount=*/CAmount(49 * COIN), /*submit=*/true);
    CTransactionRef ptx_parent1 = MakeTransactionRef(mtx_parent1);
    package_mixed.push_back(ptx_parent1);

    // parent2 will have a same-txid-different-witness tx already in the mempool
    CScript grandparent2_script = CScript() << OP_DROP << OP_TRUE;
    CScript grandparent2_spk = GetScriptForDestination(WitnessV0ScriptHash(grandparent2_script));
    CScriptWitness parent2_witness1;
    parent2_witness1.stack.push_back(std::vector<unsigned char>(1));
    parent2_witness1.stack.push_back(std::vector<unsigned char>(grandparent2_script.begin(), grandparent2_script.end()));
    CScriptWitness parent2_witness2;
    parent2_witness2.stack.push_back(std::vector<unsigned char>(2));
    parent2_witness2.stack.push_back(std::vector<unsigned char>(grandparent2_script.begin(), grandparent2_script.end()));

    // Create grandparent2 creating an output with multiple spending paths. Submit to mempool.
    auto mtx_grandparent2 = CreateValidMempoolTransaction(/*input_transaction=*/m_coinbase_txns[2], /*input_vout=*/0,
                                                          /*input_height=*/0, /*input_signing_key=*/coinbaseKey,
                                                          /*output_destination=*/grandparent2_spk,
                                                          /*output_amount=*/CAmount(49 * COIN), /*submit=*/true);
    CTransactionRef ptx_grandparent2 = MakeTransactionRef(mtx_grandparent2);

    CMutableTransaction mtx_parent2_v1;
    mtx_parent2_v1.nVersion = 1;
    mtx_parent2_v1.vin.resize(1);
    mtx_parent2_v1.vin[0].prevout.hash = ptx_grandparent2->GetHash();
    mtx_parent2_v1.vin[0].prevout.n = 0;
    mtx_parent2_v1.vin[0].scriptSig = CScript();
    mtx_parent2_v1.witness.vtxinwit.resize(1);
    mtx_parent2_v1.witness.vtxinwit[0].scriptWitness = parent2_witness1;
    mtx_parent2_v1.vout.resize(1);
    mtx_parent2_v1.vout[0].nValue = CAmount(48 * COIN);
    mtx_parent2_v1.vout[0].scriptPubKey = acs_spk;

    CMutableTransaction mtx_parent2_v2{mtx_parent2_v1};
    mtx_parent2_v2.witness.vtxinwit[0].scriptWitness = parent2_witness2;

    CTransactionRef ptx_parent2_v1 = MakeTransactionRef(mtx_parent2_v1);
    CTransactionRef ptx_parent2_v2 = MakeTransactionRef(mtx_parent2_v2);
    // Put parent2_v1 in the package, submit parent2_v2 to the mempool.
    const MempoolAcceptResult parent2_v2_result = m_node.chainman->ProcessTransaction(ptx_parent2_v2);
    BOOST_CHECK(parent2_v2_result.m_result_type == MempoolAcceptResult::ResultType::VALID);
    package_mixed.push_back(ptx_parent2_v1);

    // parent3 will be a new transaction. Put 0 fees on it to make it invalid on its own.
    auto mtx_parent3 = CreateValidMempoolTransaction(/*input_transaction=*/m_coinbase_txns[3], /*input_vout=*/0,
                                                     /*input_height=*/0, /*input_signing_key=*/coinbaseKey,
                                                     /*output_destination=*/acs_spk,
                                                     /*output_amount=*/CAmount(50 * COIN), /*submit=*/false);
    CTransactionRef ptx_parent3 = MakeTransactionRef(mtx_parent3);
    package_mixed.push_back(ptx_parent3);

    // child spends parent1, parent2, and parent3
    CKey mixed_grandchild_key;
    mixed_grandchild_key.MakeNewKey(true);
    CScript mixed_child_spk = GetScriptForDestination(WitnessV0KeyHash(mixed_grandchild_key.GetPubKey()));

    CMutableTransaction mtx_mixed_child;
    mtx_mixed_child.vin.push_back(CTxIn(COutPoint(ptx_parent1->GetHash(), 0)));
    mtx_mixed_child.vin.push_back(CTxIn(COutPoint(ptx_parent2_v1->GetHash(), 0)));
    mtx_mixed_child.vin.push_back(CTxIn(COutPoint(ptx_parent3->GetHash(), 0)));
<<<<<<< HEAD
    mtx_mixed_child.witness.vtxinwit.resize(3);
    mtx_mixed_child.witness.vtxinwit[0].scriptWitness = acs_witness;
    mtx_mixed_child.witness.vtxinwit[1].scriptWitness = acs_witness;
    mtx_mixed_child.witness.vtxinwit[2].scriptWitness = acs_witness;
    mtx_mixed_child.vout.push_back(CTxOut(CAsset(), 145 * COIN, mixed_child_spk));
=======
    mtx_mixed_child.vin[0].scriptWitness = acs_witness;
    mtx_mixed_child.vin[1].scriptWitness = acs_witness;
    mtx_mixed_child.vin[2].scriptWitness = acs_witness;
    mtx_mixed_child.vout.push_back(CTxOut((48 + 49 + 50 - 1) * COIN, mixed_child_spk));
>>>>>>> d844b5e7
    CTransactionRef ptx_mixed_child = MakeTransactionRef(mtx_mixed_child);
    package_mixed.push_back(ptx_mixed_child);

    // Submit package:
    // parent1 should be ignored
    // parent2_v1 should be ignored (and v2 wtxid returned)
    // parent3 should be accepted
    // child should be accepted
    {
        const auto mixed_result = ProcessNewPackage(m_node.chainman->ActiveChainstate(), *m_node.mempool, package_mixed, false);
        BOOST_CHECK_MESSAGE(mixed_result.m_state.IsValid(), mixed_result.m_state.GetRejectReason());
        auto it_parent1 = mixed_result.m_tx_results.find(ptx_parent1->GetWitnessHash());
        auto it_parent2 = mixed_result.m_tx_results.find(ptx_parent2_v1->GetWitnessHash());
        auto it_parent3 = mixed_result.m_tx_results.find(ptx_parent3->GetWitnessHash());
        auto it_child = mixed_result.m_tx_results.find(ptx_mixed_child->GetWitnessHash());
        BOOST_CHECK(it_parent1 != mixed_result.m_tx_results.end());
        BOOST_CHECK(it_parent2 != mixed_result.m_tx_results.end());
        BOOST_CHECK(it_parent3 != mixed_result.m_tx_results.end());
        BOOST_CHECK(it_child != mixed_result.m_tx_results.end());

        BOOST_CHECK(it_parent1->second.m_result_type == MempoolAcceptResult::ResultType::MEMPOOL_ENTRY);
        BOOST_CHECK(it_parent2->second.m_result_type == MempoolAcceptResult::ResultType::DIFFERENT_WITNESS);
        BOOST_CHECK(it_parent3->second.m_result_type == MempoolAcceptResult::ResultType::VALID);
        BOOST_CHECK(it_child->second.m_result_type == MempoolAcceptResult::ResultType::VALID);
        BOOST_CHECK_EQUAL(ptx_parent2_v2->GetWitnessHash(), it_parent2->second.m_other_wtxid.value());

        BOOST_CHECK(m_node.mempool->exists(GenTxid::Txid(ptx_parent1->GetHash())));
        BOOST_CHECK(m_node.mempool->exists(GenTxid::Txid(ptx_parent2_v1->GetHash())));
        BOOST_CHECK(!m_node.mempool->exists(GenTxid::Wtxid(ptx_parent2_v1->GetWitnessHash())));
        BOOST_CHECK(m_node.mempool->exists(GenTxid::Txid(ptx_parent3->GetHash())));
        BOOST_CHECK(m_node.mempool->exists(GenTxid::Txid(ptx_mixed_child->GetHash())));

        // package feerate should include parent3 and child. It should not include parent1 or parent2_v1.
        BOOST_CHECK(mixed_result.m_package_feerate.has_value());
        const CFeeRate expected_feerate(1 * COIN, GetVirtualTransactionSize(*ptx_parent3) + GetVirtualTransactionSize(*ptx_mixed_child));
        BOOST_CHECK_MESSAGE(mixed_result.m_package_feerate.value() == expected_feerate,
                            strprintf("Expected package feerate %s, got %s", expected_feerate.ToString(),
                                      mixed_result.m_package_feerate.value().ToString()));
    }
}

BOOST_FIXTURE_TEST_CASE(package_cpfp_tests, TestChain100Setup)
{
    mineBlocks(5);
    LOCK(::cs_main);
    size_t expected_pool_size = m_node.mempool->size();
    CKey child_key;
    child_key.MakeNewKey(true);
    CScript parent_spk = GetScriptForDestination(WitnessV0KeyHash(child_key.GetPubKey()));
    CKey grandchild_key;
    grandchild_key.MakeNewKey(true);
    CScript child_spk = GetScriptForDestination(WitnessV0KeyHash(grandchild_key.GetPubKey()));

    // zero-fee parent and high-fee child package
    const CAmount coinbase_value{50 * COIN};
    const CAmount parent_value{coinbase_value - 0};
    const CAmount child_value{parent_value - COIN};

    Package package_cpfp;
    auto mtx_parent = CreateValidMempoolTransaction(/*input_transaction=*/ m_coinbase_txns[0], /*vout=*/ 0,
                                                    /*input_height=*/ 0, /*input_signing_key=*/ coinbaseKey,
                                                    /*output_destination=*/ parent_spk,
                                                    /*output_amount=*/ parent_value, /*submit=*/ false);
    CTransactionRef tx_parent = MakeTransactionRef(mtx_parent);
    package_cpfp.push_back(tx_parent);

    auto mtx_child = CreateValidMempoolTransaction(/*input_transaction=*/ tx_parent, /*vout=*/ 0,
                                                   /*input_height=*/ 101, /*input_signing_key=*/ child_key,
                                                   /*output_destination=*/ child_spk,
                                                   /*output_amount=*/ child_value, /*submit=*/ false);
    CTransactionRef tx_child = MakeTransactionRef(mtx_child);
    package_cpfp.push_back(tx_child);

    // Package feerate is calculated using modified fees, and prioritisetransaction accepts negative
    // fee deltas. This should be taken into account. De-prioritise the parent transaction by -1BTC,
    // bringing the package feerate to 0.
    m_node.mempool->PrioritiseTransaction(tx_parent->GetHash(), -1 * COIN);
    {
        BOOST_CHECK_EQUAL(m_node.mempool->size(), expected_pool_size);
        const auto submit_cpfp_deprio = ProcessNewPackage(m_node.chainman->ActiveChainstate(), *m_node.mempool,
                                                   package_cpfp, /*test_accept=*/ false);
        BOOST_CHECK_MESSAGE(submit_cpfp_deprio.m_state.IsInvalid(),
                            "Package validation unexpectedly succeeded: " << submit_cpfp_deprio.m_state.GetRejectReason());
        BOOST_CHECK(submit_cpfp_deprio.m_tx_results.empty());
        BOOST_CHECK_EQUAL(m_node.mempool->size(), expected_pool_size);
        const CFeeRate expected_feerate(0, GetVirtualTransactionSize(*tx_parent) + GetVirtualTransactionSize(*tx_child));
        BOOST_CHECK(submit_cpfp_deprio.m_package_feerate.has_value());
        BOOST_CHECK(submit_cpfp_deprio.m_package_feerate.value() == CFeeRate{0});
        BOOST_CHECK_MESSAGE(submit_cpfp_deprio.m_package_feerate.value() == expected_feerate,
                            strprintf("Expected package feerate %s, got %s", expected_feerate.ToString(),
                                      submit_cpfp_deprio.m_package_feerate.value().ToString()));
    }

    // Clear the prioritisation of the parent transaction.
    WITH_LOCK(m_node.mempool->cs, m_node.mempool->ClearPrioritisation(tx_parent->GetHash()));

    // Package CPFP: Even though the parent pays 0 absolute fees, the child pays 1 BTC which is
    // enough for the package feerate to meet the threshold.
    {
        BOOST_CHECK_EQUAL(m_node.mempool->size(), expected_pool_size);
        const auto submit_cpfp = ProcessNewPackage(m_node.chainman->ActiveChainstate(), *m_node.mempool,
                                                   package_cpfp, /*test_accept=*/ false);
        expected_pool_size += 2;
        BOOST_CHECK_MESSAGE(submit_cpfp.m_state.IsValid(),
                            "Package validation unexpectedly failed: " << submit_cpfp.m_state.GetRejectReason());
        auto it_parent = submit_cpfp.m_tx_results.find(tx_parent->GetWitnessHash());
        auto it_child = submit_cpfp.m_tx_results.find(tx_child->GetWitnessHash());
        BOOST_CHECK(it_parent != submit_cpfp.m_tx_results.end());
        BOOST_CHECK(it_parent->second.m_result_type == MempoolAcceptResult::ResultType::VALID);
        BOOST_CHECK(it_parent->second.m_base_fees.value() == 0);
        BOOST_CHECK(it_child != submit_cpfp.m_tx_results.end());
        BOOST_CHECK(it_child->second.m_result_type == MempoolAcceptResult::ResultType::VALID);
        BOOST_CHECK(it_child->second.m_base_fees.value() == COIN);

        BOOST_CHECK_EQUAL(m_node.mempool->size(), expected_pool_size);
        BOOST_CHECK(m_node.mempool->exists(GenTxid::Txid(tx_parent->GetHash())));
        BOOST_CHECK(m_node.mempool->exists(GenTxid::Txid(tx_child->GetHash())));

        const CFeeRate expected_feerate(coinbase_value - child_value,
                                        GetVirtualTransactionSize(*tx_parent) + GetVirtualTransactionSize(*tx_child));
        BOOST_CHECK(expected_feerate.GetFeePerK() > 1000);
        BOOST_CHECK(submit_cpfp.m_package_feerate.has_value());
        BOOST_CHECK_MESSAGE(submit_cpfp.m_package_feerate.value() == expected_feerate,
                            strprintf("Expected package feerate %s, got %s", expected_feerate.ToString(),
                                      submit_cpfp.m_package_feerate.value().ToString()));
    }

    // Just because we allow low-fee parents doesn't mean we allow low-feerate packages.
    // This package just pays 200 satoshis total. This would be enough to pay for the child alone,
    // but isn't enough for the entire package to meet the 1sat/vbyte minimum.
    Package package_still_too_low;
    auto mtx_parent_cheap = CreateValidMempoolTransaction(/*input_transaction=*/ m_coinbase_txns[1], /*vout=*/ 0,
                                                          /*input_height=*/ 0, /*input_signing_key=*/ coinbaseKey,
                                                          /*output_destination=*/ parent_spk,
                                                          /*output_amount=*/ coinbase_value, /*submit=*/ false);
    CTransactionRef tx_parent_cheap = MakeTransactionRef(mtx_parent_cheap);
    package_still_too_low.push_back(tx_parent_cheap);

    auto mtx_child_cheap = CreateValidMempoolTransaction(/*input_transaction=*/ tx_parent_cheap, /*vout=*/ 0,
                                                         /*input_height=*/ 101, /* input_signing_key */ child_key,
                                                         /*output_destination=*/ child_spk,
                                                         /*output_amount=*/ coinbase_value - 200, /*submit=*/ false);
    CTransactionRef tx_child_cheap = MakeTransactionRef(mtx_child_cheap);
    package_still_too_low.push_back(tx_child_cheap);

    // Cheap package should fail with package-fee-too-low.
    {
        BOOST_CHECK_EQUAL(m_node.mempool->size(), expected_pool_size);
        const auto submit_package_too_low = ProcessNewPackage(m_node.chainman->ActiveChainstate(), *m_node.mempool,
                                                   package_still_too_low, /* test_accept */ false);
        BOOST_CHECK_MESSAGE(submit_package_too_low.m_state.IsInvalid(), "Package validation unexpectedly succeeded");
        BOOST_CHECK_EQUAL(submit_package_too_low.m_state.GetResult(), PackageValidationResult::PCKG_POLICY);
        BOOST_CHECK_EQUAL(submit_package_too_low.m_state.GetRejectReason(), "package-fee-too-low");
        BOOST_CHECK_EQUAL(m_node.mempool->size(), expected_pool_size);
        const CFeeRate child_feerate(200, GetVirtualTransactionSize(*tx_child_cheap));
        BOOST_CHECK(child_feerate.GetFeePerK() > 1000);
        const CFeeRate expected_feerate(200,
            GetVirtualTransactionSize(*tx_parent_cheap) + GetVirtualTransactionSize(*tx_child_cheap));
        BOOST_CHECK(expected_feerate.GetFeePerK() < 1000);
        BOOST_CHECK(submit_package_too_low.m_package_feerate.has_value());
        BOOST_CHECK_MESSAGE(submit_package_too_low.m_package_feerate.value() == expected_feerate,
                            strprintf("Expected package feerate %s, got %s", expected_feerate.ToString(),
                                      submit_package_too_low.m_package_feerate.value().ToString()));
    }

    // Package feerate includes the modified fees of the transactions.
    // This means a child with its fee delta from prioritisetransaction can pay for a parent.
    m_node.mempool->PrioritiseTransaction(tx_child_cheap->GetHash(), 1 * COIN);
    // Now that the child's fees have "increased" by 1 BTC, the cheap package should succeed.
    {
        const auto submit_prioritised_package = ProcessNewPackage(m_node.chainman->ActiveChainstate(), *m_node.mempool,
                                                                  package_still_too_low, /*test_accept=*/ false);
        expected_pool_size += 2;
        BOOST_CHECK_MESSAGE(submit_prioritised_package.m_state.IsValid(),
                "Package validation unexpectedly failed" << submit_prioritised_package.m_state.GetRejectReason());
        const CFeeRate expected_feerate(1 * COIN + 200,
            GetVirtualTransactionSize(*tx_parent_cheap) + GetVirtualTransactionSize(*tx_child_cheap));
        BOOST_CHECK(submit_prioritised_package.m_package_feerate.has_value());
        BOOST_CHECK_MESSAGE(submit_prioritised_package.m_package_feerate.value() == expected_feerate,
                            strprintf("Expected package feerate %s, got %s", expected_feerate.ToString(),
                                      submit_prioritised_package.m_package_feerate.value().ToString()));
    }

    // Package feerate is calculated without topology in mind; it's just aggregating fees and sizes.
    // However, this should not allow parents to pay for children. Each transaction should be
    // validated individually first, eliminating sufficient-feerate parents before they are unfairly
    // included in the package feerate. It's also important that the low-fee child doesn't prevent
    // the parent from being accepted.
    Package package_rich_parent;
    const CAmount high_parent_fee{1 * COIN};
    auto mtx_parent_rich = CreateValidMempoolTransaction(/*input_transaction=*/ m_coinbase_txns[2], /*vout=*/ 0,
                                                         /*input_height=*/ 0, /*input_signing_key=*/ coinbaseKey,
                                                         /*output_destination=*/ parent_spk,
                                                         /*output_amount=*/ coinbase_value - high_parent_fee, /*submit=*/ false);
    CTransactionRef tx_parent_rich = MakeTransactionRef(mtx_parent_rich);
    package_rich_parent.push_back(tx_parent_rich);

    auto mtx_child_poor = CreateValidMempoolTransaction(/*input_transaction=*/ tx_parent_rich, /*vout=*/ 0,
                                                        /*input_height=*/ 101, /*input_signing_key=*/ child_key,
                                                        /*output_destination=*/ child_spk,
                                                        /*output_amount=*/ coinbase_value - high_parent_fee, /*submit=*/ false);
    CTransactionRef tx_child_poor = MakeTransactionRef(mtx_child_poor);
    package_rich_parent.push_back(tx_child_poor);

    // Parent pays 1 BTC and child pays none. The parent should be accepted without the child.
    {
        BOOST_CHECK_EQUAL(m_node.mempool->size(), expected_pool_size);
        const auto submit_rich_parent = ProcessNewPackage(m_node.chainman->ActiveChainstate(), *m_node.mempool,
                                                          package_rich_parent, /* test_accept */ false);
        expected_pool_size += 1;
        BOOST_CHECK_MESSAGE(submit_rich_parent.m_state.IsInvalid(), "Package validation unexpectedly succeeded");

        // The child would have been validated on its own and failed, then submitted as a "package" of 1.
        // The package feerate is just the child's feerate, which is 0sat/vb.
        BOOST_CHECK(submit_rich_parent.m_package_feerate.has_value());
        BOOST_CHECK_MESSAGE(submit_rich_parent.m_package_feerate.value() == CFeeRate(),
                            "expected 0, got " << submit_rich_parent.m_package_feerate.value().ToString());
        BOOST_CHECK_EQUAL(submit_rich_parent.m_state.GetResult(), PackageValidationResult::PCKG_POLICY);
        BOOST_CHECK_EQUAL(submit_rich_parent.m_state.GetRejectReason(), "package-fee-too-low");

        auto it_parent = submit_rich_parent.m_tx_results.find(tx_parent_rich->GetWitnessHash());
        BOOST_CHECK(it_parent != submit_rich_parent.m_tx_results.end());
        BOOST_CHECK(it_parent->second.m_result_type == MempoolAcceptResult::ResultType::VALID);
        BOOST_CHECK(it_parent->second.m_state.GetRejectReason() == "");
        BOOST_CHECK_MESSAGE(it_parent->second.m_base_fees.value() == high_parent_fee,
                strprintf("rich parent: expected fee %s, got %s", high_parent_fee, it_parent->second.m_base_fees.value()));

        BOOST_CHECK_EQUAL(m_node.mempool->size(), expected_pool_size);
        BOOST_CHECK(m_node.mempool->exists(GenTxid::Txid(tx_parent_rich->GetHash())));
        BOOST_CHECK(!m_node.mempool->exists(GenTxid::Txid(tx_child_poor->GetHash())));
    }
}
BOOST_AUTO_TEST_SUITE_END()<|MERGE_RESOLUTION|>--- conflicted
+++ resolved
@@ -555,18 +555,11 @@
     mtx_mixed_child.vin.push_back(CTxIn(COutPoint(ptx_parent1->GetHash(), 0)));
     mtx_mixed_child.vin.push_back(CTxIn(COutPoint(ptx_parent2_v1->GetHash(), 0)));
     mtx_mixed_child.vin.push_back(CTxIn(COutPoint(ptx_parent3->GetHash(), 0)));
-<<<<<<< HEAD
     mtx_mixed_child.witness.vtxinwit.resize(3);
     mtx_mixed_child.witness.vtxinwit[0].scriptWitness = acs_witness;
     mtx_mixed_child.witness.vtxinwit[1].scriptWitness = acs_witness;
     mtx_mixed_child.witness.vtxinwit[2].scriptWitness = acs_witness;
-    mtx_mixed_child.vout.push_back(CTxOut(CAsset(), 145 * COIN, mixed_child_spk));
-=======
-    mtx_mixed_child.vin[0].scriptWitness = acs_witness;
-    mtx_mixed_child.vin[1].scriptWitness = acs_witness;
-    mtx_mixed_child.vin[2].scriptWitness = acs_witness;
-    mtx_mixed_child.vout.push_back(CTxOut((48 + 49 + 50 - 1) * COIN, mixed_child_spk));
->>>>>>> d844b5e7
+    mtx_mixed_child.vout.push_back(CTxOut(CAsset(), (48 + 49 + 50 - 1) * COIN, mixed_child_spk));
     CTransactionRef ptx_mixed_child = MakeTransactionRef(mtx_mixed_child);
     package_mixed.push_back(ptx_mixed_child);
 
