// Copyright (c) 2009-2021 The Bitcoin Core developers
// Distributed under the MIT software license, see the accompanying
// file COPYING or http://www.opensource.org/licenses/mit-license.php.

#include <addrdb.h>
#include <addrman.h>
#include <blockencodings.h>
#include <blockfilter.h>
#include <chain.h>
#include <coins.h>
#include <compressor.h>
#include <consensus/merkle.h>
#include <key.h>
#include <merkleblock.h>
#include <net.h>
#include <netbase.h>
#include <node/utxo_snapshot.h>
#include <primitives/block.h>
#include <protocol.h>
#include <psbt.h>
#include <pubkey.h>
#include <script/keyorigin.h>
#include <streams.h>
#include <undo.h>
#include <version.h>

#include <exception>
#include <optional>
#include <stdexcept>
#include <stdint.h>
#include <unistd.h>

#include <test/fuzz/fuzz.h>

void initialize_deserialize()
{
    // Fuzzers using pubkey must hold an ECCVerifyHandle.
    static const ECCVerifyHandle verify_handle;
}

#define FUZZ_TARGET_DESERIALIZE(name, code)                \
    FUZZ_TARGET_INIT(name, initialize_deserialize)         \
    {                                                      \
        try {                                              \
            SelectParams(CBaseChainParams::LIQUID1); /* ELEMENTS */ \
            code                                           \
        } catch (const invalid_fuzzing_input_exception&) { \
        }                                                  \
    }

namespace {

struct invalid_fuzzing_input_exception : public std::exception {
};

template <typename T>
CDataStream Serialize(const T& obj, const int version = INIT_PROTO_VERSION, const int ser_type = SER_NETWORK)
{
    CDataStream ds(ser_type, version);
    ds << obj;
    return ds;
}

template <typename T>
T Deserialize(CDataStream ds)
{
    T obj;
    ds >> obj;
    return obj;
}

template <typename T>
void DeserializeFromFuzzingInput(FuzzBufferType buffer, T& obj, const std::optional<int> protocol_version = std::nullopt, const int ser_type = SER_NETWORK)
{
    CDataStream ds(buffer, ser_type, INIT_PROTO_VERSION);
    if (protocol_version) {
        ds.SetVersion(*protocol_version);
    } else {
        try {
            int version;
            ds >> version;
            ds.SetVersion(version);
        } catch (const std::ios_base::failure&) {
            throw invalid_fuzzing_input_exception();
        }
    }
    try {
        ds >> obj;
    } catch (const std::ios_base::failure&) {
        throw invalid_fuzzing_input_exception();
    }
    assert(buffer.empty() || !Serialize(obj).empty());
}

template <typename T>
void AssertEqualAfterSerializeDeserialize(const T& obj, const int version = INIT_PROTO_VERSION, const int ser_type = SER_NETWORK)
{
    assert(Deserialize<T>(Serialize(obj, version, ser_type)) == obj);
}

} // namespace

FUZZ_TARGET_DESERIALIZE(block_filter_deserialize, {
        BlockFilter block_filter;
        DeserializeFromFuzzingInput(buffer, block_filter);
})
FUZZ_TARGET_DESERIALIZE(addr_info_deserialize, {
        CAddrInfo addr_info;
        DeserializeFromFuzzingInput(buffer, addr_info);
})
FUZZ_TARGET_DESERIALIZE(block_file_info_deserialize, {
        CBlockFileInfo block_file_info;
        DeserializeFromFuzzingInput(buffer, block_file_info);
})
FUZZ_TARGET_DESERIALIZE(block_header_and_short_txids_deserialize, {
        CBlockHeaderAndShortTxIDs block_header_and_short_txids;
        DeserializeFromFuzzingInput(buffer, block_header_and_short_txids);
})
FUZZ_TARGET_DESERIALIZE(fee_rate_deserialize, {
        CFeeRate fee_rate;
        DeserializeFromFuzzingInput(buffer, fee_rate);
        AssertEqualAfterSerializeDeserialize(fee_rate);
})
FUZZ_TARGET_DESERIALIZE(merkle_block_deserialize, {
        CMerkleBlock merkle_block;
        DeserializeFromFuzzingInput(buffer, merkle_block);
})
FUZZ_TARGET_DESERIALIZE(out_point_deserialize, {
        COutPoint out_point;
        DeserializeFromFuzzingInput(buffer, out_point);
        AssertEqualAfterSerializeDeserialize(out_point);
})
FUZZ_TARGET_DESERIALIZE(partial_merkle_tree_deserialize, {
        CPartialMerkleTree partial_merkle_tree;
        DeserializeFromFuzzingInput(buffer, partial_merkle_tree);
})
FUZZ_TARGET_DESERIALIZE(pub_key_deserialize, {
        CPubKey pub_key;
        DeserializeFromFuzzingInput(buffer, pub_key);
        AssertEqualAfterSerializeDeserialize(pub_key);
})
FUZZ_TARGET_DESERIALIZE(script_deserialize, {
        CScript script;
        DeserializeFromFuzzingInput(buffer, script);
})
FUZZ_TARGET_DESERIALIZE(sub_net_deserialize, {
        CSubNet sub_net_1;
        DeserializeFromFuzzingInput(buffer, sub_net_1, INIT_PROTO_VERSION);
        AssertEqualAfterSerializeDeserialize(sub_net_1, INIT_PROTO_VERSION);
        CSubNet sub_net_2;
        DeserializeFromFuzzingInput(buffer, sub_net_2, INIT_PROTO_VERSION | ADDRV2_FORMAT);
        AssertEqualAfterSerializeDeserialize(sub_net_2, INIT_PROTO_VERSION | ADDRV2_FORMAT);
        CSubNet sub_net_3;
        DeserializeFromFuzzingInput(buffer, sub_net_3);
        AssertEqualAfterSerializeDeserialize(sub_net_3, INIT_PROTO_VERSION | ADDRV2_FORMAT);
})
FUZZ_TARGET_DESERIALIZE(tx_in_deserialize, {
        CTxIn tx_in;
        DeserializeFromFuzzingInput(buffer, tx_in);
        AssertEqualAfterSerializeDeserialize(tx_in);
})
FUZZ_TARGET_DESERIALIZE(flat_file_pos_deserialize, {
        FlatFilePos flat_file_pos;
        DeserializeFromFuzzingInput(buffer, flat_file_pos);
        AssertEqualAfterSerializeDeserialize(flat_file_pos);
})
FUZZ_TARGET_DESERIALIZE(key_origin_info_deserialize, {
        KeyOriginInfo key_origin_info;
        DeserializeFromFuzzingInput(buffer, key_origin_info);
        AssertEqualAfterSerializeDeserialize(key_origin_info);
})
FUZZ_TARGET_DESERIALIZE(partially_signed_transaction_deserialize, {
        PartiallySignedTransaction partially_signed_transaction;
        DeserializeFromFuzzingInput(buffer, partially_signed_transaction);
})
FUZZ_TARGET_DESERIALIZE(prefilled_transaction_deserialize, {
        PrefilledTransaction prefilled_transaction;
        DeserializeFromFuzzingInput(buffer, prefilled_transaction);
<<<<<<< HEAD
})
FUZZ_TARGET_DESERIALIZE(psbt_input_deserialize, {
        PSBTInput psbt_input;
        DeserializeFromFuzzingInput(buffer, psbt_input);
})
FUZZ_TARGET_DESERIALIZE(psbt_output_deserialize, {
        PSBTOutput psbt_output;
=======
#elif PSBT_INPUT_DESERIALIZE
        PSBTInput psbt_input(2);
        DeserializeFromFuzzingInput(buffer, psbt_input);
#elif PSBT_OUTPUT_DESERIALIZE
        PSBTOutput psbt_output(2);
>>>>>>> 9a154599
        DeserializeFromFuzzingInput(buffer, psbt_output);
})
FUZZ_TARGET_DESERIALIZE(block_deserialize, {
        CBlock block;
        DeserializeFromFuzzingInput(buffer, block);
})
FUZZ_TARGET_DESERIALIZE(blocklocator_deserialize, {
        CBlockLocator bl;
        DeserializeFromFuzzingInput(buffer, bl);
})
FUZZ_TARGET_DESERIALIZE(blockmerkleroot, {
        CBlock block;
        DeserializeFromFuzzingInput(buffer, block);
        bool mutated;
        BlockMerkleRoot(block, &mutated);
})
FUZZ_TARGET_DESERIALIZE(addrman_deserialize, {
        CAddrMan am;
        DeserializeFromFuzzingInput(buffer, am);
})
FUZZ_TARGET_DESERIALIZE(blockheader_deserialize, {
        CBlockHeader bh;
        DeserializeFromFuzzingInput(buffer, bh);
})
FUZZ_TARGET_DESERIALIZE(banentry_deserialize, {
        CBanEntry be;
        DeserializeFromFuzzingInput(buffer, be);
})
FUZZ_TARGET_DESERIALIZE(txundo_deserialize, {
        CTxUndo tu;
        DeserializeFromFuzzingInput(buffer, tu);
})
FUZZ_TARGET_DESERIALIZE(blockundo_deserialize, {
        CBlockUndo bu;
        DeserializeFromFuzzingInput(buffer, bu);
})
FUZZ_TARGET_DESERIALIZE(coins_deserialize, {
        Coin coin;
        DeserializeFromFuzzingInput(buffer, coin);
})
FUZZ_TARGET_DESERIALIZE(netaddr_deserialize, {
        CNetAddr na;
        DeserializeFromFuzzingInput(buffer, na);
        if (na.IsAddrV1Compatible()) {
            AssertEqualAfterSerializeDeserialize(na);
        }
        AssertEqualAfterSerializeDeserialize(na, INIT_PROTO_VERSION | ADDRV2_FORMAT);
})
FUZZ_TARGET_DESERIALIZE(service_deserialize, {
        CService s;
        DeserializeFromFuzzingInput(buffer, s);
        if (s.IsAddrV1Compatible()) {
            AssertEqualAfterSerializeDeserialize(s);
        }
        AssertEqualAfterSerializeDeserialize(s, INIT_PROTO_VERSION | ADDRV2_FORMAT);
        CService s1;
        DeserializeFromFuzzingInput(buffer, s1, INIT_PROTO_VERSION);
        AssertEqualAfterSerializeDeserialize(s1, INIT_PROTO_VERSION);
        assert(s1.IsAddrV1Compatible());
        CService s2;
        DeserializeFromFuzzingInput(buffer, s2, INIT_PROTO_VERSION | ADDRV2_FORMAT);
        AssertEqualAfterSerializeDeserialize(s2, INIT_PROTO_VERSION | ADDRV2_FORMAT);
})
FUZZ_TARGET_DESERIALIZE(messageheader_deserialize, {
        CMessageHeader mh;
        DeserializeFromFuzzingInput(buffer, mh);
        (void)mh.IsCommandValid();
})
FUZZ_TARGET_DESERIALIZE(address_deserialize_v1_notime, {
        CAddress a;
        DeserializeFromFuzzingInput(buffer, a, INIT_PROTO_VERSION);
        // A CAddress without nTime (as is expected under INIT_PROTO_VERSION) will roundtrip
        // in all 5 formats (with/without nTime, v1/v2, network/disk)
        AssertEqualAfterSerializeDeserialize(a, INIT_PROTO_VERSION);
        AssertEqualAfterSerializeDeserialize(a, PROTOCOL_VERSION);
        AssertEqualAfterSerializeDeserialize(a, 0, SER_DISK);
        AssertEqualAfterSerializeDeserialize(a, PROTOCOL_VERSION | ADDRV2_FORMAT);
        AssertEqualAfterSerializeDeserialize(a, ADDRV2_FORMAT, SER_DISK);
})
FUZZ_TARGET_DESERIALIZE(address_deserialize_v1_withtime, {
        CAddress a;
        DeserializeFromFuzzingInput(buffer, a, PROTOCOL_VERSION);
        // A CAddress in V1 mode will roundtrip in all 4 formats that have nTime.
        AssertEqualAfterSerializeDeserialize(a, PROTOCOL_VERSION);
        AssertEqualAfterSerializeDeserialize(a, 0, SER_DISK);
        AssertEqualAfterSerializeDeserialize(a, PROTOCOL_VERSION | ADDRV2_FORMAT);
        AssertEqualAfterSerializeDeserialize(a, ADDRV2_FORMAT, SER_DISK);
})
FUZZ_TARGET_DESERIALIZE(address_deserialize_v2, {
        CAddress a;
        DeserializeFromFuzzingInput(buffer, a, PROTOCOL_VERSION | ADDRV2_FORMAT);
        // A CAddress in V2 mode will roundtrip in both V2 formats, and also in the V1 formats
        // with time if it's V1 compatible.
        if (a.IsAddrV1Compatible()) {
            AssertEqualAfterSerializeDeserialize(a, PROTOCOL_VERSION);
            AssertEqualAfterSerializeDeserialize(a, 0, SER_DISK);
        }
        AssertEqualAfterSerializeDeserialize(a, PROTOCOL_VERSION | ADDRV2_FORMAT);
        AssertEqualAfterSerializeDeserialize(a, ADDRV2_FORMAT, SER_DISK);
})
FUZZ_TARGET_DESERIALIZE(inv_deserialize, {
        CInv i;
        DeserializeFromFuzzingInput(buffer, i);
})
FUZZ_TARGET_DESERIALIZE(bloomfilter_deserialize, {
        CBloomFilter bf;
        DeserializeFromFuzzingInput(buffer, bf);
})
FUZZ_TARGET_DESERIALIZE(diskblockindex_deserialize, {
        CDiskBlockIndex dbi;
        DeserializeFromFuzzingInput(buffer, dbi);
})
FUZZ_TARGET_DESERIALIZE(txoutcompressor_deserialize, {
        CTxOut to;
        auto toc = Using<TxOutCompression>(to);
        DeserializeFromFuzzingInput(buffer, toc);
})
FUZZ_TARGET_DESERIALIZE(blocktransactions_deserialize, {
        BlockTransactions bt;
        DeserializeFromFuzzingInput(buffer, bt);
})
FUZZ_TARGET_DESERIALIZE(blocktransactionsrequest_deserialize, {
        BlockTransactionsRequest btr;
        DeserializeFromFuzzingInput(buffer, btr);
})
FUZZ_TARGET_DESERIALIZE(snapshotmetadata_deserialize, {
        SnapshotMetadata snapshot_metadata;
        DeserializeFromFuzzingInput(buffer, snapshot_metadata);
})
FUZZ_TARGET_DESERIALIZE(uint160_deserialize, {
        uint160 u160;
        DeserializeFromFuzzingInput(buffer, u160);
        AssertEqualAfterSerializeDeserialize(u160);
})
FUZZ_TARGET_DESERIALIZE(uint256_deserialize, {
        uint256 u256;
        DeserializeFromFuzzingInput(buffer, u256);
        AssertEqualAfterSerializeDeserialize(u256);
})
        // Classes intentionally not covered in this file since their deserialization code is
        // fuzzed elsewhere:
        // * Deserialization of CTxOut is fuzzed in test/fuzz/tx_out.cpp
        // * Deserialization of CMutableTransaction is fuzzed in src/test/fuzz/transaction.cpp<|MERGE_RESOLUTION|>--- conflicted
+++ resolved
@@ -176,21 +176,13 @@
 FUZZ_TARGET_DESERIALIZE(prefilled_transaction_deserialize, {
         PrefilledTransaction prefilled_transaction;
         DeserializeFromFuzzingInput(buffer, prefilled_transaction);
-<<<<<<< HEAD
 })
 FUZZ_TARGET_DESERIALIZE(psbt_input_deserialize, {
-        PSBTInput psbt_input;
-        DeserializeFromFuzzingInput(buffer, psbt_input);
-})
-FUZZ_TARGET_DESERIALIZE(psbt_output_deserialize, {
-        PSBTOutput psbt_output;
-=======
-#elif PSBT_INPUT_DESERIALIZE
         PSBTInput psbt_input(2);
         DeserializeFromFuzzingInput(buffer, psbt_input);
-#elif PSBT_OUTPUT_DESERIALIZE
+})
+FUZZ_TARGET_DESERIALIZE(psbt_output_deserialize, {
         PSBTOutput psbt_output(2);
->>>>>>> 9a154599
         DeserializeFromFuzzingInput(buffer, psbt_output);
 })
 FUZZ_TARGET_DESERIALIZE(block_deserialize, {
