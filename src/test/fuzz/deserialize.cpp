--- conflicted
+++ resolved
@@ -44,6 +44,7 @@
     FUZZ_TARGET_INIT(name, initialize_deserialize)         \
     {                                                      \
         try {                                              \
+            SelectParams(CBaseChainParams::LIQUID1); /* ELEMENTS */ \
             code                                           \
         } catch (const invalid_fuzzing_input_exception&) { \
         }                                                  \
@@ -101,15 +102,7 @@
 
 } // namespace
 
-<<<<<<< HEAD
-void test_one_input(const std::vector<uint8_t>& buffer)
-{
-    SelectParams(CBaseChainParams::LIQUID1); // ELEMENTS
-    try {
-#if BLOCK_FILTER_DESERIALIZE
-=======
 FUZZ_TARGET_DESERIALIZE(block_filter_deserialize, {
->>>>>>> 8bb40d5f
         BlockFilter block_filter;
         DeserializeFromFuzzingInput(buffer, block_filter);
 })
