// Copyright (c) 2021 The Bitcoin Core developers
// Distributed under the MIT software license, see the accompanying
// file COPYING or http://www.opensource.org/licenses/mit-license.php.

#include <consensus/validation.h>
#include <miner.h>
#include <test/fuzz/FuzzedDataProvider.h>
#include <test/fuzz/fuzz.h>
#include <test/fuzz/util.h>
#include <test/util/mining.h>
#include <test/util/script.h>
#include <test/util/setup_common.h>
#include <util/rbf.h>
#include <validation.h>
#include <validationinterface.h>

namespace {

const TestingSetup* g_setup;
std::vector<COutPoint> g_outpoints_coinbase_init_mature;
std::vector<COutPoint> g_outpoints_coinbase_init_immature;

struct MockedTxPool : public CTxMemPool {
    void RollingFeeUpdate() EXCLUSIVE_LOCKS_REQUIRED(!cs)
    {
        LOCK(cs);
        lastRollingFeeUpdate = GetTime();
        blockSinceLastRollingFeeBump = true;
    }
};

void initialize_tx_pool()
{
    static const auto testing_setup = MakeNoLogFileContext<const TestingSetup>();
    g_setup = testing_setup.get();

    for (int i = 0; i < 2 * COINBASE_MATURITY; ++i) {
        CTxIn in = MineBlock(g_setup->m_node, P2WSH_OP_TRUE);
        // Remember the txids to avoid expensive disk access later on
        auto& outpoints = i < COINBASE_MATURITY ?
                              g_outpoints_coinbase_init_mature :
                              g_outpoints_coinbase_init_immature;
        outpoints.push_back(in.prevout);
    }
    SyncWithValidationInterfaceQueue();
}

struct TransactionsDelta final : public CValidationInterface {
    std::set<CTransactionRef>& m_removed;
    std::set<CTransactionRef>& m_added;

    explicit TransactionsDelta(std::set<CTransactionRef>& r, std::set<CTransactionRef>& a)
        : m_removed{r}, m_added{a} {}

    void TransactionAddedToMempool(const CTransactionRef& tx, uint64_t /* mempool_sequence */) override
    {
        Assert(m_added.insert(tx).second);
    }

    void TransactionRemovedFromMempool(const CTransactionRef& tx, MemPoolRemovalReason reason, uint64_t /* mempool_sequence */) override
    {
        Assert(m_removed.insert(tx).second);
    }
};

void SetMempoolConstraints(ArgsManager& args, FuzzedDataProvider& fuzzed_data_provider)
{
    args.ForceSetArg("-limitancestorcount",
                     ToString(fuzzed_data_provider.ConsumeIntegralInRange<unsigned>(0, 50)));
    args.ForceSetArg("-limitancestorsize",
                     ToString(fuzzed_data_provider.ConsumeIntegralInRange<unsigned>(0, 202)));
    args.ForceSetArg("-limitdescendantcount",
                     ToString(fuzzed_data_provider.ConsumeIntegralInRange<unsigned>(0, 50)));
    args.ForceSetArg("-limitdescendantsize",
                     ToString(fuzzed_data_provider.ConsumeIntegralInRange<unsigned>(0, 202)));
    args.ForceSetArg("-maxmempool",
                     ToString(fuzzed_data_provider.ConsumeIntegralInRange<unsigned>(0, 200)));
    args.ForceSetArg("-mempoolexpiry",
                     ToString(fuzzed_data_provider.ConsumeIntegralInRange<unsigned>(0, 999)));
}

void Finish(FuzzedDataProvider& fuzzed_data_provider, MockedTxPool& tx_pool, CChainState& chainstate)
{
    WITH_LOCK(::cs_main, tx_pool.check(chainstate));
    {
        BlockAssembler::Options options;
        options.nBlockMaxWeight = fuzzed_data_provider.ConsumeIntegralInRange(0U, MAX_BLOCK_WEIGHT);
        options.blockMinFeeRate = CFeeRate{ConsumeMoney(fuzzed_data_provider, /* max */ COIN)};
        auto assembler = BlockAssembler{chainstate, *static_cast<CTxMemPool*>(&tx_pool), ::Params(), options};
        auto block_template = assembler.CreateNewBlock(CScript{} << OP_TRUE);
        Assert(block_template->block.vtx.size() >= 1);
    }
    const auto info_all = tx_pool.infoAll();
    if (!info_all.empty()) {
        const auto& tx_to_remove = *PickValue(fuzzed_data_provider, info_all).tx;
        WITH_LOCK(tx_pool.cs, tx_pool.removeRecursive(tx_to_remove, /* dummy */ MemPoolRemovalReason::BLOCK));
        std::vector<uint256> all_txids;
        tx_pool.queryHashes(all_txids);
        assert(all_txids.size() < info_all.size());
        WITH_LOCK(::cs_main, tx_pool.check(chainstate));
    }
    SyncWithValidationInterfaceQueue();
}

void MockTime(FuzzedDataProvider& fuzzed_data_provider, const CChainState& chainstate)
{
    const auto time = ConsumeTime(fuzzed_data_provider,
                                  chainstate.m_chain.Tip()->GetMedianTimePast() + 1,
                                  std::numeric_limits<decltype(chainstate.m_chain.Tip()->nTime)>::max());
    SetMockTime(time);
}

FUZZ_TARGET_INIT(tx_pool_standard, initialize_tx_pool)
{
    // Pick an arbitrary upper bound to limit the runtime and avoid timeouts on
    // inputs.
    int limit_max_ops{300};

    FuzzedDataProvider fuzzed_data_provider(buffer.data(), buffer.size());
    const auto& node = g_setup->m_node;
    auto& chainstate = node.chainman->ActiveChainstate();

    MockTime(fuzzed_data_provider, chainstate);
    SetMempoolConstraints(*node.args, fuzzed_data_provider);

    // All RBF-spendable outpoints
    std::set<COutPoint> outpoints_rbf;
    // All outpoints counting toward the total supply (subset of outpoints_rbf)
    std::set<COutPoint> outpoints_supply;
    for (const auto& outpoint : g_outpoints_coinbase_init_mature) {
        Assert(outpoints_supply.insert(outpoint).second);
    }
    outpoints_rbf = outpoints_supply;

    // The sum of the values of all spendable outpoints
    constexpr CAmount SUPPLY_TOTAL{COINBASE_MATURITY * 50 * COIN};

    CTxMemPool tx_pool_{/* estimator */ nullptr, /* check_ratio */ 1};
    MockedTxPool& tx_pool = *static_cast<MockedTxPool*>(&tx_pool_);

    // Helper to query an amount
    const CCoinsViewMemPool amount_view{WITH_LOCK(::cs_main, return &chainstate.CoinsTip()), tx_pool};
    const auto GetAmount = [&](const COutPoint& outpoint) {
        Coin c;
        Assert(amount_view.GetCoin(outpoint, c));
        return c.out.nValue.GetAmount();
    };

<<<<<<< HEAD
    unsigned int limit = 300;
    while (fuzzed_data_provider.ConsumeBool() && --limit) {
=======
    while (--limit_max_ops >= 0 && fuzzed_data_provider.ConsumeBool()) {
>>>>>>> 1488f55f
        {
            // Total supply is the mempool fee + all outpoints
            CAmount supply_now{WITH_LOCK(tx_pool.cs, return tx_pool.GetTotalFee())};
            for (const auto& op : outpoints_supply) {
                supply_now += GetAmount(op);
            }
            Assert(supply_now == SUPPLY_TOTAL);
        }
        Assert(!outpoints_supply.empty());

        // Create transaction to add to the mempool
        const CTransactionRef tx = [&] {
            CMutableTransaction tx_mut;
            tx_mut.nVersion = CTransaction::CURRENT_VERSION;
            tx_mut.nLockTime = fuzzed_data_provider.ConsumeBool() ? 0 : fuzzed_data_provider.ConsumeIntegral<uint32_t>();
            const auto num_in = fuzzed_data_provider.ConsumeIntegralInRange<int>(1, outpoints_rbf.size());
            const auto num_out = fuzzed_data_provider.ConsumeIntegralInRange<int>(1, outpoints_rbf.size() * 2);

            CAmount amount_in{0};
            for (int i = 0; i < num_in; ++i) {
                // Pop random outpoint
                auto pop = outpoints_rbf.begin();
                std::advance(pop, fuzzed_data_provider.ConsumeIntegralInRange<size_t>(0, outpoints_rbf.size() - 1));
                const auto outpoint = *pop;
                outpoints_rbf.erase(pop);
                amount_in += GetAmount(outpoint);

                // Create input
                const auto sequence = ConsumeSequence(fuzzed_data_provider);
                const auto script_sig = CScript{};
                const auto script_wit_stack = std::vector<std::vector<uint8_t>>{WITNESS_STACK_ELEM_OP_TRUE};
                CTxIn in;
                in.prevout = outpoint;
                in.nSequence = sequence;
                in.scriptSig = script_sig;

                CTxInWitness in_wit;
                in_wit.scriptWitness.stack = script_wit_stack;

                tx_mut.vin.push_back(in);
                tx_mut.witness.vtxinwit.push_back(in_wit);
            }
            const auto amount_fee = fuzzed_data_provider.ConsumeIntegralInRange<CAmount>(-1000, amount_in);
            const auto amount_out = (amount_in - amount_fee) / num_out;
            for (int i = 0; i < num_out; ++i) {
                tx_mut.vout.emplace_back(CAsset(), amount_out, P2WSH_OP_TRUE);
            }
            const auto tx = MakeTransactionRef(tx_mut);
            // Restore previously removed outpoints
            for (const auto& in : tx->vin) {
                Assert(outpoints_rbf.insert(in.prevout).second);
            }
            return tx;
        }();

        if (fuzzed_data_provider.ConsumeBool()) {
            MockTime(fuzzed_data_provider, chainstate);
        }
        if (fuzzed_data_provider.ConsumeBool()) {
            SetMempoolConstraints(*node.args, fuzzed_data_provider);
        }
        if (fuzzed_data_provider.ConsumeBool()) {
            tx_pool.RollingFeeUpdate();
        }
        if (fuzzed_data_provider.ConsumeBool()) {
            const auto& txid = fuzzed_data_provider.ConsumeBool() ?
                                   tx->GetHash() :
                                   PickValue(fuzzed_data_provider, outpoints_rbf).hash;
            const auto delta = fuzzed_data_provider.ConsumeIntegralInRange<CAmount>(-50 * COIN, +50 * COIN);
            tx_pool.PrioritiseTransaction(txid, delta);
        }

        // Remember all removed and added transactions
        std::set<CTransactionRef> removed;
        std::set<CTransactionRef> added;
        auto txr = std::make_shared<TransactionsDelta>(removed, added);
        RegisterSharedValidationInterface(txr);
        const bool bypass_limits = fuzzed_data_provider.ConsumeBool();
        ::fRequireStandard = fuzzed_data_provider.ConsumeBool();

        // Make sure ProcessNewPackage on one transaction works and always fully validates the transaction.
        // The result is not guaranteed to be the same as what is returned by ATMP.
        const auto result_package = WITH_LOCK(::cs_main,
                                    return ProcessNewPackage(node.chainman->ActiveChainstate(), tx_pool, {tx}, true));
        auto it = result_package.m_tx_results.find(tx->GetWitnessHash());
        Assert(it != result_package.m_tx_results.end());
        Assert(it->second.m_result_type == MempoolAcceptResult::ResultType::VALID ||
               it->second.m_result_type == MempoolAcceptResult::ResultType::INVALID);

        const auto res = WITH_LOCK(::cs_main, return AcceptToMemoryPool(chainstate, tx_pool, tx, bypass_limits));
        const bool accepted = res.m_result_type == MempoolAcceptResult::ResultType::VALID;
        SyncWithValidationInterfaceQueue();
        UnregisterSharedValidationInterface(txr);

        Assert(accepted != added.empty());
        Assert(accepted == res.m_state.IsValid());
        Assert(accepted != res.m_state.IsInvalid());
        if (accepted) {
            Assert(added.size() == 1); // For now, no package acceptance
            Assert(tx == *added.begin());
        } else {
            // Do not consider rejected transaction removed
            removed.erase(tx);
        }

        // Helper to insert spent and created outpoints of a tx into collections
        using Sets = std::vector<std::reference_wrapper<std::set<COutPoint>>>;
        const auto insert_tx = [](Sets created_by_tx, Sets consumed_by_tx, const auto& tx) {
            for (size_t i{0}; i < tx.vout.size(); ++i) {
                for (auto& set : created_by_tx) {
                    Assert(set.get().emplace(tx.GetHash(), i).second);
                }
            }
            for (const auto& in : tx.vin) {
                for (auto& set : consumed_by_tx) {
                    Assert(set.get().insert(in.prevout).second);
                }
            }
        };
        // Add created outpoints, remove spent outpoints
        {
            // Outpoints that no longer exist at all
            std::set<COutPoint> consumed_erased;
            // Outpoints that no longer count toward the total supply
            std::set<COutPoint> consumed_supply;
            for (const auto& removed_tx : removed) {
                insert_tx(/* created_by_tx */ {consumed_erased}, /* consumed_by_tx */ {outpoints_supply}, /* tx */ *removed_tx);
            }
            for (const auto& added_tx : added) {
                insert_tx(/* created_by_tx */ {outpoints_supply, outpoints_rbf}, /* consumed_by_tx */ {consumed_supply}, /* tx */ *added_tx);
            }
            for (const auto& p : consumed_erased) {
                Assert(outpoints_supply.erase(p) == 1);
                Assert(outpoints_rbf.erase(p) == 1);
            }
            for (const auto& p : consumed_supply) {
                Assert(outpoints_supply.erase(p) == 1);
            }
        }
    }
    Finish(fuzzed_data_provider, tx_pool, chainstate);
}

FUZZ_TARGET_INIT(tx_pool, initialize_tx_pool)
{
    // Pick an arbitrary upper bound to limit the runtime and avoid timeouts on
    // inputs.
    int limit_max_ops{300};

    FuzzedDataProvider fuzzed_data_provider(buffer.data(), buffer.size());
    const auto& node = g_setup->m_node;
    auto& chainstate = node.chainman->ActiveChainstate();

    MockTime(fuzzed_data_provider, chainstate);
    SetMempoolConstraints(*node.args, fuzzed_data_provider);

    std::vector<uint256> txids;
    for (const auto& outpoint : g_outpoints_coinbase_init_mature) {
        txids.push_back(outpoint.hash);
    }
    for (int i{0}; i <= 3; ++i) {
        // Add some immature and non-existent outpoints
        txids.push_back(g_outpoints_coinbase_init_immature.at(i).hash);
        txids.push_back(ConsumeUInt256(fuzzed_data_provider));
    }

    CTxMemPool tx_pool_{/* estimator */ nullptr, /* check_ratio */ 1};
    MockedTxPool& tx_pool = *static_cast<MockedTxPool*>(&tx_pool_);

<<<<<<< HEAD
    unsigned int limit = 300;
    while (fuzzed_data_provider.ConsumeBool() && --limit) {
=======
    while (--limit_max_ops >= 0 && fuzzed_data_provider.ConsumeBool()) {
>>>>>>> 1488f55f
        const auto mut_tx = ConsumeTransaction(fuzzed_data_provider, txids);

        if (fuzzed_data_provider.ConsumeBool()) {
            MockTime(fuzzed_data_provider, chainstate);
        }
        if (fuzzed_data_provider.ConsumeBool()) {
            SetMempoolConstraints(*node.args, fuzzed_data_provider);
        }
        if (fuzzed_data_provider.ConsumeBool()) {
            tx_pool.RollingFeeUpdate();
        }
        if (fuzzed_data_provider.ConsumeBool()) {
            const auto& txid = fuzzed_data_provider.ConsumeBool() ?
                                   mut_tx.GetHash() :
                                   PickValue(fuzzed_data_provider, txids);
            const auto delta = fuzzed_data_provider.ConsumeIntegralInRange<CAmount>(-50 * COIN, +50 * COIN);
            tx_pool.PrioritiseTransaction(txid, delta);
        }

        const auto tx = MakeTransactionRef(mut_tx);
        const bool bypass_limits = fuzzed_data_provider.ConsumeBool();
        ::fRequireStandard = fuzzed_data_provider.ConsumeBool();
        const auto res = WITH_LOCK(::cs_main, return AcceptToMemoryPool(node.chainman->ActiveChainstate(), tx_pool, tx, bypass_limits));
        const bool accepted = res.m_result_type == MempoolAcceptResult::ResultType::VALID;
        if (accepted) {
            txids.push_back(tx->GetHash());
        }
    }
    Finish(fuzzed_data_provider, tx_pool, chainstate);
}
} // namespace<|MERGE_RESOLUTION|>--- conflicted
+++ resolved
@@ -146,12 +146,7 @@
         return c.out.nValue.GetAmount();
     };
 
-<<<<<<< HEAD
-    unsigned int limit = 300;
-    while (fuzzed_data_provider.ConsumeBool() && --limit) {
-=======
     while (--limit_max_ops >= 0 && fuzzed_data_provider.ConsumeBool()) {
->>>>>>> 1488f55f
         {
             // Total supply is the mempool fee + all outpoints
             CAmount supply_now{WITH_LOCK(tx_pool.cs, return tx_pool.GetTotalFee())};
@@ -321,12 +316,7 @@
     CTxMemPool tx_pool_{/* estimator */ nullptr, /* check_ratio */ 1};
     MockedTxPool& tx_pool = *static_cast<MockedTxPool*>(&tx_pool_);
 
-<<<<<<< HEAD
-    unsigned int limit = 300;
-    while (fuzzed_data_provider.ConsumeBool() && --limit) {
-=======
     while (--limit_max_ops >= 0 && fuzzed_data_provider.ConsumeBool()) {
->>>>>>> 1488f55f
         const auto mut_tx = ConsumeTransaction(fuzzed_data_provider, txids);
 
         if (fuzzed_data_provider.ConsumeBool()) {
