--- conflicted
+++ resolved
@@ -124,31 +124,20 @@
                         }
                         coins_cache_entry.coin = *opt_coin;
                     }
-                    coins_map.emplace(random_out_point, std::move(coins_cache_entry));
-                }
-<<<<<<< HEAD
-                // ELEMENTS
-                if (coins_cache_entry.flags & CCoinsCacheEntry::PEGIN) {
-                    const std::optional<uint256> genhash = ConsumeDeserializable<uint256>(fuzzed_data_provider);
-                    if (genhash) {
-                        coins_cache_entry.peginSpent = fuzzed_data_provider.ConsumeBool();
-                        coins_map.emplace(std::pair(*genhash, random_out_point), std::move(coins_cache_entry));
-                    }
-                } else {
-                    coins_map.emplace(std::pair(uint256(), random_out_point), std::move(coins_cache_entry));
-                }
-            }
-            bool expected_code_path = false;
-            try {
-                coins_view_cache.BatchWrite(coins_map, fuzzed_data_provider.ConsumeBool() ? ConsumeUInt256(fuzzed_data_provider) : coins_view_cache.GetBestBlock());
-                expected_code_path = true;
-            } catch (const std::logic_error& e) {
-                if (e.what() == std::string{"FRESH flag misapplied to coin that exists in parent cache"}) {
-=======
+                    // ELEMENTS
+                    if (coins_cache_entry.flags & CCoinsCacheEntry::PEGIN) {
+                        const std::optional<uint256> genhash = ConsumeDeserializable<uint256>(fuzzed_data_provider);
+                        if (genhash) {
+                            coins_cache_entry.peginSpent = fuzzed_data_provider.ConsumeBool();
+                            coins_map.emplace(std::pair(*genhash, random_out_point), std::move(coins_cache_entry));
+                        }
+                    } else {
+                        coins_map.emplace(std::pair(uint256(), random_out_point), std::move(coins_cache_entry));
+                    }
+                }
                 bool expected_code_path = false;
                 try {
                     coins_view_cache.BatchWrite(coins_map, fuzzed_data_provider.ConsumeBool() ? ConsumeUInt256(fuzzed_data_provider) : coins_view_cache.GetBestBlock());
->>>>>>> 29d2aeb4
                     expected_code_path = true;
                 } catch (const std::logic_error& e) {
                     if (e.what() == std::string{"FRESH flag misapplied to coin that exists in parent cache"}) {
@@ -236,77 +225,6 @@
                         expected_code_path = true;
                     }
                 }
-<<<<<<< HEAD
-            }
-            assert(expected_code_path);
-            break;
-        }
-        case 1: {
-            (void)AreInputsStandard(CTransaction{random_mutable_transaction}, coins_view_cache, false);
-            (void)AreInputsStandard(CTransaction{random_mutable_transaction}, coins_view_cache, true);
-            break;
-        }
-        case 2: {
-            TxValidationState state;
-            CAmountMap tx_fee_map;
-            const CTransaction transaction{random_mutable_transaction};
-            if (ContainsSpentInput(transaction, coins_view_cache)) {
-                // Avoid:
-                // consensus/tx_verify.cpp:171: bool Consensus::CheckTxInputs(const CTransaction &, TxValidationState &, const CCoinsViewCache &, int, CAmount &): Assertion `!coin.IsSpent()' failed.
-                break;
-            }
-            try {
-                std::vector<std::pair<CScript, CScript>> fedpegscripts; // ELEMENTS: we ought to populate this and have a more useful fuzztest
-                std::set<std::pair<uint256, COutPoint> > setPeginsSpent;
-                (void)Consensus::CheckTxInputs(transaction, state, coins_view_cache, fuzzed_data_provider.ConsumeIntegralInRange<int>(0, std::numeric_limits<int>::max()), tx_fee_map, setPeginsSpent, NULL, false, true, fedpegscripts);
-                assert(MoneyRange(tx_fee_map));
-            } catch (const std::runtime_error&) {
-            }
-            break;
-        }
-        case 3: {
-            const CTransaction transaction{random_mutable_transaction};
-            if (ContainsSpentInput(transaction, coins_view_cache)) {
-                // Avoid:
-                // consensus/tx_verify.cpp:130: unsigned int GetP2SHSigOpCount(const CTransaction &, const CCoinsViewCache &): Assertion `!coin.IsSpent()' failed.
-                break;
-            }
-            (void)GetP2SHSigOpCount(transaction, coins_view_cache);
-            break;
-        }
-        case 4: {
-            const CTransaction transaction{random_mutable_transaction};
-            if (ContainsSpentInput(transaction, coins_view_cache)) {
-                // Avoid:
-                // consensus/tx_verify.cpp:130: unsigned int GetP2SHSigOpCount(const CTransaction &, const CCoinsViewCache &): Assertion `!coin.IsSpent()' failed.
-                break;
-            }
-            const int flags = fuzzed_data_provider.ConsumeIntegral<int>();
-            if (!transaction.vin.empty() && (flags & SCRIPT_VERIFY_WITNESS) != 0 && (flags & SCRIPT_VERIFY_P2SH) == 0) {
-                // Avoid:
-                // script/interpreter.cpp:1705: size_t CountWitnessSigOps(const CScript &, const CScript &, const CScriptWitness *, unsigned int): Assertion `(flags & SCRIPT_VERIFY_P2SH) != 0' failed.
-                break;
-            }
-            (void)GetTransactionSigOpCost(transaction, coins_view_cache, flags);
-            break;
-        }
-        case 5: {
-            CCoinsStats stats;
-            bool expected_code_path = false;
-            try {
-                (void)GetUTXOStats(&coins_view_cache, stats, CoinStatsHashType::HASH_SERIALIZED);
-            } catch (const std::logic_error&) {
-                expected_code_path = true;
-            }
-            assert(expected_code_path);
-            break;
-        }
-        case 6: {
-            (void)IsWitnessStandard(CTransaction{random_mutable_transaction}, coins_view_cache);
-            break;
-        }
-        }
-=======
                 assert(expected_code_path);
             },
             [&] {
@@ -315,7 +233,7 @@
             },
             [&] {
                 TxValidationState state;
-                CAmount tx_fee_out;
+                CAmountMap tx_fee_map;
                 const CTransaction transaction{random_mutable_transaction};
                 if (ContainsSpentInput(transaction, coins_view_cache)) {
                     // Avoid:
@@ -323,8 +241,10 @@
                     return;
                 }
                 try {
-                    (void)Consensus::CheckTxInputs(transaction, state, coins_view_cache, fuzzed_data_provider.ConsumeIntegralInRange<int>(0, std::numeric_limits<int>::max()), tx_fee_out);
-                    assert(MoneyRange(tx_fee_out));
+                    std::vector<std::pair<CScript, CScript>> fedpegscripts; // ELEMENTS: we ought to populate this and have a more useful fuzztest
+                    std::set<std::pair<uint256, COutPoint> > setPeginsSpent;
+                    (void)Consensus::CheckTxInputs(transaction, state, coins_view_cache, fuzzed_data_provider.ConsumeIntegralInRange<int>(0, std::numeric_limits<int>::max()), tx_fee_map, setPeginsSpent, NULL, false, true, fedpegscripts);
+                    assert(MoneyRange(tx_fee_map));
                 } catch (const std::runtime_error&) {
                 }
             },
@@ -365,6 +285,5 @@
             [&] {
                 (void)IsWitnessStandard(CTransaction{random_mutable_transaction}, coins_view_cache);
             });
->>>>>>> 29d2aeb4
     }
 }