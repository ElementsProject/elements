--- conflicted
+++ resolved
@@ -270,13 +270,8 @@
         const auto amount = fuzzed_data_provider.ConsumeIntegralInRange<CAmount>(-10, 50 * COIN + 10);
         const auto script_pk = p2wsh_op_true ?
                                    P2WSH_OP_TRUE :
-<<<<<<< HEAD
-                                   ConsumeScript(fuzzed_data_provider, /* max_length */ 128, /* maybe_p2wsh */ true);
+                                   ConsumeScript(fuzzed_data_provider, /*maybe_p2wsh=*/true);
         tx_mut.vout.emplace_back(CAsset(), amount, script_pk);
-=======
-                                   ConsumeScript(fuzzed_data_provider, /*maybe_p2wsh=*/true);
-        tx_mut.vout.emplace_back(amount, script_pk);
->>>>>>> 024e4deb
     }
     return tx_mut;
 }
