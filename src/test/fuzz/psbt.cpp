--- conflicted
+++ resolved
@@ -43,16 +43,8 @@
 
     (void)psbt.IsNull();
 
-<<<<<<< HEAD
-    std::optional<CMutableTransaction> tx = psbt.tx;
-    if (tx) {
-        const CMutableTransaction& mtx = *tx;
-        const PartiallySignedTransaction psbt_from_tx{mtx};
-    }
-=======
     const CMutableTransaction& mtx = psbt.GetUnsignedTx();
     const PartiallySignedTransaction psbt_from_tx{mtx};
->>>>>>> 787ee1e9
 
     for (const PSBTInput& input : psbt.inputs) {
         (void)PSBTInputSigned(input);
