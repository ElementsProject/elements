--- conflicted
+++ resolved
@@ -27,12 +27,8 @@
 {
     FuzzedDataProvider fuzzed_data_provider{buffer.data(), buffer.size()};
     PartiallySignedTransaction psbt_mut;
-<<<<<<< HEAD
-    const std::string raw_psbt{buffer.begin(), buffer.end()};
     // ELEMENTS: needed as Solver depends on Params()
     SelectParams(CBaseChainParams::LIQUID1);
-=======
->>>>>>> f0fa3245
     std::string error;
     if (!DecodeRawPSBT(psbt_mut, fuzzed_data_provider.ConsumeRandomLengthString(), error)) {
         return;
