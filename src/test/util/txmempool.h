// Copyright (c) 2022 The Bitcoin Core developers
// Distributed under the MIT software license, see the accompanying
// file COPYING or http://www.opensource.org/licenses/mit-license.php.

#ifndef BITCOIN_TEST_UTIL_TXMEMPOOL_H
#define BITCOIN_TEST_UTIL_TXMEMPOOL_H

#include <txmempool.h>
#include <util/time.h>

namespace node {
struct NodeContext;
}

CTxMemPool::Options MemPoolOptionsForTest(const node::NodeContext& node);

struct TestMemPoolEntryHelper {
    // Default values
    CAmount nFee{0};
    NodeSeconds time{};
    unsigned int nHeight{1};
    bool spendsCoinbase{false};
    unsigned int sigOpCost{4};
    LockPoints lp;
    // ELEMENTS:
    std::set<std::pair<uint256, COutPoint>> setPeginsSpent;

    CTxMemPoolEntry FromTx(const CMutableTransaction& tx) const;
    CTxMemPoolEntry FromTx(const CTransactionRef& tx) const;

    // Change the default value
<<<<<<< HEAD
    TestMemPoolEntryHelper &Fee(CAmount _fee) { nFee = _fee; return *this; }
    TestMemPoolEntryHelper &Time(int64_t _time) { nTime = _time; return *this; }
    TestMemPoolEntryHelper &Height(unsigned int _height) { nHeight = _height; return *this; }
    TestMemPoolEntryHelper &SpendsCoinbase(bool _flag) { spendsCoinbase = _flag; return *this; }
    TestMemPoolEntryHelper &SigOpsCost(unsigned int _sigopsCost) { sigOpCost = _sigopsCost; return *this; }
    // ELEMENTS:
    TestMemPoolEntryHelper &PeginsSpent(std::set<std::pair<uint256, COutPoint> >& _setPeginsSpent) { setPeginsSpent = _setPeginsSpent; return *this; }
=======
    TestMemPoolEntryHelper& Fee(CAmount _fee) { nFee = _fee; return *this; }
    TestMemPoolEntryHelper& Time(NodeSeconds tp) { time = tp; return *this; }
    TestMemPoolEntryHelper& Height(unsigned int _height) { nHeight = _height; return *this; }
    TestMemPoolEntryHelper& SpendsCoinbase(bool _flag) { spendsCoinbase = _flag; return *this; }
    TestMemPoolEntryHelper& SigOpsCost(unsigned int _sigopsCost) { sigOpCost = _sigopsCost; return *this; }
>>>>>>> 542a2b56
};

#endif // BITCOIN_TEST_UTIL_TXMEMPOOL_H<|MERGE_RESOLUTION|>--- conflicted
+++ resolved
@@ -29,21 +29,13 @@
     CTxMemPoolEntry FromTx(const CTransactionRef& tx) const;
 
     // Change the default value
-<<<<<<< HEAD
-    TestMemPoolEntryHelper &Fee(CAmount _fee) { nFee = _fee; return *this; }
-    TestMemPoolEntryHelper &Time(int64_t _time) { nTime = _time; return *this; }
-    TestMemPoolEntryHelper &Height(unsigned int _height) { nHeight = _height; return *this; }
-    TestMemPoolEntryHelper &SpendsCoinbase(bool _flag) { spendsCoinbase = _flag; return *this; }
-    TestMemPoolEntryHelper &SigOpsCost(unsigned int _sigopsCost) { sigOpCost = _sigopsCost; return *this; }
-    // ELEMENTS:
-    TestMemPoolEntryHelper &PeginsSpent(std::set<std::pair<uint256, COutPoint> >& _setPeginsSpent) { setPeginsSpent = _setPeginsSpent; return *this; }
-=======
     TestMemPoolEntryHelper& Fee(CAmount _fee) { nFee = _fee; return *this; }
     TestMemPoolEntryHelper& Time(NodeSeconds tp) { time = tp; return *this; }
     TestMemPoolEntryHelper& Height(unsigned int _height) { nHeight = _height; return *this; }
     TestMemPoolEntryHelper& SpendsCoinbase(bool _flag) { spendsCoinbase = _flag; return *this; }
     TestMemPoolEntryHelper& SigOpsCost(unsigned int _sigopsCost) { sigOpCost = _sigopsCost; return *this; }
->>>>>>> 542a2b56
+    // ELEMENTS:
+    TestMemPoolEntryHelper& PeginsSpent(std::set<std::pair<uint256, COutPoint> >& _setPeginsSpent) { setPeginsSpent = _setPeginsSpent; return *this; }
 };
 
 #endif // BITCOIN_TEST_UTIL_TXMEMPOOL_H