// Copyright (c) 2015-2020 The Bitcoin Core developers
// Distributed under the MIT software license, see the accompanying
// file COPYING or http://www.opensource.org/licenses/mit-license.php.

#ifndef BITCOIN_TEST_UTIL_SETUP_COMMON_H
#define BITCOIN_TEST_UTIL_SETUP_COMMON_H

#include <chainparamsbase.h>
#include <fs.h>
#include <key.h>
#include <node/context.h>
#include <pubkey.h>
#include <random.h>
#include <stdexcept>
#include <txmempool.h>
#include <util/check.h>
#include <util/string.h>

#include <type_traits>

#include <boost/thread/thread.hpp>

/** This is connected to the logger. Can be used to redirect logs to any other log */
extern const std::function<void(const std::string&)> G_TEST_LOG_FUN;

// Enable BOOST_CHECK_EQUAL for enum class types
template <typename T>
std::ostream& operator<<(typename std::enable_if<std::is_enum<T>::value, std::ostream>::type& stream, const T& e)
{
    return stream << static_cast<typename std::underlying_type<T>::type>(e);
}

/**
 * This global and the helpers that use it are not thread-safe.
 *
 * If thread-safety is needed, the global could be made thread_local (given
 * that thread_local is supported on all architectures we support) or a
 * per-thread instance could be used in the multi-threaded test.
 */
extern FastRandomContext g_insecure_rand_ctx;

/**
 * Flag to make GetRand in random.h return the same number
 */
extern bool g_mock_deterministic_tests;

enum class SeedRand {
    ZEROS, //!< Seed with a compile time constant of zeros
    SEED,  //!< Call the Seed() helper
};

/** Seed the given random ctx or use the seed passed in via an environment var */
void Seed(FastRandomContext& ctx);

static inline void SeedInsecureRand(SeedRand seed = SeedRand::SEED)
{
    if (seed == SeedRand::ZEROS) {
        g_insecure_rand_ctx = FastRandomContext(/* deterministic */ true);
    } else {
        Seed(g_insecure_rand_ctx);
    }
}

static inline uint32_t InsecureRand32() { return g_insecure_rand_ctx.rand32(); }
static inline uint256 InsecureRand256() { return g_insecure_rand_ctx.rand256(); }
static inline uint64_t InsecureRandBits(int bits) { return g_insecure_rand_ctx.randbits(bits); }
static inline uint64_t InsecureRandRange(uint64_t range) { return g_insecure_rand_ctx.randrange(range); }
static inline bool InsecureRandBool() { return g_insecure_rand_ctx.randbool(); }

static constexpr CAmount CENT{1000000};

/** Basic testing setup.
 * This just configures logging, data dir and chain parameters.
 */
struct BasicTestingSetup {
    ECCVerifyHandle globalVerifyHandle;
    NodeContext m_node;

    explicit BasicTestingSetup(const std::string& chainName = CBaseChainParams::MAIN, const std::string& fedpegscript = "", const std::vector<const char*>& extra_args = {});
    ~BasicTestingSetup();

private:
    const fs::path m_path_root;
};

/** Testing setup that performs all steps up until right before
 * ChainstateManager gets initialized. Meant for testing ChainstateManager
 * initialization behaviour.
 */
struct ChainTestingSetup : public BasicTestingSetup {
    boost::thread_group threadGroup;

<<<<<<< HEAD
    explicit TestingSetup(const std::string& chainName = CBaseChainParams::MAIN, const std::string& fedpegscript = "", const std::vector<const char*>& extra_args = {});
    ~TestingSetup();
=======
    explicit ChainTestingSetup(const std::string& chainName = CBaseChainParams::MAIN, const std::vector<const char*>& extra_args = {});
    ~ChainTestingSetup();
};

/** Testing setup that configures a complete environment.
 */
struct TestingSetup : public ChainTestingSetup {
    explicit TestingSetup(const std::string& chainName = CBaseChainParams::MAIN, const std::vector<const char*>& extra_args = {});
>>>>>>> a3586d59
};

/** Identical to TestingSetup, but chain set to regtest */
struct RegTestingSetup : public TestingSetup {
    RegTestingSetup()
        : TestingSetup{CBaseChainParams::REGTEST} {}
};

class CBlock;
struct CMutableTransaction;
class CScript;

/**
 * Testing fixture that pre-creates a 100-block REGTEST-mode block chain
 */
struct TestChain100Setup : public RegTestingSetup {
    TestChain100Setup();

    /**
     * Create a new block with just given transactions, coinbase paying to
     * scriptPubKey, and try to add it to the current chain.
     */
    CBlock CreateAndProcessBlock(const std::vector<CMutableTransaction>& txns,
                                 const CScript& scriptPubKey);

    ~TestChain100Setup();

    std::vector<CTransactionRef> m_coinbase_txns; // For convenience, coinbase transactions
    CKey coinbaseKey; // private/public key needed to spend coinbase transactions
};

class CTxMemPoolEntry;

struct TestMemPoolEntryHelper
{
    // Default values
    CAmount nFee;
    int64_t nTime;
    unsigned int nHeight;
    bool spendsCoinbase;
    unsigned int sigOpCost;
    LockPoints lp;
    // ELEMENTS:
    std::set<std::pair<uint256, COutPoint>> setPeginsSpent;

    TestMemPoolEntryHelper() :
        nFee(0), nTime(0), nHeight(1),
        spendsCoinbase(false), sigOpCost(4) { }

    CTxMemPoolEntry FromTx(const CMutableTransaction& tx);
    CTxMemPoolEntry FromTx(const CTransactionRef& tx);

    // Change the default value
    TestMemPoolEntryHelper &Fee(CAmount _fee) { nFee = _fee; return *this; }
    TestMemPoolEntryHelper &Time(int64_t _time) { nTime = _time; return *this; }
    TestMemPoolEntryHelper &Height(unsigned int _height) { nHeight = _height; return *this; }
    TestMemPoolEntryHelper &SpendsCoinbase(bool _flag) { spendsCoinbase = _flag; return *this; }
    TestMemPoolEntryHelper &SigOpsCost(unsigned int _sigopsCost) { sigOpCost = _sigopsCost; return *this; }
    // ELEMENTS:
    TestMemPoolEntryHelper &PeginsSpent(std::set<std::pair<uint256, COutPoint> >& _setPeginsSpent) { setPeginsSpent = _setPeginsSpent; return *this; }
};

CBlock getBlock13b8a();

// define an implicit conversion here so that uint256 may be used directly in BOOST_CHECK_*
std::ostream& operator<<(std::ostream& os, const uint256& num);

/**
 * BOOST_CHECK_EXCEPTION predicates to check the specific validation error.
 * Use as
 * BOOST_CHECK_EXCEPTION(code that throws, exception type, HasReason("foo"));
 */
class HasReason
{
public:
    explicit HasReason(const std::string& reason) : m_reason(reason) {}
    bool operator()(const std::exception& e) const
    {
        return std::string(e.what()).find(m_reason) != std::string::npos;
    };

private:
    const std::string m_reason;
};

#endif<|MERGE_RESOLUTION|>--- conflicted
+++ resolved
@@ -90,19 +90,14 @@
 struct ChainTestingSetup : public BasicTestingSetup {
     boost::thread_group threadGroup;
 
-<<<<<<< HEAD
-    explicit TestingSetup(const std::string& chainName = CBaseChainParams::MAIN, const std::string& fedpegscript = "", const std::vector<const char*>& extra_args = {});
-    ~TestingSetup();
-=======
-    explicit ChainTestingSetup(const std::string& chainName = CBaseChainParams::MAIN, const std::vector<const char*>& extra_args = {});
+    explicit ChainTestingSetup(const std::string& chainName = CBaseChainParams::MAIN, const std::string& fedpegscript = "", const std::vector<const char*>& extra_args = {});
     ~ChainTestingSetup();
 };
 
 /** Testing setup that configures a complete environment.
  */
 struct TestingSetup : public ChainTestingSetup {
-    explicit TestingSetup(const std::string& chainName = CBaseChainParams::MAIN, const std::vector<const char*>& extra_args = {});
->>>>>>> a3586d59
+    explicit TestingSetup(const std::string& chainName = CBaseChainParams::MAIN, const std::string& fedpegscript = "", const std::vector<const char*>& extra_args = {});
 };
 
 /** Identical to TestingSetup, but chain set to regtest */
