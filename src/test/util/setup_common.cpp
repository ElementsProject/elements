// Copyright (c) 2011-2020 The Bitcoin Core developers
// Distributed under the MIT software license, see the accompanying
// file COPYING or http://www.opensource.org/licenses/mit-license.php.

#include <test/util/setup_common.h>

#include <asset.h>
#include <assetsdir.h>
#include <banman.h>
#include <chainparams.h>
#include <consensus/consensus.h>
#include <consensus/params.h>
#include <consensus/validation.h>
#include <crypto/sha256.h>
#include <init.h>
#include <interfaces/chain.h>
#include <miner.h>
#include <net.h>
#include <net_processing.h>
#include <noui.h>
#include <policy/fees.h>
#include <pow.h>
#include <policy/policy.h>
#include <policy/settings.h>
#include <streams.h>
#include <rpc/blockchain.h>
#include <rpc/server.h>
#include <rpc/register.h>
#include <scheduler.h>
#include <script/sigcache.h>
#include <txdb.h>
#include <util/memory.h>
#include <util/strencodings.h>
#include <util/string.h>
#include <util/time.h>
#include <util/translation.h>
#include <util/url.h>
#include <util/vector.h>
#include <validation.h>
#include <validationinterface.h>
#include <walletinitinterface.h>

#include <functional>

const std::function<std::string(const char*)> G_TRANSLATION_FUN = nullptr;
UrlDecodeFn* const URL_DECODE = nullptr;

FastRandomContext g_insecure_rand_ctx;
/** Random context to get unique temp data dirs. Separate from g_insecure_rand_ctx, which can be seeded from a const env var */
static FastRandomContext g_insecure_rand_ctx_temp_path;

/** Return the unsigned from the environment var if available, otherwise 0 */
static uint256 GetUintFromEnv(const std::string& env_name)
{
    const char* num = std::getenv(env_name.c_str());
    if (!num) return {};
    return uint256S(num);
}

void Seed(FastRandomContext& ctx)
{
    // Should be enough to get the seed once for the process
    static uint256 seed{};
    static const std::string RANDOM_CTX_SEED{"RANDOM_CTX_SEED"};
    if (seed.IsNull()) seed = GetUintFromEnv(RANDOM_CTX_SEED);
    if (seed.IsNull()) seed = GetRandHash();
    LogPrintf("%s: Setting random seed for current tests to %s=%s\n", __func__, RANDOM_CTX_SEED, seed.GetHex());
    ctx = FastRandomContext(seed);
}

std::ostream& operator<<(std::ostream& os, const uint256& num)
{
    os << num.ToString();
    return os;
}

BasicTestingSetup::BasicTestingSetup(const std::string& chainName, const std::string& fedpegscript, const std::vector<const char*>& extra_args)
    : m_path_root{fs::temp_directory_path() / "test_common_" PACKAGE_NAME / g_insecure_rand_ctx_temp_path.rand256().ToString()}
{
    // Hack to allow testing of fedpeg args
    if (!fedpegscript.empty()) {
        gArgs.SoftSetArg("-fedpegscript", fedpegscript);
        gArgs.SoftSetBoolArg("-con_has_parent_chain", true);
        gArgs.SoftSetBoolArg("-validatepegin", false);
    }

    const std::vector<const char*> arguments = Cat(
        {
            "dummy",
            "-printtoconsole=0",
            "-logtimemicros",
            "-logthreadnames",
            "-debug",
            "-debugexclude=libevent",
            "-debugexclude=leveldb",
        },
        extra_args);

    util::ThreadRename("test");
    fs::create_directories(m_path_root);
    gArgs.ForceSetArg("-datadir", m_path_root.string());
    ClearDatadirCache();
    {
        SetupServerArgs(m_node);
        std::string error;
        const bool success{m_node.args->ParseParameters(arguments.size(), arguments.data(), error)};
        assert(success);
        assert(error.empty());
    }
    SelectParams(chainName);
    SeedInsecureRand();
    if (G_TEST_LOG_FUN) LogInstance().PushBackCallback(G_TEST_LOG_FUN);
    InitLogging(*m_node.args);
    AppInitParameterInteraction(*m_node.args);
    LogInstance().StartLogging();
    SHA256AutoDetect();
    ECC_Start();
    SetupEnvironment();
    SetupNetworking();
    InitSignatureCache();
    InitScriptExecutionCache();
    InitRangeproofCache();
    InitSurjectionproofCache();
    m_node.chain = interfaces::MakeChain(m_node);
    g_wallet_init_interface.Construct(m_node);
    fCheckBlockIndex = true;

    // ELEMENTS:
    // Set policy asset for correct fee output generation
    policyAsset = CAsset();

    // For unit tests, increase minrelay to "normal" 1000 sat/vkB
    ::incrementalRelayFee = CFeeRate(1000);

    static bool noui_connected = false;
    if (!noui_connected) {
        noui_connect();
        noui_connected = true;
    }

    noui_connect();
}

BasicTestingSetup::~BasicTestingSetup()
{
    ClearGlobalAssetDir();
    LogInstance().DisconnectTestLogger();
    fs::remove_all(m_path_root);
    gArgs.ClearArgs();
    ECC_Stop();
}

<<<<<<< HEAD
TestingSetup::TestingSetup(const std::string& chainName, const std::string& fedpegscript, const std::vector<const char*>& extra_args)
    : BasicTestingSetup(chainName, fedpegscript, extra_args)
=======
ChainTestingSetup::ChainTestingSetup(const std::string& chainName, const std::vector<const char*>& extra_args)
    : BasicTestingSetup(chainName, extra_args)
>>>>>>> a3586d59
{
    // We have to run a scheduler thread to prevent ActivateBestChain
    // from blocking due to queue overrun.
    m_node.scheduler = MakeUnique<CScheduler>();
    threadGroup.create_thread([&] { TraceThread("scheduler", [&] { m_node.scheduler->serviceQueue(); }); });
    GetMainSignals().RegisterBackgroundSignalScheduler(*m_node.scheduler);

    pblocktree.reset(new CBlockTreeDB(1 << 20, true));

    m_node.fee_estimator = std::make_unique<CBlockPolicyEstimator>();
    m_node.mempool = std::make_unique<CTxMemPool>(m_node.fee_estimator.get(), 1);

    m_node.chainman = &::g_chainman;

    // Start script-checking threads. Set g_parallel_script_checks to true so they are used.
    constexpr int script_check_threads = 2;
    for (int i = 0; i < script_check_threads; ++i) {
        threadGroup.create_thread([i]() { return ThreadScriptCheck(i); });
    }
    g_parallel_script_checks = true;
}

ChainTestingSetup::~ChainTestingSetup()
{
    if (m_node.scheduler) m_node.scheduler->stop();
    threadGroup.interrupt_all();
    threadGroup.join_all();
    GetMainSignals().FlushBackgroundCallbacks();
    GetMainSignals().UnregisterBackgroundSignalScheduler();
    m_node.connman.reset();
    m_node.banman.reset();
    m_node.args = nullptr;
    UnloadBlockIndex(m_node.mempool.get(), *m_node.chainman);
    m_node.mempool.reset();
    m_node.scheduler.reset();
    m_node.chainman->Reset();
    m_node.chainman = nullptr;
    pblocktree.reset();
}

TestingSetup::TestingSetup(const std::string& chainName, const std::vector<const char*>& extra_args)
    : ChainTestingSetup(chainName, extra_args)
{
    const CChainParams& chainparams = Params();
    // Ideally we'd move all the RPC tests to the functional testing framework
    // instead of unit tests, but for now we need these here.
    RegisterAllCoreRPCCommands(tableRPC);

    m_node.chainman->InitializeChainstate(*m_node.mempool);
    ::ChainstateActive().InitCoinsDB(
        /* cache_size_bytes */ 1 << 23, /* in_memory */ true, /* should_wipe */ false);
    assert(!::ChainstateActive().CanFlushToDisk());
    ::ChainstateActive().InitCoinsCache(1 << 23);
    assert(::ChainstateActive().CanFlushToDisk());
    if (!LoadGenesisBlock(chainparams)) {
        throw std::runtime_error("LoadGenesisBlock failed.");
    }

    BlockValidationState state;
    if (!ActivateBestChain(state, chainparams)) {
        throw std::runtime_error(strprintf("ActivateBestChain failed. (%s)", state.ToString()));
    }

    m_node.banman = MakeUnique<BanMan>(GetDataDir() / "banlist.dat", nullptr, DEFAULT_MISBEHAVING_BANTIME);
    m_node.connman = MakeUnique<CConnman>(0x1337, 0x1337); // Deterministic randomness for tests.
    m_node.peerman = MakeUnique<PeerManager>(chainparams, *m_node.connman, m_node.banman.get(), *m_node.scheduler, *m_node.chainman, *m_node.mempool);
    {
        CConnman::Options options;
        options.m_msgproc = m_node.peerman.get();
        m_node.connman->Init(options);
    }
}

TestChain100Setup::TestChain100Setup()
{
    // Generate a 100-block chain:
    coinbaseKey.MakeNewKey(true);
    CScript scriptPubKey = CScript() << ToByteVector(coinbaseKey.GetPubKey()) << OP_CHECKSIG;
    for (int i = 0; i < COINBASE_MATURITY; i++) {
        std::vector<CMutableTransaction> noTxns;
        CBlock b = CreateAndProcessBlock(noTxns, scriptPubKey);
        m_coinbase_txns.push_back(b.vtx[0]);
    }
}

CBlock TestChain100Setup::CreateAndProcessBlock(const std::vector<CMutableTransaction>& txns, const CScript& scriptPubKey)
{
    const CChainParams& chainparams = Params();
    CTxMemPool empty_pool;
    CBlock block = BlockAssembler(empty_pool, chainparams).CreateNewBlock(scriptPubKey)->block;

    Assert(block.vtx.size() == 1);
    for (const CMutableTransaction& tx : txns) {
        block.vtx.push_back(MakeTransactionRef(tx));
    }
    RegenerateCommitments(block);

    while (!CheckProofOfWork(block.GetHash(), block.nBits, chainparams.GetConsensus())) ++block.nNonce;

    std::shared_ptr<const CBlock> shared_pblock = std::make_shared<const CBlock>(block);
    Assert(m_node.chainman)->ProcessNewBlock(chainparams, shared_pblock, true, nullptr);

    return block;
}

TestChain100Setup::~TestChain100Setup()
{
    gArgs.ForceSetArg("-segwitheight", "0");
}

CTxMemPoolEntry TestMemPoolEntryHelper::FromTx(const CMutableTransaction& tx)
{
    return FromTx(MakeTransactionRef(tx));
}

CTxMemPoolEntry TestMemPoolEntryHelper::FromTx(const CTransactionRef& tx)
{
    return CTxMemPoolEntry(tx, nFee, nTime, nHeight,
                           spendsCoinbase, sigOpCost, lp, setPeginsSpent);
}

/**
 * @returns a real block (0000000000013b8ab2cd513b0261a14096412195a72a0c4827d229dcc7e0f7af)
 *      with 9 txs.
 */
CBlock getBlock13b8a()
{
    CBlock block;
    CDataStream stream(ParseHex("0100000090f0a9f110702f808219ebea1173056042a714bad51b916cb6800000000000005275289558f51c9966699404ae2294730c3c9f9bda53523ce50e9b95e558da2fdb261b4d4c86041b1ab1bf930901000000010000000000000000000000000000000000000000000000000000000000000000ffffffff07044c86041b0146ffffffff0100f2052a01000000434104e18f7afbe4721580e81e8414fc8c24d7cfacf254bb5c7b949450c3e997c2dc1242487a8169507b631eb3771f2b425483fb13102c4eb5d858eef260fe70fbfae0ac00000000010000000196608ccbafa16abada902780da4dc35dafd7af05fa0da08cf833575f8cf9e836000000004a493046022100dab24889213caf43ae6adc41cf1c9396c08240c199f5225acf45416330fd7dbd022100fe37900e0644bf574493a07fc5edba06dbc07c311b947520c2d514bc5725dcb401ffffffff0100f2052a010000001976a914f15d1921f52e4007b146dfa60f369ed2fc393ce288ac000000000100000001fb766c1288458c2bafcfec81e48b24d98ec706de6b8af7c4e3c29419bfacb56d000000008c493046022100f268ba165ce0ad2e6d93f089cfcd3785de5c963bb5ea6b8c1b23f1ce3e517b9f022100da7c0f21adc6c401887f2bfd1922f11d76159cbc597fbd756a23dcbb00f4d7290141042b4e8625a96127826915a5b109852636ad0da753c9e1d5606a50480cd0c40f1f8b8d898235e571fe9357d9ec842bc4bba1827daaf4de06d71844d0057707966affffffff0280969800000000001976a9146963907531db72d0ed1a0cfb471ccb63923446f388ac80d6e34c000000001976a914f0688ba1c0d1ce182c7af6741e02658c7d4dfcd388ac000000000100000002c40297f730dd7b5a99567eb8d27b78758f607507c52292d02d4031895b52f2ff010000008b483045022100f7edfd4b0aac404e5bab4fd3889e0c6c41aa8d0e6fa122316f68eddd0a65013902205b09cc8b2d56e1cd1f7f2fafd60a129ed94504c4ac7bdc67b56fe67512658b3e014104732012cb962afa90d31b25d8fb0e32c94e513ab7a17805c14ca4c3423e18b4fb5d0e676841733cb83abaf975845c9f6f2a8097b7d04f4908b18368d6fc2d68ecffffffffca5065ff9617cbcba45eb23726df6498a9b9cafed4f54cbab9d227b0035ddefb000000008a473044022068010362a13c7f9919fa832b2dee4e788f61f6f5d344a7c2a0da6ae740605658022006d1af525b9a14a35c003b78b72bd59738cd676f845d1ff3fc25049e01003614014104732012cb962afa90d31b25d8fb0e32c94e513ab7a17805c14ca4c3423e18b4fb5d0e676841733cb83abaf975845c9f6f2a8097b7d04f4908b18368d6fc2d68ecffffffff01001ec4110200000043410469ab4181eceb28985b9b4e895c13fa5e68d85761b7eee311db5addef76fa8621865134a221bd01f28ec9999ee3e021e60766e9d1f3458c115fb28650605f11c9ac000000000100000001cdaf2f758e91c514655e2dc50633d1e4c84989f8aa90a0dbc883f0d23ed5c2fa010000008b48304502207ab51be6f12a1962ba0aaaf24a20e0b69b27a94fac5adf45aa7d2d18ffd9236102210086ae728b370e5329eead9accd880d0cb070aea0c96255fae6c4f1ddcce1fd56e014104462e76fd4067b3a0aa42070082dcb0bf2f388b6495cf33d789904f07d0f55c40fbd4b82963c69b3dc31895d0c772c812b1d5fbcade15312ef1c0e8ebbb12dcd4ffffffff02404b4c00000000001976a9142b6ba7c9d796b75eef7942fc9288edd37c32f5c388ac002d3101000000001976a9141befba0cdc1ad56529371864d9f6cb042faa06b588ac000000000100000001b4a47603e71b61bc3326efd90111bf02d2f549b067f4c4a8fa183b57a0f800cb010000008a4730440220177c37f9a505c3f1a1f0ce2da777c339bd8339ffa02c7cb41f0a5804f473c9230220585b25a2ee80eb59292e52b987dad92acb0c64eced92ed9ee105ad153cdb12d001410443bd44f683467e549dae7d20d1d79cbdb6df985c6e9c029c8d0c6cb46cc1a4d3cf7923c5021b27f7a0b562ada113bc85d5fda5a1b41e87fe6e8802817cf69996ffffffff0280651406000000001976a9145505614859643ab7b547cd7f1f5e7e2a12322d3788ac00aa0271000000001976a914ea4720a7a52fc166c55ff2298e07baf70ae67e1b88ac00000000010000000586c62cd602d219bb60edb14a3e204de0705176f9022fe49a538054fb14abb49e010000008c493046022100f2bc2aba2534becbdf062eb993853a42bbbc282083d0daf9b4b585bd401aa8c9022100b1d7fd7ee0b95600db8535bbf331b19eed8d961f7a8e54159c53675d5f69df8c014104462e76fd4067b3a0aa42070082dcb0bf2f388b6495cf33d789904f07d0f55c40fbd4b82963c69b3dc31895d0c772c812b1d5fbcade15312ef1c0e8ebbb12dcd4ffffffff03ad0e58ccdac3df9dc28a218bcf6f1997b0a93306faaa4b3a28ae83447b2179010000008b483045022100be12b2937179da88599e27bb31c3525097a07cdb52422d165b3ca2f2020ffcf702200971b51f853a53d644ebae9ec8f3512e442b1bcb6c315a5b491d119d10624c83014104462e76fd4067b3a0aa42070082dcb0bf2f388b6495cf33d789904f07d0f55c40fbd4b82963c69b3dc31895d0c772c812b1d5fbcade15312ef1c0e8ebbb12dcd4ffffffff2acfcab629bbc8685792603762c921580030ba144af553d271716a95089e107b010000008b483045022100fa579a840ac258871365dd48cd7552f96c8eea69bd00d84f05b283a0dab311e102207e3c0ee9234814cfbb1b659b83671618f45abc1326b9edcc77d552a4f2a805c0014104462e76fd4067b3a0aa42070082dcb0bf2f388b6495cf33d789904f07d0f55c40fbd4b82963c69b3dc31895d0c772c812b1d5fbcade15312ef1c0e8ebbb12dcd4ffffffffdcdc6023bbc9944a658ddc588e61eacb737ddf0a3cd24f113b5a8634c517fcd2000000008b4830450221008d6df731df5d32267954bd7d2dda2302b74c6c2a6aa5c0ca64ecbabc1af03c75022010e55c571d65da7701ae2da1956c442df81bbf076cdbac25133f99d98a9ed34c014104462e76fd4067b3a0aa42070082dcb0bf2f388b6495cf33d789904f07d0f55c40fbd4b82963c69b3dc31895d0c772c812b1d5fbcade15312ef1c0e8ebbb12dcd4ffffffffe15557cd5ce258f479dfd6dc6514edf6d7ed5b21fcfa4a038fd69f06b83ac76e010000008b483045022023b3e0ab071eb11de2eb1cc3a67261b866f86bf6867d4558165f7c8c8aca2d86022100dc6e1f53a91de3efe8f63512850811f26284b62f850c70ca73ed5de8771fb451014104462e76fd4067b3a0aa42070082dcb0bf2f388b6495cf33d789904f07d0f55c40fbd4b82963c69b3dc31895d0c772c812b1d5fbcade15312ef1c0e8ebbb12dcd4ffffffff01404b4c00000000001976a9142b6ba7c9d796b75eef7942fc9288edd37c32f5c388ac00000000010000000166d7577163c932b4f9690ca6a80b6e4eb001f0a2fa9023df5595602aae96ed8d000000008a4730440220262b42546302dfb654a229cefc86432b89628ff259dc87edd1154535b16a67e102207b4634c020a97c3e7bbd0d4d19da6aa2269ad9dded4026e896b213d73ca4b63f014104979b82d02226b3a4597523845754d44f13639e3bf2df5e82c6aab2bdc79687368b01b1ab8b19875ae3c90d661a3d0a33161dab29934edeb36aa01976be3baf8affffffff02404b4c00000000001976a9144854e695a02af0aeacb823ccbc272134561e0a1688ac40420f00000000001976a914abee93376d6b37b5c2940655a6fcaf1c8e74237988ac0000000001000000014e3f8ef2e91349a9059cb4f01e54ab2597c1387161d3da89919f7ea6acdbb371010000008c49304602210081f3183471a5ca22307c0800226f3ef9c353069e0773ac76bb580654d56aa523022100d4c56465bdc069060846f4fbf2f6b20520b2a80b08b168b31e66ddb9c694e240014104976c79848e18251612f8940875b2b08d06e6dc73b9840e8860c066b7e87432c477e9a59a453e71e6d76d5fe34058b800a098fc1740ce3012e8fc8a00c96af966ffffffff02c0e1e400000000001976a9144134e75a6fcb6042034aab5e18570cf1f844f54788ac404b4c00000000001976a9142b6ba7c9d796b75eef7942fc9288edd37c32f5c388ac00000000"), SER_NETWORK, PROTOCOL_VERSION);
    stream >> block;
    return block;
}<|MERGE_RESOLUTION|>--- conflicted
+++ resolved
@@ -150,13 +150,8 @@
     ECC_Stop();
 }
 
-<<<<<<< HEAD
-TestingSetup::TestingSetup(const std::string& chainName, const std::string& fedpegscript, const std::vector<const char*>& extra_args)
+ChainTestingSetup::ChainTestingSetup(const std::string& chainName, const std::string& fedpegscript, const std::vector<const char*>& extra_args)
     : BasicTestingSetup(chainName, fedpegscript, extra_args)
-=======
-ChainTestingSetup::ChainTestingSetup(const std::string& chainName, const std::vector<const char*>& extra_args)
-    : BasicTestingSetup(chainName, extra_args)
->>>>>>> a3586d59
 {
     // We have to run a scheduler thread to prevent ActivateBestChain
     // from blocking due to queue overrun.
@@ -197,8 +192,8 @@
     pblocktree.reset();
 }
 
-TestingSetup::TestingSetup(const std::string& chainName, const std::vector<const char*>& extra_args)
-    : ChainTestingSetup(chainName, extra_args)
+TestingSetup::TestingSetup(const std::string& chainName, const std::string& fedpegscript, const std::vector<const char*>& extra_args)
+    : ChainTestingSetup(chainName, fedpegscript, extra_args)
 {
     const CChainParams& chainparams = Params();
     // Ideally we'd move all the RPC tests to the functional testing framework
