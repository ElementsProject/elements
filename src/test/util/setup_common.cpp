--- conflicted
+++ resolved
@@ -144,11 +144,8 @@
 
 BasicTestingSetup::~BasicTestingSetup()
 {
-<<<<<<< HEAD
     ClearGlobalAssetDir();
-=======
     SetMockTime(0s); // Reset mocktime for following tests
->>>>>>> a5e756b7
     LogInstance().DisconnectTestLogger();
     fs::remove_all(m_path_root);
     gArgs.ClearArgs();
