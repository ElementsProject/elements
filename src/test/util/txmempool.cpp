--- conflicted
+++ resolved
@@ -34,10 +34,5 @@
 
 CTxMemPoolEntry TestMemPoolEntryHelper::FromTx(const CTransactionRef& tx) const
 {
-<<<<<<< HEAD
-    return CTxMemPoolEntry(tx, nFee, nTime, nHeight,
-                           spendsCoinbase, sigOpCost, lp, setPeginsSpent);
-=======
-    return CTxMemPoolEntry{tx, nFee, TicksSinceEpoch<std::chrono::seconds>(time), nHeight, spendsCoinbase, sigOpCost, lp};
->>>>>>> 542a2b56
+    return CTxMemPoolEntry{tx, nFee, TicksSinceEpoch<std::chrono::seconds>(time), nHeight, spendsCoinbase, sigOpCost, lp, setPeginsSpent};
 }