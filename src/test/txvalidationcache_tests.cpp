--- conflicted
+++ resolved
@@ -340,13 +340,8 @@
 
         // Sign
         SignatureData sigdata;
-<<<<<<< HEAD
-        BOOST_CHECK(ProduceSignature(keystore, MutableTransactionSignatureCreator(&valid_with_witness_tx, 0, 11*CENT, SIGHASH_ALL), spend_tx.vout[1].scriptPubKey, sigdata));
+        BOOST_CHECK(ProduceSignature(keystore, MutableTransactionSignatureCreator(valid_with_witness_tx, 0, 11 * CENT, SIGHASH_ALL), spend_tx.vout[1].scriptPubKey, sigdata));
         UpdateTransaction(valid_with_witness_tx, 0, sigdata);
-=======
-        BOOST_CHECK(ProduceSignature(keystore, MutableTransactionSignatureCreator(valid_with_witness_tx, 0, 11 * CENT, SIGHASH_ALL), spend_tx.vout[1].scriptPubKey, sigdata));
-        UpdateInput(valid_with_witness_tx.vin[0], sigdata);
->>>>>>> b557a24b
 
         // This should be valid under all script flags.
         ValidateCheckInputsForAllFlags(CTransaction(valid_with_witness_tx), 0, true, m_node.chainman->ActiveChainstate().CoinsTip());
@@ -374,13 +369,8 @@
         // Sign
         for (int i = 0; i < 2; ++i) {
             SignatureData sigdata;
-<<<<<<< HEAD
-            BOOST_CHECK(ProduceSignature(keystore, MutableTransactionSignatureCreator(&tx, i, 11*CENT, SIGHASH_ALL), spend_tx.vout[i].scriptPubKey, sigdata));
+            BOOST_CHECK(ProduceSignature(keystore, MutableTransactionSignatureCreator(tx, i, 11 * CENT, SIGHASH_ALL), spend_tx.vout[i].scriptPubKey, sigdata));
             UpdateTransaction(tx, i, sigdata);
-=======
-            BOOST_CHECK(ProduceSignature(keystore, MutableTransactionSignatureCreator(tx, i, 11 * CENT, SIGHASH_ALL), spend_tx.vout[i].scriptPubKey, sigdata));
-            UpdateInput(tx.vin[i], sigdata);
->>>>>>> b557a24b
         }
 
         // This should be valid under all script flags
