--- conflicted
+++ resolved
@@ -150,15 +150,11 @@
 #if defined(HAVE_CONSENSUS_LIB)
     CDataStream stream(SER_NETWORK, PROTOCOL_VERSION);
     stream << tx2;
-<<<<<<< HEAD
     CDataStream streamVal(SER_NETWORK, PROTOCOL_VERSION);
     streamVal << txCredit.vout[0].nValue;
     CDataStream streamVal0(SER_NETWORK, PROTOCOL_VERSION);
     streamVal0 << CConfidentialValue(0);
-    int libconsensus_flags = flags & bitcoinconsensus_SCRIPT_FLAGS_VERIFY_ALL;
-=======
     uint32_t libconsensus_flags{flags & bitcoinconsensus_SCRIPT_FLAGS_VERIFY_ALL};
->>>>>>> 9faa4b68
     if (libconsensus_flags == flags) {
         int expectedSuccessCode = expect ? 1 : 0;
         if (flags & bitcoinconsensus_SCRIPT_FLAGS_VERIFY_WITNESS) {
