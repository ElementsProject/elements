// Copyright (c) 2011-2019 The Bitcoin Core developers
// Distributed under the MIT software license, see the accompanying
// file COPYING or http://www.opensource.org/licenses/mit-license.php.

#include <test/setup_common.h>

#include <asset.h>
#include <banman.h>
#include <chainparams.h>
#include <consensus/consensus.h>
#include <consensus/params.h>
#include <consensus/validation.h>
#include <crypto/sha256.h>
#include <miner.h>
#include <net_processing.h>
#include <noui.h>
#include <pow.h>
#include <policy/policy.h>
#include <streams.h>
#include <rpc/server.h>
#include <rpc/register.h>
#include <script/sigcache.h>
#include <ui_interface.h>
#include <util/validation.h>
#include <validation.h>

const std::function<std::string(const char*)> G_TRANSLATION_FUN = nullptr;

FastRandomContext g_insecure_rand_ctx;

std::ostream& operator<<(std::ostream& os, const uint256& num)
{
    os << num.ToString();
    return os;
}

BasicTestingSetup::BasicTestingSetup(const std::string& chainName, const std::string& fedpegscript)
    : m_path_root(fs::temp_directory_path() / "test_common_" PACKAGE_NAME / strprintf("%lu_%i", (unsigned long)GetTime(), (int)(InsecureRandRange(1 << 30))))
{
    SHA256AutoDetect();
    ECC_Start();
    SetupEnvironment();
    SetupNetworking();
    InitSignatureCache();
    InitScriptExecutionCache();
    InitRangeproofCache();
    InitSurjectionproofCache();
    fCheckBlockIndex = true;
    // Hack to allow testing of fedpeg args
    if (!fedpegscript.empty()) {
        gArgs.SoftSetArg("-fedpegscript", fedpegscript);
        gArgs.SoftSetBoolArg("-con_has_parent_chain", true);
        gArgs.SoftSetBoolArg("-validatepegin", false);
    }
    SelectParams(chainName);
<<<<<<< HEAD

    // ELEMENTS:
    // Set policy asset for correct fee output generation
    policyAsset = CAsset();

    noui_connect();
=======
    static bool noui_connected = false;
    if (!noui_connected) {
        noui_connect();
        noui_connected = true;
    }
>>>>>>> 0c9de67f
}

BasicTestingSetup::~BasicTestingSetup()
{
    fs::remove_all(m_path_root);
    ECC_Stop();
}

fs::path BasicTestingSetup::SetDataDir(const std::string& name)
{
    fs::path ret = m_path_root / name;
    fs::create_directories(ret);
    gArgs.ForceSetArg("-datadir", ret.string());
    return ret;
}

TestingSetup::TestingSetup(const std::string& chainName, const std::string& fedpegscript) : BasicTestingSetup(chainName, fedpegscript)
{
    SetDataDir("tempdir");
    const CChainParams& chainparams = Params();
    // Ideally we'd move all the RPC tests to the functional testing framework
    // instead of unit tests, but for now we need these here.

    RegisterAllCoreRPCCommands(tableRPC);
    ClearDatadirCache();

    // We have to run a scheduler thread to prevent ActivateBestChain
    // from blocking due to queue overrun.
    threadGroup.create_thread(std::bind(&CScheduler::serviceQueue, &scheduler));
    GetMainSignals().RegisterBackgroundSignalScheduler(scheduler);

    mempool.setSanityCheck(1.0);
    pblocktree.reset(new CBlockTreeDB(1 << 20, true));
    pcoinsdbview.reset(new CCoinsViewDB(1 << 23, true));
    pcoinsTip.reset(new CCoinsViewCache(pcoinsdbview.get()));
    if (!LoadGenesisBlock(chainparams)) {
        throw std::runtime_error("LoadGenesisBlock failed.");
    }

    CValidationState state;
    if (!ActivateBestChain(state, chainparams)) {
        throw std::runtime_error(strprintf("ActivateBestChain failed. (%s)", FormatStateMessage(state)));
    }

    nScriptCheckThreads = 3;
    for (int i = 0; i < nScriptCheckThreads - 1; i++)
        threadGroup.create_thread(&ThreadScriptCheck);

    g_banman = MakeUnique<BanMan>(GetDataDir() / "banlist.dat", nullptr, DEFAULT_MISBEHAVING_BANTIME);
    g_connman = MakeUnique<CConnman>(0x1337, 0x1337); // Deterministic randomness for tests.
}

TestingSetup::~TestingSetup()
{
    threadGroup.interrupt_all();
    threadGroup.join_all();
    GetMainSignals().FlushBackgroundCallbacks();
    GetMainSignals().UnregisterBackgroundSignalScheduler();
    g_connman.reset();
    g_banman.reset();
    UnloadBlockIndex();
    pcoinsTip.reset();
    pcoinsdbview.reset();
    pblocktree.reset();
}

TestChain100Setup::TestChain100Setup() : TestingSetup(CBaseChainParams::REGTEST)
{
    // CreateAndProcessBlock() does not support building SegWit blocks, so don't activate in these tests.
    // TODO: fix the code to support SegWit blocks.
    gArgs.ForceSetArg("-vbparams", strprintf("segwit:0:%d", (int64_t)Consensus::BIP9Deployment::NO_TIMEOUT));
    SelectParams(CBaseChainParams::REGTEST);

    // Generate a 100-block chain:
    coinbaseKey.MakeNewKey(true);
    CScript scriptPubKey = CScript() <<  ToByteVector(coinbaseKey.GetPubKey()) << OP_CHECKSIG;
    for (int i = 0; i < COINBASE_MATURITY; i++)
    {
        std::vector<CMutableTransaction> noTxns;
        CBlock b = CreateAndProcessBlock(noTxns, scriptPubKey);
        m_coinbase_txns.push_back(b.vtx[0]);
    }
}

//
// Create a new block with just given transactions, coinbase paying to
// scriptPubKey, and try to add it to the current chain.
//
CBlock
TestChain100Setup::CreateAndProcessBlock(const std::vector<CMutableTransaction>& txns, const CScript& scriptPubKey)
{
    const CChainParams& chainparams = Params();
    std::unique_ptr<CBlockTemplate> pblocktemplate = BlockAssembler(chainparams).CreateNewBlock(scriptPubKey);
    CBlock& block = pblocktemplate->block;

    // Replace mempool-selected txns with just coinbase plus passed-in txns:
    block.vtx.resize(1);
    for (const CMutableTransaction& tx : txns)
        block.vtx.push_back(MakeTransactionRef(tx));
    // IncrementExtraNonce creates a valid coinbase and merkleRoot
    {
        LOCK(cs_main);
        unsigned int extraNonce = 0;
        IncrementExtraNonce(&block, chainActive.Tip(), extraNonce);
    }

    while (!CheckProofOfWork(block.GetHash(), block.nBits, chainparams.GetConsensus())) ++block.nNonce;

    std::shared_ptr<const CBlock> shared_pblock = std::make_shared<const CBlock>(block);
    ProcessNewBlock(chainparams, shared_pblock, true, nullptr);

    CBlock result = block;
    return result;
}

TestChain100Setup::~TestChain100Setup()
{
}


CTxMemPoolEntry TestMemPoolEntryHelper::FromTx(const CMutableTransaction &tx) {
    return FromTx(MakeTransactionRef(tx));
}

CTxMemPoolEntry TestMemPoolEntryHelper::FromTx(const CTransactionRef& tx)
{
    return CTxMemPoolEntry(tx, nFee, nTime, nHeight,
                           spendsCoinbase, sigOpCost, lp, setPeginsSpent);
}

/**
 * @returns a real block (0000000000013b8ab2cd513b0261a14096412195a72a0c4827d229dcc7e0f7af)
 *      with 9 txs.
 */
CBlock getBlock13b8a()
{
    CBlock block;
    CDataStream stream(ParseHex("0100000090f0a9f110702f808219ebea1173056042a714bad51b916cb6800000000000005275289558f51c9966699404ae2294730c3c9f9bda53523ce50e9b95e558da2fdb261b4d4c86041b1ab1bf930901000000010000000000000000000000000000000000000000000000000000000000000000ffffffff07044c86041b0146ffffffff0100f2052a01000000434104e18f7afbe4721580e81e8414fc8c24d7cfacf254bb5c7b949450c3e997c2dc1242487a8169507b631eb3771f2b425483fb13102c4eb5d858eef260fe70fbfae0ac00000000010000000196608ccbafa16abada902780da4dc35dafd7af05fa0da08cf833575f8cf9e836000000004a493046022100dab24889213caf43ae6adc41cf1c9396c08240c199f5225acf45416330fd7dbd022100fe37900e0644bf574493a07fc5edba06dbc07c311b947520c2d514bc5725dcb401ffffffff0100f2052a010000001976a914f15d1921f52e4007b146dfa60f369ed2fc393ce288ac000000000100000001fb766c1288458c2bafcfec81e48b24d98ec706de6b8af7c4e3c29419bfacb56d000000008c493046022100f268ba165ce0ad2e6d93f089cfcd3785de5c963bb5ea6b8c1b23f1ce3e517b9f022100da7c0f21adc6c401887f2bfd1922f11d76159cbc597fbd756a23dcbb00f4d7290141042b4e8625a96127826915a5b109852636ad0da753c9e1d5606a50480cd0c40f1f8b8d898235e571fe9357d9ec842bc4bba1827daaf4de06d71844d0057707966affffffff0280969800000000001976a9146963907531db72d0ed1a0cfb471ccb63923446f388ac80d6e34c000000001976a914f0688ba1c0d1ce182c7af6741e02658c7d4dfcd388ac000000000100000002c40297f730dd7b5a99567eb8d27b78758f607507c52292d02d4031895b52f2ff010000008b483045022100f7edfd4b0aac404e5bab4fd3889e0c6c41aa8d0e6fa122316f68eddd0a65013902205b09cc8b2d56e1cd1f7f2fafd60a129ed94504c4ac7bdc67b56fe67512658b3e014104732012cb962afa90d31b25d8fb0e32c94e513ab7a17805c14ca4c3423e18b4fb5d0e676841733cb83abaf975845c9f6f2a8097b7d04f4908b18368d6fc2d68ecffffffffca5065ff9617cbcba45eb23726df6498a9b9cafed4f54cbab9d227b0035ddefb000000008a473044022068010362a13c7f9919fa832b2dee4e788f61f6f5d344a7c2a0da6ae740605658022006d1af525b9a14a35c003b78b72bd59738cd676f845d1ff3fc25049e01003614014104732012cb962afa90d31b25d8fb0e32c94e513ab7a17805c14ca4c3423e18b4fb5d0e676841733cb83abaf975845c9f6f2a8097b7d04f4908b18368d6fc2d68ecffffffff01001ec4110200000043410469ab4181eceb28985b9b4e895c13fa5e68d85761b7eee311db5addef76fa8621865134a221bd01f28ec9999ee3e021e60766e9d1f3458c115fb28650605f11c9ac000000000100000001cdaf2f758e91c514655e2dc50633d1e4c84989f8aa90a0dbc883f0d23ed5c2fa010000008b48304502207ab51be6f12a1962ba0aaaf24a20e0b69b27a94fac5adf45aa7d2d18ffd9236102210086ae728b370e5329eead9accd880d0cb070aea0c96255fae6c4f1ddcce1fd56e014104462e76fd4067b3a0aa42070082dcb0bf2f388b6495cf33d789904f07d0f55c40fbd4b82963c69b3dc31895d0c772c812b1d5fbcade15312ef1c0e8ebbb12dcd4ffffffff02404b4c00000000001976a9142b6ba7c9d796b75eef7942fc9288edd37c32f5c388ac002d3101000000001976a9141befba0cdc1ad56529371864d9f6cb042faa06b588ac000000000100000001b4a47603e71b61bc3326efd90111bf02d2f549b067f4c4a8fa183b57a0f800cb010000008a4730440220177c37f9a505c3f1a1f0ce2da777c339bd8339ffa02c7cb41f0a5804f473c9230220585b25a2ee80eb59292e52b987dad92acb0c64eced92ed9ee105ad153cdb12d001410443bd44f683467e549dae7d20d1d79cbdb6df985c6e9c029c8d0c6cb46cc1a4d3cf7923c5021b27f7a0b562ada113bc85d5fda5a1b41e87fe6e8802817cf69996ffffffff0280651406000000001976a9145505614859643ab7b547cd7f1f5e7e2a12322d3788ac00aa0271000000001976a914ea4720a7a52fc166c55ff2298e07baf70ae67e1b88ac00000000010000000586c62cd602d219bb60edb14a3e204de0705176f9022fe49a538054fb14abb49e010000008c493046022100f2bc2aba2534becbdf062eb993853a42bbbc282083d0daf9b4b585bd401aa8c9022100b1d7fd7ee0b95600db8535bbf331b19eed8d961f7a8e54159c53675d5f69df8c014104462e76fd4067b3a0aa42070082dcb0bf2f388b6495cf33d789904f07d0f55c40fbd4b82963c69b3dc31895d0c772c812b1d5fbcade15312ef1c0e8ebbb12dcd4ffffffff03ad0e58ccdac3df9dc28a218bcf6f1997b0a93306faaa4b3a28ae83447b2179010000008b483045022100be12b2937179da88599e27bb31c3525097a07cdb52422d165b3ca2f2020ffcf702200971b51f853a53d644ebae9ec8f3512e442b1bcb6c315a5b491d119d10624c83014104462e76fd4067b3a0aa42070082dcb0bf2f388b6495cf33d789904f07d0f55c40fbd4b82963c69b3dc31895d0c772c812b1d5fbcade15312ef1c0e8ebbb12dcd4ffffffff2acfcab629bbc8685792603762c921580030ba144af553d271716a95089e107b010000008b483045022100fa579a840ac258871365dd48cd7552f96c8eea69bd00d84f05b283a0dab311e102207e3c0ee9234814cfbb1b659b83671618f45abc1326b9edcc77d552a4f2a805c0014104462e76fd4067b3a0aa42070082dcb0bf2f388b6495cf33d789904f07d0f55c40fbd4b82963c69b3dc31895d0c772c812b1d5fbcade15312ef1c0e8ebbb12dcd4ffffffffdcdc6023bbc9944a658ddc588e61eacb737ddf0a3cd24f113b5a8634c517fcd2000000008b4830450221008d6df731df5d32267954bd7d2dda2302b74c6c2a6aa5c0ca64ecbabc1af03c75022010e55c571d65da7701ae2da1956c442df81bbf076cdbac25133f99d98a9ed34c014104462e76fd4067b3a0aa42070082dcb0bf2f388b6495cf33d789904f07d0f55c40fbd4b82963c69b3dc31895d0c772c812b1d5fbcade15312ef1c0e8ebbb12dcd4ffffffffe15557cd5ce258f479dfd6dc6514edf6d7ed5b21fcfa4a038fd69f06b83ac76e010000008b483045022023b3e0ab071eb11de2eb1cc3a67261b866f86bf6867d4558165f7c8c8aca2d86022100dc6e1f53a91de3efe8f63512850811f26284b62f850c70ca73ed5de8771fb451014104462e76fd4067b3a0aa42070082dcb0bf2f388b6495cf33d789904f07d0f55c40fbd4b82963c69b3dc31895d0c772c812b1d5fbcade15312ef1c0e8ebbb12dcd4ffffffff01404b4c00000000001976a9142b6ba7c9d796b75eef7942fc9288edd37c32f5c388ac00000000010000000166d7577163c932b4f9690ca6a80b6e4eb001f0a2fa9023df5595602aae96ed8d000000008a4730440220262b42546302dfb654a229cefc86432b89628ff259dc87edd1154535b16a67e102207b4634c020a97c3e7bbd0d4d19da6aa2269ad9dded4026e896b213d73ca4b63f014104979b82d02226b3a4597523845754d44f13639e3bf2df5e82c6aab2bdc79687368b01b1ab8b19875ae3c90d661a3d0a33161dab29934edeb36aa01976be3baf8affffffff02404b4c00000000001976a9144854e695a02af0aeacb823ccbc272134561e0a1688ac40420f00000000001976a914abee93376d6b37b5c2940655a6fcaf1c8e74237988ac0000000001000000014e3f8ef2e91349a9059cb4f01e54ab2597c1387161d3da89919f7ea6acdbb371010000008c49304602210081f3183471a5ca22307c0800226f3ef9c353069e0773ac76bb580654d56aa523022100d4c56465bdc069060846f4fbf2f6b20520b2a80b08b168b31e66ddb9c694e240014104976c79848e18251612f8940875b2b08d06e6dc73b9840e8860c066b7e87432c477e9a59a453e71e6d76d5fe34058b800a098fc1740ce3012e8fc8a00c96af966ffffffff02c0e1e400000000001976a9144134e75a6fcb6042034aab5e18570cf1f844f54788ac404b4c00000000001976a9142b6ba7c9d796b75eef7942fc9288edd37c32f5c388ac00000000"), SER_NETWORK, PROTOCOL_VERSION);
    stream >> block;
    return block;
}<|MERGE_RESOLUTION|>--- conflicted
+++ resolved
@@ -53,20 +53,16 @@
         gArgs.SoftSetBoolArg("-validatepegin", false);
     }
     SelectParams(chainName);
-<<<<<<< HEAD
 
     // ELEMENTS:
     // Set policy asset for correct fee output generation
     policyAsset = CAsset();
 
-    noui_connect();
-=======
     static bool noui_connected = false;
     if (!noui_connected) {
         noui_connect();
         noui_connected = true;
     }
->>>>>>> 0c9de67f
 }
 
 BasicTestingSetup::~BasicTestingSetup()
