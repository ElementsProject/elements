// Copyright (c) 2011-2020 The Bitcoin Core developers
// Distributed under the MIT software license, see the accompanying
// file COPYING or http://www.opensource.org/licenses/mit-license.php.

#include <test/data/tx_invalid.json.h>
#include <test/data/tx_valid.json.h>
#include <test/util/setup_common.h>

#include <checkqueue.h>
#include <clientversion.h>
#include <consensus/tx_check.h>
#include <consensus/validation.h>
#include <core_io.h>
#include <key.h>
#include <policy/policy.h>
#include <policy/settings.h>
#include <script/script.h>
#include <script/script_error.h>
#include <script/sign.h>
#include <script/signingprovider.h>
#include <script/standard.h>
#include <streams.h>
#include <test/util/transaction_utils.h>
#include <util/strencodings.h>
#include <util/string.h>
#include <validation.h>

#include <functional>
#include <map>
#include <string>

#include <boost/algorithm/string/classification.hpp>
#include <boost/algorithm/string/split.hpp>
#include <boost/test/unit_test.hpp>

#include <univalue.h>

typedef std::vector<unsigned char> valtype;

// In script_tests.cpp
extern UniValue read_json(const std::string& jsondata);

static std::map<std::string, unsigned int> mapFlagNames = {
    {std::string("P2SH"), (unsigned int)SCRIPT_VERIFY_P2SH},
    {std::string("STRICTENC"), (unsigned int)SCRIPT_VERIFY_STRICTENC},
    {std::string("DERSIG"), (unsigned int)SCRIPT_VERIFY_DERSIG},
    {std::string("LOW_S"), (unsigned int)SCRIPT_VERIFY_LOW_S},
    {std::string("SIGPUSHONLY"), (unsigned int)SCRIPT_VERIFY_SIGPUSHONLY},
    {std::string("MINIMALDATA"), (unsigned int)SCRIPT_VERIFY_MINIMALDATA},
    {std::string("NULLDUMMY"), (unsigned int)SCRIPT_VERIFY_NULLDUMMY},
    {std::string("DISCOURAGE_UPGRADABLE_NOPS"), (unsigned int)SCRIPT_VERIFY_DISCOURAGE_UPGRADABLE_NOPS},
    {std::string("CLEANSTACK"), (unsigned int)SCRIPT_VERIFY_CLEANSTACK},
    {std::string("MINIMALIF"), (unsigned int)SCRIPT_VERIFY_MINIMALIF},
    {std::string("NULLFAIL"), (unsigned int)SCRIPT_VERIFY_NULLFAIL},
    {std::string("CHECKLOCKTIMEVERIFY"), (unsigned int)SCRIPT_VERIFY_CHECKLOCKTIMEVERIFY},
    {std::string("CHECKSEQUENCEVERIFY"), (unsigned int)SCRIPT_VERIFY_CHECKSEQUENCEVERIFY},
    {std::string("WITNESS"), (unsigned int)SCRIPT_VERIFY_WITNESS},
    {std::string("DISCOURAGE_UPGRADABLE_WITNESS_PROGRAM"), (unsigned int)SCRIPT_VERIFY_DISCOURAGE_UPGRADABLE_WITNESS_PROGRAM},
    {std::string("WITNESS_PUBKEYTYPE"), (unsigned int)SCRIPT_VERIFY_WITNESS_PUBKEYTYPE},
    {std::string("CONST_SCRIPTCODE"), (unsigned int)SCRIPT_VERIFY_CONST_SCRIPTCODE},
    {std::string("TAPROOT"), (unsigned int)SCRIPT_VERIFY_TAPROOT},
};

unsigned int ParseScriptFlags(std::string strFlags)
{
    if (strFlags.empty() | strFlags == "NONE") return 0;
    unsigned int flags = 0;
    std::vector<std::string> words;
    boost::algorithm::split(words, strFlags, boost::algorithm::is_any_of(","));

    for (const std::string& word : words)
    {
        if (!mapFlagNames.count(word))
            BOOST_ERROR("Bad test: unknown verification flag '" << word << "'");
        flags |= mapFlagNames[word];
    }

    return flags;
}

std::string FormatScriptFlags(unsigned int flags)
{
    if (flags == 0) {
        return "";
    }
    std::string ret;
    std::map<std::string, unsigned int>::const_iterator it = mapFlagNames.begin();
    while (it != mapFlagNames.end()) {
        if (flags & it->second) {
            ret += it->first + ",";
        }
        it++;
    }
    return ret.substr(0, ret.size() - 1);
}

/*
* Check that the input scripts of a transaction are valid/invalid as expected.
*/
bool CheckTxScripts(const CTransaction& tx, const std::map<COutPoint, CScript>& map_prevout_scriptPubKeys,
    const std::map<COutPoint, int64_t>& map_prevout_values, unsigned int flags,
    const PrecomputedTransactionData& txdata, const std::string& strTest, bool expect_valid)
{
    bool tx_valid = true;
    ScriptError err = expect_valid ? SCRIPT_ERR_UNKNOWN_ERROR : SCRIPT_ERR_OK;
    for (unsigned int i = 0; i < tx.vin.size() && tx_valid; ++i) {
        const CTxIn input = tx.vin[i];
        const CAmount amount = map_prevout_values.count(input.prevout) ? map_prevout_values.at(input.prevout) : 0;
        try {
            tx_valid = VerifyScript(input.scriptSig, map_prevout_scriptPubKeys.at(input.prevout),
                &input.scriptWitness, flags, TransactionSignatureChecker(&tx, i, amount, txdata), &err);
        } catch (...) {
            BOOST_ERROR("Bad test: " << strTest);
            return true; // The test format is bad and an error is thrown. Return true to silence further error.
        }
        if (expect_valid) {
            BOOST_CHECK_MESSAGE(tx_valid, strTest);
            BOOST_CHECK_MESSAGE((err == SCRIPT_ERR_OK), ScriptErrorString(err));
            err = SCRIPT_ERR_UNKNOWN_ERROR;
        }
    }
    if (!expect_valid) {
        BOOST_CHECK_MESSAGE(!tx_valid, strTest);
        BOOST_CHECK_MESSAGE((err != SCRIPT_ERR_OK), ScriptErrorString(err));
    }
    return (tx_valid == expect_valid);
}

/*
 * Trim or fill flags to make the combination valid:
 * WITNESS must be used with P2SH
 * CLEANSTACK must be used WITNESS and P2SH
 */

unsigned int TrimFlags(unsigned int flags)
{
    // WITNESS requires P2SH
    if (!(flags & SCRIPT_VERIFY_P2SH)) flags &= ~(unsigned int)SCRIPT_VERIFY_WITNESS;

    // CLEANSTACK requires WITNESS (and transitively CLEANSTACK requires P2SH)
    if (!(flags & SCRIPT_VERIFY_WITNESS)) flags &= ~(unsigned int)SCRIPT_VERIFY_CLEANSTACK;
    return flags;
}

unsigned int FillFlags(unsigned int flags)
{
    // CLEANSTACK implies WITNESS
    if (flags & SCRIPT_VERIFY_CLEANSTACK) flags |= SCRIPT_VERIFY_WITNESS;

    // WITNESS implies P2SH (and transitively CLEANSTACK implies P2SH)
    if (flags & SCRIPT_VERIFY_WITNESS) flags |= SCRIPT_VERIFY_P2SH;
    return flags;
}

// Return valid flags that are all except one flag for each flag
std::vector<unsigned int> ExcludeIndividualFlags(unsigned int flags)
{
    std::vector<unsigned int> flags_combos;
    for (unsigned int i = 0; i < mapFlagNames.size(); ++i) {
        const unsigned int flags_excluding_i = TrimFlags(flags & ~(1U << i));
        if (flags != flags_excluding_i && std::find(flags_combos.begin(), flags_combos.end(), flags_excluding_i) != flags_combos.end()) {
            flags_combos.push_back(flags_excluding_i);
        }
    }
    return flags_combos;
}

BOOST_FIXTURE_TEST_SUITE(transaction_tests, BasicTestingSetup)

BOOST_AUTO_TEST_CASE(tx_valid)
{
    // Read tests from test/data/tx_valid.json
    UniValue tests = read_json(std::string(json_tests::tx_valid, json_tests::tx_valid + sizeof(json_tests::tx_valid)));

    for (unsigned int idx = 0; idx < tests.size(); idx++) {
        UniValue test = tests[idx];
        std::string strTest = test.write();
        if (test[0].isArray())
        {
            if (test.size() != 3 || !test[1].isStr() || !test[2].isStr())
            {
                BOOST_ERROR("Bad test: " << strTest);
                continue;
            }

            std::map<COutPoint, CScript> mapprevOutScriptPubKeys;
            std::map<COutPoint, int64_t> mapprevOutValues;
            UniValue inputs = test[0].get_array();
            bool fValid = true;
            for (unsigned int inpIdx = 0; inpIdx < inputs.size(); inpIdx++) {
                const UniValue& input = inputs[inpIdx];
                if (!input.isArray()) {
                    fValid = false;
                    break;
                }
                UniValue vinput = input.get_array();
                if (vinput.size() < 3 || vinput.size() > 4)
                {
                    fValid = false;
                    break;
                }
                COutPoint outpoint(uint256S(vinput[0].get_str()), vinput[1].get_int());
                mapprevOutScriptPubKeys[outpoint] = ParseScript(vinput[2].get_str());
                if (vinput.size() >= 4)
                {
                    mapprevOutValues[outpoint] = vinput[3].get_int64();
                }
            }
            if (!fValid)
            {
                BOOST_ERROR("Bad test: " << strTest);
                continue;
            }

            std::string transaction = test[1].get_str();
            CDataStream stream(ParseHex(transaction), SER_NETWORK, PROTOCOL_VERSION);
            CTransaction tx(deserialize, stream);

            TxValidationState state;
            BOOST_CHECK_MESSAGE(CheckTransaction(tx, state), strTest);
            BOOST_CHECK(state.IsValid());

            PrecomputedTransactionData txdata(tx);
            unsigned int verify_flags = ParseScriptFlags(test[2].get_str());

            // Check that the test gives a valid combination of flags (otherwise VerifyScript will throw). Don't edit the flags.
            if (~verify_flags != FillFlags(~verify_flags)) {
                BOOST_ERROR("Bad test flags: " << strTest);
            }

            if (!CheckTxScripts(tx, mapprevOutScriptPubKeys, mapprevOutValues, ~verify_flags, txdata, strTest, /* expect_valid */ true)) {
                BOOST_ERROR("Tx unexpectedly failed: " << strTest);
            }

            // Backwards compatibility of script verification flags: Removing any flag(s) should not invalidate a valid transaction
            for (size_t i = 0; i < mapFlagNames.size(); ++i) {
                // Removing individual flags
                unsigned int flags = TrimFlags(~(verify_flags | (1U << i)));
                if (!CheckTxScripts(tx, mapprevOutScriptPubKeys, mapprevOutValues, flags, txdata, strTest, /* expect_valid */ true)) {
                    BOOST_ERROR("Tx unexpectedly failed with flag " << ToString(i) << " unset: " << strTest);
                }
                // Removing random combinations of flags
                flags = TrimFlags(~(verify_flags | (unsigned int)InsecureRandBits(mapFlagNames.size())));
                if (!CheckTxScripts(tx, mapprevOutScriptPubKeys, mapprevOutValues, flags, txdata, strTest, /* expect_valid */ true)) {
                    BOOST_ERROR("Tx unexpectedly failed with random flags " << ToString(flags) << ": " << strTest);
                }
            }

            // Check that flags are maximal: transaction should fail if any unset flags are set.
            for (auto flags_excluding_one: ExcludeIndividualFlags(verify_flags)) {
                if (!CheckTxScripts(tx, mapprevOutScriptPubKeys, mapprevOutValues, ~flags_excluding_one, txdata, strTest, /* expect_valid */ false)) {
                    BOOST_ERROR("Too many flags unset: " << strTest);
                }
<<<<<<< HEAD
                unsigned int verify_flags = ParseScriptFlags(test[2].get_str());
                const CScriptWitness *pScriptWitness = ((tx.witness.vtxinwit.size() > i) ? &tx.witness.vtxinwit[i].scriptWitness : nullptr);
                BOOST_CHECK_MESSAGE(VerifyScript(tx.vin[i].scriptSig, mapprevOutScriptPubKeys[tx.vin[i].prevout],
                                                 pScriptWitness, verify_flags, TransactionSignatureChecker(&tx, i, amount, txdata), &err),
                                    strTest);
                BOOST_CHECK_MESSAGE(err == SCRIPT_ERR_OK, ScriptErrorString(err));
=======
>>>>>>> c263c3d7
            }
        }
    }
}

BOOST_AUTO_TEST_CASE(tx_invalid)
{
    // Read tests from test/data/tx_invalid.json
    UniValue tests = read_json(std::string(json_tests::tx_invalid, json_tests::tx_invalid + sizeof(json_tests::tx_invalid)));

    for (unsigned int idx = 0; idx < tests.size(); idx++) {
        UniValue test = tests[idx];
        std::string strTest = test.write();
        if (test[0].isArray())
        {
            if (test.size() != 3 || !test[1].isStr() || !test[2].isStr())
            {
                BOOST_ERROR("Bad test: " << strTest);
                continue;
            }

            std::map<COutPoint, CScript> mapprevOutScriptPubKeys;
            std::map<COutPoint, int64_t> mapprevOutValues;
            UniValue inputs = test[0].get_array();
            bool fValid = true;
            for (unsigned int inpIdx = 0; inpIdx < inputs.size(); inpIdx++) {
                const UniValue& input = inputs[inpIdx];
                if (!input.isArray()) {
                    fValid = false;
                    break;
                }
                UniValue vinput = input.get_array();
                if (vinput.size() < 3 || vinput.size() > 4)
                {
                    fValid = false;
                    break;
                }
                COutPoint outpoint(uint256S(vinput[0].get_str()), vinput[1].get_int());
                mapprevOutScriptPubKeys[outpoint] = ParseScript(vinput[2].get_str());
                if (vinput.size() >= 4)
                {
                    mapprevOutValues[outpoint] = vinput[3].get_int64();
                }
            }
            if (!fValid)
            {
                BOOST_ERROR("Bad test: " << strTest);
                continue;
            }

            std::string transaction = test[1].get_str();
            CDataStream stream(ParseHex(transaction), SER_NETWORK, PROTOCOL_VERSION );
            CTransaction tx(deserialize, stream);

            TxValidationState state;
            if (!CheckTransaction(tx, state) || state.IsInvalid()) {
                BOOST_CHECK_MESSAGE(test[2].get_str() == "BADTX", strTest);
                continue;
            }

            PrecomputedTransactionData txdata(tx);
            unsigned int verify_flags = ParseScriptFlags(test[2].get_str());

            // Not using FillFlags() in the main test, in order to detect invalid verifyFlags combination
            if (!CheckTxScripts(tx, mapprevOutScriptPubKeys, mapprevOutValues, verify_flags, txdata, strTest, /* expect_valid */ false)) {
                BOOST_ERROR("Tx unexpectedly passed: " << strTest);
            }

            // Backwards compatibility of script verification flags: Adding any flag(s) should not validate an invalid transaction
            for (size_t i = 0; i < mapFlagNames.size(); i++) {
                unsigned int flags = FillFlags(verify_flags | (1U << i));
                // Adding individual flags
                if (!CheckTxScripts(tx, mapprevOutScriptPubKeys, mapprevOutValues, flags, txdata, strTest, /* expect_valid */ false)) {
                    BOOST_ERROR("Tx unexpectedly passed with flag " << ToString(i) << " set: " << strTest);
                }
                // Adding random combinations of flags
                flags = FillFlags(verify_flags | (unsigned int)InsecureRandBits(mapFlagNames.size()));
                if (!CheckTxScripts(tx, mapprevOutScriptPubKeys, mapprevOutValues, flags, txdata, strTest, /* expect_valid */ false)) {
                    BOOST_ERROR("Tx unexpectedly passed with random flags " << ToString(flags) << ": " << strTest);
                }
            }

            // Check that flags are minimal: transaction should succeed if any set flags are unset.
            for (auto flags_excluding_one: ExcludeIndividualFlags(verify_flags)) {
                if (!CheckTxScripts(tx, mapprevOutScriptPubKeys, mapprevOutValues, flags_excluding_one, txdata, strTest, /* expect_valid */ true)) {
                    BOOST_ERROR("Too many flags set: " << strTest);
                }
<<<<<<< HEAD
                const CScriptWitness *pScriptWitness = ((tx.witness.vtxinwit.size() > i) ? &tx.witness.vtxinwit[i].scriptWitness :  nullptr);
                fValid = VerifyScript(tx.vin[i].scriptSig, mapprevOutScriptPubKeys[tx.vin[i].prevout],
                                      pScriptWitness, verify_flags, TransactionSignatureChecker(&tx, i, amount, txdata), &err);
=======
>>>>>>> c263c3d7
            }
        }
    }
}

BOOST_AUTO_TEST_CASE(basic_transaction_tests)
{
    // Random real transaction (e2769b09e784f32f62ef849763d4f45b98e07ba658647343b915ff832b110436)
    unsigned char ch[] = {0x01, 0x00, 0x00, 0x00, 0x01, 0x6b, 0xff, 0x7f, 0xcd, 0x4f, 0x85, 0x65, 0xef, 0x40, 0x6d, 0xd5, 0xd6, 0x3d, 0x4f, 0xf9, 0x4f, 0x31, 0x8f, 0xe8, 0x20, 0x27, 0xfd, 0x4d, 0xc4, 0x51, 0xb0, 0x44, 0x74, 0x01, 0x9f, 0x74, 0xb4, 0x00, 0x00, 0x00, 0x00, 0x8c, 0x49, 0x30, 0x46, 0x02, 0x21, 0x00, 0xda, 0x0d, 0xc6, 0xae, 0xce, 0xfe, 0x1e, 0x06, 0xef, 0xdf, 0x05, 0x77, 0x37, 0x57, 0xde, 0xb1, 0x68, 0x82, 0x09, 0x30, 0xe3, 0xb0, 0xd0, 0x3f, 0x46, 0xf5, 0xfc, 0xf1, 0x50, 0xbf, 0x99, 0x0c, 0x02, 0x21, 0x00, 0xd2, 0x5b, 0x5c, 0x87, 0x04, 0x00, 0x76, 0xe4, 0xf2, 0x53, 0xf8, 0x26, 0x2e, 0x76, 0x3e, 0x2d, 0xd5, 0x1e, 0x7f, 0xf0, 0xbe, 0x15, 0x77, 0x27, 0xc4, 0xbc, 0x42, 0x80, 0x7f, 0x17, 0xbd, 0x39, 0x01, 0x41, 0x04, 0xe6, 0xc2, 0x6e, 0xf6, 0x7d, 0xc6, 0x10, 0xd2, 0xcd, 0x19, 0x24, 0x84, 0x78, 0x9a, 0x6c, 0xf9, 0xae, 0xa9, 0x93, 0x0b, 0x94, 0x4b, 0x7e, 0x2d, 0xb5, 0x34, 0x2b, 0x9d, 0x9e, 0x5b, 0x9f, 0xf7, 0x9a, 0xff, 0x9a, 0x2e, 0xe1, 0x97, 0x8d, 0xd7, 0xfd, 0x01, 0xdf, 0xc5, 0x22, 0xee, 0x02, 0x28, 0x3d, 0x3b, 0x06, 0xa9, 0xd0, 0x3a, 0xcf, 0x80, 0x96, 0x96, 0x8d, 0x7d, 0xbb, 0x0f, 0x91, 0x78, 0xff, 0xff, 0xff, 0xff, 0x02, 0x8b, 0xa7, 0x94, 0x0e, 0x00, 0x00, 0x00, 0x00, 0x19, 0x76, 0xa9, 0x14, 0xba, 0xde, 0xec, 0xfd, 0xef, 0x05, 0x07, 0x24, 0x7f, 0xc8, 0xf7, 0x42, 0x41, 0xd7, 0x3b, 0xc0, 0x39, 0x97, 0x2d, 0x7b, 0x88, 0xac, 0x40, 0x94, 0xa8, 0x02, 0x00, 0x00, 0x00, 0x00, 0x19, 0x76, 0xa9, 0x14, 0xc1, 0x09, 0x32, 0x48, 0x3f, 0xec, 0x93, 0xed, 0x51, 0xf5, 0xfe, 0x95, 0xe7, 0x25, 0x59, 0xf2, 0xcc, 0x70, 0x43, 0xf9, 0x88, 0xac, 0x00, 0x00, 0x00, 0x00, 0x00};
    std::vector<unsigned char> vch(ch, ch + sizeof(ch) -1);
    CDataStream stream(vch, SER_DISK, CLIENT_VERSION);
    CMutableTransaction tx;
    stream >> tx;
    TxValidationState state;
    BOOST_CHECK_MESSAGE(CheckTransaction(CTransaction(tx), state) && state.IsValid(), "Simple deserialized transaction should be valid.");

    // Check that duplicate txins fail
    tx.vin.push_back(tx.vin[0]);
    BOOST_CHECK_MESSAGE(!CheckTransaction(CTransaction(tx), state) || !state.IsValid(), "Transaction with duplicate txins should be invalid.");
}

BOOST_AUTO_TEST_CASE(test_Get)
{
    FillableSigningProvider keystore;
    CCoinsView coinsDummy;
    CCoinsViewCache coins(&coinsDummy);
    std::vector<CMutableTransaction> dummyTransactions =
        SetupDummyInputs(keystore, coins, {11*CENT, 50*CENT, 21*CENT, 22*CENT});

    CMutableTransaction t1;
    t1.vin.resize(3);
    t1.vin[0].prevout.hash = dummyTransactions[0].GetHash();
    t1.vin[0].prevout.n = 1;
    t1.vin[0].scriptSig << std::vector<unsigned char>(65, 0);
    t1.vin[1].prevout.hash = dummyTransactions[1].GetHash();
    t1.vin[1].prevout.n = 0;
    t1.vin[1].scriptSig << std::vector<unsigned char>(65, 0) << std::vector<unsigned char>(33, 4);
    t1.vin[2].prevout.hash = dummyTransactions[1].GetHash();
    t1.vin[2].prevout.n = 1;
    t1.vin[2].scriptSig << std::vector<unsigned char>(65, 0) << std::vector<unsigned char>(33, 4);
    t1.vout.resize(2);
    t1.vout[0].nValue = 90*CENT;
    t1.vout[0].scriptPubKey << OP_1;

    BOOST_CHECK(AreInputsStandard(CTransaction(t1), coins, false));
}

static void CreateCreditAndSpend(const FillableSigningProvider& keystore, const CScript& outscript, CTransactionRef& output, CMutableTransaction& input, bool success = true)
{
    CMutableTransaction outputm;
    outputm.nVersion = 1;
    outputm.vin.resize(1);
    outputm.vin[0].prevout.SetNull();
    outputm.vin[0].scriptSig = CScript();
    outputm.vout.resize(1);
    outputm.vout[0].nValue = 1;
    outputm.vout[0].scriptPubKey = outscript;
    CDataStream ssout(SER_NETWORK, PROTOCOL_VERSION);
    ssout << outputm;
    ssout >> output;
    assert(output->vin.size() == 1);
    assert(output->vin[0] == outputm.vin[0]);
    assert(output->vout.size() == 1);
    assert(output->vout[0] == outputm.vout[0]);

    CMutableTransaction inputm;
    inputm.nVersion = 1;
    inputm.vin.resize(1);
    inputm.vin[0].prevout.hash = output->GetHash();
    inputm.vin[0].prevout.n = 0;
    inputm.vout.resize(1);
    inputm.vout[0].nValue = 1;
    inputm.vout[0].scriptPubKey = CScript();
    inputm.witness.vtxinwit.resize(1);
    bool ret = SignSignature(keystore, *output, inputm, 0, SIGHASH_ALL);
    assert(ret == success);
    CDataStream ssin(SER_NETWORK, PROTOCOL_VERSION);
    ssin << inputm;
    ssin >> input;
    assert(input.vin.size() == 1);
    assert(input.vin[0] == inputm.vin[0]);
    assert(input.vout.size() == 1);
    assert(input.vout[0] == inputm.vout[0]);
    if (!inputm.witness.vtxinwit.empty() && !inputm.witness.vtxinwit[0].scriptWitness.IsNull()) {
        assert(!input.witness.vtxinwit.empty());
        assert(input.witness.vtxinwit[0].scriptWitness.stack ==
               inputm.witness.vtxinwit[0].scriptWitness.stack);
    } else {
        assert(input.witness.vtxinwit.empty());
    }
}

static void CheckWithFlag(const CTransactionRef& output, const CMutableTransaction& input, int flags, bool success)
{
    ScriptError error;
    CTransaction inputi(input);
    const CScriptWitness *pScriptWitness = ((inputi.witness.vtxinwit.size() > 0) ? &inputi.witness.vtxinwit[0].scriptWitness : nullptr);
    bool ret = VerifyScript(inputi.vin[0].scriptSig,
            output->vout[0].scriptPubKey,
            pScriptWitness,
            flags,
            TransactionSignatureChecker(&inputi, 0, output->vout[0].nValue),
            &error);
    assert(ret == success);
}

static CScript PushAll(const std::vector<valtype>& values)
{
    CScript result;
    for (const valtype& v : values) {
        if (v.size() == 0) {
            result << OP_0;
        } else if (v.size() == 1 && v[0] >= 1 && v[0] <= 16) {
            result << CScript::EncodeOP_N(v[0]);
        } else if (v.size() == 1 && v[0] == 0x81) {
            result << OP_1NEGATE;
        } else {
            result << v;
        }
    }
    return result;
}

static void ReplaceRedeemScript(CScript& script, const CScript& redeemScript)
{
    std::vector<valtype> stack;
    EvalScript(stack, script, SCRIPT_VERIFY_STRICTENC, BaseSignatureChecker(), SigVersion::BASE);
    assert(stack.size() > 0);
    stack.back() = std::vector<unsigned char>(redeemScript.begin(), redeemScript.end());
    script = PushAll(stack);
}

BOOST_AUTO_TEST_CASE(test_big_witness_transaction)
{
    CMutableTransaction mtx;
    mtx.nVersion = 1;

    CKey key;
    key.MakeNewKey(true); // Need to use compressed keys in segwit or the signing will fail
    FillableSigningProvider keystore;
    BOOST_CHECK(keystore.AddKeyPubKey(key, key.GetPubKey()));
    CKeyID hash = key.GetPubKey().GetID();
    CScript scriptPubKey = CScript() << OP_0 << std::vector<unsigned char>(hash.begin(), hash.end());

    std::vector<int> sigHashes;
    sigHashes.push_back(SIGHASH_NONE | SIGHASH_ANYONECANPAY);
    sigHashes.push_back(SIGHASH_SINGLE | SIGHASH_ANYONECANPAY);
    sigHashes.push_back(SIGHASH_ALL | SIGHASH_ANYONECANPAY);
    sigHashes.push_back(SIGHASH_NONE);
    sigHashes.push_back(SIGHASH_SINGLE);
    sigHashes.push_back(SIGHASH_ALL);

    // create a big transaction of 4500 inputs signed by the same key
    for(uint32_t ij = 0; ij < 4500; ij++) {
        uint32_t i = mtx.vin.size();
        uint256 prevId;
        prevId.SetHex("0000000000000000000000000000000000000000000000000000000000000100");
        COutPoint outpoint(prevId, i);

        mtx.vin.resize(mtx.vin.size() + 1);
        mtx.vin[i].prevout = outpoint;
        mtx.vin[i].scriptSig = CScript();

        mtx.vout.resize(mtx.vout.size() + 1);
        mtx.vout[i].nValue = 1000;
        mtx.vout[i].scriptPubKey = CScript() << OP_1;
    }

    // sign all inputs
    for(uint32_t i = 0; i < mtx.vin.size(); i++) {
        bool hashSigned = SignSignature(keystore, scriptPubKey, mtx, i, 1000, sigHashes.at(i % sigHashes.size()));
        assert(hashSigned);
    }

    CDataStream ssout(SER_NETWORK, PROTOCOL_VERSION);
    ssout << mtx;
    CTransaction tx(deserialize, ssout);

    // check all inputs concurrently, with the cache
    PrecomputedTransactionData txdata(tx);
    CCheckQueue<CScriptCheck> scriptcheckqueue(128);
    CCheckQueueControl<CScriptCheck> control(&scriptcheckqueue);

    scriptcheckqueue.StartWorkerThreads(20);

    std::vector<Coin> coins;
    for(uint32_t i = 0; i < mtx.vin.size(); i++) {
        Coin coin;
        coin.nHeight = 1;
        coin.fCoinBase = false;
        coin.out.nValue = 1000;
        coin.out.scriptPubKey = scriptPubKey;
        coins.emplace_back(std::move(coin));
    }

    for(uint32_t i = 0; i < mtx.vin.size(); i++) {
        std::vector<CScriptCheck*> vChecks;
        vChecks.push_back(new CScriptCheck(coins[tx.vin[i].prevout.n].out, tx, i, SCRIPT_VERIFY_P2SH | SCRIPT_VERIFY_WITNESS, false, &txdata));
        control.Add(vChecks);
    }

    bool controlCheck = control.Wait();
    assert(controlCheck);
    scriptcheckqueue.StopWorkerThreads();
}

SignatureData CombineSignatures(const CMutableTransaction& input1, const CMutableTransaction& input2, const CTransactionRef tx)
{
    SignatureData sigdata;
    sigdata = DataFromTransaction(input1, 0, tx->vout[0]);
    sigdata.MergeSignatureData(DataFromTransaction(input2, 0, tx->vout[0]));
    ProduceSignature(DUMMY_SIGNING_PROVIDER, MutableTransactionSignatureCreator(&input1, 0, tx->vout[0].nValue), tx->vout[0].scriptPubKey, sigdata);
    return sigdata;
}

BOOST_AUTO_TEST_CASE(test_witness)
{
    FillableSigningProvider keystore, keystore2;
    CKey key1, key2, key3, key1L, key2L;
    CPubKey pubkey1, pubkey2, pubkey3, pubkey1L, pubkey2L;
    key1.MakeNewKey(true);
    key2.MakeNewKey(true);
    key3.MakeNewKey(true);
    key1L.MakeNewKey(false);
    key2L.MakeNewKey(false);
    pubkey1 = key1.GetPubKey();
    pubkey2 = key2.GetPubKey();
    pubkey3 = key3.GetPubKey();
    pubkey1L = key1L.GetPubKey();
    pubkey2L = key2L.GetPubKey();
    BOOST_CHECK(keystore.AddKeyPubKey(key1, pubkey1));
    BOOST_CHECK(keystore.AddKeyPubKey(key2, pubkey2));
    BOOST_CHECK(keystore.AddKeyPubKey(key1L, pubkey1L));
    BOOST_CHECK(keystore.AddKeyPubKey(key2L, pubkey2L));
    CScript scriptPubkey1, scriptPubkey2, scriptPubkey1L, scriptPubkey2L, scriptMulti;
    scriptPubkey1 << ToByteVector(pubkey1) << OP_CHECKSIG;
    scriptPubkey2 << ToByteVector(pubkey2) << OP_CHECKSIG;
    scriptPubkey1L << ToByteVector(pubkey1L) << OP_CHECKSIG;
    scriptPubkey2L << ToByteVector(pubkey2L) << OP_CHECKSIG;
    std::vector<CPubKey> oneandthree;
    oneandthree.push_back(pubkey1);
    oneandthree.push_back(pubkey3);
    scriptMulti = GetScriptForMultisig(2, oneandthree);
    BOOST_CHECK(keystore.AddCScript(scriptPubkey1));
    BOOST_CHECK(keystore.AddCScript(scriptPubkey2));
    BOOST_CHECK(keystore.AddCScript(scriptPubkey1L));
    BOOST_CHECK(keystore.AddCScript(scriptPubkey2L));
    BOOST_CHECK(keystore.AddCScript(scriptMulti));
    CScript destination_script_1, destination_script_2, destination_script_1L, destination_script_2L, destination_script_multi;
    destination_script_1 = GetScriptForDestination(WitnessV0KeyHash(pubkey1));
    destination_script_2 = GetScriptForDestination(WitnessV0KeyHash(pubkey2));
    destination_script_1L = GetScriptForDestination(WitnessV0KeyHash(pubkey1L));
    destination_script_2L = GetScriptForDestination(WitnessV0KeyHash(pubkey2L));
    destination_script_multi = GetScriptForDestination(WitnessV0ScriptHash(scriptMulti));
    BOOST_CHECK(keystore.AddCScript(destination_script_1));
    BOOST_CHECK(keystore.AddCScript(destination_script_2));
    BOOST_CHECK(keystore.AddCScript(destination_script_1L));
    BOOST_CHECK(keystore.AddCScript(destination_script_2L));
    BOOST_CHECK(keystore.AddCScript(destination_script_multi));
    BOOST_CHECK(keystore2.AddCScript(scriptMulti));
    BOOST_CHECK(keystore2.AddCScript(destination_script_multi));
    BOOST_CHECK(keystore2.AddKeyPubKey(key3, pubkey3));

    CTransactionRef output1, output2;
    CMutableTransaction input1, input2;

    // Normal pay-to-compressed-pubkey.
    CreateCreditAndSpend(keystore, scriptPubkey1, output1, input1);
    CreateCreditAndSpend(keystore, scriptPubkey2, output2, input2);
    CheckWithFlag(output1, input1, 0, true);
    CheckWithFlag(output1, input1, SCRIPT_VERIFY_P2SH, true);
    CheckWithFlag(output1, input1, SCRIPT_VERIFY_WITNESS | SCRIPT_VERIFY_P2SH, true);
    CheckWithFlag(output1, input1, STANDARD_SCRIPT_VERIFY_FLAGS, true);
    CheckWithFlag(output1, input2, 0, false);
    CheckWithFlag(output1, input2, SCRIPT_VERIFY_P2SH, false);
    CheckWithFlag(output1, input2, SCRIPT_VERIFY_WITNESS | SCRIPT_VERIFY_P2SH, false);
    CheckWithFlag(output1, input2, STANDARD_SCRIPT_VERIFY_FLAGS, false);

    // P2SH pay-to-compressed-pubkey.
    CreateCreditAndSpend(keystore, GetScriptForDestination(ScriptHash(scriptPubkey1)), output1, input1);
    CreateCreditAndSpend(keystore, GetScriptForDestination(ScriptHash(scriptPubkey2)), output2, input2);
    ReplaceRedeemScript(input2.vin[0].scriptSig, scriptPubkey1);
    CheckWithFlag(output1, input1, 0, true);
    CheckWithFlag(output1, input1, SCRIPT_VERIFY_P2SH, true);
    CheckWithFlag(output1, input1, SCRIPT_VERIFY_WITNESS | SCRIPT_VERIFY_P2SH, true);
    CheckWithFlag(output1, input1, STANDARD_SCRIPT_VERIFY_FLAGS, true);
    CheckWithFlag(output1, input2, 0, true);
    CheckWithFlag(output1, input2, SCRIPT_VERIFY_P2SH, false);
    CheckWithFlag(output1, input2, SCRIPT_VERIFY_WITNESS | SCRIPT_VERIFY_P2SH, false);
    CheckWithFlag(output1, input2, STANDARD_SCRIPT_VERIFY_FLAGS, false);

    // Witness pay-to-compressed-pubkey (v0).
    CreateCreditAndSpend(keystore, destination_script_1, output1, input1);
    CreateCreditAndSpend(keystore, destination_script_2, output2, input2);
    CheckWithFlag(output1, input1, 0, true);
    CheckWithFlag(output1, input1, SCRIPT_VERIFY_P2SH, true);
    CheckWithFlag(output1, input1, SCRIPT_VERIFY_WITNESS | SCRIPT_VERIFY_P2SH, true);
    CheckWithFlag(output1, input1, STANDARD_SCRIPT_VERIFY_FLAGS, true);
    CheckWithFlag(output1, input2, 0, true);
    CheckWithFlag(output1, input2, SCRIPT_VERIFY_P2SH, true);
    CheckWithFlag(output1, input2, SCRIPT_VERIFY_WITNESS | SCRIPT_VERIFY_P2SH, false);
    CheckWithFlag(output1, input2, STANDARD_SCRIPT_VERIFY_FLAGS, false);

    // P2SH witness pay-to-compressed-pubkey (v0).
    CreateCreditAndSpend(keystore, GetScriptForDestination(ScriptHash(destination_script_1)), output1, input1);
    CreateCreditAndSpend(keystore, GetScriptForDestination(ScriptHash(destination_script_2)), output2, input2);
    ReplaceRedeemScript(input2.vin[0].scriptSig, destination_script_1);
    CheckWithFlag(output1, input1, 0, true);
    CheckWithFlag(output1, input1, SCRIPT_VERIFY_P2SH, true);
    CheckWithFlag(output1, input1, SCRIPT_VERIFY_WITNESS | SCRIPT_VERIFY_P2SH, true);
    CheckWithFlag(output1, input1, STANDARD_SCRIPT_VERIFY_FLAGS, true);
    CheckWithFlag(output1, input2, 0, true);
    CheckWithFlag(output1, input2, SCRIPT_VERIFY_P2SH, true);
    CheckWithFlag(output1, input2, SCRIPT_VERIFY_WITNESS | SCRIPT_VERIFY_P2SH, false);
    CheckWithFlag(output1, input2, STANDARD_SCRIPT_VERIFY_FLAGS, false);

    // Normal pay-to-uncompressed-pubkey.
    CreateCreditAndSpend(keystore, scriptPubkey1L, output1, input1);
    CreateCreditAndSpend(keystore, scriptPubkey2L, output2, input2);
    CheckWithFlag(output1, input1, 0, true);
    CheckWithFlag(output1, input1, SCRIPT_VERIFY_P2SH, true);
    CheckWithFlag(output1, input1, SCRIPT_VERIFY_WITNESS | SCRIPT_VERIFY_P2SH, true);
    CheckWithFlag(output1, input1, STANDARD_SCRIPT_VERIFY_FLAGS, true);
    CheckWithFlag(output1, input2, 0, false);
    CheckWithFlag(output1, input2, SCRIPT_VERIFY_P2SH, false);
    CheckWithFlag(output1, input2, SCRIPT_VERIFY_WITNESS | SCRIPT_VERIFY_P2SH, false);
    CheckWithFlag(output1, input2, STANDARD_SCRIPT_VERIFY_FLAGS, false);

    // P2SH pay-to-uncompressed-pubkey.
    CreateCreditAndSpend(keystore, GetScriptForDestination(ScriptHash(scriptPubkey1L)), output1, input1);
    CreateCreditAndSpend(keystore, GetScriptForDestination(ScriptHash(scriptPubkey2L)), output2, input2);
    ReplaceRedeemScript(input2.vin[0].scriptSig, scriptPubkey1L);
    CheckWithFlag(output1, input1, 0, true);
    CheckWithFlag(output1, input1, SCRIPT_VERIFY_P2SH, true);
    CheckWithFlag(output1, input1, SCRIPT_VERIFY_WITNESS | SCRIPT_VERIFY_P2SH, true);
    CheckWithFlag(output1, input1, STANDARD_SCRIPT_VERIFY_FLAGS, true);
    CheckWithFlag(output1, input2, 0, true);
    CheckWithFlag(output1, input2, SCRIPT_VERIFY_P2SH, false);
    CheckWithFlag(output1, input2, SCRIPT_VERIFY_WITNESS | SCRIPT_VERIFY_P2SH, false);
    CheckWithFlag(output1, input2, STANDARD_SCRIPT_VERIFY_FLAGS, false);

    // Signing disabled for witness pay-to-uncompressed-pubkey (v1).
    CreateCreditAndSpend(keystore, destination_script_1L, output1, input1, false);
    CreateCreditAndSpend(keystore, destination_script_2L, output2, input2, false);

    // Signing disabled for P2SH witness pay-to-uncompressed-pubkey (v1).
    CreateCreditAndSpend(keystore, GetScriptForDestination(ScriptHash(destination_script_1L)), output1, input1, false);
    CreateCreditAndSpend(keystore, GetScriptForDestination(ScriptHash(destination_script_2L)), output2, input2, false);

    // Normal 2-of-2 multisig
    CreateCreditAndSpend(keystore, scriptMulti, output1, input1, false);
    CheckWithFlag(output1, input1, 0, false);
    CreateCreditAndSpend(keystore2, scriptMulti, output2, input2, false);
    CheckWithFlag(output2, input2, 0, false);
    BOOST_CHECK(*output1 == *output2);

    UpdateTransaction(input1, 0, CombineSignatures(input1, input2, output1));
    CheckWithFlag(output1, input1, STANDARD_SCRIPT_VERIFY_FLAGS, true);

    // P2SH 2-of-2 multisig
    CreateCreditAndSpend(keystore, GetScriptForDestination(ScriptHash(scriptMulti)), output1, input1, false);
    CheckWithFlag(output1, input1, 0, true);
    CheckWithFlag(output1, input1, SCRIPT_VERIFY_P2SH, false);
    CreateCreditAndSpend(keystore2, GetScriptForDestination(ScriptHash(scriptMulti)), output2, input2, false);
    CheckWithFlag(output2, input2, 0, true);
    CheckWithFlag(output2, input2, SCRIPT_VERIFY_P2SH, false);
    BOOST_CHECK(*output1 == *output2);
    UpdateTransaction(input1, 0, CombineSignatures(input1, input2, output1));
    CheckWithFlag(output1, input1, SCRIPT_VERIFY_P2SH, true);
    CheckWithFlag(output1, input1, STANDARD_SCRIPT_VERIFY_FLAGS, true);

    // Witness 2-of-2 multisig
    CreateCreditAndSpend(keystore, destination_script_multi, output1, input1, false);
    CheckWithFlag(output1, input1, 0, true);
    CheckWithFlag(output1, input1, SCRIPT_VERIFY_P2SH | SCRIPT_VERIFY_WITNESS, false);
    CreateCreditAndSpend(keystore2, destination_script_multi, output2, input2, false);
    CheckWithFlag(output2, input2, 0, true);
    CheckWithFlag(output2, input2, SCRIPT_VERIFY_P2SH | SCRIPT_VERIFY_WITNESS, false);
    BOOST_CHECK(*output1 == *output2);
    UpdateTransaction(input1, 0, CombineSignatures(input1, input2, output1));
    CheckWithFlag(output1, input1, SCRIPT_VERIFY_P2SH | SCRIPT_VERIFY_WITNESS, true);
    CheckWithFlag(output1, input1, STANDARD_SCRIPT_VERIFY_FLAGS, true);

    // P2SH witness 2-of-2 multisig
    CreateCreditAndSpend(keystore, GetScriptForDestination(ScriptHash(destination_script_multi)), output1, input1, false);
    CheckWithFlag(output1, input1, SCRIPT_VERIFY_P2SH, true);
    CheckWithFlag(output1, input1, SCRIPT_VERIFY_P2SH | SCRIPT_VERIFY_WITNESS, false);
    CreateCreditAndSpend(keystore2, GetScriptForDestination(ScriptHash(destination_script_multi)), output2, input2, false);
    CheckWithFlag(output2, input2, SCRIPT_VERIFY_P2SH, true);
    CheckWithFlag(output2, input2, SCRIPT_VERIFY_P2SH | SCRIPT_VERIFY_WITNESS, false);
    BOOST_CHECK(*output1 == *output2);
    UpdateTransaction(input1, 0, CombineSignatures(input1, input2, output1));
    CheckWithFlag(output1, input1, SCRIPT_VERIFY_P2SH | SCRIPT_VERIFY_WITNESS, true);
    CheckWithFlag(output1, input1, STANDARD_SCRIPT_VERIFY_FLAGS, true);
}

BOOST_AUTO_TEST_CASE(test_IsStandard)
{
    LOCK(cs_main);
    FillableSigningProvider keystore;
    CCoinsView coinsDummy;
    CCoinsViewCache coins(&coinsDummy);
    std::vector<CMutableTransaction> dummyTransactions =
        SetupDummyInputs(keystore, coins, {11*CENT, 50*CENT, 21*CENT, 22*CENT});

    CMutableTransaction t;
    t.vin.resize(1);
    t.vin[0].prevout.hash = dummyTransactions[0].GetHash();
    t.vin[0].prevout.n = 1;
    t.vin[0].scriptSig << std::vector<unsigned char>(65, 0);
    t.vout.resize(1);
    t.vout[0].nValue = 90*CENT;
    CKey key;
    key.MakeNewKey(true);
    t.vout[0].scriptPubKey = GetScriptForDestination(PKHash(key.GetPubKey()));

    std::string reason;
    BOOST_CHECK(IsStandardTx(CTransaction(t), reason));

    // Check dust with default relay fee:
    CAmount nDustThreshold = 182 * dustRelayFee.GetFeePerK()/1000;
    BOOST_CHECK_EQUAL(nDustThreshold, 546);
    // dust:
    t.vout[0].nValue = nDustThreshold - 1;
    reason.clear();
    BOOST_CHECK(!IsStandardTx(CTransaction(t), reason));
    BOOST_CHECK_EQUAL(reason, "dust");
    // not dust:
    t.vout[0].nValue = nDustThreshold;
    BOOST_CHECK(IsStandardTx(CTransaction(t), reason));

    // Disallowed nVersion
    t.nVersion = -1;
    reason.clear();
    BOOST_CHECK(!IsStandardTx(CTransaction(t), reason));
    BOOST_CHECK_EQUAL(reason, "version");

    t.nVersion = 0;
    reason.clear();
    BOOST_CHECK(!IsStandardTx(CTransaction(t), reason));
    BOOST_CHECK_EQUAL(reason, "version");

    t.nVersion = 3;
    reason.clear();
    BOOST_CHECK(!IsStandardTx(CTransaction(t), reason));
    BOOST_CHECK_EQUAL(reason, "version");

    // Allowed nVersion
    t.nVersion = 1;
    BOOST_CHECK(IsStandardTx(CTransaction(t), reason));

    t.nVersion = 2;
    BOOST_CHECK(IsStandardTx(CTransaction(t), reason));

    // Check dust with odd relay fee to verify rounding:
    // nDustThreshold = 182 * 3702 / 1000
    dustRelayFee = CFeeRate(3702);
    // dust:
    t.vout[0].nValue = 673 - 1;
    reason.clear();
    BOOST_CHECK(!IsStandardTx(CTransaction(t), reason));
    BOOST_CHECK_EQUAL(reason, "dust");
    // not dust:
    t.vout[0].nValue = 673;
    BOOST_CHECK(IsStandardTx(CTransaction(t), reason));
    dustRelayFee = CFeeRate(DUST_RELAY_TX_FEE);

    t.vout[0].scriptPubKey = CScript() << OP_1;
    reason.clear();
    BOOST_CHECK(!IsStandardTx(CTransaction(t), reason));
    BOOST_CHECK_EQUAL(reason, "scriptpubkey");

    // MAX_OP_RETURN_RELAY-byte TxoutType::NULL_DATA (standard)
    t.vout[0].scriptPubKey = CScript() << OP_RETURN << ParseHex("04678afdb0fe5548271967f1a67130b7105cd6a828e03909a67962e0ea1f61deb649f6bc3f4cef3804678afdb0fe5548271967f1a67130b7105cd6a828e03909a67962e0ea1f61deb649f6bc3f4cef38");
    BOOST_CHECK_EQUAL(MAX_OP_RETURN_RELAY, t.vout[0].scriptPubKey.size());
    BOOST_CHECK(IsStandardTx(CTransaction(t), reason));

    // MAX_OP_RETURN_RELAY+1-byte TxoutType::NULL_DATA (non-standard)
    t.vout[0].scriptPubKey = CScript() << OP_RETURN << ParseHex("04678afdb0fe5548271967f1a67130b7105cd6a828e03909a67962e0ea1f61deb649f6bc3f4cef3804678afdb0fe5548271967f1a67130b7105cd6a828e03909a67962e0ea1f61deb649f6bc3f4cef3800");
    BOOST_CHECK_EQUAL(MAX_OP_RETURN_RELAY + 1, t.vout[0].scriptPubKey.size());
    reason.clear();
    BOOST_CHECK(!IsStandardTx(CTransaction(t), reason));
    BOOST_CHECK_EQUAL(reason, "scriptpubkey");

    // Data payload can be encoded in any way...
    t.vout[0].scriptPubKey = CScript() << OP_RETURN << ParseHex("");
    BOOST_CHECK(IsStandardTx(CTransaction(t), reason));
    t.vout[0].scriptPubKey = CScript() << OP_RETURN << ParseHex("00") << ParseHex("01");
    BOOST_CHECK(IsStandardTx(CTransaction(t), reason));
    // OP_RESERVED *is* considered to be a PUSHDATA type opcode by IsPushOnly()!
    t.vout[0].scriptPubKey = CScript() << OP_RETURN << OP_RESERVED << -1 << 0 << ParseHex("01") << 2 << 3 << 4 << 5 << 6 << 7 << 8 << 9 << 10 << 11 << 12 << 13 << 14 << 15 << 16;
    BOOST_CHECK(IsStandardTx(CTransaction(t), reason));
    t.vout[0].scriptPubKey = CScript() << OP_RETURN << 0 << ParseHex("01") << 2 << ParseHex("ffffffffffffffffffffffffffffffffffffffffffffffffffffffffffffffffffffffff");
    BOOST_CHECK(IsStandardTx(CTransaction(t), reason));

    // ...so long as it only contains PUSHDATA's
    t.vout[0].scriptPubKey = CScript() << OP_RETURN << OP_RETURN;
    reason.clear();
    BOOST_CHECK(!IsStandardTx(CTransaction(t), reason));
    BOOST_CHECK_EQUAL(reason, "scriptpubkey");

    // TxoutType::NULL_DATA w/o PUSHDATA
    t.vout.resize(1);
    t.vout[0].scriptPubKey = CScript() << OP_RETURN;
    BOOST_CHECK(IsStandardTx(CTransaction(t), reason));

    // Only one TxoutType::NULL_DATA permitted in all cases
    t.vout.resize(2);
    t.vout[0].scriptPubKey = CScript() << OP_RETURN << ParseHex("04678afdb0fe5548271967f1a67130b7105cd6a828e03909a67962e0ea1f61deb649f6bc3f4cef38");
    t.vout[0].nValue = 0;
    t.vout[1].scriptPubKey = CScript() << OP_RETURN << ParseHex("04678afdb0fe5548271967f1a67130b7105cd6a828e03909a67962e0ea1f61deb649f6bc3f4cef38");
    t.vout[1].nValue = 0;
    reason.clear();
    BOOST_CHECK(!IsStandardTx(CTransaction(t), reason));
    BOOST_CHECK_EQUAL(reason, "multi-op-return");

    t.vout[0].scriptPubKey = CScript() << OP_RETURN << ParseHex("04678afdb0fe5548271967f1a67130b7105cd6a828e03909a67962e0ea1f61deb649f6bc3f4cef38");
    t.vout[1].scriptPubKey = CScript() << OP_RETURN;
    reason.clear();
    BOOST_CHECK(!IsStandardTx(CTransaction(t), reason));
    BOOST_CHECK_EQUAL(reason, "multi-op-return");

    t.vout[0].scriptPubKey = CScript() << OP_RETURN;
    t.vout[1].scriptPubKey = CScript() << OP_RETURN;
    reason.clear();
    BOOST_CHECK(!IsStandardTx(CTransaction(t), reason));
    BOOST_CHECK_EQUAL(reason, "multi-op-return");

    // Check large scriptSig (non-standard if size is >1650 bytes)
    t.vout.resize(1);
    t.vout[0].nValue = MAX_MONEY;
    t.vout[0].scriptPubKey = GetScriptForDestination(PKHash(key.GetPubKey()));
    // OP_PUSHDATA2 with len (3 bytes) + data (1647 bytes) = 1650 bytes
    t.vin[0].scriptSig = CScript() << std::vector<unsigned char>(1647, 0); // 1650
    BOOST_CHECK(IsStandardTx(CTransaction(t), reason));

    t.vin[0].scriptSig = CScript() << std::vector<unsigned char>(1648, 0); // 1651
    reason.clear();
    BOOST_CHECK(!IsStandardTx(CTransaction(t), reason));
    BOOST_CHECK_EQUAL(reason, "scriptsig-size");

    // Check scriptSig format (non-standard if there are any other ops than just PUSHs)
    t.vin[0].scriptSig = CScript()
        << OP_TRUE << OP_0 << OP_1NEGATE << OP_16 // OP_n (single byte pushes: n = 1, 0, -1, 16)
        << std::vector<unsigned char>(75, 0)      // OP_PUSHx [...x bytes...]
        << std::vector<unsigned char>(235, 0)     // OP_PUSHDATA1 x [...x bytes...]
        << std::vector<unsigned char>(1234, 0)    // OP_PUSHDATA2 x [...x bytes...]
        << OP_9;
    BOOST_CHECK(IsStandardTx(CTransaction(t), reason));

    const std::vector<unsigned char> non_push_ops = { // arbitrary set of non-push operations
        OP_NOP, OP_VERIFY, OP_IF, OP_ROT, OP_3DUP, OP_SIZE, OP_EQUAL, OP_ADD, OP_SUB,
        OP_HASH256, OP_CODESEPARATOR, OP_CHECKSIG, OP_CHECKLOCKTIMEVERIFY };

    CScript::const_iterator pc = t.vin[0].scriptSig.begin();
    while (pc < t.vin[0].scriptSig.end()) {
        opcodetype opcode;
        CScript::const_iterator prev_pc = pc;
        t.vin[0].scriptSig.GetOp(pc, opcode); // advance to next op
        // for the sake of simplicity, we only replace single-byte push operations
        if (opcode >= 1 && opcode <= OP_PUSHDATA4)
            continue;

        int index = prev_pc - t.vin[0].scriptSig.begin();
        unsigned char orig_op = *prev_pc; // save op
        // replace current push-op with each non-push-op
        for (auto op : non_push_ops) {
            t.vin[0].scriptSig[index] = op;
            BOOST_CHECK(!IsStandardTx(CTransaction(t), reason));
            BOOST_CHECK_EQUAL(reason, "scriptsig-not-pushonly");
        }
        t.vin[0].scriptSig[index] = orig_op; // restore op
        BOOST_CHECK(IsStandardTx(CTransaction(t), reason));
    }

    // Check tx-size (non-standard if transaction weight is > MAX_STANDARD_TX_WEIGHT)
    t.vin.clear();
    t.vin.resize(2438); // size per input (empty scriptSig): 41 bytes
    t.vout[0].scriptPubKey = CScript() << OP_RETURN << std::vector<unsigned char>(19, 0); // output size: 30 bytes
    // tx header:                12 bytes =>     48 vbytes
    // 2438 inputs: 2438*41 = 99958 bytes => 399832 vbytes
    //    1 output:              30 bytes =>    120 vbytes
    //                      ===============================
    //                                total: 400000 vbytes
    BOOST_CHECK_EQUAL(GetTransactionWeight(CTransaction(t)), 400000);
    BOOST_CHECK(IsStandardTx(CTransaction(t), reason));

    // increase output size by one byte, so we end up with 400004 vbytes
    t.vout[0].scriptPubKey = CScript() << OP_RETURN << std::vector<unsigned char>(20, 0); // output size: 31 bytes
    BOOST_CHECK_EQUAL(GetTransactionWeight(CTransaction(t)), 400004);
    reason.clear();
    BOOST_CHECK(!IsStandardTx(CTransaction(t), reason));
    BOOST_CHECK_EQUAL(reason, "tx-size");

    // Check bare multisig (standard if policy flag fIsBareMultisigStd is set)
    fIsBareMultisigStd = true;
    t.vout[0].scriptPubKey = GetScriptForMultisig(1, {key.GetPubKey()}); // simple 1-of-1
    t.vin.resize(1);
    t.vin[0].scriptSig = CScript() << std::vector<unsigned char>(65, 0);
    BOOST_CHECK(IsStandardTx(CTransaction(t), reason));

    fIsBareMultisigStd = false;
    reason.clear();
    BOOST_CHECK(!IsStandardTx(CTransaction(t), reason));
    BOOST_CHECK_EQUAL(reason, "bare-multisig");
    fIsBareMultisigStd = DEFAULT_PERMIT_BAREMULTISIG;
}

BOOST_AUTO_TEST_SUITE_END()<|MERGE_RESOLUTION|>--- conflicted
+++ resolved
@@ -107,8 +107,10 @@
         const CTxIn input = tx.vin[i];
         const CAmount amount = map_prevout_values.count(input.prevout) ? map_prevout_values.at(input.prevout) : 0;
         try {
+            const CScriptWitness *pScriptWitness = ((tx.witness.vtxinwit.size() > i) ? &tx.witness.vtxinwit[i].scriptWitness :  nullptr);
+            flags &= ~SCRIPT_NO_SIGHASH_BYTE; // ELEMENTS: ensure that our random flag-setting doesn't cause the sighash byte to be misinterpreted
             tx_valid = VerifyScript(input.scriptSig, map_prevout_scriptPubKeys.at(input.prevout),
-                &input.scriptWitness, flags, TransactionSignatureChecker(&tx, i, amount, txdata), &err);
+                pScriptWitness, flags, TransactionSignatureChecker(&tx, i, amount, txdata), &err);
         } catch (...) {
             BOOST_ERROR("Bad test: " << strTest);
             return true; // The test format is bad and an error is thrown. Return true to silence further error.
@@ -251,15 +253,6 @@
                 if (!CheckTxScripts(tx, mapprevOutScriptPubKeys, mapprevOutValues, ~flags_excluding_one, txdata, strTest, /* expect_valid */ false)) {
                     BOOST_ERROR("Too many flags unset: " << strTest);
                 }
-<<<<<<< HEAD
-                unsigned int verify_flags = ParseScriptFlags(test[2].get_str());
-                const CScriptWitness *pScriptWitness = ((tx.witness.vtxinwit.size() > i) ? &tx.witness.vtxinwit[i].scriptWitness : nullptr);
-                BOOST_CHECK_MESSAGE(VerifyScript(tx.vin[i].scriptSig, mapprevOutScriptPubKeys[tx.vin[i].prevout],
-                                                 pScriptWitness, verify_flags, TransactionSignatureChecker(&tx, i, amount, txdata), &err),
-                                    strTest);
-                BOOST_CHECK_MESSAGE(err == SCRIPT_ERR_OK, ScriptErrorString(err));
-=======
->>>>>>> c263c3d7
             }
         }
     }
@@ -347,12 +340,6 @@
                 if (!CheckTxScripts(tx, mapprevOutScriptPubKeys, mapprevOutValues, flags_excluding_one, txdata, strTest, /* expect_valid */ true)) {
                     BOOST_ERROR("Too many flags set: " << strTest);
                 }
-<<<<<<< HEAD
-                const CScriptWitness *pScriptWitness = ((tx.witness.vtxinwit.size() > i) ? &tx.witness.vtxinwit[i].scriptWitness :  nullptr);
-                fValid = VerifyScript(tx.vin[i].scriptSig, mapprevOutScriptPubKeys[tx.vin[i].prevout],
-                                      pScriptWitness, verify_flags, TransactionSignatureChecker(&tx, i, amount, txdata), &err);
-=======
->>>>>>> c263c3d7
             }
         }
     }
