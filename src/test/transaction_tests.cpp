--- conflicted
+++ resolved
@@ -436,13 +436,9 @@
     inputm.vout.resize(1);
     inputm.vout[0].nValue = 1;
     inputm.vout[0].scriptPubKey = CScript();
-<<<<<<< HEAD
     inputm.witness.vtxinwit.resize(1);
-    bool ret = SignSignature(keystore, *output, inputm, 0, SIGHASH_ALL);
-=======
     SignatureData empty;
     bool ret = SignSignature(keystore, *output, inputm, 0, SIGHASH_ALL, empty);
->>>>>>> fb82d91a
     assert(ret == success);
     CDataStream ssin(SER_NETWORK, PROTOCOL_VERSION);
     ssin << inputm;
