--- conflicted
+++ resolved
@@ -490,11 +490,7 @@
     {
         CBasicKeyStore keystore;
 
-<<<<<<< HEAD
-        CScript redeemscript = GetScriptForDestination(ScriptHash(PKHash(pubkeys[0])));
-=======
         CScript redeemscript = GetScriptForDestination(PKHash(pubkeys[0]));
->>>>>>> de5af41e
         CScript witnessscript = GetScriptForDestination(ScriptHash(redeemscript));
         scriptPubKey = GetScriptForDestination(WitnessV0ScriptHash(witnessscript));
 
@@ -602,11 +598,7 @@
         BOOST_CHECK(keystore.AddKey(keys[1]));
 
         CScript redeemScript = GetScriptForMultisig(2, {uncompressedPubkey, pubkeys[1]});
-<<<<<<< HEAD
-        scriptPubKey = GetScriptForDestination(ScriptHash(CScriptID(redeemScript)));
-=======
         scriptPubKey = GetScriptForDestination(ScriptHash(redeemScript));
->>>>>>> de5af41e
 
         // Keystore has no redeemScript
         result = IsMine(keystore, scriptPubKey);
