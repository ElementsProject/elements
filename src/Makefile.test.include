--- conflicted
+++ resolved
@@ -214,14 +214,10 @@
   wallet/test/wallet_crypto_tests.cpp \
   wallet/test/coinselector_tests.cpp \
   wallet/test/init_tests.cpp \
-<<<<<<< HEAD
-  wallet/test/ismine_tests.cpp
+  wallet/test/ismine_tests.cpp \
+  wallet/test/scriptpubkeyman_tests.cpp
 # ELEMENTS: disable PSBT test
 #  wallet/test/psbt_wallet_tests.cpp
-=======
-  wallet/test/ismine_tests.cpp \
-  wallet/test/scriptpubkeyman_tests.cpp
->>>>>>> 68e841e0
 
 BITCOIN_TEST_SUITE += \
   wallet/test/wallet_test_fixture.cpp \
