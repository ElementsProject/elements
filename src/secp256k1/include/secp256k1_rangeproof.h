#ifndef SECP256K1_RANGEPROOF_H
# define SECP256K1_RANGEPROOF_H

# include "secp256k1.h"
# include "secp256k1_generator.h"

# ifdef __cplusplus
extern "C" {
# endif

#include <stdint.h>

/** Length of a message that can be embedded into a maximally-sized rangeproof
 *
 * It is not be possible to fit a message of this size into a non-maximally-sized
 * rangeproof, but it is guaranteed that any embeddable message can fit into an
 * array of this size. This constant is intended to be used for memory allocations
 * and sanity checks.
 */
#define SECP256K1_RANGEPROOF_MAX_MESSAGE_LEN 3968

/** Verify a proof that a committed value is within a range.
 * Returns 1: Value is within the range [0..2^64), the specifically proven range is in the min/max value outputs.
 *         0: Proof failed or other error.
 * In:   ctx: pointer to a context object (not secp256k1_context_static)
 *       commit: the commitment being proved. (cannot be NULL)
 *       proof: pointer to character array with the proof. (cannot be NULL)
 *       plen: length of proof in bytes.
 *       extra_commit: additional data covered in rangeproof signature
 *       extra_commit_len: length of extra_commit byte array (0 if NULL)
 *       gen: additional generator 'h'
 * Out:  min_value: pointer to a unsigned int64 which will be updated with the minimum value that commit could have. (cannot be NULL)
 *       max_value: pointer to a unsigned int64 which will be updated with the maximum value that commit could have. (cannot be NULL)
 */
SECP256K1_API SECP256K1_WARN_UNUSED_RESULT int secp256k1_rangeproof_verify(
  const secp256k1_context *ctx,
  uint64_t *min_value,
  uint64_t *max_value,
  const secp256k1_pedersen_commitment *commit,
  const unsigned char *proof,
  size_t plen,
  const unsigned char *extra_commit,
  size_t extra_commit_len,
  const secp256k1_generator *gen
) SECP256K1_ARG_NONNULL(1) SECP256K1_ARG_NONNULL(2) SECP256K1_ARG_NONNULL(3) SECP256K1_ARG_NONNULL(4) SECP256K1_ARG_NONNULL(5) SECP256K1_ARG_NONNULL(9);

/** Verify a range proof proof and rewind the proof to recover information sent by its author.
 *  Returns 1: Value is within the range [0..2^64), the specifically proven range is in the min/max value outputs, and the value and blinding were recovered.
 *          0: Proof failed, rewind failed, or other error.
 *  In:   ctx: pointer to a context object (not secp256k1_context_static)
 *        commit: the commitment being proved. (cannot be NULL)
 *        proof: pointer to character array with the proof. (cannot be NULL)
 *        plen: length of proof in bytes.
 *        nonce: 32-byte secret nonce used by the prover (cannot be NULL)
 *        extra_commit: additional data covered in rangeproof signature
 *        extra_commit_len: length of extra_commit byte array (0 if NULL)
 *        gen: additional generator 'h'
 *  In/Out: blind_out: storage for the 32-byte blinding factor used for the commitment
 *        value_out: pointer to an unsigned int64 which has the exact value of the commitment.
 *        message_out: pointer to a 4096 byte character array to receive message data from the proof author.
 *        outlen: length of message data written to message_out. This is generally not equal to the
 *                msg_len used by the signer. However, for all i with msg_len <= i < outlen, it is
 *                guaranteed that message_out[i] == 0.
 *        min_value: pointer to an unsigned int64 which will be updated with the minimum value that commit could have. (cannot be NULL)
 *        max_value: pointer to an unsigned int64 which will be updated with the maximum value that commit could have. (cannot be NULL)
 */
SECP256K1_API SECP256K1_WARN_UNUSED_RESULT int secp256k1_rangeproof_rewind(
  const secp256k1_context *ctx,
  unsigned char *blind_out,
  uint64_t *value_out,
  unsigned char *message_out,
  size_t *outlen,
  const unsigned char *nonce,
  uint64_t *min_value,
  uint64_t *max_value,
  const secp256k1_pedersen_commitment *commit,
  const unsigned char *proof,
  size_t plen,
  const unsigned char *extra_commit,
  size_t extra_commit_len,
  const secp256k1_generator *gen
) SECP256K1_ARG_NONNULL(1) SECP256K1_ARG_NONNULL(6) SECP256K1_ARG_NONNULL(7) SECP256K1_ARG_NONNULL(8) SECP256K1_ARG_NONNULL(9) SECP256K1_ARG_NONNULL(10) SECP256K1_ARG_NONNULL(14);

/** Author a proof that a committed value is within a range.
 *  Returns 1: Proof successfully created.
 *          0: Error
 *  In:     ctx:    pointer to a context object (not secp256k1_context_static)
 *          proof:  pointer to array to receive the proof, can be up to 5134 bytes. (cannot be NULL)
 *          min_value: constructs a proof where the verifer can tell the minimum value is at least the specified amount.
 *          commit: the commitment being proved.
 *          blind:  32-byte blinding factor used by commit. The blinding factor may be all-zeros as long as min_bits is set to 3 or greater.
 *                  This is a side-effect of the underlying crypto, not a deliberate API choice, but it may be useful when balancing CT transactions.
 *          nonce:  32-byte secret nonce used to initialize the proof (value can be reverse-engineered out of the proof if this secret is known.)
 *          exp:    Base-10 exponent. Digits below above will be made public, but the proof will be made smaller. Allowed range is -1 to 18.
 *                  (-1 is a special case that makes the value public. 0 is the most private.)
 *          min_bits: Number of bits of the value to keep private. (0 = auto/minimal, - 64).
 *          value:  Actual value of the commitment.
 *          message: pointer to a byte array of data to be embedded in the rangeproof that can be recovered by rewinding the proof
 *          msg_len: size of the message to be embedded in the rangeproof
 *          extra_commit: additional data to be covered in rangeproof signature
 *          extra_commit_len: length of extra_commit byte array (0 if NULL)
 *          gen: additional generator 'h'
 *  In/out: plen:   point to an integer with the size of the proof buffer and the size of the constructed proof.
 *
 *  If min_value or exp is non-zero then the value must be on the range [0, 2^63) to prevent the proof range from spanning past 2^64.
 *
 *  If exp is -1 the value is revealed by the proof (e.g. it proves that the proof is a blinding of a specific value, without revealing the blinding key.)
 *
 *  This can randomly fail with probability around one in 2^100. If this happens, buy a lottery ticket and retry with a different nonce or blinding.
 *
 */
SECP256K1_API SECP256K1_WARN_UNUSED_RESULT int secp256k1_rangeproof_sign(
  const secp256k1_context *ctx,
  unsigned char *proof,
  size_t *plen,
  uint64_t min_value,
  const secp256k1_pedersen_commitment *commit,
  const unsigned char *blind,
  const unsigned char *nonce,
  int exp,
  int min_bits,
  uint64_t value,
  const unsigned char *message,
  size_t msg_len,
  const unsigned char *extra_commit,
  size_t extra_commit_len,
  const secp256k1_generator *gen
) SECP256K1_ARG_NONNULL(1) SECP256K1_ARG_NONNULL(2) SECP256K1_ARG_NONNULL(3) SECP256K1_ARG_NONNULL(5) SECP256K1_ARG_NONNULL(6) SECP256K1_ARG_NONNULL(7) SECP256K1_ARG_NONNULL(15);

/** Extract some basic information from a range-proof.
 *  Returns 1: Information successfully extracted.
 *          0: Decode failed.
 *  In:   ctx: pointer to a context object
 *        proof: pointer to character array with the proof.
 *        plen: length of proof in bytes.
 *  Out:  exp: Exponent used in the proof (-1 means the value isn't private).
 *        mantissa: Number of bits covered by the proof.
 *        min_value: pointer to an unsigned int64 which will be updated with the minimum value that commit could have. (cannot be NULL)
 *        max_value: pointer to an unsigned int64 which will be updated with the maximum value that commit could have. (cannot be NULL)
 */
SECP256K1_API SECP256K1_WARN_UNUSED_RESULT int secp256k1_rangeproof_info(
  const secp256k1_context *ctx,
  int *exp,
  int *mantissa,
  uint64_t *min_value,
  uint64_t *max_value,
  const unsigned char *proof,
  size_t plen
) SECP256K1_ARG_NONNULL(1) SECP256K1_ARG_NONNULL(2) SECP256K1_ARG_NONNULL(3) SECP256K1_ARG_NONNULL(4) SECP256K1_ARG_NONNULL(5);

/** Returns an upper bound on the size of a rangeproof with the given parameters
 *
 * An actual rangeproof may be smaller, for example if the actual value
 * is less than both the provided `max_value` and 2^`min_bits`, or if
 * the `exp` parameter to `secp256k1_rangeproof_sign` is set such that
 * the proven range is compressed. In particular this function will always
 * overestimate the size of single-value proofs. Also, if `min_value`
 * is set to 0 in the proof, the result will usually, but not always,
 * be 8 bytes smaller than if a nonzero value had been passed.
 *
 * The goal of this function is to provide a useful upper bound for
 * memory allocation or fee estimation purposes, without requiring
 * too many parameters be fixed in advance.
 *
 * To obtain the size of largest possible proof, set `max_value` to
 * `UINT64_MAX` (and `min_bits` to any valid value such as 0).
 *
 *  In:       ctx: pointer to a context object
 *      max_value: the maximum value that might be passed for `value` for the proof.
 *       min_bits: the value that will be passed as `min_bits` for the proof.
 */
SECP256K1_API SECP256K1_WARN_UNUSED_RESULT size_t secp256k1_rangeproof_max_size(
<<<<<<< HEAD
  const secp256k1_context* ctx,
=======
  const secp256k1_context *ctx,
>>>>>>> 93cc036e
  uint64_t max_value,
  int min_bits
) SECP256K1_ARG_NONNULL(1);

# ifdef __cplusplus
}
# endif

#endif<|MERGE_RESOLUTION|>--- conflicted
+++ resolved
@@ -170,11 +170,7 @@
  *       min_bits: the value that will be passed as `min_bits` for the proof.
  */
 SECP256K1_API SECP256K1_WARN_UNUSED_RESULT size_t secp256k1_rangeproof_max_size(
-<<<<<<< HEAD
-  const secp256k1_context* ctx,
-=======
   const secp256k1_context *ctx,
->>>>>>> 93cc036e
   uint64_t max_value,
   int min_bits
 ) SECP256K1_ARG_NONNULL(1);
