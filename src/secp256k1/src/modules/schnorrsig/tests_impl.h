/***********************************************************************
 * Copyright (c) 2018-2020 Andrew Poelstra, Jonas Nick                 *
 * Distributed under the MIT software license, see the accompanying    *
 * file COPYING or https://www.opensource.org/licenses/mit-license.php.*
 ***********************************************************************/

#ifndef SECP256K1_MODULE_SCHNORRSIG_TESTS_H
#define SECP256K1_MODULE_SCHNORRSIG_TESTS_H

#include "../../../include/secp256k1_schnorrsig.h"

/* Checks that a bit flip in the n_flip-th argument (that has n_bytes many
 * bytes) changes the hash function
 */
void nonce_function_bip340_bitflip(unsigned char **args, size_t n_flip, size_t n_bytes, size_t msglen, size_t algolen) {
    unsigned char nonces[2][32];
    CHECK(nonce_function_bip340(nonces[0], args[0], msglen, args[1], args[2], args[3], algolen, args[4]) == 1);
    secp256k1_testrand_flip(args[n_flip], n_bytes);
    CHECK(nonce_function_bip340(nonces[1], args[0], msglen, args[1], args[2], args[3], algolen, args[4]) == 1);
    CHECK(secp256k1_memcmp_var(nonces[0], nonces[1], 32) != 0);
}

/* Tests for the equality of two sha256 structs. This function only produces a
 * correct result if an integer multiple of 64 many bytes have been written
 * into the hash functions. */
void test_sha256_eq(const secp256k1_sha256 *sha1, const secp256k1_sha256 *sha2) {
    /* Is buffer fully consumed? */
    CHECK((sha1->bytes & 0x3F) == 0);

    CHECK(sha1->bytes == sha2->bytes);
    CHECK(secp256k1_memcmp_var(sha1->s, sha2->s, sizeof(sha1->s)) == 0);
}

void run_nonce_function_bip340_tests(void) {
    unsigned char tag[13] = "BIP0340/nonce";
    unsigned char aux_tag[11] = "BIP0340/aux";
    unsigned char algo[13] = "BIP0340/nonce";
    size_t algolen = sizeof(algo);
    secp256k1_sha256 sha;
    secp256k1_sha256 sha_optimized;
    unsigned char nonce[32], nonce_z[32];
    unsigned char msg[32];
    size_t msglen = sizeof(msg);
    unsigned char key[32];
    unsigned char pk[32];
    unsigned char aux_rand[32];
    unsigned char *args[5];
    int i;

    /* Check that hash initialized by
     * secp256k1_nonce_function_bip340_sha256_tagged has the expected
     * state. */
    secp256k1_sha256_initialize_tagged(&sha, tag, sizeof(tag));
    secp256k1_nonce_function_bip340_sha256_tagged(&sha_optimized);
    test_sha256_eq(&sha, &sha_optimized);

   /* Check that hash initialized by
    * secp256k1_nonce_function_bip340_sha256_tagged_aux has the expected
    * state. */
    secp256k1_sha256_initialize_tagged(&sha, aux_tag, sizeof(aux_tag));
    secp256k1_nonce_function_bip340_sha256_tagged_aux(&sha_optimized);
    test_sha256_eq(&sha, &sha_optimized);

    secp256k1_testrand256(msg);
    secp256k1_testrand256(key);
    secp256k1_testrand256(pk);
    secp256k1_testrand256(aux_rand);

    /* Check that a bitflip in an argument results in different nonces. */
    args[0] = msg;
    args[1] = key;
    args[2] = pk;
    args[3] = algo;
    args[4] = aux_rand;
    for (i = 0; i < count; i++) {
        nonce_function_bip340_bitflip(args, 0, 32, msglen, algolen);
        nonce_function_bip340_bitflip(args, 1, 32, msglen, algolen);
        nonce_function_bip340_bitflip(args, 2, 32, msglen, algolen);
        /* Flip algo special case "BIP0340/nonce" */
        nonce_function_bip340_bitflip(args, 3, algolen, msglen, algolen);
        /* Flip algo again */
        nonce_function_bip340_bitflip(args, 3, algolen, msglen, algolen);
        nonce_function_bip340_bitflip(args, 4, 32, msglen, algolen);
    }

    /* NULL algo is disallowed */
    CHECK(nonce_function_bip340(nonce, msg, msglen, key, pk, NULL, 0, NULL) == 0);
    CHECK(nonce_function_bip340(nonce, msg, msglen, key, pk, algo, algolen, NULL) == 1);
    /* Other algo is fine */
<<<<<<< HEAD
    secp256k1_testrand_bytes_test(algo, algolen);
=======
    secp256k1_rfc6979_hmac_sha256_generate(&secp256k1_test_rng, algo, algolen);
>>>>>>> 71797bee
    CHECK(nonce_function_bip340(nonce, msg, msglen, key, pk, algo, algolen, NULL) == 1);

    for (i = 0; i < count; i++) {
        unsigned char nonce2[32];
        uint32_t offset = secp256k1_testrand_int(msglen - 1);
        size_t msglen_tmp = (msglen + offset) % msglen;
        size_t algolen_tmp;

        /* Different msglen gives different nonce */
        CHECK(nonce_function_bip340(nonce2, msg, msglen_tmp, key, pk, algo, algolen, NULL) == 1);
        CHECK(secp256k1_memcmp_var(nonce, nonce2, 32) != 0);

        /* Different algolen gives different nonce */
        offset = secp256k1_testrand_int(algolen - 1);
        algolen_tmp = (algolen + offset) % algolen;
        CHECK(nonce_function_bip340(nonce2, msg, msglen, key, pk, algo, algolen_tmp, NULL) == 1);
        CHECK(secp256k1_memcmp_var(nonce, nonce2, 32) != 0);
    }

<<<<<<< HEAD
    /* NULL aux_rand argument is allowed, and identical to passing all zero aux_rand. */
    memset(aux_rand, 0, 32);
    CHECK(nonce_function_bip340(nonce_z, msg, msglen, key, pk, algo, algolen, &aux_rand) == 1);
    CHECK(nonce_function_bip340(nonce, msg, msglen, key, pk, algo, algolen, NULL) == 1);
    CHECK(secp256k1_memcmp_var(nonce_z, nonce, 32) == 0);
=======
    /* NULL aux_rand argument is allowed. */
    CHECK(nonce_function_bip340(nonce, msg, msglen, key, pk, algo, algolen, NULL) == 1);
>>>>>>> 71797bee
}

void test_schnorrsig_api(void) {
    unsigned char sk1[32];
    unsigned char sk2[32];
    unsigned char sk3[32];
    unsigned char msg[32];
    secp256k1_keypair keypairs[3];
    secp256k1_keypair invalid_keypair = {{ 0 }};
    secp256k1_xonly_pubkey pk[3];
    secp256k1_xonly_pubkey zero_pk;
    unsigned char sig[64];
    secp256k1_schnorrsig_extraparams extraparams = SECP256K1_SCHNORRSIG_EXTRAPARAMS_INIT;
    secp256k1_schnorrsig_extraparams invalid_extraparams = {{ 0 }, NULL, NULL};

    /** setup **/
    secp256k1_context *none = secp256k1_context_create(SECP256K1_CONTEXT_NONE);
    secp256k1_context *sign = secp256k1_context_create(SECP256K1_CONTEXT_SIGN);
    secp256k1_context *vrfy = secp256k1_context_create(SECP256K1_CONTEXT_VERIFY);
    secp256k1_context *both = secp256k1_context_create(SECP256K1_CONTEXT_SIGN | SECP256K1_CONTEXT_VERIFY);
    secp256k1_context *sttc = secp256k1_context_clone(secp256k1_context_no_precomp);
    int ecount;

    secp256k1_context_set_error_callback(none, counting_illegal_callback_fn, &ecount);
    secp256k1_context_set_error_callback(sign, counting_illegal_callback_fn, &ecount);
    secp256k1_context_set_error_callback(vrfy, counting_illegal_callback_fn, &ecount);
    secp256k1_context_set_error_callback(both, counting_illegal_callback_fn, &ecount);
    secp256k1_context_set_error_callback(sttc, counting_illegal_callback_fn, &ecount);
    secp256k1_context_set_illegal_callback(none, counting_illegal_callback_fn, &ecount);
    secp256k1_context_set_illegal_callback(sign, counting_illegal_callback_fn, &ecount);
    secp256k1_context_set_illegal_callback(vrfy, counting_illegal_callback_fn, &ecount);
    secp256k1_context_set_illegal_callback(both, counting_illegal_callback_fn, &ecount);
    secp256k1_context_set_illegal_callback(sttc, counting_illegal_callback_fn, &ecount);

    secp256k1_testrand256(sk1);
    secp256k1_testrand256(sk2);
    secp256k1_testrand256(sk3);
    secp256k1_testrand256(msg);
    CHECK(secp256k1_keypair_create(ctx, &keypairs[0], sk1) == 1);
    CHECK(secp256k1_keypair_create(ctx, &keypairs[1], sk2) == 1);
    CHECK(secp256k1_keypair_create(ctx, &keypairs[2], sk3) == 1);
    CHECK(secp256k1_keypair_xonly_pub(ctx, &pk[0], NULL, &keypairs[0]) == 1);
    CHECK(secp256k1_keypair_xonly_pub(ctx, &pk[1], NULL, &keypairs[1]) == 1);
    CHECK(secp256k1_keypair_xonly_pub(ctx, &pk[2], NULL, &keypairs[2]) == 1);
    memset(&zero_pk, 0, sizeof(zero_pk));

    /** main test body **/
    ecount = 0;
<<<<<<< HEAD
    CHECK(secp256k1_schnorrsig_sign32(none, sig, msg, &keypairs[0], NULL) == 1);
    CHECK(ecount == 0);
    CHECK(secp256k1_schnorrsig_sign32(vrfy, sig, msg, &keypairs[0], NULL) == 1);
    CHECK(ecount == 0);
    CHECK(secp256k1_schnorrsig_sign32(sign, sig, msg, &keypairs[0], NULL) == 1);
    CHECK(ecount == 0);
    CHECK(secp256k1_schnorrsig_sign32(sign, NULL, msg, &keypairs[0], NULL) == 0);
    CHECK(ecount == 1);
    CHECK(secp256k1_schnorrsig_sign32(sign, sig, NULL, &keypairs[0], NULL) == 0);
    CHECK(ecount == 2);
    CHECK(secp256k1_schnorrsig_sign32(sign, sig, msg, NULL, NULL) == 0);
    CHECK(ecount == 3);
    CHECK(secp256k1_schnorrsig_sign32(sign, sig, msg, &invalid_keypair, NULL) == 0);
    CHECK(ecount == 4);
    CHECK(secp256k1_schnorrsig_sign32(sttc, sig, msg, &keypairs[0], NULL) == 0);
    CHECK(ecount == 5);

    ecount = 0;
    CHECK(secp256k1_schnorrsig_sign_custom(none, sig, msg, sizeof(msg), &keypairs[0], &extraparams) == 1);
    CHECK(ecount == 0);
    CHECK(secp256k1_schnorrsig_sign_custom(vrfy, sig, msg, sizeof(msg), &keypairs[0], &extraparams) == 1);
    CHECK(ecount == 0);
    CHECK(secp256k1_schnorrsig_sign_custom(sign, sig, msg, sizeof(msg), &keypairs[0], &extraparams) == 1);
    CHECK(ecount == 0);
    CHECK(secp256k1_schnorrsig_sign_custom(sign, NULL, msg, sizeof(msg), &keypairs[0], &extraparams) == 0);
    CHECK(ecount == 1);
    CHECK(secp256k1_schnorrsig_sign_custom(sign, sig, NULL, sizeof(msg), &keypairs[0], &extraparams) == 0);
    CHECK(ecount == 2);
    CHECK(secp256k1_schnorrsig_sign_custom(sign, sig, NULL, 0, &keypairs[0], &extraparams) == 1);
    CHECK(ecount == 2);
    CHECK(secp256k1_schnorrsig_sign_custom(sign, sig, msg, sizeof(msg), NULL, &extraparams) == 0);
    CHECK(ecount == 3);
    CHECK(secp256k1_schnorrsig_sign_custom(sign, sig, msg, sizeof(msg), &invalid_keypair, &extraparams) == 0);
    CHECK(ecount == 4);
    CHECK(secp256k1_schnorrsig_sign_custom(sign, sig, msg, sizeof(msg), &keypairs[0], NULL) == 1);
    CHECK(ecount == 4);
    CHECK(secp256k1_schnorrsig_sign_custom(sign, sig, msg, sizeof(msg), &keypairs[0], &invalid_extraparams) == 0);
    CHECK(ecount == 5);
    CHECK(secp256k1_schnorrsig_sign_custom(sttc, sig, msg, sizeof(msg), &keypairs[0], &extraparams) == 0);
=======
    CHECK(secp256k1_schnorrsig_sign(none, sig, msg, &keypairs[0], NULL) == 0);
    CHECK(ecount == 1);
    CHECK(secp256k1_schnorrsig_sign(vrfy, sig, msg, &keypairs[0], NULL) == 0);
    CHECK(ecount == 2);
    CHECK(secp256k1_schnorrsig_sign(sign, sig, msg, &keypairs[0], NULL) == 1);
    CHECK(ecount == 2);
    CHECK(secp256k1_schnorrsig_sign(sign, NULL, msg, &keypairs[0], NULL) == 0);
    CHECK(ecount == 3);
    CHECK(secp256k1_schnorrsig_sign(sign, sig, NULL, &keypairs[0], NULL) == 0);
    CHECK(ecount == 4);
    CHECK(secp256k1_schnorrsig_sign(sign, sig, msg, NULL, NULL) == 0);
    CHECK(ecount == 5);
    CHECK(secp256k1_schnorrsig_sign(sign, sig, msg, &invalid_keypair, NULL) == 0);
    CHECK(ecount == 6);

    ecount = 0;
    CHECK(secp256k1_schnorrsig_sign_custom(none, sig, msg, sizeof(msg), &keypairs[0], &extraparams) == 0);
    CHECK(ecount == 1);
    CHECK(secp256k1_schnorrsig_sign_custom(vrfy, sig, msg, sizeof(msg), &keypairs[0], &extraparams) == 0);
    CHECK(ecount == 2);
    CHECK(secp256k1_schnorrsig_sign_custom(sign, sig, msg, sizeof(msg), &keypairs[0], &extraparams) == 1);
    CHECK(ecount == 2);
    CHECK(secp256k1_schnorrsig_sign_custom(sign, NULL, msg, sizeof(msg), &keypairs[0], &extraparams) == 0);
    CHECK(ecount == 3);
    CHECK(secp256k1_schnorrsig_sign_custom(sign, sig, NULL, sizeof(msg), &keypairs[0], &extraparams) == 0);
    CHECK(ecount == 4);
    CHECK(secp256k1_schnorrsig_sign_custom(sign, sig, NULL, 0, &keypairs[0], &extraparams) == 1);
    CHECK(ecount == 4);
    CHECK(secp256k1_schnorrsig_sign_custom(sign, sig, msg, sizeof(msg), NULL, &extraparams) == 0);
    CHECK(ecount == 5);
    CHECK(secp256k1_schnorrsig_sign_custom(sign, sig, msg, sizeof(msg), &invalid_keypair, &extraparams) == 0);
    CHECK(ecount == 6);
    CHECK(secp256k1_schnorrsig_sign_custom(sign, sig, msg, sizeof(msg), &keypairs[0], NULL) == 1);
    CHECK(ecount == 6);
    CHECK(secp256k1_schnorrsig_sign_custom(sign, sig, msg, sizeof(msg), &keypairs[0], &invalid_extraparams) == 0);
    CHECK(ecount == 7);

    ecount = 0;
    CHECK(secp256k1_schnorrsig_sign(sign, sig, msg, &keypairs[0], NULL) == 1);
    CHECK(secp256k1_schnorrsig_verify(none, sig, msg, sizeof(msg), &pk[0]) == 0);
    CHECK(ecount == 1);
    CHECK(secp256k1_schnorrsig_verify(sign, sig, msg, sizeof(msg), &pk[0]) == 0);
    CHECK(ecount == 2);
    CHECK(secp256k1_schnorrsig_verify(vrfy, sig, msg, sizeof(msg), &pk[0]) == 1);
    CHECK(ecount == 2);
    CHECK(secp256k1_schnorrsig_verify(vrfy, NULL, msg, sizeof(msg), &pk[0]) == 0);
    CHECK(ecount == 3);
    CHECK(secp256k1_schnorrsig_verify(vrfy, sig, NULL, sizeof(msg), &pk[0]) == 0);
    CHECK(ecount == 4);
    CHECK(secp256k1_schnorrsig_verify(vrfy, sig, NULL, 0, &pk[0]) == 0);
    CHECK(ecount == 4);
    CHECK(secp256k1_schnorrsig_verify(vrfy, sig, msg, sizeof(msg), NULL) == 0);
    CHECK(ecount == 5);
    CHECK(secp256k1_schnorrsig_verify(vrfy, sig, msg, sizeof(msg), &zero_pk) == 0);
>>>>>>> 71797bee
    CHECK(ecount == 6);

    ecount = 0;
    CHECK(secp256k1_schnorrsig_sign32(sign, sig, msg, &keypairs[0], NULL) == 1);
    CHECK(secp256k1_schnorrsig_verify(none, sig, msg, sizeof(msg), &pk[0]) == 1);
    CHECK(ecount == 0);
    CHECK(secp256k1_schnorrsig_verify(sign, sig, msg, sizeof(msg), &pk[0]) == 1);
    CHECK(ecount == 0);
    CHECK(secp256k1_schnorrsig_verify(vrfy, sig, msg, sizeof(msg), &pk[0]) == 1);
    CHECK(ecount == 0);
    CHECK(secp256k1_schnorrsig_verify(vrfy, NULL, msg, sizeof(msg), &pk[0]) == 0);
    CHECK(ecount == 1);
    CHECK(secp256k1_schnorrsig_verify(vrfy, sig, NULL, sizeof(msg), &pk[0]) == 0);
    CHECK(ecount == 2);
    CHECK(secp256k1_schnorrsig_verify(vrfy, sig, NULL, 0, &pk[0]) == 0);
    CHECK(ecount == 2);
    CHECK(secp256k1_schnorrsig_verify(vrfy, sig, msg, sizeof(msg), NULL) == 0);
    CHECK(ecount == 3);
    CHECK(secp256k1_schnorrsig_verify(vrfy, sig, msg, sizeof(msg), &zero_pk) == 0);
    CHECK(ecount == 4);

    secp256k1_context_destroy(none);
    secp256k1_context_destroy(sign);
    secp256k1_context_destroy(vrfy);
    secp256k1_context_destroy(both);
    secp256k1_context_destroy(sttc);
}

/* Checks that hash initialized by secp256k1_schnorrsig_sha256_tagged has the
 * expected state. */
void test_schnorrsig_sha256_tagged(void) {
    unsigned char tag[17] = "BIP0340/challenge";
    secp256k1_sha256 sha;
    secp256k1_sha256 sha_optimized;

    secp256k1_sha256_initialize_tagged(&sha, (unsigned char *) tag, sizeof(tag));
    secp256k1_schnorrsig_sha256_tagged(&sha_optimized);
    test_sha256_eq(&sha, &sha_optimized);
}

/* Helper function for schnorrsig_bip_vectors
 * Signs the message and checks that it's the same as expected_sig. */
<<<<<<< HEAD
void test_schnorrsig_bip_vectors_check_signing(const unsigned char *sk, const unsigned char *pk_serialized, const unsigned char *aux_rand, const unsigned char *msg32, const unsigned char *expected_sig) {
=======
void test_schnorrsig_bip_vectors_check_signing(const unsigned char *sk, const unsigned char *pk_serialized, unsigned char *aux_rand, const unsigned char *msg32, const unsigned char *expected_sig) {
>>>>>>> 71797bee
    unsigned char sig[64];
    secp256k1_keypair keypair;
    secp256k1_xonly_pubkey pk, pk_expected;

    CHECK(secp256k1_keypair_create(ctx, &keypair, sk));
<<<<<<< HEAD
    CHECK(secp256k1_schnorrsig_sign32(ctx, sig, msg32, &keypair, aux_rand));
=======
    CHECK(secp256k1_schnorrsig_sign(ctx, sig, msg32, &keypair, aux_rand));
>>>>>>> 71797bee
    CHECK(secp256k1_memcmp_var(sig, expected_sig, 64) == 0);

    CHECK(secp256k1_xonly_pubkey_parse(ctx, &pk_expected, pk_serialized));
    CHECK(secp256k1_keypair_xonly_pub(ctx, &pk, NULL, &keypair));
    CHECK(secp256k1_memcmp_var(&pk, &pk_expected, sizeof(pk)) == 0);
    CHECK(secp256k1_schnorrsig_verify(ctx, sig, msg32, 32, &pk));
}

/* Helper function for schnorrsig_bip_vectors
 * Checks that both verify and verify_batch (TODO) return the same value as expected. */
void test_schnorrsig_bip_vectors_check_verify(const unsigned char *pk_serialized, const unsigned char *msg32, const unsigned char *sig, int expected) {
    secp256k1_xonly_pubkey pk;

    CHECK(secp256k1_xonly_pubkey_parse(ctx, &pk, pk_serialized));
    CHECK(expected == secp256k1_schnorrsig_verify(ctx, sig, msg32, 32, &pk));
}

/* Test vectors according to BIP-340 ("Schnorr Signatures for secp256k1"). See
 * https://github.com/bitcoin/bips/blob/master/bip-0340/test-vectors.csv. */
void test_schnorrsig_bip_vectors(void) {
    {
        /* Test vector 0 */
        const unsigned char sk[32] = {
            0x00, 0x00, 0x00, 0x00, 0x00, 0x00, 0x00, 0x00,
            0x00, 0x00, 0x00, 0x00, 0x00, 0x00, 0x00, 0x00,
            0x00, 0x00, 0x00, 0x00, 0x00, 0x00, 0x00, 0x00,
            0x00, 0x00, 0x00, 0x00, 0x00, 0x00, 0x00, 0x03
        };
        const unsigned char pk[32] = {
            0xF9, 0x30, 0x8A, 0x01, 0x92, 0x58, 0xC3, 0x10,
            0x49, 0x34, 0x4F, 0x85, 0xF8, 0x9D, 0x52, 0x29,
            0xB5, 0x31, 0xC8, 0x45, 0x83, 0x6F, 0x99, 0xB0,
            0x86, 0x01, 0xF1, 0x13, 0xBC, 0xE0, 0x36, 0xF9
        };
        unsigned char aux_rand[32] = {
            0x00, 0x00, 0x00, 0x00, 0x00, 0x00, 0x00, 0x00,
            0x00, 0x00, 0x00, 0x00, 0x00, 0x00, 0x00, 0x00,
            0x00, 0x00, 0x00, 0x00, 0x00, 0x00, 0x00, 0x00,
            0x00, 0x00, 0x00, 0x00, 0x00, 0x00, 0x00, 0x00
        };
        const unsigned char msg[32] = {
            0x00, 0x00, 0x00, 0x00, 0x00, 0x00, 0x00, 0x00,
            0x00, 0x00, 0x00, 0x00, 0x00, 0x00, 0x00, 0x00,
            0x00, 0x00, 0x00, 0x00, 0x00, 0x00, 0x00, 0x00,
            0x00, 0x00, 0x00, 0x00, 0x00, 0x00, 0x00, 0x00
        };
        const unsigned char sig[64] = {
            0xE9, 0x07, 0x83, 0x1F, 0x80, 0x84, 0x8D, 0x10,
            0x69, 0xA5, 0x37, 0x1B, 0x40, 0x24, 0x10, 0x36,
            0x4B, 0xDF, 0x1C, 0x5F, 0x83, 0x07, 0xB0, 0x08,
            0x4C, 0x55, 0xF1, 0xCE, 0x2D, 0xCA, 0x82, 0x15,
            0x25, 0xF6, 0x6A, 0x4A, 0x85, 0xEA, 0x8B, 0x71,
            0xE4, 0x82, 0xA7, 0x4F, 0x38, 0x2D, 0x2C, 0xE5,
            0xEB, 0xEE, 0xE8, 0xFD, 0xB2, 0x17, 0x2F, 0x47,
            0x7D, 0xF4, 0x90, 0x0D, 0x31, 0x05, 0x36, 0xC0
        };
        test_schnorrsig_bip_vectors_check_signing(sk, pk, aux_rand, msg, sig);
        test_schnorrsig_bip_vectors_check_verify(pk, msg, sig, 1);
    }
    {
        /* Test vector 1 */
        const unsigned char sk[32] = {
            0xB7, 0xE1, 0x51, 0x62, 0x8A, 0xED, 0x2A, 0x6A,
            0xBF, 0x71, 0x58, 0x80, 0x9C, 0xF4, 0xF3, 0xC7,
            0x62, 0xE7, 0x16, 0x0F, 0x38, 0xB4, 0xDA, 0x56,
            0xA7, 0x84, 0xD9, 0x04, 0x51, 0x90, 0xCF, 0xEF
        };
        const unsigned char pk[32] = {
            0xDF, 0xF1, 0xD7, 0x7F, 0x2A, 0x67, 0x1C, 0x5F,
            0x36, 0x18, 0x37, 0x26, 0xDB, 0x23, 0x41, 0xBE,
            0x58, 0xFE, 0xAE, 0x1D, 0xA2, 0xDE, 0xCE, 0xD8,
            0x43, 0x24, 0x0F, 0x7B, 0x50, 0x2B, 0xA6, 0x59
        };
        unsigned char aux_rand[32] = {
            0x00, 0x00, 0x00, 0x00, 0x00, 0x00, 0x00, 0x00,
            0x00, 0x00, 0x00, 0x00, 0x00, 0x00, 0x00, 0x00,
            0x00, 0x00, 0x00, 0x00, 0x00, 0x00, 0x00, 0x00,
            0x00, 0x00, 0x00, 0x00, 0x00, 0x00, 0x00, 0x01
        };
        const unsigned char msg[32] = {
            0x24, 0x3F, 0x6A, 0x88, 0x85, 0xA3, 0x08, 0xD3,
            0x13, 0x19, 0x8A, 0x2E, 0x03, 0x70, 0x73, 0x44,
            0xA4, 0x09, 0x38, 0x22, 0x29, 0x9F, 0x31, 0xD0,
            0x08, 0x2E, 0xFA, 0x98, 0xEC, 0x4E, 0x6C, 0x89
        };
        const unsigned char sig[64] = {
            0x68, 0x96, 0xBD, 0x60, 0xEE, 0xAE, 0x29, 0x6D,
            0xB4, 0x8A, 0x22, 0x9F, 0xF7, 0x1D, 0xFE, 0x07,
            0x1B, 0xDE, 0x41, 0x3E, 0x6D, 0x43, 0xF9, 0x17,
            0xDC, 0x8D, 0xCF, 0x8C, 0x78, 0xDE, 0x33, 0x41,
            0x89, 0x06, 0xD1, 0x1A, 0xC9, 0x76, 0xAB, 0xCC,
            0xB2, 0x0B, 0x09, 0x12, 0x92, 0xBF, 0xF4, 0xEA,
            0x89, 0x7E, 0xFC, 0xB6, 0x39, 0xEA, 0x87, 0x1C,
            0xFA, 0x95, 0xF6, 0xDE, 0x33, 0x9E, 0x4B, 0x0A
        };
        test_schnorrsig_bip_vectors_check_signing(sk, pk, aux_rand, msg, sig);
        test_schnorrsig_bip_vectors_check_verify(pk, msg, sig, 1);
    }
    {
        /* Test vector 2 */
        const unsigned char sk[32] = {
            0xC9, 0x0F, 0xDA, 0xA2, 0x21, 0x68, 0xC2, 0x34,
            0xC4, 0xC6, 0x62, 0x8B, 0x80, 0xDC, 0x1C, 0xD1,
            0x29, 0x02, 0x4E, 0x08, 0x8A, 0x67, 0xCC, 0x74,
            0x02, 0x0B, 0xBE, 0xA6, 0x3B, 0x14, 0xE5, 0xC9
        };
        const unsigned char pk[32] = {
            0xDD, 0x30, 0x8A, 0xFE, 0xC5, 0x77, 0x7E, 0x13,
            0x12, 0x1F, 0xA7, 0x2B, 0x9C, 0xC1, 0xB7, 0xCC,
            0x01, 0x39, 0x71, 0x53, 0x09, 0xB0, 0x86, 0xC9,
            0x60, 0xE1, 0x8F, 0xD9, 0x69, 0x77, 0x4E, 0xB8
        };
        unsigned char aux_rand[32] = {
            0xC8, 0x7A, 0xA5, 0x38, 0x24, 0xB4, 0xD7, 0xAE,
            0x2E, 0xB0, 0x35, 0xA2, 0xB5, 0xBB, 0xBC, 0xCC,
            0x08, 0x0E, 0x76, 0xCD, 0xC6, 0xD1, 0x69, 0x2C,
            0x4B, 0x0B, 0x62, 0xD7, 0x98, 0xE6, 0xD9, 0x06
        };
        const unsigned char msg[32] = {
            0x7E, 0x2D, 0x58, 0xD8, 0xB3, 0xBC, 0xDF, 0x1A,
            0xBA, 0xDE, 0xC7, 0x82, 0x90, 0x54, 0xF9, 0x0D,
            0xDA, 0x98, 0x05, 0xAA, 0xB5, 0x6C, 0x77, 0x33,
            0x30, 0x24, 0xB9, 0xD0, 0xA5, 0x08, 0xB7, 0x5C
        };
        const unsigned char sig[64] = {
            0x58, 0x31, 0xAA, 0xEE, 0xD7, 0xB4, 0x4B, 0xB7,
            0x4E, 0x5E, 0xAB, 0x94, 0xBA, 0x9D, 0x42, 0x94,
            0xC4, 0x9B, 0xCF, 0x2A, 0x60, 0x72, 0x8D, 0x8B,
            0x4C, 0x20, 0x0F, 0x50, 0xDD, 0x31, 0x3C, 0x1B,
            0xAB, 0x74, 0x58, 0x79, 0xA5, 0xAD, 0x95, 0x4A,
            0x72, 0xC4, 0x5A, 0x91, 0xC3, 0xA5, 0x1D, 0x3C,
            0x7A, 0xDE, 0xA9, 0x8D, 0x82, 0xF8, 0x48, 0x1E,
            0x0E, 0x1E, 0x03, 0x67, 0x4A, 0x6F, 0x3F, 0xB7
        };
        test_schnorrsig_bip_vectors_check_signing(sk, pk, aux_rand, msg, sig);
        test_schnorrsig_bip_vectors_check_verify(pk, msg, sig, 1);
    }
    {
        /* Test vector 3 */
        const unsigned char sk[32] = {
            0x0B, 0x43, 0x2B, 0x26, 0x77, 0x93, 0x73, 0x81,
            0xAE, 0xF0, 0x5B, 0xB0, 0x2A, 0x66, 0xEC, 0xD0,
            0x12, 0x77, 0x30, 0x62, 0xCF, 0x3F, 0xA2, 0x54,
            0x9E, 0x44, 0xF5, 0x8E, 0xD2, 0x40, 0x17, 0x10
        };
        const unsigned char pk[32] = {
            0x25, 0xD1, 0xDF, 0xF9, 0x51, 0x05, 0xF5, 0x25,
            0x3C, 0x40, 0x22, 0xF6, 0x28, 0xA9, 0x96, 0xAD,
            0x3A, 0x0D, 0x95, 0xFB, 0xF2, 0x1D, 0x46, 0x8A,
            0x1B, 0x33, 0xF8, 0xC1, 0x60, 0xD8, 0xF5, 0x17
        };
        unsigned char aux_rand[32] = {
            0xFF, 0xFF, 0xFF, 0xFF, 0xFF, 0xFF, 0xFF, 0xFF,
            0xFF, 0xFF, 0xFF, 0xFF, 0xFF, 0xFF, 0xFF, 0xFF,
            0xFF, 0xFF, 0xFF, 0xFF, 0xFF, 0xFF, 0xFF, 0xFF,
            0xFF, 0xFF, 0xFF, 0xFF, 0xFF, 0xFF, 0xFF, 0xFF
        };
        const unsigned char msg[32] = {
            0xFF, 0xFF, 0xFF, 0xFF, 0xFF, 0xFF, 0xFF, 0xFF,
            0xFF, 0xFF, 0xFF, 0xFF, 0xFF, 0xFF, 0xFF, 0xFF,
            0xFF, 0xFF, 0xFF, 0xFF, 0xFF, 0xFF, 0xFF, 0xFF,
            0xFF, 0xFF, 0xFF, 0xFF, 0xFF, 0xFF, 0xFF, 0xFF
        };
        const unsigned char sig[64] = {
            0x7E, 0xB0, 0x50, 0x97, 0x57, 0xE2, 0x46, 0xF1,
            0x94, 0x49, 0x88, 0x56, 0x51, 0x61, 0x1C, 0xB9,
            0x65, 0xEC, 0xC1, 0xA1, 0x87, 0xDD, 0x51, 0xB6,
            0x4F, 0xDA, 0x1E, 0xDC, 0x96, 0x37, 0xD5, 0xEC,
            0x97, 0x58, 0x2B, 0x9C, 0xB1, 0x3D, 0xB3, 0x93,
            0x37, 0x05, 0xB3, 0x2B, 0xA9, 0x82, 0xAF, 0x5A,
            0xF2, 0x5F, 0xD7, 0x88, 0x81, 0xEB, 0xB3, 0x27,
            0x71, 0xFC, 0x59, 0x22, 0xEF, 0xC6, 0x6E, 0xA3
        };
        test_schnorrsig_bip_vectors_check_signing(sk, pk, aux_rand, msg, sig);
        test_schnorrsig_bip_vectors_check_verify(pk, msg, sig, 1);
    }
    {
        /* Test vector 4 */
        const unsigned char pk[32] = {
            0xD6, 0x9C, 0x35, 0x09, 0xBB, 0x99, 0xE4, 0x12,
            0xE6, 0x8B, 0x0F, 0xE8, 0x54, 0x4E, 0x72, 0x83,
            0x7D, 0xFA, 0x30, 0x74, 0x6D, 0x8B, 0xE2, 0xAA,
            0x65, 0x97, 0x5F, 0x29, 0xD2, 0x2D, 0xC7, 0xB9
        };
        const unsigned char msg[32] = {
            0x4D, 0xF3, 0xC3, 0xF6, 0x8F, 0xCC, 0x83, 0xB2,
            0x7E, 0x9D, 0x42, 0xC9, 0x04, 0x31, 0xA7, 0x24,
            0x99, 0xF1, 0x78, 0x75, 0xC8, 0x1A, 0x59, 0x9B,
            0x56, 0x6C, 0x98, 0x89, 0xB9, 0x69, 0x67, 0x03
        };
        const unsigned char sig[64] = {
            0x00, 0x00, 0x00, 0x00, 0x00, 0x00, 0x00, 0x00,
            0x00, 0x00, 0x00, 0x3B, 0x78, 0xCE, 0x56, 0x3F,
            0x89, 0xA0, 0xED, 0x94, 0x14, 0xF5, 0xAA, 0x28,
            0xAD, 0x0D, 0x96, 0xD6, 0x79, 0x5F, 0x9C, 0x63,
            0x76, 0xAF, 0xB1, 0x54, 0x8A, 0xF6, 0x03, 0xB3,
            0xEB, 0x45, 0xC9, 0xF8, 0x20, 0x7D, 0xEE, 0x10,
            0x60, 0xCB, 0x71, 0xC0, 0x4E, 0x80, 0xF5, 0x93,
            0x06, 0x0B, 0x07, 0xD2, 0x83, 0x08, 0xD7, 0xF4
        };
        test_schnorrsig_bip_vectors_check_verify(pk, msg, sig, 1);
    }
    {
        /* Test vector 5 */
        const unsigned char pk[32] = {
            0xEE, 0xFD, 0xEA, 0x4C, 0xDB, 0x67, 0x77, 0x50,
            0xA4, 0x20, 0xFE, 0xE8, 0x07, 0xEA, 0xCF, 0x21,
            0xEB, 0x98, 0x98, 0xAE, 0x79, 0xB9, 0x76, 0x87,
            0x66, 0xE4, 0xFA, 0xA0, 0x4A, 0x2D, 0x4A, 0x34
        };
        secp256k1_xonly_pubkey pk_parsed;
        /* No need to check the signature of the test vector as parsing the pubkey already fails */
        CHECK(!secp256k1_xonly_pubkey_parse(ctx, &pk_parsed, pk));
    }
    {
        /* Test vector 6 */
        const unsigned char pk[32] = {
            0xDF, 0xF1, 0xD7, 0x7F, 0x2A, 0x67, 0x1C, 0x5F,
            0x36, 0x18, 0x37, 0x26, 0xDB, 0x23, 0x41, 0xBE,
            0x58, 0xFE, 0xAE, 0x1D, 0xA2, 0xDE, 0xCE, 0xD8,
            0x43, 0x24, 0x0F, 0x7B, 0x50, 0x2B, 0xA6, 0x59
        };
        const unsigned char msg[32] = {
            0x24, 0x3F, 0x6A, 0x88, 0x85, 0xA3, 0x08, 0xD3,
            0x13, 0x19, 0x8A, 0x2E, 0x03, 0x70, 0x73, 0x44,
            0xA4, 0x09, 0x38, 0x22, 0x29, 0x9F, 0x31, 0xD0,
            0x08, 0x2E, 0xFA, 0x98, 0xEC, 0x4E, 0x6C, 0x89
        };
        const unsigned char sig[64] = {
            0xFF, 0xF9, 0x7B, 0xD5, 0x75, 0x5E, 0xEE, 0xA4,
            0x20, 0x45, 0x3A, 0x14, 0x35, 0x52, 0x35, 0xD3,
            0x82, 0xF6, 0x47, 0x2F, 0x85, 0x68, 0xA1, 0x8B,
            0x2F, 0x05, 0x7A, 0x14, 0x60, 0x29, 0x75, 0x56,
            0x3C, 0xC2, 0x79, 0x44, 0x64, 0x0A, 0xC6, 0x07,
            0xCD, 0x10, 0x7A, 0xE1, 0x09, 0x23, 0xD9, 0xEF,
            0x7A, 0x73, 0xC6, 0x43, 0xE1, 0x66, 0xBE, 0x5E,
            0xBE, 0xAF, 0xA3, 0x4B, 0x1A, 0xC5, 0x53, 0xE2
        };
        test_schnorrsig_bip_vectors_check_verify(pk, msg, sig, 0);
    }
    {
        /* Test vector 7 */
        const unsigned char pk[32] = {
            0xDF, 0xF1, 0xD7, 0x7F, 0x2A, 0x67, 0x1C, 0x5F,
            0x36, 0x18, 0x37, 0x26, 0xDB, 0x23, 0x41, 0xBE,
            0x58, 0xFE, 0xAE, 0x1D, 0xA2, 0xDE, 0xCE, 0xD8,
            0x43, 0x24, 0x0F, 0x7B, 0x50, 0x2B, 0xA6, 0x59
        };
        const unsigned char msg[32] = {
            0x24, 0x3F, 0x6A, 0x88, 0x85, 0xA3, 0x08, 0xD3,
            0x13, 0x19, 0x8A, 0x2E, 0x03, 0x70, 0x73, 0x44,
            0xA4, 0x09, 0x38, 0x22, 0x29, 0x9F, 0x31, 0xD0,
            0x08, 0x2E, 0xFA, 0x98, 0xEC, 0x4E, 0x6C, 0x89
        };
        const unsigned char sig[64] = {
            0x1F, 0xA6, 0x2E, 0x33, 0x1E, 0xDB, 0xC2, 0x1C,
            0x39, 0x47, 0x92, 0xD2, 0xAB, 0x11, 0x00, 0xA7,
            0xB4, 0x32, 0xB0, 0x13, 0xDF, 0x3F, 0x6F, 0xF4,
            0xF9, 0x9F, 0xCB, 0x33, 0xE0, 0xE1, 0x51, 0x5F,
            0x28, 0x89, 0x0B, 0x3E, 0xDB, 0x6E, 0x71, 0x89,
            0xB6, 0x30, 0x44, 0x8B, 0x51, 0x5C, 0xE4, 0xF8,
            0x62, 0x2A, 0x95, 0x4C, 0xFE, 0x54, 0x57, 0x35,
            0xAA, 0xEA, 0x51, 0x34, 0xFC, 0xCD, 0xB2, 0xBD
        };
        test_schnorrsig_bip_vectors_check_verify(pk, msg, sig, 0);
    }
    {
        /* Test vector 8 */
        const unsigned char pk[32] = {
            0xDF, 0xF1, 0xD7, 0x7F, 0x2A, 0x67, 0x1C, 0x5F,
            0x36, 0x18, 0x37, 0x26, 0xDB, 0x23, 0x41, 0xBE,
            0x58, 0xFE, 0xAE, 0x1D, 0xA2, 0xDE, 0xCE, 0xD8,
            0x43, 0x24, 0x0F, 0x7B, 0x50, 0x2B, 0xA6, 0x59
        };
        const unsigned char msg[32] = {
            0x24, 0x3F, 0x6A, 0x88, 0x85, 0xA3, 0x08, 0xD3,
            0x13, 0x19, 0x8A, 0x2E, 0x03, 0x70, 0x73, 0x44,
            0xA4, 0x09, 0x38, 0x22, 0x29, 0x9F, 0x31, 0xD0,
            0x08, 0x2E, 0xFA, 0x98, 0xEC, 0x4E, 0x6C, 0x89
        };
        const unsigned char sig[64] = {
            0x6C, 0xFF, 0x5C, 0x3B, 0xA8, 0x6C, 0x69, 0xEA,
            0x4B, 0x73, 0x76, 0xF3, 0x1A, 0x9B, 0xCB, 0x4F,
            0x74, 0xC1, 0x97, 0x60, 0x89, 0xB2, 0xD9, 0x96,
            0x3D, 0xA2, 0xE5, 0x54, 0x3E, 0x17, 0x77, 0x69,
            0x96, 0x17, 0x64, 0xB3, 0xAA, 0x9B, 0x2F, 0xFC,
            0xB6, 0xEF, 0x94, 0x7B, 0x68, 0x87, 0xA2, 0x26,
            0xE8, 0xD7, 0xC9, 0x3E, 0x00, 0xC5, 0xED, 0x0C,
            0x18, 0x34, 0xFF, 0x0D, 0x0C, 0x2E, 0x6D, 0xA6
        };
        test_schnorrsig_bip_vectors_check_verify(pk, msg, sig, 0);
    }
    {
        /* Test vector 9 */
        const unsigned char pk[32] = {
            0xDF, 0xF1, 0xD7, 0x7F, 0x2A, 0x67, 0x1C, 0x5F,
            0x36, 0x18, 0x37, 0x26, 0xDB, 0x23, 0x41, 0xBE,
            0x58, 0xFE, 0xAE, 0x1D, 0xA2, 0xDE, 0xCE, 0xD8,
            0x43, 0x24, 0x0F, 0x7B, 0x50, 0x2B, 0xA6, 0x59
        };
        const unsigned char msg[32] = {
            0x24, 0x3F, 0x6A, 0x88, 0x85, 0xA3, 0x08, 0xD3,
            0x13, 0x19, 0x8A, 0x2E, 0x03, 0x70, 0x73, 0x44,
            0xA4, 0x09, 0x38, 0x22, 0x29, 0x9F, 0x31, 0xD0,
            0x08, 0x2E, 0xFA, 0x98, 0xEC, 0x4E, 0x6C, 0x89
        };
        const unsigned char sig[64] = {
            0x00, 0x00, 0x00, 0x00, 0x00, 0x00, 0x00, 0x00,
            0x00, 0x00, 0x00, 0x00, 0x00, 0x00, 0x00, 0x00,
            0x00, 0x00, 0x00, 0x00, 0x00, 0x00, 0x00, 0x00,
            0x00, 0x00, 0x00, 0x00, 0x00, 0x00, 0x00, 0x00,
            0x12, 0x3D, 0xDA, 0x83, 0x28, 0xAF, 0x9C, 0x23,
            0xA9, 0x4C, 0x1F, 0xEE, 0xCF, 0xD1, 0x23, 0xBA,
            0x4F, 0xB7, 0x34, 0x76, 0xF0, 0xD5, 0x94, 0xDC,
            0xB6, 0x5C, 0x64, 0x25, 0xBD, 0x18, 0x60, 0x51
        };
        test_schnorrsig_bip_vectors_check_verify(pk, msg, sig, 0);
    }
    {
        /* Test vector 10 */
        const unsigned char pk[32] = {
            0xDF, 0xF1, 0xD7, 0x7F, 0x2A, 0x67, 0x1C, 0x5F,
            0x36, 0x18, 0x37, 0x26, 0xDB, 0x23, 0x41, 0xBE,
            0x58, 0xFE, 0xAE, 0x1D, 0xA2, 0xDE, 0xCE, 0xD8,
            0x43, 0x24, 0x0F, 0x7B, 0x50, 0x2B, 0xA6, 0x59
        };
        const unsigned char msg[32] = {
            0x24, 0x3F, 0x6A, 0x88, 0x85, 0xA3, 0x08, 0xD3,
            0x13, 0x19, 0x8A, 0x2E, 0x03, 0x70, 0x73, 0x44,
            0xA4, 0x09, 0x38, 0x22, 0x29, 0x9F, 0x31, 0xD0,
            0x08, 0x2E, 0xFA, 0x98, 0xEC, 0x4E, 0x6C, 0x89
        };
        const unsigned char sig[64] = {
            0x00, 0x00, 0x00, 0x00, 0x00, 0x00, 0x00, 0x00,
            0x00, 0x00, 0x00, 0x00, 0x00, 0x00, 0x00, 0x00,
            0x00, 0x00, 0x00, 0x00, 0x00, 0x00, 0x00, 0x00,
            0x00, 0x00, 0x00, 0x00, 0x00, 0x00, 0x00, 0x01,
            0x76, 0x15, 0xFB, 0xAF, 0x5A, 0xE2, 0x88, 0x64,
            0x01, 0x3C, 0x09, 0x97, 0x42, 0xDE, 0xAD, 0xB4,
            0xDB, 0xA8, 0x7F, 0x11, 0xAC, 0x67, 0x54, 0xF9,
            0x37, 0x80, 0xD5, 0xA1, 0x83, 0x7C, 0xF1, 0x97
        };
        test_schnorrsig_bip_vectors_check_verify(pk, msg, sig, 0);
    }
    {
        /* Test vector 11 */
        const unsigned char pk[32] = {
            0xDF, 0xF1, 0xD7, 0x7F, 0x2A, 0x67, 0x1C, 0x5F,
            0x36, 0x18, 0x37, 0x26, 0xDB, 0x23, 0x41, 0xBE,
            0x58, 0xFE, 0xAE, 0x1D, 0xA2, 0xDE, 0xCE, 0xD8,
            0x43, 0x24, 0x0F, 0x7B, 0x50, 0x2B, 0xA6, 0x59
        };
        const unsigned char msg[32] = {
            0x24, 0x3F, 0x6A, 0x88, 0x85, 0xA3, 0x08, 0xD3,
            0x13, 0x19, 0x8A, 0x2E, 0x03, 0x70, 0x73, 0x44,
            0xA4, 0x09, 0x38, 0x22, 0x29, 0x9F, 0x31, 0xD0,
            0x08, 0x2E, 0xFA, 0x98, 0xEC, 0x4E, 0x6C, 0x89
        };
        const unsigned char sig[64] = {
            0x4A, 0x29, 0x8D, 0xAC, 0xAE, 0x57, 0x39, 0x5A,
            0x15, 0xD0, 0x79, 0x5D, 0xDB, 0xFD, 0x1D, 0xCB,
            0x56, 0x4D, 0xA8, 0x2B, 0x0F, 0x26, 0x9B, 0xC7,
            0x0A, 0x74, 0xF8, 0x22, 0x04, 0x29, 0xBA, 0x1D,
            0x69, 0xE8, 0x9B, 0x4C, 0x55, 0x64, 0xD0, 0x03,
            0x49, 0x10, 0x6B, 0x84, 0x97, 0x78, 0x5D, 0xD7,
            0xD1, 0xD7, 0x13, 0xA8, 0xAE, 0x82, 0xB3, 0x2F,
            0xA7, 0x9D, 0x5F, 0x7F, 0xC4, 0x07, 0xD3, 0x9B
        };
        test_schnorrsig_bip_vectors_check_verify(pk, msg, sig, 0);
    }
    {
        /* Test vector 12 */
        const unsigned char pk[32] = {
            0xDF, 0xF1, 0xD7, 0x7F, 0x2A, 0x67, 0x1C, 0x5F,
            0x36, 0x18, 0x37, 0x26, 0xDB, 0x23, 0x41, 0xBE,
            0x58, 0xFE, 0xAE, 0x1D, 0xA2, 0xDE, 0xCE, 0xD8,
            0x43, 0x24, 0x0F, 0x7B, 0x50, 0x2B, 0xA6, 0x59
        };
        const unsigned char msg[32] = {
            0x24, 0x3F, 0x6A, 0x88, 0x85, 0xA3, 0x08, 0xD3,
            0x13, 0x19, 0x8A, 0x2E, 0x03, 0x70, 0x73, 0x44,
            0xA4, 0x09, 0x38, 0x22, 0x29, 0x9F, 0x31, 0xD0,
            0x08, 0x2E, 0xFA, 0x98, 0xEC, 0x4E, 0x6C, 0x89
        };
        const unsigned char sig[64] = {
            0xFF, 0xFF, 0xFF, 0xFF, 0xFF, 0xFF, 0xFF, 0xFF,
            0xFF, 0xFF, 0xFF, 0xFF, 0xFF, 0xFF, 0xFF, 0xFF,
            0xFF, 0xFF, 0xFF, 0xFF, 0xFF, 0xFF, 0xFF, 0xFF,
            0xFF, 0xFF, 0xFF, 0xFE, 0xFF, 0xFF, 0xFC, 0x2F,
            0x69, 0xE8, 0x9B, 0x4C, 0x55, 0x64, 0xD0, 0x03,
            0x49, 0x10, 0x6B, 0x84, 0x97, 0x78, 0x5D, 0xD7,
            0xD1, 0xD7, 0x13, 0xA8, 0xAE, 0x82, 0xB3, 0x2F,
            0xA7, 0x9D, 0x5F, 0x7F, 0xC4, 0x07, 0xD3, 0x9B
        };
        test_schnorrsig_bip_vectors_check_verify(pk, msg, sig, 0);
    }
    {
        /* Test vector 13 */
        const unsigned char pk[32] = {
            0xDF, 0xF1, 0xD7, 0x7F, 0x2A, 0x67, 0x1C, 0x5F,
            0x36, 0x18, 0x37, 0x26, 0xDB, 0x23, 0x41, 0xBE,
            0x58, 0xFE, 0xAE, 0x1D, 0xA2, 0xDE, 0xCE, 0xD8,
            0x43, 0x24, 0x0F, 0x7B, 0x50, 0x2B, 0xA6, 0x59
        };
        const unsigned char msg[32] = {
            0x24, 0x3F, 0x6A, 0x88, 0x85, 0xA3, 0x08, 0xD3,
            0x13, 0x19, 0x8A, 0x2E, 0x03, 0x70, 0x73, 0x44,
            0xA4, 0x09, 0x38, 0x22, 0x29, 0x9F, 0x31, 0xD0,
            0x08, 0x2E, 0xFA, 0x98, 0xEC, 0x4E, 0x6C, 0x89
        };
        const unsigned char sig[64] = {
            0x6C, 0xFF, 0x5C, 0x3B, 0xA8, 0x6C, 0x69, 0xEA,
            0x4B, 0x73, 0x76, 0xF3, 0x1A, 0x9B, 0xCB, 0x4F,
            0x74, 0xC1, 0x97, 0x60, 0x89, 0xB2, 0xD9, 0x96,
            0x3D, 0xA2, 0xE5, 0x54, 0x3E, 0x17, 0x77, 0x69,
            0xFF, 0xFF, 0xFF, 0xFF, 0xFF, 0xFF, 0xFF, 0xFF,
            0xFF, 0xFF, 0xFF, 0xFF, 0xFF, 0xFF, 0xFF, 0xFE,
            0xBA, 0xAE, 0xDC, 0xE6, 0xAF, 0x48, 0xA0, 0x3B,
            0xBF, 0xD2, 0x5E, 0x8C, 0xD0, 0x36, 0x41, 0x41
        };
        test_schnorrsig_bip_vectors_check_verify(pk, msg, sig, 0);
    }
    {
        /* Test vector 14 */
        const unsigned char pk[32] = {
            0xFF, 0xFF, 0xFF, 0xFF, 0xFF, 0xFF, 0xFF, 0xFF,
            0xFF, 0xFF, 0xFF, 0xFF, 0xFF, 0xFF, 0xFF, 0xFF,
            0xFF, 0xFF, 0xFF, 0xFF, 0xFF, 0xFF, 0xFF, 0xFF,
            0xFF, 0xFF, 0xFF, 0xFE, 0xFF, 0xFF, 0xFC, 0x30
        };
        secp256k1_xonly_pubkey pk_parsed;
        /* No need to check the signature of the test vector as parsing the pubkey already fails */
        CHECK(!secp256k1_xonly_pubkey_parse(ctx, &pk_parsed, pk));
    }
}

/* Nonce function that returns constant 0 */
static int nonce_function_failing(unsigned char *nonce32, const unsigned char *msg, size_t msglen, const unsigned char *key32, const unsigned char *xonly_pk32, const unsigned char *algo, size_t algolen, void *data) {
    (void) msg;
    (void) msglen;
    (void) key32;
    (void) xonly_pk32;
    (void) algo;
    (void) algolen;
    (void) data;
    (void) nonce32;
    return 0;
}

/* Nonce function that sets nonce to 0 */
static int nonce_function_0(unsigned char *nonce32, const unsigned char *msg, size_t msglen, const unsigned char *key32, const unsigned char *xonly_pk32, const unsigned char *algo, size_t algolen, void *data) {
    (void) msg;
    (void) msglen;
    (void) key32;
    (void) xonly_pk32;
    (void) algo;
    (void) algolen;
    (void) data;

    memset(nonce32, 0, 32);
    return 1;
}

/* Nonce function that sets nonce to 0xFF...0xFF */
static int nonce_function_overflowing(unsigned char *nonce32, const unsigned char *msg, size_t msglen, const unsigned char *key32, const unsigned char *xonly_pk32, const unsigned char *algo, size_t algolen, void *data) {
    (void) msg;
    (void) msglen;
    (void) key32;
    (void) xonly_pk32;
    (void) algo;
    (void) algolen;
    (void) data;

    memset(nonce32, 0xFF, 32);
    return 1;
}

void test_schnorrsig_sign(void) {
    unsigned char sk[32];
    secp256k1_xonly_pubkey pk;
    secp256k1_keypair keypair;
    const unsigned char msg[32] = "this is a msg for a schnorrsig..";
    unsigned char sig[64];
    unsigned char sig2[64];
    unsigned char zeros64[64] = { 0 };
    secp256k1_schnorrsig_extraparams extraparams = SECP256K1_SCHNORRSIG_EXTRAPARAMS_INIT;
    unsigned char aux_rand[32];

    secp256k1_testrand256(sk);
    secp256k1_testrand256(aux_rand);
    CHECK(secp256k1_keypair_create(ctx, &keypair, sk));
    CHECK(secp256k1_keypair_xonly_pub(ctx, &pk, NULL, &keypair));
<<<<<<< HEAD
    CHECK(secp256k1_schnorrsig_sign32(ctx, sig, msg, &keypair, NULL) == 1);
    CHECK(secp256k1_schnorrsig_verify(ctx, sig, msg, sizeof(msg), &pk));
    /* Check that deprecated alias gives the same result */
    CHECK(secp256k1_schnorrsig_sign(ctx, sig2, msg, &keypair, NULL) == 1);
    CHECK(secp256k1_memcmp_var(sig, sig2, sizeof(sig)) == 0);
=======
    CHECK(secp256k1_schnorrsig_sign(ctx, sig, msg, &keypair, NULL) == 1);
    CHECK(secp256k1_schnorrsig_verify(ctx, sig, msg, sizeof(msg), &pk));
>>>>>>> 71797bee

    /* Test different nonce functions */
    CHECK(secp256k1_schnorrsig_sign_custom(ctx, sig, msg, sizeof(msg), &keypair, &extraparams) == 1);
    CHECK(secp256k1_schnorrsig_verify(ctx, sig, msg, sizeof(msg), &pk));
    memset(sig, 1, sizeof(sig));
    extraparams.noncefp = nonce_function_failing;
    CHECK(secp256k1_schnorrsig_sign_custom(ctx, sig, msg, sizeof(msg), &keypair, &extraparams) == 0);
    CHECK(secp256k1_memcmp_var(sig, zeros64, sizeof(sig)) == 0);
    memset(&sig, 1, sizeof(sig));
    extraparams.noncefp = nonce_function_0;
    CHECK(secp256k1_schnorrsig_sign_custom(ctx, sig, msg, sizeof(msg), &keypair, &extraparams) == 0);
    CHECK(secp256k1_memcmp_var(sig, zeros64, sizeof(sig)) == 0);
    memset(&sig, 1, sizeof(sig));
    extraparams.noncefp = nonce_function_overflowing;
    CHECK(secp256k1_schnorrsig_sign_custom(ctx, sig, msg, sizeof(msg), &keypair, &extraparams) == 1);
    CHECK(secp256k1_schnorrsig_verify(ctx, sig, msg, sizeof(msg), &pk));

    /* When using the default nonce function, schnorrsig_sign_custom produces
     * the same result as schnorrsig_sign with aux_rand = extraparams.ndata */
    extraparams.noncefp = NULL;
    extraparams.ndata = aux_rand;
    CHECK(secp256k1_schnorrsig_sign_custom(ctx, sig, msg, sizeof(msg), &keypair, &extraparams) == 1);
<<<<<<< HEAD
    CHECK(secp256k1_schnorrsig_sign32(ctx, sig2, msg, &keypair, extraparams.ndata) == 1);
=======
    CHECK(secp256k1_schnorrsig_sign(ctx, sig2, msg, &keypair, extraparams.ndata) == 1);
>>>>>>> 71797bee
    CHECK(secp256k1_memcmp_var(sig, sig2, sizeof(sig)) == 0);
}

#define N_SIGS 3
/* Creates N_SIGS valid signatures and verifies them with verify and
 * verify_batch (TODO). Then flips some bits and checks that verification now
 * fails. */
void test_schnorrsig_sign_verify(void) {
    unsigned char sk[32];
    unsigned char msg[N_SIGS][32];
    unsigned char sig[N_SIGS][64];
    size_t i;
    secp256k1_keypair keypair;
    secp256k1_xonly_pubkey pk;
    secp256k1_scalar s;

    secp256k1_testrand256(sk);
    CHECK(secp256k1_keypair_create(ctx, &keypair, sk));
    CHECK(secp256k1_keypair_xonly_pub(ctx, &pk, NULL, &keypair));

    for (i = 0; i < N_SIGS; i++) {
        secp256k1_testrand256(msg[i]);
<<<<<<< HEAD
        CHECK(secp256k1_schnorrsig_sign32(ctx, sig[i], msg[i], &keypair, NULL));
=======
        CHECK(secp256k1_schnorrsig_sign(ctx, sig[i], msg[i], &keypair, NULL));
>>>>>>> 71797bee
        CHECK(secp256k1_schnorrsig_verify(ctx, sig[i], msg[i], sizeof(msg[i]), &pk));
    }

    {
        /* Flip a few bits in the signature and in the message and check that
         * verify and verify_batch (TODO) fail */
        size_t sig_idx = secp256k1_testrand_int(N_SIGS);
        size_t byte_idx = secp256k1_testrand_bits(5);
        unsigned char xorbyte = secp256k1_testrand_int(254)+1;
        sig[sig_idx][byte_idx] ^= xorbyte;
        CHECK(!secp256k1_schnorrsig_verify(ctx, sig[sig_idx], msg[sig_idx], sizeof(msg[sig_idx]), &pk));
        sig[sig_idx][byte_idx] ^= xorbyte;

        byte_idx = secp256k1_testrand_bits(5);
        sig[sig_idx][32+byte_idx] ^= xorbyte;
        CHECK(!secp256k1_schnorrsig_verify(ctx, sig[sig_idx], msg[sig_idx], sizeof(msg[sig_idx]), &pk));
        sig[sig_idx][32+byte_idx] ^= xorbyte;

        byte_idx = secp256k1_testrand_bits(5);
        msg[sig_idx][byte_idx] ^= xorbyte;
        CHECK(!secp256k1_schnorrsig_verify(ctx, sig[sig_idx], msg[sig_idx], sizeof(msg[sig_idx]), &pk));
        msg[sig_idx][byte_idx] ^= xorbyte;

        /* Check that above bitflips have been reversed correctly */
        CHECK(secp256k1_schnorrsig_verify(ctx, sig[sig_idx], msg[sig_idx], sizeof(msg[sig_idx]), &pk));
    }

    /* Test overflowing s */
<<<<<<< HEAD
    CHECK(secp256k1_schnorrsig_sign32(ctx, sig[0], msg[0], &keypair, NULL));
=======
    CHECK(secp256k1_schnorrsig_sign(ctx, sig[0], msg[0], &keypair, NULL));
>>>>>>> 71797bee
    CHECK(secp256k1_schnorrsig_verify(ctx, sig[0], msg[0], sizeof(msg[0]), &pk));
    memset(&sig[0][32], 0xFF, 32);
    CHECK(!secp256k1_schnorrsig_verify(ctx, sig[0], msg[0], sizeof(msg[0]), &pk));

    /* Test negative s */
<<<<<<< HEAD
    CHECK(secp256k1_schnorrsig_sign32(ctx, sig[0], msg[0], &keypair, NULL));
=======
    CHECK(secp256k1_schnorrsig_sign(ctx, sig[0], msg[0], &keypair, NULL));
>>>>>>> 71797bee
    CHECK(secp256k1_schnorrsig_verify(ctx, sig[0], msg[0], sizeof(msg[0]), &pk));
    secp256k1_scalar_set_b32(&s, &sig[0][32], NULL);
    secp256k1_scalar_negate(&s, &s);
    secp256k1_scalar_get_b32(&sig[0][32], &s);
    CHECK(!secp256k1_schnorrsig_verify(ctx, sig[0], msg[0], sizeof(msg[0]), &pk));

    /* The empty message can be signed & verified */
    CHECK(secp256k1_schnorrsig_sign_custom(ctx, sig[0], NULL, 0, &keypair, NULL) == 1);
    CHECK(secp256k1_schnorrsig_verify(ctx, sig[0], NULL, 0, &pk) == 1);

    {
        /* Test varying message lengths */
        unsigned char msg_large[32 * 8];
        uint32_t msglen  = secp256k1_testrand_int(sizeof(msg_large));
        for (i = 0; i < sizeof(msg_large); i += 32) {
            secp256k1_testrand256(&msg_large[i]);
        }
        CHECK(secp256k1_schnorrsig_sign_custom(ctx, sig[0], msg_large, msglen, &keypair, NULL) == 1);
        CHECK(secp256k1_schnorrsig_verify(ctx, sig[0], msg_large, msglen, &pk) == 1);
        /* Verification for a random wrong message length fails */
        msglen = (msglen + (sizeof(msg_large) - 1)) % sizeof(msg_large);
        CHECK(secp256k1_schnorrsig_verify(ctx, sig[0], msg_large, msglen, &pk) == 0);
    }
}
#undef N_SIGS

void test_schnorrsig_taproot(void) {
    unsigned char sk[32];
    secp256k1_keypair keypair;
    secp256k1_xonly_pubkey internal_pk;
    unsigned char internal_pk_bytes[32];
    secp256k1_xonly_pubkey output_pk;
    unsigned char output_pk_bytes[32];
    unsigned char tweak[32];
    int pk_parity;
    unsigned char msg[32];
    unsigned char sig[64];

    /* Create output key */
    secp256k1_testrand256(sk);
    CHECK(secp256k1_keypair_create(ctx, &keypair, sk) == 1);
    CHECK(secp256k1_keypair_xonly_pub(ctx, &internal_pk, NULL, &keypair) == 1);
    /* In actual taproot the tweak would be hash of internal_pk */
    CHECK(secp256k1_xonly_pubkey_serialize(ctx, tweak, &internal_pk) == 1);
    CHECK(secp256k1_keypair_xonly_tweak_add(ctx, &keypair, tweak) == 1);
    CHECK(secp256k1_keypair_xonly_pub(ctx, &output_pk, &pk_parity, &keypair) == 1);
    CHECK(secp256k1_xonly_pubkey_serialize(ctx, output_pk_bytes, &output_pk) == 1);

    /* Key spend */
    secp256k1_testrand256(msg);
<<<<<<< HEAD
    CHECK(secp256k1_schnorrsig_sign32(ctx, sig, msg, &keypair, NULL) == 1);
=======
    CHECK(secp256k1_schnorrsig_sign(ctx, sig, msg, &keypair, NULL) == 1);
>>>>>>> 71797bee
    /* Verify key spend */
    CHECK(secp256k1_xonly_pubkey_parse(ctx, &output_pk, output_pk_bytes) == 1);
    CHECK(secp256k1_schnorrsig_verify(ctx, sig, msg, sizeof(msg), &output_pk) == 1);

    /* Script spend */
    CHECK(secp256k1_xonly_pubkey_serialize(ctx, internal_pk_bytes, &internal_pk) == 1);
    /* Verify script spend */
    CHECK(secp256k1_xonly_pubkey_parse(ctx, &internal_pk, internal_pk_bytes) == 1);
    CHECK(secp256k1_xonly_pubkey_tweak_add_check(ctx, output_pk_bytes, pk_parity, &internal_pk, tweak) == 1);
}

void run_schnorrsig_tests(void) {
    int i;
    run_nonce_function_bip340_tests();

    test_schnorrsig_api();
    test_schnorrsig_sha256_tagged();
    test_schnorrsig_bip_vectors();
    for (i = 0; i < count; i++) {
        test_schnorrsig_sign();
        test_schnorrsig_sign_verify();
    }
    test_schnorrsig_taproot();
}

#endif<|MERGE_RESOLUTION|>--- conflicted
+++ resolved
@@ -38,7 +38,7 @@
     size_t algolen = sizeof(algo);
     secp256k1_sha256 sha;
     secp256k1_sha256 sha_optimized;
-    unsigned char nonce[32], nonce_z[32];
+    unsigned char nonce[32];
     unsigned char msg[32];
     size_t msglen = sizeof(msg);
     unsigned char key[32];
@@ -87,11 +87,7 @@
     CHECK(nonce_function_bip340(nonce, msg, msglen, key, pk, NULL, 0, NULL) == 0);
     CHECK(nonce_function_bip340(nonce, msg, msglen, key, pk, algo, algolen, NULL) == 1);
     /* Other algo is fine */
-<<<<<<< HEAD
-    secp256k1_testrand_bytes_test(algo, algolen);
-=======
     secp256k1_rfc6979_hmac_sha256_generate(&secp256k1_test_rng, algo, algolen);
->>>>>>> 71797bee
     CHECK(nonce_function_bip340(nonce, msg, msglen, key, pk, algo, algolen, NULL) == 1);
 
     for (i = 0; i < count; i++) {
@@ -111,16 +107,8 @@
         CHECK(secp256k1_memcmp_var(nonce, nonce2, 32) != 0);
     }
 
-<<<<<<< HEAD
-    /* NULL aux_rand argument is allowed, and identical to passing all zero aux_rand. */
-    memset(aux_rand, 0, 32);
-    CHECK(nonce_function_bip340(nonce_z, msg, msglen, key, pk, algo, algolen, &aux_rand) == 1);
-    CHECK(nonce_function_bip340(nonce, msg, msglen, key, pk, algo, algolen, NULL) == 1);
-    CHECK(secp256k1_memcmp_var(nonce_z, nonce, 32) == 0);
-=======
     /* NULL aux_rand argument is allowed. */
     CHECK(nonce_function_bip340(nonce, msg, msglen, key, pk, algo, algolen, NULL) == 1);
->>>>>>> 71797bee
 }
 
 void test_schnorrsig_api(void) {
@@ -141,19 +129,16 @@
     secp256k1_context *sign = secp256k1_context_create(SECP256K1_CONTEXT_SIGN);
     secp256k1_context *vrfy = secp256k1_context_create(SECP256K1_CONTEXT_VERIFY);
     secp256k1_context *both = secp256k1_context_create(SECP256K1_CONTEXT_SIGN | SECP256K1_CONTEXT_VERIFY);
-    secp256k1_context *sttc = secp256k1_context_clone(secp256k1_context_no_precomp);
     int ecount;
 
     secp256k1_context_set_error_callback(none, counting_illegal_callback_fn, &ecount);
     secp256k1_context_set_error_callback(sign, counting_illegal_callback_fn, &ecount);
     secp256k1_context_set_error_callback(vrfy, counting_illegal_callback_fn, &ecount);
     secp256k1_context_set_error_callback(both, counting_illegal_callback_fn, &ecount);
-    secp256k1_context_set_error_callback(sttc, counting_illegal_callback_fn, &ecount);
     secp256k1_context_set_illegal_callback(none, counting_illegal_callback_fn, &ecount);
     secp256k1_context_set_illegal_callback(sign, counting_illegal_callback_fn, &ecount);
     secp256k1_context_set_illegal_callback(vrfy, counting_illegal_callback_fn, &ecount);
     secp256k1_context_set_illegal_callback(both, counting_illegal_callback_fn, &ecount);
-    secp256k1_context_set_illegal_callback(sttc, counting_illegal_callback_fn, &ecount);
 
     secp256k1_testrand256(sk1);
     secp256k1_testrand256(sk2);
@@ -169,47 +154,6 @@
 
     /** main test body **/
     ecount = 0;
-<<<<<<< HEAD
-    CHECK(secp256k1_schnorrsig_sign32(none, sig, msg, &keypairs[0], NULL) == 1);
-    CHECK(ecount == 0);
-    CHECK(secp256k1_schnorrsig_sign32(vrfy, sig, msg, &keypairs[0], NULL) == 1);
-    CHECK(ecount == 0);
-    CHECK(secp256k1_schnorrsig_sign32(sign, sig, msg, &keypairs[0], NULL) == 1);
-    CHECK(ecount == 0);
-    CHECK(secp256k1_schnorrsig_sign32(sign, NULL, msg, &keypairs[0], NULL) == 0);
-    CHECK(ecount == 1);
-    CHECK(secp256k1_schnorrsig_sign32(sign, sig, NULL, &keypairs[0], NULL) == 0);
-    CHECK(ecount == 2);
-    CHECK(secp256k1_schnorrsig_sign32(sign, sig, msg, NULL, NULL) == 0);
-    CHECK(ecount == 3);
-    CHECK(secp256k1_schnorrsig_sign32(sign, sig, msg, &invalid_keypair, NULL) == 0);
-    CHECK(ecount == 4);
-    CHECK(secp256k1_schnorrsig_sign32(sttc, sig, msg, &keypairs[0], NULL) == 0);
-    CHECK(ecount == 5);
-
-    ecount = 0;
-    CHECK(secp256k1_schnorrsig_sign_custom(none, sig, msg, sizeof(msg), &keypairs[0], &extraparams) == 1);
-    CHECK(ecount == 0);
-    CHECK(secp256k1_schnorrsig_sign_custom(vrfy, sig, msg, sizeof(msg), &keypairs[0], &extraparams) == 1);
-    CHECK(ecount == 0);
-    CHECK(secp256k1_schnorrsig_sign_custom(sign, sig, msg, sizeof(msg), &keypairs[0], &extraparams) == 1);
-    CHECK(ecount == 0);
-    CHECK(secp256k1_schnorrsig_sign_custom(sign, NULL, msg, sizeof(msg), &keypairs[0], &extraparams) == 0);
-    CHECK(ecount == 1);
-    CHECK(secp256k1_schnorrsig_sign_custom(sign, sig, NULL, sizeof(msg), &keypairs[0], &extraparams) == 0);
-    CHECK(ecount == 2);
-    CHECK(secp256k1_schnorrsig_sign_custom(sign, sig, NULL, 0, &keypairs[0], &extraparams) == 1);
-    CHECK(ecount == 2);
-    CHECK(secp256k1_schnorrsig_sign_custom(sign, sig, msg, sizeof(msg), NULL, &extraparams) == 0);
-    CHECK(ecount == 3);
-    CHECK(secp256k1_schnorrsig_sign_custom(sign, sig, msg, sizeof(msg), &invalid_keypair, &extraparams) == 0);
-    CHECK(ecount == 4);
-    CHECK(secp256k1_schnorrsig_sign_custom(sign, sig, msg, sizeof(msg), &keypairs[0], NULL) == 1);
-    CHECK(ecount == 4);
-    CHECK(secp256k1_schnorrsig_sign_custom(sign, sig, msg, sizeof(msg), &keypairs[0], &invalid_extraparams) == 0);
-    CHECK(ecount == 5);
-    CHECK(secp256k1_schnorrsig_sign_custom(sttc, sig, msg, sizeof(msg), &keypairs[0], &extraparams) == 0);
-=======
     CHECK(secp256k1_schnorrsig_sign(none, sig, msg, &keypairs[0], NULL) == 0);
     CHECK(ecount == 1);
     CHECK(secp256k1_schnorrsig_sign(vrfy, sig, msg, &keypairs[0], NULL) == 0);
@@ -264,33 +208,12 @@
     CHECK(secp256k1_schnorrsig_verify(vrfy, sig, msg, sizeof(msg), NULL) == 0);
     CHECK(ecount == 5);
     CHECK(secp256k1_schnorrsig_verify(vrfy, sig, msg, sizeof(msg), &zero_pk) == 0);
->>>>>>> 71797bee
     CHECK(ecount == 6);
-
-    ecount = 0;
-    CHECK(secp256k1_schnorrsig_sign32(sign, sig, msg, &keypairs[0], NULL) == 1);
-    CHECK(secp256k1_schnorrsig_verify(none, sig, msg, sizeof(msg), &pk[0]) == 1);
-    CHECK(ecount == 0);
-    CHECK(secp256k1_schnorrsig_verify(sign, sig, msg, sizeof(msg), &pk[0]) == 1);
-    CHECK(ecount == 0);
-    CHECK(secp256k1_schnorrsig_verify(vrfy, sig, msg, sizeof(msg), &pk[0]) == 1);
-    CHECK(ecount == 0);
-    CHECK(secp256k1_schnorrsig_verify(vrfy, NULL, msg, sizeof(msg), &pk[0]) == 0);
-    CHECK(ecount == 1);
-    CHECK(secp256k1_schnorrsig_verify(vrfy, sig, NULL, sizeof(msg), &pk[0]) == 0);
-    CHECK(ecount == 2);
-    CHECK(secp256k1_schnorrsig_verify(vrfy, sig, NULL, 0, &pk[0]) == 0);
-    CHECK(ecount == 2);
-    CHECK(secp256k1_schnorrsig_verify(vrfy, sig, msg, sizeof(msg), NULL) == 0);
-    CHECK(ecount == 3);
-    CHECK(secp256k1_schnorrsig_verify(vrfy, sig, msg, sizeof(msg), &zero_pk) == 0);
-    CHECK(ecount == 4);
 
     secp256k1_context_destroy(none);
     secp256k1_context_destroy(sign);
     secp256k1_context_destroy(vrfy);
     secp256k1_context_destroy(both);
-    secp256k1_context_destroy(sttc);
 }
 
 /* Checks that hash initialized by secp256k1_schnorrsig_sha256_tagged has the
@@ -307,21 +230,13 @@
 
 /* Helper function for schnorrsig_bip_vectors
  * Signs the message and checks that it's the same as expected_sig. */
-<<<<<<< HEAD
-void test_schnorrsig_bip_vectors_check_signing(const unsigned char *sk, const unsigned char *pk_serialized, const unsigned char *aux_rand, const unsigned char *msg32, const unsigned char *expected_sig) {
-=======
 void test_schnorrsig_bip_vectors_check_signing(const unsigned char *sk, const unsigned char *pk_serialized, unsigned char *aux_rand, const unsigned char *msg32, const unsigned char *expected_sig) {
->>>>>>> 71797bee
     unsigned char sig[64];
     secp256k1_keypair keypair;
     secp256k1_xonly_pubkey pk, pk_expected;
 
     CHECK(secp256k1_keypair_create(ctx, &keypair, sk));
-<<<<<<< HEAD
-    CHECK(secp256k1_schnorrsig_sign32(ctx, sig, msg32, &keypair, aux_rand));
-=======
     CHECK(secp256k1_schnorrsig_sign(ctx, sig, msg32, &keypair, aux_rand));
->>>>>>> 71797bee
     CHECK(secp256k1_memcmp_var(sig, expected_sig, 64) == 0);
 
     CHECK(secp256k1_xonly_pubkey_parse(ctx, &pk_expected, pk_serialized));
@@ -814,16 +729,8 @@
     secp256k1_testrand256(aux_rand);
     CHECK(secp256k1_keypair_create(ctx, &keypair, sk));
     CHECK(secp256k1_keypair_xonly_pub(ctx, &pk, NULL, &keypair));
-<<<<<<< HEAD
-    CHECK(secp256k1_schnorrsig_sign32(ctx, sig, msg, &keypair, NULL) == 1);
-    CHECK(secp256k1_schnorrsig_verify(ctx, sig, msg, sizeof(msg), &pk));
-    /* Check that deprecated alias gives the same result */
-    CHECK(secp256k1_schnorrsig_sign(ctx, sig2, msg, &keypair, NULL) == 1);
-    CHECK(secp256k1_memcmp_var(sig, sig2, sizeof(sig)) == 0);
-=======
     CHECK(secp256k1_schnorrsig_sign(ctx, sig, msg, &keypair, NULL) == 1);
     CHECK(secp256k1_schnorrsig_verify(ctx, sig, msg, sizeof(msg), &pk));
->>>>>>> 71797bee
 
     /* Test different nonce functions */
     CHECK(secp256k1_schnorrsig_sign_custom(ctx, sig, msg, sizeof(msg), &keypair, &extraparams) == 1);
@@ -846,11 +753,7 @@
     extraparams.noncefp = NULL;
     extraparams.ndata = aux_rand;
     CHECK(secp256k1_schnorrsig_sign_custom(ctx, sig, msg, sizeof(msg), &keypair, &extraparams) == 1);
-<<<<<<< HEAD
-    CHECK(secp256k1_schnorrsig_sign32(ctx, sig2, msg, &keypair, extraparams.ndata) == 1);
-=======
     CHECK(secp256k1_schnorrsig_sign(ctx, sig2, msg, &keypair, extraparams.ndata) == 1);
->>>>>>> 71797bee
     CHECK(secp256k1_memcmp_var(sig, sig2, sizeof(sig)) == 0);
 }
 
@@ -873,11 +776,7 @@
 
     for (i = 0; i < N_SIGS; i++) {
         secp256k1_testrand256(msg[i]);
-<<<<<<< HEAD
-        CHECK(secp256k1_schnorrsig_sign32(ctx, sig[i], msg[i], &keypair, NULL));
-=======
         CHECK(secp256k1_schnorrsig_sign(ctx, sig[i], msg[i], &keypair, NULL));
->>>>>>> 71797bee
         CHECK(secp256k1_schnorrsig_verify(ctx, sig[i], msg[i], sizeof(msg[i]), &pk));
     }
 
@@ -885,18 +784,18 @@
         /* Flip a few bits in the signature and in the message and check that
          * verify and verify_batch (TODO) fail */
         size_t sig_idx = secp256k1_testrand_int(N_SIGS);
-        size_t byte_idx = secp256k1_testrand_bits(5);
+        size_t byte_idx = secp256k1_testrand_int(32);
         unsigned char xorbyte = secp256k1_testrand_int(254)+1;
         sig[sig_idx][byte_idx] ^= xorbyte;
         CHECK(!secp256k1_schnorrsig_verify(ctx, sig[sig_idx], msg[sig_idx], sizeof(msg[sig_idx]), &pk));
         sig[sig_idx][byte_idx] ^= xorbyte;
 
-        byte_idx = secp256k1_testrand_bits(5);
+        byte_idx = secp256k1_testrand_int(32);
         sig[sig_idx][32+byte_idx] ^= xorbyte;
         CHECK(!secp256k1_schnorrsig_verify(ctx, sig[sig_idx], msg[sig_idx], sizeof(msg[sig_idx]), &pk));
         sig[sig_idx][32+byte_idx] ^= xorbyte;
 
-        byte_idx = secp256k1_testrand_bits(5);
+        byte_idx = secp256k1_testrand_int(32);
         msg[sig_idx][byte_idx] ^= xorbyte;
         CHECK(!secp256k1_schnorrsig_verify(ctx, sig[sig_idx], msg[sig_idx], sizeof(msg[sig_idx]), &pk));
         msg[sig_idx][byte_idx] ^= xorbyte;
@@ -906,21 +805,13 @@
     }
 
     /* Test overflowing s */
-<<<<<<< HEAD
-    CHECK(secp256k1_schnorrsig_sign32(ctx, sig[0], msg[0], &keypair, NULL));
-=======
     CHECK(secp256k1_schnorrsig_sign(ctx, sig[0], msg[0], &keypair, NULL));
->>>>>>> 71797bee
     CHECK(secp256k1_schnorrsig_verify(ctx, sig[0], msg[0], sizeof(msg[0]), &pk));
     memset(&sig[0][32], 0xFF, 32);
     CHECK(!secp256k1_schnorrsig_verify(ctx, sig[0], msg[0], sizeof(msg[0]), &pk));
 
     /* Test negative s */
-<<<<<<< HEAD
-    CHECK(secp256k1_schnorrsig_sign32(ctx, sig[0], msg[0], &keypair, NULL));
-=======
     CHECK(secp256k1_schnorrsig_sign(ctx, sig[0], msg[0], &keypair, NULL));
->>>>>>> 71797bee
     CHECK(secp256k1_schnorrsig_verify(ctx, sig[0], msg[0], sizeof(msg[0]), &pk));
     secp256k1_scalar_set_b32(&s, &sig[0][32], NULL);
     secp256k1_scalar_negate(&s, &s);
@@ -971,11 +862,7 @@
 
     /* Key spend */
     secp256k1_testrand256(msg);
-<<<<<<< HEAD
-    CHECK(secp256k1_schnorrsig_sign32(ctx, sig, msg, &keypair, NULL) == 1);
-=======
     CHECK(secp256k1_schnorrsig_sign(ctx, sig, msg, &keypair, NULL) == 1);
->>>>>>> 71797bee
     /* Verify key spend */
     CHECK(secp256k1_xonly_pubkey_parse(ctx, &output_pk, output_pk_bytes) == 1);
     CHECK(secp256k1_schnorrsig_verify(ctx, sig, msg, sizeof(msg), &output_pk) == 1);
