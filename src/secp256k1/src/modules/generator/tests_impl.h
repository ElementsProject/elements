--- conflicted
+++ resolved
@@ -177,11 +177,7 @@
         secp256k1_generator_load(&ge, &gen);
         secp256k1_ge_to_storage(&ges, &ge);
         CHECK(secp256k1_memcmp_var(&ges, &results[i - 1], sizeof(secp256k1_ge_storage)) == 0);
-<<<<<<< HEAD
-        CHECK(secp256k1_generator_generate(ctx, &gen, v));
-=======
         CHECK(secp256k1_generator_generate(CTX, &gen, v));
->>>>>>> 93cc036e
         secp256k1_generator_load(&ge, &gen);
         secp256k1_ge_to_storage(&ges, &ge);
         CHECK(secp256k1_memcmp_var(&ges, &results[i - 1], sizeof(secp256k1_ge_storage)) == 0);
@@ -205,13 +201,8 @@
     unsigned char result[33];
     secp256k1_generator parse;
 
-<<<<<<< HEAD
-    CHECK(secp256k1_generator_parse(ctx, &parse, two_g));
-    CHECK(secp256k1_generator_serialize(ctx, result, &parse));
-=======
     CHECK(secp256k1_generator_parse(CTX, &parse, two_g));
     CHECK(secp256k1_generator_serialize(CTX, result, &parse));
->>>>>>> 93cc036e
     CHECK(secp256k1_memcmp_var(two_g, result, 33) == 0);
 
     result[0] = 0x0a;
@@ -221,13 +212,6 @@
 }
 
 static void test_pedersen_api(void) {
-<<<<<<< HEAD
-    secp256k1_context *none = secp256k1_context_create(SECP256K1_CONTEXT_NONE);
-    secp256k1_context *sign = secp256k1_context_create(SECP256K1_CONTEXT_SIGN);
-    secp256k1_context *vrfy = secp256k1_context_create(SECP256K1_CONTEXT_VERIFY);
-    secp256k1_context *sttc = secp256k1_context_clone(secp256k1_context_no_precomp);
-=======
->>>>>>> 93cc036e
     secp256k1_pedersen_commitment commit;
     const secp256k1_pedersen_commitment *commit_ptr = &commit;
     unsigned char blind[32];
@@ -237,71 +221,6 @@
     uint64_t val = secp256k1_testrand32();
     int32_t ecount = 0;
 
-<<<<<<< HEAD
-    secp256k1_context_set_error_callback(none, counting_illegal_callback_fn, &ecount);
-    secp256k1_context_set_error_callback(sign, counting_illegal_callback_fn, &ecount);
-    secp256k1_context_set_error_callback(vrfy, counting_illegal_callback_fn, &ecount);
-    secp256k1_context_set_error_callback(sttc, counting_illegal_callback_fn, &ecount);
-    secp256k1_context_set_illegal_callback(none, counting_illegal_callback_fn, &ecount);
-    secp256k1_context_set_illegal_callback(sign, counting_illegal_callback_fn, &ecount);
-    secp256k1_context_set_illegal_callback(vrfy, counting_illegal_callback_fn, &ecount);
-    secp256k1_context_set_illegal_callback(sttc, counting_illegal_callback_fn, &ecount);
-
-    secp256k1_testrand256(blind);
-    CHECK(secp256k1_pedersen_commit(none, &commit, blind, val, secp256k1_generator_h) != 0);
-    CHECK(secp256k1_pedersen_commit(vrfy, &commit, blind, val, secp256k1_generator_h) != 0);
-    CHECK(secp256k1_pedersen_commit(sign, &commit, blind, val, secp256k1_generator_h) != 0);
-    CHECK(ecount == 0);
-    CHECK(secp256k1_pedersen_commit(sttc, &commit, blind, val, secp256k1_generator_h) == 0);
-    CHECK(ecount == 1);
-
-    CHECK(secp256k1_pedersen_commit(sign, NULL, blind, val, secp256k1_generator_h) == 0);
-    CHECK(ecount == 2);
-    CHECK(secp256k1_pedersen_commit(sign, &commit, NULL, val, secp256k1_generator_h) == 0);
-    CHECK(ecount == 3);
-    CHECK(secp256k1_pedersen_commit(sign, &commit, blind, val, NULL) == 0);
-    CHECK(ecount == 4);
-
-    CHECK(secp256k1_pedersen_blind_sum(none, blind_out, &blind_ptr, 1, 1) != 0);
-    CHECK(ecount == 4);
-    CHECK(secp256k1_pedersen_blind_sum(none, NULL, &blind_ptr, 1, 1) == 0);
-    CHECK(ecount == 5);
-    CHECK(secp256k1_pedersen_blind_sum(none, blind_out, NULL, 1, 1) == 0);
-    CHECK(ecount == 6);
-    CHECK(secp256k1_pedersen_blind_sum(none, blind_out, &blind_ptr, 0, 1) == 0);
-    CHECK(ecount == 7);
-    CHECK(secp256k1_pedersen_blind_sum(none, blind_out, &blind_ptr, 0, 0) != 0);
-    CHECK(ecount == 7);
-
-    CHECK(secp256k1_pedersen_commit(sign, &commit, blind, val, secp256k1_generator_h) != 0);
-    CHECK(secp256k1_pedersen_verify_tally(none, &commit_ptr, 1, &commit_ptr, 1) != 0);
-    CHECK(secp256k1_pedersen_verify_tally(none, NULL, 0, &commit_ptr, 1) == 0);
-    CHECK(secp256k1_pedersen_verify_tally(none, &commit_ptr, 1, NULL, 0) == 0);
-    CHECK(secp256k1_pedersen_verify_tally(none, NULL, 0, NULL, 0) != 0);
-    CHECK(ecount == 7);
-    CHECK(secp256k1_pedersen_verify_tally(none, NULL, 1, &commit_ptr, 1) == 0);
-    CHECK(ecount == 8);
-    CHECK(secp256k1_pedersen_verify_tally(none, &commit_ptr, 1, NULL, 1) == 0);
-    CHECK(ecount == 9);
-
-    CHECK(secp256k1_pedersen_blind_generator_blind_sum(none, &val, &blind_ptr, &blind_out_ptr, 1, 0) != 0);
-    CHECK(ecount == 9);
-    CHECK(secp256k1_pedersen_blind_generator_blind_sum(none, &val, &blind_ptr, &blind_out_ptr, 1, 1) == 0);
-    CHECK(ecount == 10);
-    CHECK(secp256k1_pedersen_blind_generator_blind_sum(none, &val, &blind_ptr, &blind_out_ptr, 0, 0) == 0);
-    CHECK(ecount == 11);
-    CHECK(secp256k1_pedersen_blind_generator_blind_sum(none, NULL, &blind_ptr, &blind_out_ptr, 1, 0) == 0);
-    CHECK(ecount == 12);
-    CHECK(secp256k1_pedersen_blind_generator_blind_sum(none, &val, NULL, &blind_out_ptr, 1, 0) == 0);
-    CHECK(ecount == 13);
-    CHECK(secp256k1_pedersen_blind_generator_blind_sum(none, &val, &blind_ptr, NULL, 1, 0) == 0);
-    CHECK(ecount == 14);
-
-    secp256k1_context_destroy(none);
-    secp256k1_context_destroy(sign);
-    secp256k1_context_destroy(vrfy);
-    secp256k1_context_destroy(sttc);
-=======
     secp256k1_context_set_error_callback(CTX, counting_illegal_callback_fn, &ecount);
     secp256k1_context_set_error_callback(STATIC_CTX, counting_illegal_callback_fn, &ecount);
     secp256k1_context_set_illegal_callback(CTX, counting_illegal_callback_fn, &ecount);
@@ -359,7 +278,6 @@
     secp256k1_context_set_error_callback(STATIC_CTX, NULL, NULL);
     secp256k1_context_set_illegal_callback(CTX, NULL, NULL);
     secp256k1_context_set_illegal_callback(STATIC_CTX, NULL, NULL);
->>>>>>> 93cc036e
 }
 
 static void test_pedersen(void) {
@@ -396,16 +314,6 @@
         random_scalar_order(&s);
         secp256k1_scalar_get_b32(&blinds[i * 32], &s);
     }
-<<<<<<< HEAD
-    CHECK(secp256k1_pedersen_blind_sum(ctx, &blinds[(total - 1) * 32], bptr, total - 1, inputs));
-    for (i = 0; i < total; i++) {
-        CHECK(secp256k1_pedersen_commit(ctx, &commits[i], &blinds[i * 32], values[i], secp256k1_generator_h));
-    }
-    CHECK(secp256k1_pedersen_verify_tally(ctx, cptr, inputs, &cptr[inputs], outputs));
-    CHECK(secp256k1_pedersen_verify_tally(ctx, &cptr[inputs], outputs, cptr, inputs));
-    if (inputs > 0 && values[0] > 0) {
-        CHECK(!secp256k1_pedersen_verify_tally(ctx, cptr, inputs - 1, &cptr[inputs], outputs));
-=======
     CHECK(secp256k1_pedersen_blind_sum(CTX, &blinds[(total - 1) * 32], bptr, total - 1, inputs));
     for (i = 0; i < total; i++) {
         CHECK(secp256k1_pedersen_commit(CTX, &commits[i], &blinds[i * 32], values[i], secp256k1_generator_h));
@@ -414,7 +322,6 @@
     CHECK(secp256k1_pedersen_verify_tally(CTX, &cptr[inputs], outputs, cptr, inputs));
     if (inputs > 0 && values[0] > 0) {
         CHECK(!secp256k1_pedersen_verify_tally(CTX, cptr, inputs - 1, &cptr[inputs], outputs));
->>>>>>> 93cc036e
     }
     random_scalar_order(&s);
     for (i = 0; i < 4; i++) {
@@ -424,15 +331,6 @@
     values[1] = 0;
     values[2] = 1;
     for (i = 0; i < 3; i++) {
-<<<<<<< HEAD
-        CHECK(secp256k1_pedersen_commit(ctx, &commits[i], &blinds[i * 32], values[i], secp256k1_generator_h));
-    }
-    CHECK(secp256k1_pedersen_verify_tally(ctx, &cptr[0], 1, &cptr[0], 1));
-    CHECK(secp256k1_pedersen_verify_tally(ctx, &cptr[1], 1, &cptr[1], 1));
-}
-
-void test_pedersen_commitment_fixed_vector(void) {
-=======
         CHECK(secp256k1_pedersen_commit(CTX, &commits[i], &blinds[i * 32], values[i], secp256k1_generator_h));
     }
     CHECK(secp256k1_pedersen_verify_tally(CTX, &cptr[0], 1, &cptr[0], 1));
@@ -440,7 +338,6 @@
 }
 
 static void test_pedersen_commitment_fixed_vector(void) {
->>>>>>> 93cc036e
     const unsigned char two_g[33] = {
         0x09,
         0xc6, 0x04, 0x7f, 0x94, 0x41, 0xed, 0x7d, 0x6d, 0x30, 0x45, 0x40, 0x6e, 0x95, 0xc0, 0x7c, 0xd8,
@@ -449,20 +346,6 @@
     unsigned char result[33];
     secp256k1_pedersen_commitment parse;
 
-<<<<<<< HEAD
-    CHECK(secp256k1_pedersen_commitment_parse(ctx, &parse, two_g));
-    CHECK(secp256k1_pedersen_commitment_serialize(ctx, result, &parse));
-    CHECK(secp256k1_memcmp_var(two_g, result, 33) == 0);
-
-    result[0] = 0x08;
-    CHECK(secp256k1_pedersen_commitment_parse(ctx, &parse, result));
-    result[0] = 0x0c;
-    CHECK(!secp256k1_pedersen_commitment_parse(ctx, &parse, result));
-}
-
-
-void run_generator_tests(void) {
-=======
     CHECK(secp256k1_pedersen_commitment_parse(CTX, &parse, two_g));
     CHECK(secp256k1_pedersen_commitment_serialize(CTX, result, &parse));
     CHECK(secp256k1_memcmp_var(two_g, result, 33) == 0);
@@ -475,7 +358,6 @@
 
 
 static void run_generator_tests(void) {
->>>>>>> 93cc036e
     int i;
 
     test_shallue_van_de_woestijne();
@@ -484,11 +366,7 @@
     test_generator_generate();
     test_pedersen_api();
     test_pedersen_commitment_fixed_vector();
-<<<<<<< HEAD
-    for (i = 0; i < count / 2 + 1; i++) {
-=======
     for (i = 0; i < COUNT / 2 + 1; i++) {
->>>>>>> 93cc036e
         test_pedersen();
     }
 }
