--- conflicted
+++ resolved
@@ -28,13 +28,8 @@
 static int create_keypair_and_pk(secp256k1_keypair *keypair, secp256k1_pubkey *pk, const unsigned char *sk) {
     int ret;
     secp256k1_keypair keypair_tmp;
-<<<<<<< HEAD
-    ret = secp256k1_keypair_create(ctx, &keypair_tmp, sk);
-    ret &= secp256k1_keypair_pub(ctx, pk, &keypair_tmp);
-=======
     ret = secp256k1_keypair_create(CTX, &keypair_tmp, sk);
     ret &= secp256k1_keypair_pub(CTX, pk, &keypair_tmp);
->>>>>>> 93cc036e
     if (keypair != NULL) {
         *keypair = keypair_tmp;
     }
@@ -71,11 +66,7 @@
         partial_sig_ptr[i] = &partial_sig[i];
 
         CHECK(create_keypair_and_pk(&keypair[i], &pk[i], sk[i]));
-<<<<<<< HEAD
-        CHECK(secp256k1_musig_nonce_gen(ctx, &secnonce[i], &pubnonce[i], session_id[i], sk[i], &pk[i], NULL, NULL, NULL) == 1);
-=======
         CHECK(secp256k1_musig_nonce_gen(CTX, &secnonce[i], &pubnonce[i], session_id[i], sk[i], &pk[i], NULL, NULL, NULL) == 1);
->>>>>>> 93cc036e
     }
 
     CHECK(secp256k1_musig_pubkey_agg(CTX, scratch, &agg_pk, &keyagg_cache, pk_ptr, 2) == 1);
@@ -228,18 +219,6 @@
     CHECK(secp256k1_musig_pubkey_agg(CTX, scratch, &agg_pk, &keyagg_cache, NULL, 2) == 0);
     CHECK(ecount == 1);
     CHECK(memcmp_and_randomize(agg_pk.data, zeros132, sizeof(agg_pk.data)) == 0);
-<<<<<<< HEAD
-    CHECK(secp256k1_musig_pubkey_agg(vrfy, scratch, &agg_pk, &keyagg_cache, invalid_pk_ptr2, 2) == 0);
-    CHECK(ecount == 2);
-    CHECK(memcmp_and_randomize(agg_pk.data, zeros132, sizeof(agg_pk.data)) == 0);
-    CHECK(secp256k1_musig_pubkey_agg(vrfy, scratch, &agg_pk, &keyagg_cache, invalid_pk_ptr3, 3) == 0);
-    CHECK(ecount == 3);
-    CHECK(memcmp_and_randomize(agg_pk.data, zeros132, sizeof(agg_pk.data)) == 0);
-    CHECK(secp256k1_musig_pubkey_agg(vrfy, scratch, &agg_pk, &keyagg_cache, pk_ptr, 0) == 0);
-    CHECK(ecount == 4);
-    CHECK(memcmp_and_randomize(agg_pk.data, zeros132, sizeof(agg_pk.data)) == 0);
-    CHECK(secp256k1_musig_pubkey_agg(vrfy, scratch, &agg_pk, &keyagg_cache, NULL, 0) == 0);
-=======
     CHECK(secp256k1_musig_pubkey_agg(CTX, scratch, &agg_pk, &keyagg_cache, invalid_pk_ptr2, 2) == 0);
     CHECK(ecount == 2);
     CHECK(memcmp_and_randomize(agg_pk.data, zeros132, sizeof(agg_pk.data)) == 0);
@@ -250,7 +229,6 @@
     CHECK(ecount == 4);
     CHECK(memcmp_and_randomize(agg_pk.data, zeros132, sizeof(agg_pk.data)) == 0);
     CHECK(secp256k1_musig_pubkey_agg(CTX, scratch, &agg_pk, &keyagg_cache, NULL, 0) == 0);
->>>>>>> 93cc036e
     CHECK(ecount == 5);
     CHECK(memcmp_and_randomize(agg_pk.data, zeros132, sizeof(agg_pk.data)) == 0);
 
@@ -302,50 +280,6 @@
 
     /** Session creation **/
     ecount = 0;
-<<<<<<< HEAD
-    CHECK(secp256k1_musig_nonce_gen(none, &secnonce[0], &pubnonce[0], session_id[0], sk[0], &pk[0], msg, &keyagg_cache, max64) == 1);
-    CHECK(secp256k1_musig_nonce_gen(vrfy, &secnonce[0], &pubnonce[0], session_id[0], sk[0], &pk[0], msg, &keyagg_cache, max64) == 1);
-    CHECK(secp256k1_musig_nonce_gen(sign, &secnonce[0], &pubnonce[0], session_id[0], sk[0], &pk[0], msg, &keyagg_cache, max64) == 1);
-    CHECK(ecount == 0);
-    CHECK(secp256k1_musig_nonce_gen(sttc, &secnonce[0], &pubnonce[0], session_id[0], sk[0], &pk[0], msg, &keyagg_cache, max64) == 0);
-    CHECK(ecount == 1);
-    CHECK(secp256k1_musig_nonce_gen(sign, NULL, &pubnonce[0], session_id[0], sk[0], &pk[0], msg, &keyagg_cache, max64) == 0);
-    CHECK(ecount == 2);
-    CHECK(secp256k1_musig_nonce_gen(sign, &secnonce[0], NULL, session_id[0], sk[0], &pk[0], msg, &keyagg_cache, max64) == 0);
-    CHECK(ecount == 3);
-    CHECK(secp256k1_musig_nonce_gen(sign, &secnonce[0], &pubnonce[0], NULL, sk[0], &pk[0], msg, &keyagg_cache, max64) == 0);
-    CHECK(ecount == 4);
-    CHECK(memcmp_and_randomize(secnonce[0].data, zeros132, sizeof(secnonce[0].data)) == 0);
-    /* no seckey and session_id is 0 */
-    CHECK(secp256k1_musig_nonce_gen(sign, &secnonce[0], &pubnonce[0], zeros132, NULL, &pk[0], msg, &keyagg_cache, max64) == 0);
-    CHECK(ecount == 4);
-    CHECK(memcmp_and_randomize(secnonce[0].data, zeros132, sizeof(secnonce[0].data)) == 0);
-    /* session_id 0 is fine when a seckey is provided */
-    CHECK(secp256k1_musig_nonce_gen(sign, &secnonce[0], &pubnonce[0], zeros132, sk[0], &pk[0], msg, &keyagg_cache, max64) == 1);
-    CHECK(secp256k1_musig_nonce_gen(sign, &secnonce[0], &pubnonce[0], session_id[0], NULL, &pk[0], msg, &keyagg_cache, max64) == 1);
-    CHECK(ecount == 4);
-    /* invalid seckey */
-    CHECK(secp256k1_musig_nonce_gen(sign, &secnonce[0], &pubnonce[0], session_id[0], max64, &pk[0], msg, &keyagg_cache, max64) == 0);
-    CHECK(memcmp_and_randomize(secnonce[0].data, zeros132, sizeof(secnonce[0].data)) == 0);
-    CHECK(ecount == 4);
-    CHECK(secp256k1_musig_nonce_gen(sign, &secnonce[0], &pubnonce[0], session_id[0], sk[0], NULL, msg, &keyagg_cache, max64) == 0);
-    CHECK(ecount == 5);
-    CHECK(secp256k1_musig_nonce_gen(sign, &secnonce[0], &pubnonce[0], session_id[0], sk[0], &invalid_pk, msg, &keyagg_cache, max64) == 0);
-    CHECK(ecount == 6);
-    CHECK(secp256k1_musig_nonce_gen(sign, &secnonce[0], &pubnonce[0], session_id[0], sk[0], &pk[0], NULL, &keyagg_cache, max64) == 1);
-    CHECK(ecount == 6);
-    CHECK(secp256k1_musig_nonce_gen(sign, &secnonce[0], &pubnonce[0], session_id[0], sk[0], &pk[0], msg, NULL, max64) == 1);
-    CHECK(ecount == 6);
-    CHECK(secp256k1_musig_nonce_gen(sign, &secnonce[0], &pubnonce[0], session_id[0], sk[0], &pk[0], msg, &invalid_keyagg_cache, max64) == 0);
-    CHECK(ecount == 7);
-    CHECK(memcmp_and_randomize(secnonce[0].data, zeros132, sizeof(secnonce[0].data)) == 0);
-    CHECK(secp256k1_musig_nonce_gen(sign, &secnonce[0], &pubnonce[0], session_id[0], sk[0], &pk[0], msg, &keyagg_cache, NULL) == 1);
-    CHECK(ecount == 7);
-
-    /* Every in-argument except session_id and pubkey can be NULL */
-    CHECK(secp256k1_musig_nonce_gen(sign, &secnonce[0], &pubnonce[0], session_id[0], NULL, &pk[0], NULL, NULL, NULL) == 1);
-    CHECK(secp256k1_musig_nonce_gen(sign, &secnonce[1], &pubnonce[1], session_id[1], sk[1], &pk[1], NULL, NULL, NULL) == 1);
-=======
     CHECK(secp256k1_musig_nonce_gen(CTX, &secnonce[0], &pubnonce[0], session_id[0], sk[0], &pk[0], msg, &keyagg_cache, max64) == 1);
     CHECK(ecount == 0);
     CHECK(secp256k1_musig_nonce_gen(STATIC_CTX, &secnonce[0], &pubnonce[0], session_id[0], sk[0], &pk[0], msg, &keyagg_cache, max64) == 0);
@@ -386,7 +320,6 @@
     /* Every in-argument except session_id and pubkey can be NULL */
     CHECK(secp256k1_musig_nonce_gen(CTX, &secnonce[0], &pubnonce[0], session_id[0], NULL, &pk[0], NULL, NULL, NULL) == 1);
     CHECK(secp256k1_musig_nonce_gen(CTX, &secnonce[1], &pubnonce[1], session_id[1], sk[1], &pk[1], NULL, NULL, NULL) == 1);
->>>>>>> 93cc036e
 
     /** Serialize and parse public nonces **/
     ecount = 0;
@@ -395,17 +328,10 @@
     CHECK(secp256k1_musig_pubnonce_serialize(CTX, pubnonce_ser, NULL) == 0);
     CHECK(ecount == 2);
     CHECK(memcmp_and_randomize(pubnonce_ser, zeros132, sizeof(pubnonce_ser)) == 0);
-<<<<<<< HEAD
-    CHECK(secp256k1_musig_pubnonce_serialize(none, pubnonce_ser, &invalid_pubnonce) == 0);
-    CHECK(ecount == 3);
-    CHECK(memcmp_and_randomize(pubnonce_ser, zeros132, sizeof(pubnonce_ser)) == 0);
-    CHECK(secp256k1_musig_pubnonce_serialize(none, pubnonce_ser, &pubnonce[0]) == 1);
-=======
     CHECK(secp256k1_musig_pubnonce_serialize(CTX, pubnonce_ser, &invalid_pubnonce) == 0);
     CHECK(ecount == 3);
     CHECK(memcmp_and_randomize(pubnonce_ser, zeros132, sizeof(pubnonce_ser)) == 0);
     CHECK(secp256k1_musig_pubnonce_serialize(CTX, pubnonce_ser, &pubnonce[0]) == 1);
->>>>>>> 93cc036e
 
     ecount = 0;
     CHECK(secp256k1_musig_pubnonce_parse(CTX, &pubnonce[0], pubnonce_ser) == 1);
@@ -413,24 +339,15 @@
     CHECK(ecount == 1);
     CHECK(secp256k1_musig_pubnonce_parse(CTX, &pubnonce[0], NULL) == 0);
     CHECK(ecount == 2);
-<<<<<<< HEAD
-    CHECK(secp256k1_musig_pubnonce_parse(none, &pubnonce[0], zeros132) == 0);
-=======
     CHECK(secp256k1_musig_pubnonce_parse(CTX, &pubnonce[0], zeros132) == 0);
->>>>>>> 93cc036e
     CHECK(ecount == 2);
     CHECK(secp256k1_musig_pubnonce_parse(CTX, &pubnonce[0], pubnonce_ser) == 1);
 
     {
         /* Check that serialize and parse results in the same value */
         secp256k1_musig_pubnonce tmp;
-<<<<<<< HEAD
-        CHECK(secp256k1_musig_pubnonce_serialize(none, pubnonce_ser, &pubnonce[0]) == 1);
-        CHECK(secp256k1_musig_pubnonce_parse(none, &tmp, pubnonce_ser) == 1);
-=======
         CHECK(secp256k1_musig_pubnonce_serialize(CTX, pubnonce_ser, &pubnonce[0]) == 1);
         CHECK(secp256k1_musig_pubnonce_parse(CTX, &tmp, pubnonce_ser) == 1);
->>>>>>> 93cc036e
         CHECK(secp256k1_memcmp_var(&tmp, &pubnonce[0], sizeof(tmp)) == 0);
     }
 
@@ -449,11 +366,7 @@
     {
         /* Check that the aggnonce encodes two points at infinity */
         secp256k1_ge aggnonce_pt[2];
-<<<<<<< HEAD
-        secp256k1_musig_aggnonce_load(ctx, aggnonce_pt, &aggnonce);
-=======
         secp256k1_musig_aggnonce_load(CTX, aggnonce_pt, &aggnonce);
->>>>>>> 93cc036e
         for (i = 0; i < 2; i++) {
             secp256k1_ge_is_infinity(&aggnonce_pt[i]);
         }
@@ -469,44 +382,25 @@
     CHECK(secp256k1_musig_aggnonce_serialize(CTX, aggnonce_ser, NULL) == 0);
     CHECK(ecount == 2);
     CHECK(memcmp_and_randomize(aggnonce_ser, zeros132, sizeof(aggnonce_ser)) == 0);
-<<<<<<< HEAD
-    CHECK(secp256k1_musig_aggnonce_serialize(none, aggnonce_ser, (secp256k1_musig_aggnonce*) &invalid_pubnonce) == 0);
-    CHECK(ecount == 3);
-    CHECK(memcmp_and_randomize(aggnonce_ser, zeros132, sizeof(aggnonce_ser)) == 0);
-    CHECK(secp256k1_musig_aggnonce_serialize(none, aggnonce_ser, &aggnonce) == 1);
-=======
     CHECK(secp256k1_musig_aggnonce_serialize(CTX, aggnonce_ser, (secp256k1_musig_aggnonce*) &invalid_pubnonce) == 0);
     CHECK(ecount == 3);
     CHECK(memcmp_and_randomize(aggnonce_ser, zeros132, sizeof(aggnonce_ser)) == 0);
     CHECK(secp256k1_musig_aggnonce_serialize(CTX, aggnonce_ser, &aggnonce) == 1);
->>>>>>> 93cc036e
 
     ecount = 0;
     CHECK(secp256k1_musig_aggnonce_parse(CTX, &aggnonce, aggnonce_ser) == 1);
     CHECK(secp256k1_musig_aggnonce_parse(CTX, NULL, aggnonce_ser) == 0);
     CHECK(ecount == 1);
-<<<<<<< HEAD
-    CHECK(secp256k1_musig_aggnonce_parse(none, &aggnonce, NULL) == 0);
-    CHECK(ecount == 2);
-    CHECK(secp256k1_musig_aggnonce_parse(none, &aggnonce, zeros132) == 1);
-    CHECK(secp256k1_musig_aggnonce_parse(none, &aggnonce, aggnonce_ser) == 1);
-=======
     CHECK(secp256k1_musig_aggnonce_parse(CTX, &aggnonce, NULL) == 0);
     CHECK(ecount == 2);
     CHECK(secp256k1_musig_aggnonce_parse(CTX, &aggnonce, zeros132) == 1);
     CHECK(secp256k1_musig_aggnonce_parse(CTX, &aggnonce, aggnonce_ser) == 1);
->>>>>>> 93cc036e
 
     {
         /* Check that serialize and parse results in the same value */
         secp256k1_musig_aggnonce tmp;
-<<<<<<< HEAD
-        CHECK(secp256k1_musig_aggnonce_serialize(none, aggnonce_ser, &aggnonce) == 1);
-        CHECK(secp256k1_musig_aggnonce_parse(none, &tmp, aggnonce_ser) == 1);
-=======
         CHECK(secp256k1_musig_aggnonce_serialize(CTX, aggnonce_ser, &aggnonce) == 1);
         CHECK(secp256k1_musig_aggnonce_parse(CTX, &tmp, aggnonce_ser) == 1);
->>>>>>> 93cc036e
         CHECK(secp256k1_memcmp_var(&tmp, &aggnonce, sizeof(tmp)) == 0);
     }
 
@@ -537,11 +431,7 @@
     CHECK(secp256k1_musig_partial_sign(CTX, &partial_sig[0], &secnonce_tmp, &keypair[0], &keyagg_cache, &session) == 1);
     /* The secnonce is set to 0 and subsequent signing attempts fail */
     CHECK(secp256k1_memcmp_var(&secnonce_tmp, zeros132, sizeof(secnonce_tmp)) == 0);
-<<<<<<< HEAD
-    CHECK(secp256k1_musig_partial_sign(none, &partial_sig[0], &secnonce_tmp, &keypair[0], &keyagg_cache, &session) == 0);
-=======
     CHECK(secp256k1_musig_partial_sign(CTX, &partial_sig[0], &secnonce_tmp, &keypair[0], &keyagg_cache, &session) == 0);
->>>>>>> 93cc036e
     CHECK(ecount == 1);
     memcpy(&secnonce_tmp, &secnonce[0], sizeof(secnonce_tmp));
     CHECK(secp256k1_musig_partial_sign(CTX, NULL, &secnonce_tmp, &keypair[0], &keyagg_cache, &session) == 0);
@@ -561,24 +451,6 @@
         unsigned char sk_tmp[32];
         secp256k1_keypair keypair_tmp;
         secp256k1_testrand256(sk_tmp);
-<<<<<<< HEAD
-        CHECK(secp256k1_keypair_create(ctx, &keypair_tmp, sk_tmp));
-        CHECK(secp256k1_musig_partial_sign(none, &partial_sig[0], &secnonce_tmp, &keypair_tmp, &keyagg_cache, &session) == 0);
-        CHECK(ecount == 7);
-        memcpy(&secnonce_tmp, &secnonce[0], sizeof(secnonce_tmp));
-    }
-    CHECK(secp256k1_musig_partial_sign(none, &partial_sig[0], &secnonce_tmp, &keypair[0], NULL, &session) == 0);
-    CHECK(ecount == 8);
-    memcpy(&secnonce_tmp, &secnonce[0], sizeof(secnonce_tmp));
-    CHECK(secp256k1_musig_partial_sign(none, &partial_sig[0], &secnonce_tmp, &keypair[0], &invalid_keyagg_cache, &session) == 0);
-    CHECK(ecount == 9);
-    memcpy(&secnonce_tmp, &secnonce[0], sizeof(secnonce_tmp));
-    CHECK(secp256k1_musig_partial_sign(none, &partial_sig[0], &secnonce_tmp, &keypair[0], &keyagg_cache, NULL) == 0);
-    CHECK(ecount == 10);
-    memcpy(&secnonce_tmp, &secnonce[0], sizeof(secnonce_tmp));
-    CHECK(secp256k1_musig_partial_sign(none, &partial_sig[0], &secnonce_tmp, &keypair[0], &keyagg_cache, &invalid_session) == 0);
-    CHECK(ecount == 11);
-=======
         CHECK(secp256k1_keypair_create(CTX, &keypair_tmp, sk_tmp));
         CHECK(secp256k1_musig_partial_sign(CTX, &partial_sig[0], &secnonce_tmp, &keypair_tmp, &keyagg_cache, &session) == 0);
         CHECK(ecount == 7);
@@ -592,7 +464,6 @@
     memcpy(&secnonce_tmp, &secnonce[0], sizeof(secnonce_tmp));
     CHECK(secp256k1_musig_partial_sign(CTX, &partial_sig[0], &secnonce_tmp, &keypair[0], &keyagg_cache, NULL) == 0);
     CHECK(ecount == 10);
->>>>>>> 93cc036e
     memcpy(&secnonce_tmp, &secnonce[0], sizeof(secnonce_tmp));
     CHECK(secp256k1_musig_partial_sign(CTX, &partial_sig[0], &secnonce_tmp, &keypair[0], &keyagg_cache, &invalid_session) == 0);
     CHECK(ecount == 11);
@@ -618,13 +489,8 @@
     {
         /* Check that serialize and parse results in the same value */
         secp256k1_musig_partial_sig tmp;
-<<<<<<< HEAD
-        CHECK(secp256k1_musig_partial_sig_serialize(none, buf, &partial_sig[0]) == 1);
-        CHECK(secp256k1_musig_partial_sig_parse(none, &tmp, buf) == 1);
-=======
         CHECK(secp256k1_musig_partial_sig_serialize(CTX, buf, &partial_sig[0]) == 1);
         CHECK(secp256k1_musig_partial_sig_parse(CTX, &tmp, buf) == 1);
->>>>>>> 93cc036e
         CHECK(secp256k1_memcmp_var(&tmp, &partial_sig[0], sizeof(tmp)) == 0);
     }
 
@@ -708,21 +574,12 @@
 
     /** Secret adaptor can be extracted from signature */
     ecount = 0;
-<<<<<<< HEAD
-    CHECK(secp256k1_musig_extract_adaptor(none, sec_adaptor1, final_sig, pre_sig, nonce_parity) == 1);
-    CHECK(secp256k1_memcmp_var(sec_adaptor, sec_adaptor1, 32) == 0);
-    /* wrong nonce parity */
-    CHECK(secp256k1_musig_extract_adaptor(none, sec_adaptor1, final_sig, pre_sig, !nonce_parity) == 1);
-    CHECK(secp256k1_memcmp_var(sec_adaptor, sec_adaptor1, 32) != 0);
-    CHECK(secp256k1_musig_extract_adaptor(none, NULL, final_sig, pre_sig, 0) == 0);
-=======
     CHECK(secp256k1_musig_extract_adaptor(CTX, sec_adaptor1, final_sig, pre_sig, nonce_parity) == 1);
     CHECK(secp256k1_memcmp_var(sec_adaptor, sec_adaptor1, 32) == 0);
     /* wrong nonce parity */
     CHECK(secp256k1_musig_extract_adaptor(CTX, sec_adaptor1, final_sig, pre_sig, !nonce_parity) == 1);
     CHECK(secp256k1_memcmp_var(sec_adaptor, sec_adaptor1, 32) != 0);
     CHECK(secp256k1_musig_extract_adaptor(CTX, NULL, final_sig, pre_sig, 0) == 0);
->>>>>>> 93cc036e
     CHECK(ecount == 1);
     CHECK(secp256k1_musig_extract_adaptor(CTX, sec_adaptor1, NULL, pre_sig, 0) == 0);
     CHECK(ecount == 2);
@@ -751,11 +608,7 @@
     CHECK(secp256k1_scalar_eq(&k1[1], &k2[1]) == 0);
 }
 
-<<<<<<< HEAD
-void musig_nonce_test(void) {
-=======
 static void musig_nonce_test(void) {
->>>>>>> 93cc036e
     unsigned char *args[6];
     unsigned char session_id[32];
     unsigned char sk[32];
@@ -780,11 +633,7 @@
     args[3] = pk;
     args[4] = agg_pk;
     args[5] = extra_input;
-<<<<<<< HEAD
-    for (i = 0; i < count; i++) {
-=======
     for (i = 0; i < COUNT; i++) {
->>>>>>> 93cc036e
         musig_nonce_bitflip(args, 0, sizeof(session_id));
         musig_nonce_bitflip(args, 1, sizeof(msg));
         musig_nonce_bitflip(args, 2, sizeof(sk));
@@ -879,17 +728,10 @@
     CHECK(secp256k1_musig_pubkey_agg(CTX, scratch, &agg_pk_a, &keyagg_cache_a, pk_a_ptr, 2) == 1);
     CHECK(secp256k1_musig_pubkey_agg(CTX, scratch, &agg_pk_b, &keyagg_cache_b, pk_b_ptr, 2) == 1);
 
-<<<<<<< HEAD
-    CHECK(secp256k1_musig_nonce_gen(ctx, &secnonce_a[0], &pubnonce_a[0], seed_a[0], sk_a[0], &pk_a[0], NULL, NULL, NULL) == 1);
-    CHECK(secp256k1_musig_nonce_gen(ctx, &secnonce_a[1], &pubnonce_a[1], seed_a[1], sk_a[1], &pk_a[1], NULL, NULL, NULL) == 1);
-    CHECK(secp256k1_musig_nonce_gen(ctx, &secnonce_b[0], &pubnonce_b[0], seed_b[0], sk_b[0], &pk_b[0], NULL, NULL, NULL) == 1);
-    CHECK(secp256k1_musig_nonce_gen(ctx, &secnonce_b[1], &pubnonce_b[1], seed_b[1], sk_b[1], &pk_b[1], NULL, NULL, NULL) == 1);
-=======
     CHECK(secp256k1_musig_nonce_gen(CTX, &secnonce_a[0], &pubnonce_a[0], seed_a[0], sk_a[0], &pk_a[0], NULL, NULL, NULL) == 1);
     CHECK(secp256k1_musig_nonce_gen(CTX, &secnonce_a[1], &pubnonce_a[1], seed_a[1], sk_a[1], &pk_a[1], NULL, NULL, NULL) == 1);
     CHECK(secp256k1_musig_nonce_gen(CTX, &secnonce_b[0], &pubnonce_b[0], seed_b[0], sk_b[0], &pk_b[0], NULL, NULL, NULL) == 1);
     CHECK(secp256k1_musig_nonce_gen(CTX, &secnonce_b[1], &pubnonce_b[1], seed_b[1], sk_b[1], &pk_b[1], NULL, NULL, NULL) == 1);
->>>>>>> 93cc036e
 
     /* Step 2: Exchange nonces */
     CHECK(secp256k1_musig_nonce_agg(CTX, &aggnonce_a, pubnonce_ptr_a, 2) == 1);
@@ -918,21 +760,12 @@
 
     /* Step 6: Signer 1 signs, extracts adaptor from the published signature,
      * and adapts the signature to take A-coins. */
-<<<<<<< HEAD
-    CHECK(secp256k1_musig_partial_sign(ctx, &partial_sig_a[1], &secnonce_a[1], &keypair_a[1], &keyagg_cache_a, &session_a) == 1);
-    CHECK(secp256k1_musig_partial_sig_agg(ctx, pre_sig_a, &session_a, partial_sig_a_ptr, 2) == 1);
-    CHECK(secp256k1_musig_extract_adaptor(ctx, sec_adaptor_extracted, final_sig_b, pre_sig_b, nonce_parity_b) == 1);
-    CHECK(secp256k1_memcmp_var(sec_adaptor_extracted, sec_adaptor, sizeof(sec_adaptor)) == 0); /* in real life we couldn't check this, of course */
-    CHECK(secp256k1_musig_adapt(ctx, final_sig_a, pre_sig_a, sec_adaptor_extracted, nonce_parity_a) == 1);
-    CHECK(secp256k1_schnorrsig_verify(ctx, final_sig_a, msg32_a, sizeof(msg32_a), &agg_pk_a) == 1);
-=======
     CHECK(secp256k1_musig_partial_sign(CTX, &partial_sig_a[1], &secnonce_a[1], &keypair_a[1], &keyagg_cache_a, &session_a) == 1);
     CHECK(secp256k1_musig_partial_sig_agg(CTX, pre_sig_a, &session_a, partial_sig_a_ptr, 2) == 1);
     CHECK(secp256k1_musig_extract_adaptor(CTX, sec_adaptor_extracted, final_sig_b, pre_sig_b, nonce_parity_b) == 1);
     CHECK(secp256k1_memcmp_var(sec_adaptor_extracted, sec_adaptor, sizeof(sec_adaptor)) == 0); /* in real life we couldn't check this, of course */
     CHECK(secp256k1_musig_adapt(CTX, final_sig_a, pre_sig_a, sec_adaptor_extracted, nonce_parity_a) == 1);
     CHECK(secp256k1_schnorrsig_verify(CTX, final_sig_a, msg32_a, sizeof(msg32_a), &agg_pk_a) == 1);
->>>>>>> 93cc036e
 }
 
 static void sha256_tag_test_internal(secp256k1_sha256 *sha_tagged, unsigned char *tag, size_t taglen) {
@@ -981,11 +814,7 @@
 
 /* Attempts to create a signature for the aggregate public key using given secret
  * keys and keyagg_cache. */
-<<<<<<< HEAD
-void musig_tweak_test_helper(const secp256k1_xonly_pubkey* agg_pk, const unsigned char *sk0, const unsigned char *sk1, secp256k1_musig_keyagg_cache *keyagg_cache) {
-=======
 static void musig_tweak_test_helper(const secp256k1_xonly_pubkey* agg_pk, const unsigned char *sk0, const unsigned char *sk1, secp256k1_musig_keyagg_cache *keyagg_cache) {
->>>>>>> 93cc036e
     secp256k1_pubkey pk[2];
     unsigned char session_id[2][32];
     unsigned char msg[32];
@@ -1010,13 +839,8 @@
     CHECK(create_keypair_and_pk(&keypair[1], &pk[1], sk1) == 1);
     secp256k1_testrand256(msg);
 
-<<<<<<< HEAD
-    CHECK(secp256k1_musig_nonce_gen(ctx, &secnonce[0], &pubnonce[0], session_id[0], sk0, &pk[0], NULL, NULL, NULL) == 1);
-    CHECK(secp256k1_musig_nonce_gen(ctx, &secnonce[1], &pubnonce[1], session_id[1], sk1, &pk[1], NULL, NULL, NULL) == 1);
-=======
     CHECK(secp256k1_musig_nonce_gen(CTX, &secnonce[0], &pubnonce[0], session_id[0], sk0, &pk[0], NULL, NULL, NULL) == 1);
     CHECK(secp256k1_musig_nonce_gen(CTX, &secnonce[1], &pubnonce[1], session_id[1], sk1, &pk[1], NULL, NULL, NULL) == 1);
->>>>>>> 93cc036e
 
     CHECK(secp256k1_musig_nonce_agg(CTX, &aggnonce, pubnonce_ptr, 2) == 1);
     CHECK(secp256k1_musig_nonce_process(CTX, &session, &aggnonce, msg, keyagg_cache, NULL) == 1);
@@ -1033,11 +857,7 @@
 
 /* Create aggregate public key P[0], tweak multiple times (using xonly and
  * plain tweaking) and test signing. */
-<<<<<<< HEAD
-void musig_tweak_test(secp256k1_scratch_space *scratch) {
-=======
 static void musig_tweak_test(secp256k1_scratch_space *scratch) {
->>>>>>> 93cc036e
     unsigned char sk[2][32];
     secp256k1_pubkey pk[2];
     const secp256k1_pubkey *pk_ptr[2];
@@ -1082,11 +902,7 @@
             CHECK(secp256k1_xonly_pubkey_tweak_add_check(CTX, P_serialized, P_parity, &P_xonly[i-1], tweak) == 1);
         } else {
             secp256k1_pubkey tmp_key = P[i-1];
-<<<<<<< HEAD
-            CHECK(secp256k1_ec_pubkey_tweak_add(ctx, &tmp_key, tweak));
-=======
             CHECK(secp256k1_ec_pubkey_tweak_add(CTX, &tmp_key, tweak));
->>>>>>> 93cc036e
             CHECK(secp256k1_memcmp_var(&tmp_key, &P[i], sizeof(tmp_key)) == 0);
         }
         /* Test signing for P[i] */
@@ -1111,70 +927,42 @@
     secp256k1_xonly_pubkey agg_pk_xonly;
 
     for (i = 0; i < (int)key_indices_len; i++) {
-<<<<<<< HEAD
-        if (!secp256k1_ec_pubkey_parse(ctx, &pubkeys[i], pubkeys33[key_indices[i]], 33)) {
-=======
         if (!secp256k1_ec_pubkey_parse(CTX, &pubkeys[i], pubkeys33[key_indices[i]], 33)) {
->>>>>>> 93cc036e
             *error = MUSIG_PUBKEY;
             return 0;
         }
         pk_ptr[i] = &pubkeys[i];
     }
-<<<<<<< HEAD
-    if (!secp256k1_musig_pubkey_agg(ctx, NULL, NULL, keyagg_cache, pk_ptr, key_indices_len)) {
-=======
     if (!secp256k1_musig_pubkey_agg(CTX, NULL, NULL, keyagg_cache, pk_ptr, key_indices_len)) {
->>>>>>> 93cc036e
         *error = MUSIG_OTHER;
         return 0;
     }
 
     for (i = 0; i < (int)tweak_indices_len; i++) {
         if (is_xonly[i]) {
-<<<<<<< HEAD
-            if (!secp256k1_musig_pubkey_xonly_tweak_add(ctx, NULL, keyagg_cache, tweaks32[tweak_indices[i]])) {
-=======
             if (!secp256k1_musig_pubkey_xonly_tweak_add(CTX, NULL, keyagg_cache, tweaks32[tweak_indices[i]])) {
->>>>>>> 93cc036e
                 *error = MUSIG_TWEAK;
                 return 0;
             }
         } else {
-<<<<<<< HEAD
-            if (!secp256k1_musig_pubkey_ec_tweak_add(ctx, NULL, keyagg_cache, tweaks32[tweak_indices[i]])) {
-=======
             if (!secp256k1_musig_pubkey_ec_tweak_add(CTX, NULL, keyagg_cache, tweaks32[tweak_indices[i]])) {
->>>>>>> 93cc036e
                 *error = MUSIG_TWEAK;
                 return 0;
             }
         }
     }
-<<<<<<< HEAD
-    if (!secp256k1_musig_pubkey_get(ctx, &agg_pk, keyagg_cache)) {
-=======
     if (!secp256k1_musig_pubkey_get(CTX, &agg_pk, keyagg_cache)) {
->>>>>>> 93cc036e
         *error = MUSIG_OTHER;
         return 0;
     }
 
-<<<<<<< HEAD
-    if (!secp256k1_xonly_pubkey_from_pubkey(ctx, &agg_pk_xonly, NULL, &agg_pk)) {
-=======
     if (!secp256k1_xonly_pubkey_from_pubkey(CTX, &agg_pk_xonly, NULL, &agg_pk)) {
->>>>>>> 93cc036e
         *error = MUSIG_OTHER;
         return 0;
     }
 
     if (agg_pk_ser != NULL) {
-<<<<<<< HEAD
-        if (!secp256k1_xonly_pubkey_serialize(ctx, agg_pk_ser, &agg_pk_xonly)) {
-=======
         if (!secp256k1_xonly_pubkey_serialize(CTX, agg_pk_ser, &agg_pk_xonly)) {
->>>>>>> 93cc036e
             *error = MUSIG_OTHER;
             return 0;
         }
@@ -1183,11 +971,7 @@
     return 1;
 }
 
-<<<<<<< HEAD
-void musig_test_vectors_keyagg(void) {
-=======
 static void musig_test_vectors_keyagg(void) {
->>>>>>> 93cc036e
     size_t i;
     const struct musig_key_agg_vector *vector = &musig_key_agg_vector;
 
@@ -1211,11 +995,7 @@
     }
 }
 
-<<<<<<< HEAD
-void musig_test_vectors_noncegen(void) {
-=======
 static void musig_test_vectors_noncegen(void) {
->>>>>>> 93cc036e
     size_t i;
     const struct musig_nonce_gen_vector *vector = &musig_nonce_gen_vector;
 
@@ -1239,13 +1019,8 @@
             secp256k1_keyagg_cache_internal cache_i;
             secp256k1_xonly_pubkey aggpk;
             memset(&cache_i, 0, sizeof(cache_i));
-<<<<<<< HEAD
-            CHECK(secp256k1_xonly_pubkey_parse(ctx, &aggpk, c->aggpk));
-            CHECK(secp256k1_xonly_pubkey_load(ctx, &cache_i.pk, &aggpk));
-=======
             CHECK(secp256k1_xonly_pubkey_parse(CTX, &aggpk, c->aggpk));
             CHECK(secp256k1_xonly_pubkey_load(CTX, &cache_i.pk, &aggpk));
->>>>>>> 93cc036e
             secp256k1_keyagg_cache_save(&keyagg_cache, &cache_i);
             keyagg_cache_ptr = &keyagg_cache;
         }
@@ -1256,32 +1031,19 @@
             extra_in = c->extra_in;
         }
 
-<<<<<<< HEAD
-        CHECK(secp256k1_ec_pubkey_parse(ctx, &pk, c->pk, sizeof(c->pk)));
-        CHECK(secp256k1_musig_nonce_gen(ctx, &secnonce, &pubnonce, c->rand_, sk, &pk, msg, keyagg_cache_ptr, extra_in) == 1);
-        CHECK(secp256k1_memcmp_var(&secnonce.data[4], c->expected_secnonce, 2*32) == 0);
-        CHECK(secp256k1_memcmp_var(&secnonce.data[4+2*32], &pk, sizeof(pk)) == 0);
-
-        CHECK(secp256k1_musig_pubnonce_serialize(ctx, pubnonce66, &pubnonce) == 1);
-=======
         CHECK(secp256k1_ec_pubkey_parse(CTX, &pk, c->pk, sizeof(c->pk)));
         CHECK(secp256k1_musig_nonce_gen(CTX, &secnonce, &pubnonce, c->rand_, sk, &pk, msg, keyagg_cache_ptr, extra_in) == 1);
         CHECK(secp256k1_memcmp_var(&secnonce.data[4], c->expected_secnonce, 2*32) == 0);
         CHECK(secp256k1_memcmp_var(&secnonce.data[4+2*32], &pk, sizeof(pk)) == 0);
 
         CHECK(secp256k1_musig_pubnonce_serialize(CTX, pubnonce66, &pubnonce) == 1);
->>>>>>> 93cc036e
         CHECK(sizeof(c->expected_pubnonce) == sizeof(pubnonce66));
         CHECK(secp256k1_memcmp_var(pubnonce66, c->expected_pubnonce, sizeof(pubnonce66)) == 0);
     }
 }
 
 
-<<<<<<< HEAD
-void musig_test_vectors_nonceagg(void) {
-=======
 static void musig_test_vectors_nonceagg(void) {
->>>>>>> 93cc036e
     size_t i;
     int j;
     const struct musig_nonce_agg_vector *vector = &musig_nonce_agg_vector;
@@ -1294,19 +1056,11 @@
         unsigned char aggnonce66[66];
 
         for (j = 0; j < 2; j++) {
-<<<<<<< HEAD
-            CHECK(secp256k1_musig_pubnonce_parse(ctx, &pubnonce[j], vector->pnonces[c->pnonce_indices[j]]) == 1);
-            pubnonce_ptr[j] = &pubnonce[j];
-        }
-        CHECK(secp256k1_musig_nonce_agg(ctx, &aggnonce, pubnonce_ptr, 2));
-        CHECK(secp256k1_musig_aggnonce_serialize(ctx, aggnonce66, &aggnonce));
-=======
             CHECK(secp256k1_musig_pubnonce_parse(CTX, &pubnonce[j], vector->pnonces[c->pnonce_indices[j]]) == 1);
             pubnonce_ptr[j] = &pubnonce[j];
         }
         CHECK(secp256k1_musig_nonce_agg(CTX, &aggnonce, pubnonce_ptr, 2));
         CHECK(secp256k1_musig_aggnonce_serialize(CTX, aggnonce66, &aggnonce));
->>>>>>> 93cc036e
         CHECK(secp256k1_memcmp_var(aggnonce66, c->expected, 33) == 0);
     }
     for (i = 0; i < sizeof(vector->error_case)/sizeof(vector->error_case[0]); i++) {
@@ -1314,39 +1068,22 @@
         secp256k1_musig_pubnonce pubnonce[2];
         for (j = 0; j < 2; j++) {
             int expected = c->invalid_nonce_idx != j;
-<<<<<<< HEAD
-            CHECK(expected == secp256k1_musig_pubnonce_parse(ctx, &pubnonce[j], vector->pnonces[c->pnonce_indices[j]]));
-        }
-    }
-}
-
-void musig_test_set_secnonce(secp256k1_musig_secnonce *secnonce, const unsigned char *secnonce64, const secp256k1_pubkey *pubkey) {
-=======
             CHECK(expected == secp256k1_musig_pubnonce_parse(CTX, &pubnonce[j], vector->pnonces[c->pnonce_indices[j]]));
         }
     }
 }
 
 static void musig_test_set_secnonce(secp256k1_musig_secnonce *secnonce, const unsigned char *secnonce64, const secp256k1_pubkey *pubkey) {
->>>>>>> 93cc036e
     secp256k1_ge pk;
     secp256k1_scalar k[2];
 
     secp256k1_scalar_set_b32(&k[0], &secnonce64[0], NULL);
     secp256k1_scalar_set_b32(&k[1], &secnonce64[32], NULL);
-<<<<<<< HEAD
-    CHECK(secp256k1_pubkey_load(ctx, &pk, pubkey));
-    secp256k1_musig_secnonce_save(secnonce, k, &pk);
-}
-
-void musig_test_vectors_signverify(void) {
-=======
     CHECK(secp256k1_pubkey_load(CTX, &pk, pubkey));
     secp256k1_musig_secnonce_save(secnonce, k, &pk);
 }
 
 static void musig_test_vectors_signverify(void) {
->>>>>>> 93cc036e
     size_t i;
     const struct musig_sign_verify_vector *vector = &musig_sign_verify_vector;
 
@@ -1363,22 +1100,6 @@
         secp256k1_keypair keypair;
         unsigned char partial_sig32[32];
 
-<<<<<<< HEAD
-        CHECK(secp256k1_keypair_create(ctx, &keypair, vector->sk));
-        CHECK(musig_vectors_keyagg_and_tweak(&error, &keyagg_cache, NULL, vector->pubkeys, NULL, c->key_indices_len, c->key_indices, 0, NULL, NULL));
-
-        CHECK(secp256k1_musig_aggnonce_parse(ctx, &aggnonce, vector->aggnonces[c->aggnonce_index]));
-        CHECK(secp256k1_musig_nonce_process(ctx, &session, &aggnonce, vector->msgs[c->msg_index], &keyagg_cache, NULL));
-
-        CHECK(secp256k1_ec_pubkey_parse(ctx, &pubkey, vector->pubkeys[0], sizeof(vector->pubkeys[0])));
-        musig_test_set_secnonce(&secnonce, vector->secnonces[0], &pubkey);
-        CHECK(secp256k1_musig_partial_sign(ctx, &partial_sig, &secnonce, &keypair, &keyagg_cache, &session));
-        CHECK(secp256k1_musig_partial_sig_serialize(ctx, partial_sig32, &partial_sig));
-        CHECK(secp256k1_memcmp_var(partial_sig32, c->expected, sizeof(partial_sig32)) == 0);
-
-        CHECK(secp256k1_musig_pubnonce_parse(ctx, &pubnonce, vector->pubnonces[0]));
-        CHECK(secp256k1_musig_partial_sig_verify(ctx, &partial_sig, &pubnonce, &pubkey, &keyagg_cache, &session));
-=======
         CHECK(secp256k1_keypair_create(CTX, &keypair, vector->sk));
         CHECK(musig_vectors_keyagg_and_tweak(&error, &keyagg_cache, NULL, vector->pubkeys, NULL, c->key_indices_len, c->key_indices, 0, NULL, NULL));
 
@@ -1393,7 +1114,6 @@
 
         CHECK(secp256k1_musig_pubnonce_parse(CTX, &pubnonce, vector->pubnonces[0]));
         CHECK(secp256k1_musig_partial_sig_verify(CTX, &partial_sig, &pubnonce, &pubkey, &keyagg_cache, &session));
->>>>>>> 93cc036e
     }
     for (i = 0; i < sizeof(vector->sign_error_case)/sizeof(vector->sign_error_case[0]); i++) {
         const struct musig_sign_error_case *c = &vector->sign_error_case[i];
@@ -1420,15 +1140,6 @@
         }
 
         expected = c->error != MUSIG_AGGNONCE;
-<<<<<<< HEAD
-        CHECK(expected == secp256k1_musig_aggnonce_parse(ctx, &aggnonce, vector->aggnonces[c->aggnonce_index]));
-        if (!expected) {
-            continue;
-        }
-        CHECK(secp256k1_musig_nonce_process(ctx, &session, &aggnonce, vector->msgs[c->msg_index], &keyagg_cache, NULL));
-
-        CHECK(secp256k1_ec_pubkey_parse(ctx, &pubkey, vector->pubkeys[0], sizeof(vector->pubkeys[0])));
-=======
         CHECK(expected == secp256k1_musig_aggnonce_parse(CTX, &aggnonce, vector->aggnonces[c->aggnonce_index]));
         if (!expected) {
             continue;
@@ -1436,7 +1147,6 @@
         CHECK(secp256k1_musig_nonce_process(CTX, &session, &aggnonce, vector->msgs[c->msg_index], &keyagg_cache, NULL));
 
         CHECK(secp256k1_ec_pubkey_parse(CTX, &pubkey, vector->pubkeys[0], sizeof(vector->pubkeys[0])));
->>>>>>> 93cc036e
         musig_test_set_secnonce(&secnonce, vector->secnonces[c->secnonce_index], &pubkey);
         {
             /* In the last test vector we sign with an invalid secnonce, which
@@ -1468,24 +1178,11 @@
 
         CHECK(NUM_PUBNONCES <= c->nonce_indices_len);
         for (j = 0; j < c->nonce_indices_len; j++) {
-<<<<<<< HEAD
-            CHECK(secp256k1_musig_pubnonce_parse(ctx, &pubnonce[j], vector->pubnonces[c->nonce_indices[j]]));
-=======
             CHECK(secp256k1_musig_pubnonce_parse(CTX, &pubnonce[j], vector->pubnonces[c->nonce_indices[j]]));
->>>>>>> 93cc036e
             pubnonce_ptr[j] = &pubnonce[j];
         }
 
         CHECK(musig_vectors_keyagg_and_tweak(&error, &keyagg_cache, NULL, vector->pubkeys, NULL, c->key_indices_len, c->key_indices, 0, NULL, NULL));
-<<<<<<< HEAD
-        CHECK(secp256k1_musig_nonce_agg(ctx, &aggnonce, pubnonce_ptr, c->nonce_indices_len) == 1);
-        CHECK(secp256k1_musig_nonce_process(ctx, &session, &aggnonce, vector->msgs[c->msg_index], &keyagg_cache, NULL));
-
-        CHECK(secp256k1_ec_pubkey_parse(ctx, &pubkey, vector->pubkeys[c->signer_index], sizeof(vector->pubkeys[0])));
-
-        expected = c->error != MUSIG_SIG;
-        CHECK(expected == secp256k1_musig_partial_sig_parse(ctx, &partial_sig, c->sig));
-=======
         CHECK(secp256k1_musig_nonce_agg(CTX, &aggnonce, pubnonce_ptr, c->nonce_indices_len) == 1);
         CHECK(secp256k1_musig_nonce_process(CTX, &session, &aggnonce, vector->msgs[c->msg_index], &keyagg_cache, NULL));
 
@@ -1493,16 +1190,11 @@
 
         expected = c->error != MUSIG_SIG;
         CHECK(expected == secp256k1_musig_partial_sig_parse(CTX, &partial_sig, c->sig));
->>>>>>> 93cc036e
         if (!expected) {
             continue;
         }
         expected = c->error != MUSIG_SIG_VERIFY;
-<<<<<<< HEAD
-        CHECK(expected == secp256k1_musig_partial_sig_verify(ctx, &partial_sig, pubnonce, &pubkey, &keyagg_cache, &session));
-=======
         CHECK(expected == secp256k1_musig_partial_sig_verify(CTX, &partial_sig, pubnonce, &pubkey, &keyagg_cache, &session));
->>>>>>> 93cc036e
     }
     for (i = 0; i < sizeof(vector->verify_error_case)/sizeof(vector->verify_error_case[0]); i++) {
         const struct musig_verify_fail_error_case *c = &vector->verify_error_case[i];
@@ -1518,32 +1210,19 @@
             continue;
         }
         expected = c->error != MUSIG_PUBNONCE;
-<<<<<<< HEAD
-        CHECK(expected == secp256k1_musig_pubnonce_parse(ctx, &pubnonce, vector->pubnonces[c->nonce_indices[c->signer_index]]));
-    }
-}
-
-void musig_test_vectors_tweak(void) {
-=======
         CHECK(expected == secp256k1_musig_pubnonce_parse(CTX, &pubnonce, vector->pubnonces[c->nonce_indices[c->signer_index]]));
     }
 }
 
 static void musig_test_vectors_tweak(void) {
->>>>>>> 93cc036e
     size_t i;
     const struct musig_tweak_vector *vector = &musig_tweak_vector;
     secp256k1_pubkey pubkey;
     secp256k1_musig_aggnonce aggnonce;
     secp256k1_musig_secnonce secnonce;
 
-<<<<<<< HEAD
-    CHECK(secp256k1_musig_aggnonce_parse(ctx, &aggnonce, vector->aggnonce));
-    CHECK(secp256k1_ec_pubkey_parse(ctx, &pubkey, vector->pubkeys[0], sizeof(vector->pubkeys[0])));
-=======
     CHECK(secp256k1_musig_aggnonce_parse(CTX, &aggnonce, vector->aggnonce));
     CHECK(secp256k1_ec_pubkey_parse(CTX, &pubkey, vector->pubkeys[0], sizeof(vector->pubkeys[0])));
->>>>>>> 93cc036e
 
     for (i = 0; i < sizeof(vector->valid_case)/sizeof(vector->valid_case[0]); i++) {
         const struct musig_tweak_case *c = &vector->valid_case[i];
@@ -1557,19 +1236,6 @@
 
         musig_test_set_secnonce(&secnonce, vector->secnonce, &pubkey);
 
-<<<<<<< HEAD
-        CHECK(secp256k1_keypair_create(ctx, &keypair, vector->sk));
-        CHECK(musig_vectors_keyagg_and_tweak(&error, &keyagg_cache, NULL, vector->pubkeys, vector->tweaks, c->key_indices_len, c->key_indices, c->tweak_indices_len, c->tweak_indices, c->is_xonly));
-
-        CHECK(secp256k1_musig_nonce_process(ctx, &session, &aggnonce, vector->msg, &keyagg_cache, NULL));
-
-        CHECK(secp256k1_musig_partial_sign(ctx, &partial_sig, &secnonce, &keypair, &keyagg_cache, &session));
-        CHECK(secp256k1_musig_partial_sig_serialize(ctx, partial_sig32, &partial_sig));
-        CHECK(secp256k1_memcmp_var(partial_sig32, c->expected, sizeof(partial_sig32)) == 0);
-
-        CHECK(secp256k1_musig_pubnonce_parse(ctx, &pubnonce, vector->pubnonces[c->nonce_indices[c->signer_index]]));
-        CHECK(secp256k1_musig_partial_sig_verify(ctx, &partial_sig, &pubnonce, &pubkey, &keyagg_cache, &session));
-=======
         CHECK(secp256k1_keypair_create(CTX, &keypair, vector->sk));
         CHECK(musig_vectors_keyagg_and_tweak(&error, &keyagg_cache, NULL, vector->pubkeys, vector->tweaks, c->key_indices_len, c->key_indices, c->tweak_indices_len, c->tweak_indices, c->is_xonly));
 
@@ -1581,7 +1247,6 @@
 
         CHECK(secp256k1_musig_pubnonce_parse(CTX, &pubnonce, vector->pubnonces[c->nonce_indices[c->signer_index]]));
         CHECK(secp256k1_musig_partial_sig_verify(CTX, &partial_sig, &pubnonce, &pubkey, &keyagg_cache, &session));
->>>>>>> 93cc036e
     }
     for (i = 0; i < sizeof(vector->error_case)/sizeof(vector->error_case[0]); i++) {
         const struct musig_tweak_case *c = &vector->error_case[i];
@@ -1592,11 +1257,7 @@
     }
 }
 
-<<<<<<< HEAD
-void musig_test_vectors_sigagg(void) {
-=======
 static void musig_test_vectors_sigagg(void) {
->>>>>>> 93cc036e
     size_t i, j;
     const struct musig_sig_agg_vector *vector = &musig_sig_agg_vector;
 
@@ -1613,20 +1274,6 @@
         const secp256k1_musig_partial_sig *partial_sig_ptr[(sizeof(vector->psigs)/sizeof(vector->psigs[0]))];
 
         CHECK(musig_vectors_keyagg_and_tweak(&error, &keyagg_cache, agg_pk32, vector->pubkeys, vector->tweaks, c->key_indices_len, c->key_indices, c->tweak_indices_len, c->tweak_indices, c->is_xonly));
-<<<<<<< HEAD
-        CHECK(secp256k1_musig_aggnonce_parse(ctx, &aggnonce, c->aggnonce));
-        CHECK(secp256k1_musig_nonce_process(ctx, &session, &aggnonce, vector->msg, &keyagg_cache, NULL));
-        for (j = 0; j < c->psig_indices_len; j++) {
-            CHECK(secp256k1_musig_partial_sig_parse(ctx, &partial_sig[j], vector->psigs[c->psig_indices[j]]));
-            partial_sig_ptr[j] = &partial_sig[j];
-        }
-
-        CHECK(secp256k1_musig_partial_sig_agg(ctx, final_sig, &session, partial_sig_ptr, c->psig_indices_len) == 1);
-        CHECK(secp256k1_memcmp_var(final_sig, c->expected, sizeof(final_sig)) == 0);
-
-        CHECK(secp256k1_xonly_pubkey_parse(ctx, &agg_pk, agg_pk32));
-        CHECK(secp256k1_schnorrsig_verify(ctx, final_sig, vector->msg, sizeof(vector->msg), &agg_pk) == 1);
-=======
         CHECK(secp256k1_musig_aggnonce_parse(CTX, &aggnonce, c->aggnonce));
         CHECK(secp256k1_musig_nonce_process(CTX, &session, &aggnonce, vector->msg, &keyagg_cache, NULL));
         for (j = 0; j < c->psig_indices_len; j++) {
@@ -1639,18 +1286,13 @@
 
         CHECK(secp256k1_xonly_pubkey_parse(CTX, &agg_pk, agg_pk32));
         CHECK(secp256k1_schnorrsig_verify(CTX, final_sig, vector->msg, sizeof(vector->msg), &agg_pk) == 1);
->>>>>>> 93cc036e
     }
     for (i = 0; i < sizeof(vector->error_case)/sizeof(vector->error_case[0]); i++) {
         const struct musig_sig_agg_case *c = &vector->error_case[i];
         secp256k1_musig_partial_sig partial_sig[(sizeof(vector->psigs)/sizeof(vector->psigs[0]))];
         for (j = 0; j < c->psig_indices_len; j++) {
             int expected = c->invalid_sig_idx != (int)j;
-<<<<<<< HEAD
-            CHECK(expected == secp256k1_musig_partial_sig_parse(ctx, &partial_sig[j], vector->psigs[c->psig_indices[j]]));
-=======
             CHECK(expected == secp256k1_musig_partial_sig_parse(CTX, &partial_sig[j], vector->psigs[c->psig_indices[j]]));
->>>>>>> 93cc036e
         }
     }
 }
