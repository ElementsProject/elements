--- conflicted
+++ resolved
@@ -14,21 +14,12 @@
         make automake libtool pkg-config dpkg-dev valgrind qemu-user \
         gcc clang llvm libc6-dbg \
         g++ \
-<<<<<<< HEAD
-        gcc-i686-linux-gnu libc6-dev-i386-cross libc6-dbg:i386 libubsan1:i386 libasan6:i386 \
-=======
         gcc-i686-linux-gnu libc6-dev-i386-cross libc6-dbg:i386 libubsan1:i386 libasan5:i386 \
->>>>>>> 71797bee
         gcc-s390x-linux-gnu libc6-dev-s390x-cross libc6-dbg:s390x \
         gcc-arm-linux-gnueabihf libc6-dev-armhf-cross libc6-dbg:armhf \
         gcc-aarch64-linux-gnu libc6-dev-arm64-cross libc6-dbg:arm64 \
         gcc-powerpc64le-linux-gnu libc6-dev-ppc64el-cross libc6-dbg:ppc64el \
-<<<<<<< HEAD
-        wine gcc-mingw-w64-x86-64 \
-        sagemath
-=======
         wine gcc-mingw-w64-x86-64
->>>>>>> 71797bee
 
 # Run a dummy command in wine to make it set up configuration
 RUN wine64-stable xcopy || true