--- conflicted
+++ resolved
@@ -15,14 +15,9 @@
 ./configure \
     --enable-experimental="$EXPERIMENTAL" \
     --with-test-override-wide-multiply="$WIDEMUL" --with-asm="$ASM" \
-    --with-ecmult-window="$ECMULTWINDOW" \
-    --with-ecmult-gen-precision="$ECMULTGENPRECISION" \
+    --enable-ecmult-static-precomputation="$STATICPRECOMPUTATION" --with-ecmult-gen-precision="$ECMULTGENPRECISION" \
     --enable-module-ecdh="$ECDH" --enable-module-recovery="$RECOVERY" \
-    --enable-module-ecdsa-s2c="$ECDSA_S2C" \
-    --enable-module-rangeproof="$RANGEPROOF" --enable-module-whitelist="$WHITELIST" --enable-module-generator="$GENERATOR" \
-    --enable-module-schnorrsig="$SCHNORRSIG"  --enable-module-musig="$MUSIG" --enable-module-ecdsa-adaptor="$ECDSAADAPTOR" \
     --enable-module-schnorrsig="$SCHNORRSIG" \
-    --enable-examples="$EXAMPLES" \
     --with-valgrind="$WITH_VALGRIND" \
     --host="$HOST" $EXTRAFLAGS
 
@@ -31,23 +26,16 @@
 
 # Print information about binaries so that we can see that the architecture is correct
 file *tests* || true
-<<<<<<< HEAD
-file bench* || true
-=======
 file bench_* || true
->>>>>>> 71797bee
 file .libs/* || true
 
 # This tells `make check` to wrap test invocations.
 export LOG_COMPILER="$WRAPPER_CMD"
 
-<<<<<<< HEAD
-=======
 # This limits the iterations in the tests and benchmarks.
 export SECP256K1_TEST_ITERS="$TEST_ITERS"
 export SECP256K1_BENCH_ITERS="$BENCH_ITERS"
 
->>>>>>> 71797bee
 make "$BUILD"
 
 if [ "$BENCH" = "yes" ]
@@ -61,22 +49,23 @@
     {
         $EXEC ./bench_ecmult
         $EXEC ./bench_internal
-        $EXEC ./bench
+        $EXEC ./bench_sign
+        $EXEC ./bench_verify
     } >> bench.log 2>&1
+    if [ "$RECOVERY" = "yes" ]
+    then
+        $EXEC ./bench_recover >> bench.log 2>&1
+    fi
+    if [ "$ECDH" = "yes" ]
+    then
+        $EXEC ./bench_ecdh >> bench.log 2>&1
+    fi
+    if [ "$SCHNORRSIG" = "yes" ]
+    then
+        $EXEC ./bench_schnorrsig >> bench.log 2>&1
+    fi
 fi
-
 if [ "$CTIMETEST" = "yes" ]
 then
     ./libtool --mode=execute valgrind --error-exitcode=42 ./valgrind_ctime_test > valgrind_ctime_test.log 2>&1
-fi
-
-# Rebuild precomputed files (if not cross-compiling).
-if [ -z "$HOST" ]
-then
-    make clean-precomp
-    make precomp
-fi
-
-# Check that no repo files have been modified by the build.
-# (This fails for example if the precomp files need to be updated in the repo.)
-git diff --exit-code+fi