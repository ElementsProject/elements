--- conflicted
+++ resolved
@@ -2754,7 +2754,7 @@
     // We'll rely on headers having valid proof-of-work further down, as an
     // anti-DoS criteria (note: this check is required before passing any
     // headers into HeadersSyncState).
-    if (!CheckHeadersPoW(headers, m_chainparams.GetConsensus(), peer)) {
+    if (!g_signed_blocks && !CheckHeadersPoW(headers, m_chainparams.GetConsensus(), peer)) {
         // Misbehaving() calls are handled within CheckHeadersPoW(), so we can
         // just return. (Note that even if a header is announced via compact
         // block, the header itself should be valid, so this type of error can
@@ -2874,12 +2874,8 @@
 
     // Now process all the headers.
     BlockValidationState state;
-<<<<<<< HEAD
     bool all_duplicate = false;
-    if (!m_chainman.ProcessNewBlockHeaders(headers, state, &pindexLast, &all_duplicate)) {
-=======
-    if (!m_chainman.ProcessNewBlockHeaders(headers, /*min_pow_checked=*/true, state, &pindexLast)) {
->>>>>>> e9035f86
+    if (!m_chainman.ProcessNewBlockHeaders(headers, /*min_pow_checked=*/true, state, &pindexLast, &all_duplicate)) {
         if (state.IsInvalid()) {
             MaybePunishNodeForBlock(pfrom.GetId(), state, via_compact_block, "invalid header received");
             return;
@@ -2887,7 +2883,6 @@
     }
     Assume(pindexLast);
 
-<<<<<<< HEAD
     // If a peer gives us as many headers as possible, this is implicitly a signal that the
     //   peer has more headers to send us. In Bitcoin Core, the node always asks for more
     //   headers at this point. Our logic is slightly more complex, to work around an apparent
@@ -2908,15 +2903,8 @@
             //   peer; it's redundant. Here we do nothing; since we don't ask the peer for
             //   more headers, it will stop sending them.
         } else {
-            if (MaybeSendGetHeaders(pfrom, WITH_LOCK(m_chainman.GetMutex(), return m_chainman.ActiveChain().GetLocator(pindexLast)), peer)) {
+            if (MaybeSendGetHeaders(pfrom, GetLocator(pindexLast), peer)) {
                 LogPrint(BCLog::NET, "more getheaders (%d) to end to peer=%d (startheight:%d)\n",
-=======
-    // Consider fetching more headers if we are not using our headers-sync mechanism.
-    if (nCount == MAX_HEADERS_RESULTS && !have_headers_sync) {
-        // Headers message had its maximum size; the peer may have more headers.
-        if (MaybeSendGetHeaders(pfrom, GetLocator(pindexLast), peer)) {
-            LogPrint(BCLog::NET, "more getheaders (%d) to end to peer=%d (startheight:%d)\n",
->>>>>>> e9035f86
                     pindexLast->nHeight, pfrom.GetId(), peer.m_starting_height);
             }
         }
