// Copyright (c) 2010 Satoshi Nakamoto
// Copyright (c) 2009-2021 The Bitcoin Core developers
// Distributed under the MIT software license, see the accompanying
// file COPYING or http://www.opensource.org/licenses/mit-license.php.

#include <chainparams.h>

#include <chainparamsseeds.h>
#include <consensus/merkle.h>
#include <deploymentinfo.h>
#include <hash.h> // for signet block challenge hash
<<<<<<< HEAD
#include <issuance.h>
#include <primitives/transaction.h>
=======
#include <script/interpreter.h>
>>>>>>> 7c08d81e
#include <util/system.h>
#include <crypto/sha256.h>

#include <assert.h>

#include <boost/algorithm/string/classification.hpp>
#include <boost/algorithm/string/split.hpp>
static CScript StrHexToScriptWithDefault(std::string strScript, const CScript defaultScript)
{
    CScript returnScript;
    if (!strScript.empty()) {
        std::vector<unsigned char> scriptData = ParseHex(strScript);
        returnScript = CScript(scriptData.begin(), scriptData.end());
    } else {
        returnScript = defaultScript;
    }
    return returnScript;
}

// Safer for users if they load incorrect parameters via arguments.
static std::vector<unsigned char> CommitToArguments(const Consensus::Params& params, const std::string& networkID)
{
    CSHA256 sha2;
    unsigned char commitment[32];
    sha2.Write((const unsigned char*)networkID.c_str(), networkID.length());
    sha2.Write((const unsigned char*)HexStr(params.fedpegScript).c_str(), HexStr(params.fedpegScript).length());
    sha2.Write((const unsigned char*)HexStr(params.signblockscript).c_str(), HexStr(params.signblockscript).length());
    sha2.Finalize(commitment);
    return std::vector<unsigned char>(commitment, commitment + 32);
}

static CBlock CreateGenesisBlock(const Consensus::Params& params, const CScript& genesisScriptSig, const CScript& genesisOutputScript, uint32_t nTime, uint32_t nNonce, uint32_t nBits, int32_t nVersion, const CAmount& genesisReward)
{
    CMutableTransaction txNew;
    txNew.nVersion = 1;
    txNew.vin.resize(1);
    txNew.vin[0].scriptSig = genesisScriptSig;
    txNew.vout.push_back(CTxOut(CAsset(), genesisReward, genesisOutputScript));

    CBlock genesis;
    genesis.nTime    = nTime;
    genesis.nBits    = nBits;
    genesis.nNonce   = nNonce;
    genesis.nVersion = nVersion;
    genesis.vtx.push_back(MakeTransactionRef(std::move(txNew)));
    genesis.hashPrevBlock.SetNull();
    genesis.hashMerkleRoot = BlockMerkleRoot(genesis);
    if (g_signed_blocks) {
        genesis.proof = CProof(params.signblockscript, CScript());
    }
    return genesis;
}

/**
 * Build the genesis block. Note that the output of its generation
 * transaction cannot be spent since it did not originally exist in the
 * database.
 *
 * CBlock(hash=000000000019d6, ver=1, hashPrevBlock=00000000000000, hashMerkleRoot=4a5e1e, nTime=1231006505, nBits=1d00ffff, nNonce=2083236893, vtx=1)
 *   CTransaction(hash=4a5e1e, ver=1, vin.size=1, vout.size=1, nLockTime=0)
 *     CTxIn(COutPoint(000000, -1), coinbase 04ffff001d0104455468652054696d65732030332f4a616e2f32303039204368616e63656c6c6f72206f6e206272696e6b206f66207365636f6e64206261696c6f757420666f722062616e6b73)
 *     CTxOut(nValue=50.00000000, scriptPubKey=0x5F1DF16B2B704C8A578D0B)
 *   vMerkleTree: 4a5e1e
 */
static CBlock CreateGenesisBlock(uint32_t nTime, uint32_t nNonce, uint32_t nBits, int32_t nVersion, const CAmount& genesisReward, const Consensus::Params& params)
{
    const char* pszTimestamp = "The Times 03/Jan/2009 Chancellor on brink of second bailout for banks";
    const CScript genesisScriptSig = CScript() << 486604799 << CScriptNum(4) << std::vector<unsigned char>((const unsigned char*)pszTimestamp, (const unsigned char*)pszTimestamp + strlen(pszTimestamp));
    const CScript genesisOutputScript = CScript() << ParseHex("04678afdb0fe5548271967f1a67130b7105cd6a828e03909a67962e0ea1f61deb649f6bc3f4cef38c4f35504e51ec112de5c384df7ba0b8d578a4c702b6bf11d5f") << OP_CHECKSIG;
    return CreateGenesisBlock(params, genesisScriptSig, genesisOutputScript, nTime, nNonce, nBits, nVersion, genesisReward);
}

/**
 * Allows modifying the Version Bits Elements regtest parameters (and liquidv1test).
 * Ideally, this would be a method in the base class, inherited everywhere, but that might complicate future merges,
 * so we settle for this static function.
 */
static void UpdateElementsActivationParametersFromArgs(Consensus::Params& consensus, const ArgsManager& args)
{
    if (!args.IsArgSet("-evbparams")) return;

    std::map<std::string,int> map_deployments;
    for (const std::string& strDeployment : args.GetArgs("-evbparams")) {
        std::vector<std::string> vDeploymentParams;
        boost::split(vDeploymentParams, strDeployment, boost::is_any_of(":"));
        if (vDeploymentParams.size() != 5) {
            throw std::runtime_error("ElementsVersion bits parameters malformed, expecting deployment:start:end:period:threshold");
        }
        int64_t nStartTime = 0, nTimeout = 0, nPeriod = 0, nThreshold = 0;
        bool use_nStartTime = false, use_nTimeout = false, use_nPeriod = false, use_nThreshold = false;
        if(vDeploymentParams[1].length()) {
            if (!ParseInt64(vDeploymentParams[1], &nStartTime)) {
                throw std::runtime_error(strprintf("Invalid nStartTime (%s)", vDeploymentParams[1]));
            }
            use_nStartTime = true;
        }
        if(vDeploymentParams[2].length()) {
            if (!ParseInt64(vDeploymentParams[2], &nTimeout)) {
                throw std::runtime_error(strprintf("Invalid nTimeout (%s)", vDeploymentParams[2]));
            }
            use_nTimeout = true;
        }
        if(vDeploymentParams[3].length()) {
            if (!ParseInt64(vDeploymentParams[3], &nPeriod)) {
                throw std::runtime_error(strprintf("Invalid nPeriod (%s)", vDeploymentParams[3]));
            }
            use_nPeriod = true;
        }
        if(vDeploymentParams[4].length()) {
            if (!ParseInt64(vDeploymentParams[4], &nThreshold)) {
                throw std::runtime_error(strprintf("Invalid nThreshold (%s)", vDeploymentParams[4]));
            }
            use_nThreshold = true;
        }
        bool found = false;
        for (int j=0; j < (int)Consensus::MAX_VERSION_BITS_DEPLOYMENTS; ++j) {
            if (vDeploymentParams[0] == VersionBitsDeploymentInfo[j].name) {
                if(map_deployments[vDeploymentParams[0]]) {
                    found = true;
                    LogPrintf("Ignoring duplicated version bits activation parameters for \"%s\"\n", strDeployment.c_str());
                    break;
                }
                std::string extra_logging;
                map_deployments[vDeploymentParams[0]]=1;
                Consensus::DeploymentPos d=Consensus::DeploymentPos(j);
                if (use_nStartTime) {
                    consensus.vDeployments[d].nStartTime = nStartTime;
                } else {
                    nStartTime =consensus.vDeployments[d].nStartTime;
                }
                if (use_nTimeout) {
                    consensus.vDeployments[d].nTimeout = nTimeout;
                } else {
                    nTimeout = consensus.vDeployments[d].nTimeout;
                }
                if (consensus.vDeployments[d].nPeriod) {
                    if(use_nPeriod) {
                        consensus.vDeployments[d].nPeriod = nPeriod;
                    } else {
                        nPeriod = *consensus.vDeployments[d].nPeriod;
                    }
                    extra_logging+= strprintf(", period=%ld", nPeriod);
                }
                if (consensus.vDeployments[d].nThreshold) {
                    if(use_nThreshold) {
                        consensus.vDeployments[d].nThreshold = nThreshold;
                    } else {
                        nThreshold = *consensus.vDeployments[d].nThreshold;
                    }
                    extra_logging+= strprintf(", threshold=%ld", nThreshold);
                }
                found = true;
                LogPrintf("Setting version bits activation parameters for %s to start=%ld, timeout=%ld%s\n", vDeploymentParams[0], nStartTime, nTimeout, extra_logging.c_str());
                break;
            }
        }
        if (!found) {
            throw std::runtime_error(strprintf("Invalid deployment (%s)", vDeploymentParams[0]));
        }
    }
}

/**
 * Main network on which people trade goods and services.
 */
class CMainParams : public CChainParams {
public:
    CMainParams() {
        strNetworkID = CBaseChainParams::MAIN;
        consensus.signet_blocks = false;
        consensus.signet_challenge.clear();
        consensus.nSubsidyHalvingInterval = 210000;
        consensus.script_flag_exceptions.emplace( // BIP16 exception
            uint256S("0x00000000000002dc756eebf4f49723ed8d30cc28a5f108eb94b1ba88ac4f9c22"), SCRIPT_VERIFY_NONE);
        consensus.script_flag_exceptions.emplace( // Taproot exception
            uint256S("0x0000000000000000000f14c35b2d841e986ab5441de8c585d5ffe55ea1e395ad"), SCRIPT_VERIFY_P2SH | SCRIPT_VERIFY_WITNESS);
        consensus.BIP34Height = 227931;
        consensus.BIP34Hash = uint256S("0x000000000000024b89b42a942fe0d9fea3bb44ab7bd1b19115dd6a759c0808b8");
        consensus.BIP65Height = 388381; // 000000000000000004c2b624ed5d7756c508d90fd0da2c7c679febfa6c4735f0
        consensus.BIP66Height = 363725; // 00000000000000000379eaa19dce8c9b722d46ae6a57c2f1a988119488b50931
        consensus.CSVHeight = 419328; // 000000000000000004a1b34462cb8aeebd5799177f7a29cf28f2d1961716b5b5
        consensus.SegwitHeight = 481824; // 0000000000000000001c8018d9cb3b742ef25114f27563e3fc4a1902167f9893
        consensus.MinBIP9WarningHeight = 483840; // segwit activation height + miner confirmation window
        consensus.powLimit = uint256S("00000000ffffffffffffffffffffffffffffffffffffffffffffffffffffffff");
        consensus.nPowTargetTimespan = 14 * 24 * 60 * 60; // two weeks
        consensus.nPowTargetSpacing = 10 * 60;
        consensus.fPowAllowMinDifficultyBlocks = false;
        consensus.fPowNoRetargeting = false;
        consensus.nRuleChangeActivationThreshold = 1815; // 90% of 2016
        consensus.nMinerConfirmationWindow = 2016; // nPowTargetTimespan / nPowTargetSpacing
        consensus.vDeployments[Consensus::DEPLOYMENT_TESTDUMMY].bit = 28;
        consensus.vDeployments[Consensus::DEPLOYMENT_TESTDUMMY].nStartTime = Consensus::BIP9Deployment::NEVER_ACTIVE;
        consensus.vDeployments[Consensus::DEPLOYMENT_TESTDUMMY].nTimeout = Consensus::BIP9Deployment::NO_TIMEOUT;
        consensus.vDeployments[Consensus::DEPLOYMENT_TESTDUMMY].min_activation_height = 0; // No activation delay
        // DynaFed: never activate (but set to avoid use of uninitialized memory in tests)
        consensus.vDeployments[Consensus::DEPLOYMENT_DYNA_FED].bit = 25;
        consensus.vDeployments[Consensus::DEPLOYMENT_DYNA_FED].nStartTime = Consensus::BIP9Deployment::NEVER_ACTIVE;
        consensus.vDeployments[Consensus::DEPLOYMENT_DYNA_FED].nTimeout = Consensus::BIP9Deployment::NO_TIMEOUT;
        consensus.vDeployments[Consensus::DEPLOYMENT_DYNA_FED].min_activation_height = 0; // No activation delay

        // Deployment of Taproot (BIPs 340-342)
        consensus.vDeployments[Consensus::DEPLOYMENT_TAPROOT].bit = 2;
        consensus.vDeployments[Consensus::DEPLOYMENT_TAPROOT].nStartTime = 1619222400; // April 24th, 2021
        consensus.vDeployments[Consensus::DEPLOYMENT_TAPROOT].nTimeout = 1628640000; // August 11th, 2021
        consensus.vDeployments[Consensus::DEPLOYMENT_TAPROOT].min_activation_height = 709632; // Approximately November 12th, 2021

        consensus.nMinimumChainWork = uint256S("0x00000000000000000000000000000000000000002927cdceccbd5209e81e80db");
        consensus.defaultAssumeValid = uint256S("0x000000000000000000052d314a259755ca65944e68df6b12a067ea8f1f5a7091"); // 724466

        consensus.genesis_subsidy = 50*COIN;
        consensus.connect_genesis_outputs = false;
        consensus.subsidy_asset = CAsset();
        anyonecanspend_aremine = false;
        enforce_pak = false;
        multi_data_permitted = false;
        consensus.has_parent_chain = false;
        g_signed_blocks = false;
        g_con_elementsmode = false;
        g_con_blockheightinheader = false;
        consensus.total_valid_epochs = 0;
        consensus.elements_mode = g_con_elementsmode;

        /**
         * The message start string is designed to be unlikely to occur in normal data.
         * The characters are rarely used upper ASCII, not valid as UTF-8, and produce
         * a large 32-bit integer with any alignment.
         */
        pchMessageStart[0] = 0xf9;
        pchMessageStart[1] = 0xbe;
        pchMessageStart[2] = 0xb4;
        pchMessageStart[3] = 0xd9;
        nDefaultPort = 8333;
        nPruneAfterHeight = 100000;
        m_assumed_blockchain_size = 460;
        m_assumed_chain_state_size = 6;

        genesis = CreateGenesisBlock(1231006505, 2083236893, 0x1d00ffff, 1, 50 * COIN, consensus);
        consensus.hashGenesisBlock = genesis.GetHash();
        assert(consensus.hashGenesisBlock == uint256S("0x000000000019d6689c085ae165831e934ff763ae46a2a6c172b3f1b60a8ce26f"));
        assert(genesis.hashMerkleRoot == uint256S("0x4a5e1e4baab89f3a32518a88c31bc87f618f76673e2cc77ab2127b7afdeda33b"));

        // Note that of those which support the service bits prefix, most only support a subset of
        // possible options.
        // This is fine at runtime as we'll fall back to using them as an addrfetch if they don't support the
        // service bits we want, but we should get them updated to support all service bits wanted by any
        // release ASAP to avoid it where possible.
        vSeeds.emplace_back("seed.bitcoin.sipa.be."); // Pieter Wuille, only supports x1, x5, x9, and xd
        vSeeds.emplace_back("dnsseed.bluematt.me."); // Matt Corallo, only supports x9
        vSeeds.emplace_back("dnsseed.bitcoin.dashjr.org."); // Luke Dashjr
        vSeeds.emplace_back("seed.bitcoinstats.com."); // Christian Decker, supports x1 - xf
        vSeeds.emplace_back("seed.bitcoin.jonasschnelli.ch."); // Jonas Schnelli, only supports x1, x5, x9, and xd
        vSeeds.emplace_back("seed.btc.petertodd.org."); // Peter Todd, only supports x1, x5, x9, and xd
        vSeeds.emplace_back("seed.bitcoin.sprovoost.nl."); // Sjors Provoost
        vSeeds.emplace_back("dnsseed.emzy.de."); // Stephan Oeste
        vSeeds.emplace_back("seed.bitcoin.wiz.biz."); // Jason Maurice

        base58Prefixes[PUBKEY_ADDRESS] = std::vector<unsigned char>(1,0);
        base58Prefixes[SCRIPT_ADDRESS] = std::vector<unsigned char>(1,5);
        base58Prefixes[SECRET_KEY] =     std::vector<unsigned char>(1,128);
        base58Prefixes[EXT_PUBLIC_KEY] = {0x04, 0x88, 0xB2, 0x1E};
        base58Prefixes[EXT_SECRET_KEY] = {0x04, 0x88, 0xAD, 0xE4};

        bech32_hrp = "bc";
        blech32_hrp = bech32_hrp;

        vFixedSeeds = std::vector<uint8_t>(std::begin(chainparams_seed_main), std::end(chainparams_seed_main));

        fDefaultConsistencyChecks = false;
        fRequireStandard = true;
        m_is_test_chain = false;
        m_is_mockable_chain = false;

        checkpointData = {
            {
                { 11111, uint256S("0x0000000069e244f73d78e8fd29ba2fd2ed618bd6fa2ee92559f542fdb26e7c1d")},
                { 33333, uint256S("0x000000002dd5588a74784eaa7ab0507a18ad16a236e7b1ce69f00d7ddfb5d0a6")},
                { 74000, uint256S("0x0000000000573993a3c9e41ce34471c079dcf5f52a0e824a81e7f953b8661a20")},
                {105000, uint256S("0x00000000000291ce28027faea320c8d2b054b2e0fe44a773f3eefb151d6bdc97")},
                {134444, uint256S("0x00000000000005b12ffd4cd315cd34ffd4a594f430ac814c91184a0d42d2b0fe")},
                {168000, uint256S("0x000000000000099e61ea72015e79632f216fe6cb33d7899acb35b75c8303b763")},
                {193000, uint256S("0x000000000000059f452a5f7340de6682a977387c17010ff6e6c3bd83ca8b1317")},
                {210000, uint256S("0x000000000000048b95347e83192f69cf0366076336c639f9b7228e9ba171342e")},
                {216116, uint256S("0x00000000000001b4f4b433e81ee46494af945cf96014816a4e2370f11b23df4e")},
                {225430, uint256S("0x00000000000001c108384350f74090433e7fcf79a606b8e797f065b130575932")},
                {250000, uint256S("0x000000000000003887df1f29024b06fc2200b55f8af8f35453d7be294df2d214")},
                {279000, uint256S("0x0000000000000001ae8c72a0b0c301f67e3afca10e819efa9041e458e9bd7e40")},
                {295000, uint256S("0x00000000000000004d9b4ef50f0f9d686fd69db2e03af35a100370c64632a983")},
            }
        };

        m_assumeutxo_data = MapAssumeutxo{
         // TODO to be specified in a future patch.
        };

        chainTxData = ChainTxData{
            // Data from RPC: getchaintxstats 4096 000000000000000000052d314a259755ca65944e68df6b12a067ea8f1f5a7091
            /* nTime    */ 1645542140,
            /* nTxCount */ 712531200,
            /* dTxRate  */ 2.891036496010309,
        };
    }
};

/**
 * Testnet (v3): public test network which is reset from time to time.
 */
class CTestNetParams : public CChainParams {
public:
    CTestNetParams() {
        strNetworkID = CBaseChainParams::TESTNET;
        consensus.signet_blocks = false;
        consensus.signet_challenge.clear();
        consensus.nSubsidyHalvingInterval = 210000;
        consensus.script_flag_exceptions.emplace( // BIP16 exception
            uint256S("0x00000000dd30457c001f4095d208cc1296b0eed002427aa599874af7a432b105"), SCRIPT_VERIFY_NONE);
        consensus.BIP34Height = 21111;
        consensus.BIP34Hash = uint256S("0x0000000023b3a96d3484e5abb3755c413e7d41500f8e2a5c3f0dd01299cd8ef8");
        consensus.BIP65Height = 581885; // 00000000007f6655f22f98e72ed80d8b06dc761d5da09df0fa1dc4be4f861eb6
        consensus.BIP66Height = 330776; // 000000002104c8c45e99a8853285a3b592602a3ccde2b832481da85e9e4ba182
        consensus.CSVHeight = 770112; // 00000000025e930139bac5c6c31a403776da130831ab85be56578f3fa75369bb
        consensus.SegwitHeight = 834624; // 00000000002b980fcd729daaa248fd9316a5200e9b367f4ff2c42453e84201ca
        consensus.MinBIP9WarningHeight = 836640; // segwit activation height + miner confirmation window
        consensus.powLimit = uint256S("00000000ffffffffffffffffffffffffffffffffffffffffffffffffffffffff");
        consensus.nPowTargetTimespan = 14 * 24 * 60 * 60; // two weeks
        consensus.nPowTargetSpacing = 10 * 60;
        consensus.fPowAllowMinDifficultyBlocks = true;
        consensus.fPowNoRetargeting = false;
        consensus.nRuleChangeActivationThreshold = 1512; // 75% for testchains
        consensus.nMinerConfirmationWindow = 2016; // nPowTargetTimespan / nPowTargetSpacing
        consensus.vDeployments[Consensus::DEPLOYMENT_TESTDUMMY].bit = 28;
        consensus.vDeployments[Consensus::DEPLOYMENT_TESTDUMMY].nStartTime = Consensus::BIP9Deployment::NEVER_ACTIVE;
        consensus.vDeployments[Consensus::DEPLOYMENT_TESTDUMMY].nTimeout = Consensus::BIP9Deployment::NO_TIMEOUT;
        consensus.vDeployments[Consensus::DEPLOYMENT_TESTDUMMY].min_activation_height = 0; // No activation delay
        // DynaFed: never activate (but set to avoid use of uninitialized memory in tests)
        consensus.vDeployments[Consensus::DEPLOYMENT_DYNA_FED].bit = 25;
        consensus.vDeployments[Consensus::DEPLOYMENT_DYNA_FED].nStartTime = Consensus::BIP9Deployment::NEVER_ACTIVE;
        consensus.vDeployments[Consensus::DEPLOYMENT_DYNA_FED].nTimeout = Consensus::BIP9Deployment::NO_TIMEOUT;
        consensus.vDeployments[Consensus::DEPLOYMENT_DYNA_FED].min_activation_height = 0; // No activation delay

        // Deployment of Taproot (BIPs 340-342)
        consensus.vDeployments[Consensus::DEPLOYMENT_TAPROOT].bit = 2;
        consensus.vDeployments[Consensus::DEPLOYMENT_TAPROOT].nStartTime = 1619222400; // April 24th, 2021
        consensus.vDeployments[Consensus::DEPLOYMENT_TAPROOT].nTimeout = 1628640000; // August 11th, 2021
        consensus.vDeployments[Consensus::DEPLOYMENT_TAPROOT].min_activation_height = 0; // No activation delay

        consensus.nMinimumChainWork = uint256S("0x00000000000000000000000000000000000000000000064728c7be6fe4b2f961");
        consensus.defaultAssumeValid = uint256S("0x00000000000163cfb1f97c4e4098a3692c8053ad9cab5ad9c86b338b5c00b8b7"); // 2143398

        consensus.genesis_subsidy = 50*COIN;
        consensus.connect_genesis_outputs = false;
        consensus.subsidy_asset = CAsset();
        anyonecanspend_aremine = false;
        enforce_pak = false;
        multi_data_permitted = false;
        consensus.has_parent_chain = false;
        g_signed_blocks = false;
        g_con_elementsmode = false;
        g_con_blockheightinheader = false;
        consensus.total_valid_epochs = 0;
        consensus.elements_mode = g_con_elementsmode;

        pchMessageStart[0] = 0x0b;
        pchMessageStart[1] = 0x11;
        pchMessageStart[2] = 0x09;
        pchMessageStart[3] = 0x07;
        nDefaultPort = 18333;
        nPruneAfterHeight = 1000;
        m_assumed_blockchain_size = 40;
        m_assumed_chain_state_size = 2;

        genesis = CreateGenesisBlock(1296688602, 414098458, 0x1d00ffff, 1, 50 * COIN, consensus);
        consensus.hashGenesisBlock = genesis.GetHash();
        assert(consensus.hashGenesisBlock == uint256S("0x000000000933ea01ad0ee984209779baaec3ced90fa3f408719526f8d77f4943"));
        assert(genesis.hashMerkleRoot == uint256S("0x4a5e1e4baab89f3a32518a88c31bc87f618f76673e2cc77ab2127b7afdeda33b"));

        vFixedSeeds.clear();
        vSeeds.clear();
        // nodes with support for servicebits filtering should be at the top
        vSeeds.emplace_back("testnet-seed.bitcoin.jonasschnelli.ch.");
        vSeeds.emplace_back("seed.tbtc.petertodd.org.");
        vSeeds.emplace_back("seed.testnet.bitcoin.sprovoost.nl.");
        vSeeds.emplace_back("testnet-seed.bluematt.me."); // Just a static list of stable node(s), only supports x9

        base58Prefixes[PUBKEY_ADDRESS] = std::vector<unsigned char>(1,111);
        base58Prefixes[SCRIPT_ADDRESS] = std::vector<unsigned char>(1,196);
        base58Prefixes[SECRET_KEY] =     std::vector<unsigned char>(1,239);
        base58Prefixes[EXT_PUBLIC_KEY] = {0x04, 0x35, 0x87, 0xCF};
        base58Prefixes[EXT_SECRET_KEY] = {0x04, 0x35, 0x83, 0x94};

        bech32_hrp = "tb";
        blech32_hrp = bech32_hrp;

        vFixedSeeds = std::vector<uint8_t>(std::begin(chainparams_seed_test), std::end(chainparams_seed_test));

        fDefaultConsistencyChecks = false;
        fRequireStandard = false;
        m_is_test_chain = true;
        m_is_mockable_chain = false;

        checkpointData = {
            {
                {546, uint256S("000000002a936ca763904c3c35fce2f3556c559c0214345d31b1bcebf76acb70")},
            }
        };

        m_assumeutxo_data = MapAssumeutxo{
            // TODO to be specified in a future patch.
        };

        chainTxData = ChainTxData{
            // Data from RPC: getchaintxstats 4096 00000000d18cfe81cbeea665076807789bd8f831d557632e635bc6e3c003069e
            /* nTime    */ 1645635119,
            /* nTxCount */ 62226341,
            /* dTxRate  */ 0.07717997442177152,
        };
    }
};

/**
 * Signet: test network with an additional consensus parameter (see BIP325).
 */
class SigNetParams : public CChainParams {
public:
    explicit SigNetParams(const ArgsManager& args) {
        std::vector<uint8_t> bin;
        vSeeds.clear();

        if (!args.IsArgSet("-signetchallenge")) {
            bin = ParseHex("512103ad5e0edad18cb1f0fc0d28a3d4f1f3e445640337489abb10404f2d1e086be430210359ef5021964fe22d6f8e05b2463c9540ce96883fe3b278760f048f5189f2e6c452ae");
            vSeeds.emplace_back("seed.signet.bitcoin.sprovoost.nl.");

            // Hardcoded nodes can be removed once there are more DNS seeds
            vSeeds.emplace_back("178.128.221.177");
            vSeeds.emplace_back("v7ajjeirttkbnt32wpy3c6w3emwnfr3fkla7hpxcfokr3ysd3kqtzmqd.onion:38333");

            consensus.nMinimumChainWork = uint256S("0x000000000000000000000000000000000000000000000000000000de26b0e471");
            consensus.defaultAssumeValid = uint256S("0x00000112852484b5fe3451572368f93cfd2723279af3464e478aee35115256ef"); // 78788
            m_assumed_blockchain_size = 1;
            m_assumed_chain_state_size = 0;
            chainTxData = ChainTxData{
                // Data from RPC: getchaintxstats 4096 0000003d9144c56ac110ae04a0c271a0acce2f14f426b39fdf0d938c96d2eb09
                /* nTime    */ 1645631279,
                /* nTxCount */ 1257429,
                /* dTxRate  */ 0.1389638742514995,
            };
        } else {
            const auto signet_challenge = args.GetArgs("-signetchallenge");
            if (signet_challenge.size() != 1) {
                throw std::runtime_error(strprintf("%s: -signetchallenge cannot be multiple values.", __func__));
            }
            bin = ParseHex(signet_challenge[0]);

            consensus.nMinimumChainWork = uint256{};
            consensus.defaultAssumeValid = uint256{};
            m_assumed_blockchain_size = 0;
            m_assumed_chain_state_size = 0;
            chainTxData = ChainTxData{
                0,
                0,
                0,
            };
            LogPrintf("Signet with challenge %s\n", signet_challenge[0]);
        }

        if (args.IsArgSet("-signetseednode")) {
            vSeeds = args.GetArgs("-signetseednode");
        }

        strNetworkID = CBaseChainParams::SIGNET;
        consensus.signet_blocks = true;
        consensus.signet_challenge.assign(bin.begin(), bin.end());
        consensus.nSubsidyHalvingInterval = 210000;
        consensus.BIP34Height = 1;
        consensus.BIP34Hash = uint256{};
        consensus.BIP65Height = 1;
        consensus.BIP66Height = 1;
        consensus.CSVHeight = 1;
        consensus.SegwitHeight = 1;
        consensus.nPowTargetTimespan = 14 * 24 * 60 * 60; // two weeks
        consensus.nPowTargetSpacing = 10 * 60;
        consensus.fPowAllowMinDifficultyBlocks = false;
        consensus.fPowNoRetargeting = false;
        consensus.nRuleChangeActivationThreshold = 1815; // 90% of 2016
        consensus.nMinerConfirmationWindow = 2016; // nPowTargetTimespan / nPowTargetSpacing
        consensus.MinBIP9WarningHeight = 0;
        consensus.powLimit = uint256S("00000377ae000000000000000000000000000000000000000000000000000000");
        consensus.vDeployments[Consensus::DEPLOYMENT_TESTDUMMY].bit = 28;
        consensus.vDeployments[Consensus::DEPLOYMENT_TESTDUMMY].nStartTime = Consensus::BIP9Deployment::NEVER_ACTIVE;
        consensus.vDeployments[Consensus::DEPLOYMENT_TESTDUMMY].nTimeout = Consensus::BIP9Deployment::NO_TIMEOUT;
        consensus.vDeployments[Consensus::DEPLOYMENT_TESTDUMMY].min_activation_height = 0; // No activation delay
        // DynaFed: never activate (but set to avoid use of uninitialized memory in tests)
        consensus.vDeployments[Consensus::DEPLOYMENT_DYNA_FED].bit = 25;
        consensus.vDeployments[Consensus::DEPLOYMENT_DYNA_FED].nStartTime = Consensus::BIP9Deployment::NEVER_ACTIVE;
        consensus.vDeployments[Consensus::DEPLOYMENT_DYNA_FED].nTimeout = Consensus::BIP9Deployment::NO_TIMEOUT;
        consensus.vDeployments[Consensus::DEPLOYMENT_DYNA_FED].min_activation_height = 0; // No activation delay

        // Activation of Taproot (BIPs 340-342)
        consensus.vDeployments[Consensus::DEPLOYMENT_TAPROOT].bit = 2;
        consensus.vDeployments[Consensus::DEPLOYMENT_TAPROOT].nStartTime = Consensus::BIP9Deployment::ALWAYS_ACTIVE;
        consensus.vDeployments[Consensus::DEPLOYMENT_TAPROOT].nTimeout = Consensus::BIP9Deployment::NO_TIMEOUT;
        consensus.vDeployments[Consensus::DEPLOYMENT_TAPROOT].min_activation_height = 0; // No activation delay

        // ELEMENTS: copied from Main
        consensus.genesis_subsidy = 50*COIN;
        consensus.connect_genesis_outputs = false;
        consensus.subsidy_asset = CAsset();
        anyonecanspend_aremine = false;
        enforce_pak = false;
        multi_data_permitted = false;
        consensus.has_parent_chain = false;
        g_signed_blocks = false; // lol
        g_con_elementsmode = false;
        g_con_blockheightinheader = false;
        consensus.total_valid_epochs = 0;
        consensus.elements_mode = g_con_elementsmode;

        // message start is defined as the first 4 bytes of the sha256d of the block script
        CHashWriter h(SER_DISK, 0);
        h << consensus.signet_challenge;
        uint256 hash = h.GetHash();
        memcpy(pchMessageStart, hash.begin(), 4);

        nDefaultPort = 38333;
        nPruneAfterHeight = 1000;

        genesis = CreateGenesisBlock(1598918400, 52613770, 0x1e0377ae, 1, 50 * COIN, consensus);
        consensus.hashGenesisBlock = genesis.GetHash();
        assert(consensus.hashGenesisBlock == uint256S("0x00000008819873e925422c1ff0f99f7cc9bbb232af63a077a480a3633bee1ef6"));
        assert(genesis.hashMerkleRoot == uint256S("0x4a5e1e4baab89f3a32518a88c31bc87f618f76673e2cc77ab2127b7afdeda33b"));

        vFixedSeeds.clear();

        base58Prefixes[PUBKEY_ADDRESS] = std::vector<unsigned char>(1,111);
        base58Prefixes[SCRIPT_ADDRESS] = std::vector<unsigned char>(1,196);
        base58Prefixes[SECRET_KEY] =     std::vector<unsigned char>(1,239);
        base58Prefixes[EXT_PUBLIC_KEY] = {0x04, 0x35, 0x87, 0xCF};
        base58Prefixes[EXT_SECRET_KEY] = {0x04, 0x35, 0x83, 0x94};

        bech32_hrp = "tb";
        blech32_hrp = bech32_hrp;

        fDefaultConsistencyChecks = false;
        fRequireStandard = true;
        m_is_test_chain = true;
        m_is_mockable_chain = false;
    }
};

/**
 * Regression test: intended for private networks only. Has minimal difficulty to ensure that
 * blocks can be found instantly.
 */
class CRegTestParams : public CChainParams {
public:
    explicit CRegTestParams(const ArgsManager& args) {
        strNetworkID =  CBaseChainParams::REGTEST;
        consensus.signet_blocks = false;
        consensus.signet_challenge.clear();
        consensus.nSubsidyHalvingInterval = 150;
        consensus.BIP34Height = 1; // Always active unless overridden
        consensus.BIP34Hash = uint256();
        consensus.BIP65Height = 1;  // Always active unless overridden
        consensus.BIP66Height = 1;  // Always active unless overridden
        consensus.CSVHeight = 1;    // Always active unless overridden
        consensus.SegwitHeight = 0; // Always active unless overridden
        consensus.MinBIP9WarningHeight = 0;
        consensus.powLimit = uint256S("7fffffffffffffffffffffffffffffffffffffffffffffffffffffffffffffff");
        consensus.nPowTargetTimespan = 14 * 24 * 60 * 60; // two weeks
        consensus.nPowTargetSpacing = 10 * 60;
        consensus.fPowAllowMinDifficultyBlocks = true;
        consensus.fPowNoRetargeting = true;
        consensus.nRuleChangeActivationThreshold = 108; // 75% for testchains
        consensus.nMinerConfirmationWindow = 144; // Faster than normal for regtest (144 instead of 2016)

        consensus.vDeployments[Consensus::DEPLOYMENT_TESTDUMMY].bit = 28;
        consensus.vDeployments[Consensus::DEPLOYMENT_TESTDUMMY].nStartTime = 0;
        consensus.vDeployments[Consensus::DEPLOYMENT_TESTDUMMY].nTimeout = Consensus::BIP9Deployment::NO_TIMEOUT;
        consensus.vDeployments[Consensus::DEPLOYMENT_TESTDUMMY].min_activation_height = 0; // No activation delay

        // DynaFed: never activate (but set to avoid use of uninitialized memory in tests)
        consensus.vDeployments[Consensus::DEPLOYMENT_DYNA_FED].bit = 25;
        consensus.vDeployments[Consensus::DEPLOYMENT_DYNA_FED].nStartTime = Consensus::BIP9Deployment::NEVER_ACTIVE;
        consensus.vDeployments[Consensus::DEPLOYMENT_DYNA_FED].nTimeout = Consensus::BIP9Deployment::NO_TIMEOUT;
        consensus.vDeployments[Consensus::DEPLOYMENT_DYNA_FED].min_activation_height = 0; // No activation delay

        consensus.vDeployments[Consensus::DEPLOYMENT_TAPROOT].bit = 2;
        consensus.vDeployments[Consensus::DEPLOYMENT_TAPROOT].nStartTime = Consensus::BIP9Deployment::ALWAYS_ACTIVE;
        consensus.vDeployments[Consensus::DEPLOYMENT_TAPROOT].nTimeout = Consensus::BIP9Deployment::NO_TIMEOUT;
        consensus.vDeployments[Consensus::DEPLOYMENT_TAPROOT].min_activation_height = 0; // No activation delay
        consensus.vDeployments[Consensus::DEPLOYMENT_TAPROOT].nPeriod = 128; // test ability to change from default
        consensus.vDeployments[Consensus::DEPLOYMENT_TAPROOT].nThreshold = 128;

        consensus.nMinimumChainWork = uint256{};
        consensus.defaultAssumeValid = uint256{};

        consensus.genesis_subsidy = 50*COIN;
        consensus.connect_genesis_outputs = false;
        consensus.subsidy_asset = CAsset();
        anyonecanspend_aremine = false;
        enforce_pak = false;
        multi_data_permitted = false;
        consensus.has_parent_chain = false;
        g_signed_blocks = false;
        g_con_elementsmode = false;
        consensus.elements_mode = g_con_elementsmode;
        g_con_blockheightinheader = false;
        consensus.total_valid_epochs = 0;

        pchMessageStart[0] = 0xfa;
        pchMessageStart[1] = 0xbf;
        pchMessageStart[2] = 0xb5;
        pchMessageStart[3] = 0xda;
        nDefaultPort = 18444;
        nPruneAfterHeight = args.GetBoolArg("-fastprune", false) ? 100 : 1000;
        m_assumed_blockchain_size = 0;
        m_assumed_chain_state_size = 0;

        UpdateActivationParametersFromArgs(args);

        genesis = CreateGenesisBlock(1296688602, 2, 0x207fffff, 1, 50 * COIN, consensus);
        consensus.hashGenesisBlock = genesis.GetHash();
        assert(consensus.hashGenesisBlock == uint256S("0x0f9188f13cb7b2c71f2a335e3a4fc328bf5beb436012afca590b1a11466e2206"));
        assert(genesis.hashMerkleRoot == uint256S("0x4a5e1e4baab89f3a32518a88c31bc87f618f76673e2cc77ab2127b7afdeda33b"));

        vFixedSeeds.clear(); //!< Regtest mode doesn't have any fixed seeds.
        vSeeds.clear();
        vSeeds.emplace_back("dummySeed.invalid.");

        fDefaultConsistencyChecks = true;
        fRequireStandard = true;
        m_is_test_chain = true;
        m_is_mockable_chain = true;

        checkpointData = {
            {
                {0, uint256S("0f9188f13cb7b2c71f2a335e3a4fc328bf5beb436012afca590b1a11466e2206")},
            }
        };

        m_assumeutxo_data = MapAssumeutxo{
            {
                110,
                {AssumeutxoHash{uint256S("0x09a3e443dbf48f3b95207c9ce529062d9764395232c482aa7d3a0bf274d282d9")}, 110},
            },
            {
                200,
                {AssumeutxoHash{uint256S("0x51c8d11d8b5c1de51543c579736e786aa2736206d1e11e627568029ce092cf62")}, 200},
            },
        };

        chainTxData = ChainTxData{
            0,
            0,
            0
        };

        base58Prefixes[PUBKEY_ADDRESS] = std::vector<unsigned char>(1,111);
        base58Prefixes[SCRIPT_ADDRESS] = std::vector<unsigned char>(1,196);
        base58Prefixes[SECRET_KEY] =     std::vector<unsigned char>(1,239);
        base58Prefixes[EXT_PUBLIC_KEY] = {0x04, 0x35, 0x87, 0xCF};
        base58Prefixes[EXT_SECRET_KEY] = {0x04, 0x35, 0x83, 0x94};

        bech32_hrp = "bcrt";
        blech32_hrp = bech32_hrp;
    }

    /**
     * Allows modifying the Version Bits regtest parameters.
     */
    void UpdateVersionBitsParameters(Consensus::DeploymentPos d, int64_t nStartTime, int64_t nTimeout, int min_activation_height)
    {
        consensus.vDeployments[d].nStartTime = nStartTime;
        consensus.vDeployments[d].nTimeout = nTimeout;
        consensus.vDeployments[d].min_activation_height = min_activation_height;
    }
    void UpdateActivationParametersFromArgs(const ArgsManager& args);
};

static void MaybeUpdateHeights(const ArgsManager& args, Consensus::Params& consensus)
{
    for (const std::string& arg : args.GetArgs("-testactivationheight")) {
        const auto found{arg.find('@')};
        if (found == std::string::npos) {
            throw std::runtime_error(strprintf("Invalid format (%s) for -testactivationheight=name@height.", arg));
        }
        const auto name{arg.substr(0, found)};
        const auto value{arg.substr(found + 1)};
        int32_t height;
        if (!ParseInt32(value, &height) || height < 0 || height >= std::numeric_limits<int>::max()) {
            throw std::runtime_error(strprintf("Invalid height value (%s) for -testactivationheight=name@height.", arg));
        }
        if (name == "segwit") {
            consensus.SegwitHeight = int{height};
        } else if (name == "bip34") {
            consensus.BIP34Height = int{height};
        } else if (name == "dersig") {
            consensus.BIP66Height = int{height};
        } else if (name == "cltv") {
            consensus.BIP65Height = int{height};
        } else if (name == "csv") {
            consensus.CSVHeight = int{height};
        } else {
            throw std::runtime_error(strprintf("Invalid name (%s) for -testactivationheight=name@height.", arg));
        }
    }
}

void CRegTestParams::UpdateActivationParametersFromArgs(const ArgsManager& args)
{
    MaybeUpdateHeights(args, consensus);

    if (!args.IsArgSet("-vbparams")) return;

    for (const std::string& strDeployment : args.GetArgs("-vbparams")) {
        std::vector<std::string> vDeploymentParams;
        boost::split(vDeploymentParams, strDeployment, boost::is_any_of(":"));
        if (vDeploymentParams.size() < 3 || 4 < vDeploymentParams.size()) {
            throw std::runtime_error("Version bits parameters malformed, expecting deployment:start:end[:min_activation_height]");
        }
        int64_t nStartTime, nTimeout;
        int min_activation_height = 0;
        if (!ParseInt64(vDeploymentParams[1], &nStartTime)) {
            throw std::runtime_error(strprintf("Invalid nStartTime (%s)", vDeploymentParams[1]));
        }
        if (!ParseInt64(vDeploymentParams[2], &nTimeout)) {
            throw std::runtime_error(strprintf("Invalid nTimeout (%s)", vDeploymentParams[2]));
        }
        if (vDeploymentParams.size() >= 4 && !ParseInt32(vDeploymentParams[3], &min_activation_height)) {
            throw std::runtime_error(strprintf("Invalid min_activation_height (%s)", vDeploymentParams[3]));
        }
        bool found = false;
        for (int j=0; j < (int)Consensus::MAX_VERSION_BITS_DEPLOYMENTS; ++j) {
            if (vDeploymentParams[0] == VersionBitsDeploymentInfo[j].name) {
                UpdateVersionBitsParameters(Consensus::DeploymentPos(j), nStartTime, nTimeout, min_activation_height);
                found = true;
                LogPrintf("Setting version bits activation parameters for %s to start=%ld, timeout=%ld, min_activation_height=%d\n", vDeploymentParams[0], nStartTime, nTimeout, min_activation_height);
                break;
            }
        }
        if (!found) {
            throw std::runtime_error(strprintf("Invalid deployment (%s)", vDeploymentParams[0]));
        }
    }
}

/**
 * Custom params for testing.
 */
class CCustomParams : public CRegTestParams {
protected:
    std::string default_magic_str = "5319F20E";
    std::string default_signblockscript = "51";
    void UpdateFromArgs(const ArgsManager& args)
    {
        UpdateActivationParametersFromArgs(args);

        consensus.nSubsidyHalvingInterval = args.GetIntArg("-con_nsubsidyhalvinginterval", consensus.nSubsidyHalvingInterval);
        consensus.BIP16Exception = uint256S(args.GetArg("-con_bip16exception", "0x0"));
        consensus.BIP34Height = args.GetIntArg("-con_bip34height", 0);
        consensus.BIP34Hash = uint256S(args.GetArg("-con_bip34hash", "0x0"));
        consensus.BIP65Height = args.GetIntArg("-con_bip65height", 0);
        consensus.BIP66Height = args.GetIntArg("-con_bip66height", 0);
        consensus.CSVHeight = args.GetIntArg("-con_csv_deploy_start", 1);
        consensus.powLimit = uint256S(args.GetArg("-con_powlimit", "7fffffffffffffffffffffffffffffffffffffffffffffffffffffffffffffff"));
        consensus.nPowTargetTimespan = args.GetIntArg("-con_npowtargettimespan", consensus.nPowTargetTimespan);
        consensus.nPowTargetSpacing = args.GetIntArg("-con_npowtargetspacing", consensus.nPowTargetSpacing);
        consensus.fPowAllowMinDifficultyBlocks = args.GetBoolArg("-con_fpowallowmindifficultyblocks", consensus.fPowAllowMinDifficultyBlocks);
        consensus.fPowNoRetargeting = args.GetBoolArg("-con_fpownoretargeting", consensus.fPowNoRetargeting);
        consensus.nRuleChangeActivationThreshold = (uint32_t)args.GetIntArg("-con_nrulechangeactivationthreshold", consensus.nRuleChangeActivationThreshold);
        consensus.nMinerConfirmationWindow = (uint32_t)args.GetIntArg("-con_nminerconfirmationwindow", consensus.nMinerConfirmationWindow);

        consensus.nMinimumChainWork = uint256S(args.GetArg("-con_nminimumchainwork", "0x0"));
        consensus.defaultAssumeValid = uint256S(args.GetArg("-con_defaultassumevalid", "0x00"));
        // TODO: Embed in genesis block in nTime field with new genesis block type
        consensus.dynamic_epoch_length = args.GetIntArg("-dynamic_epoch_length", consensus.dynamic_epoch_length);
        // Default junk keys for testing
        consensus.first_extension_space = {ParseHex("02fcba7ecf41bc7e1be4ee122d9d22e3333671eb0a3a87b5cdf099d59874e1940f02fcba7ecf41bc7e1be4ee122d9d22e3333671eb0a3a87b5cdf099d59874e1940f")};
        std::vector<std::string> pak_list_str = args.GetArgs("-pak");
        if (!pak_list_str.empty()) {
            consensus.first_extension_space.clear();
            for (const auto& entry : pak_list_str) {
                consensus.first_extension_space.push_back(ParseHex(entry));
            }
        }

        nPruneAfterHeight = (uint64_t)args.GetIntArg("-npruneafterheight", nPruneAfterHeight);
        fDefaultConsistencyChecks = args.GetBoolArg("-fdefaultconsistencychecks", fDefaultConsistencyChecks);
        m_is_test_chain = args.GetBoolArg("-fmineblocksondemand", m_is_test_chain);

        bech32_hrp = args.GetArg("-bech32_hrp", bech32_hrp);
        blech32_hrp = args.GetArg("-blech32_hrp", blech32_hrp);
        assert(base58Prefixes[PUBKEY_ADDRESS].size() == 1);
        assert(base58Prefixes[SCRIPT_ADDRESS].size() == 1);
        assert(base58Prefixes[BLINDED_ADDRESS].size() == 1);
        assert(base58Prefixes[SECRET_KEY].size() == 1);
        base58Prefixes[PUBKEY_ADDRESS] = std::vector<unsigned char>(1, args.GetIntArg("-pubkeyprefix", base58Prefixes[PUBKEY_ADDRESS][0]));
        base58Prefixes[SCRIPT_ADDRESS] = std::vector<unsigned char>(1, args.GetIntArg("-scriptprefix", base58Prefixes[SCRIPT_ADDRESS][0]));
        base58Prefixes[BLINDED_ADDRESS] = std::vector<unsigned char>(1, args.GetIntArg("-blindedprefix", base58Prefixes[BLINDED_ADDRESS][0]));
        base58Prefixes[SECRET_KEY] =     std::vector<unsigned char>(1, args.GetIntArg("-secretprefix", base58Prefixes[SECRET_KEY][0]));
        base58Prefixes[PARENT_PUBKEY_ADDRESS] = std::vector<unsigned char>(1, args.GetIntArg("-parentpubkeyprefix", 111));
        base58Prefixes[PARENT_SCRIPT_ADDRESS] = std::vector<unsigned char>(1, args.GetIntArg("-parentscriptprefix", 196));
        parent_bech32_hrp = args.GetArg("-parent_bech32_hrp", "bcrt");
        parent_blech32_hrp = args.GetArg("-parent_blech32_hrp", "bcrt");


        std::string extpubprefix = args.GetArg("-extpubkeyprefix", "043587CF");
        assert(IsHex(extpubprefix) && extpubprefix.size() == 8 && "-extpubkeyprefix must be hex string of length 8");
        base58Prefixes[EXT_PUBLIC_KEY] = ParseHex(extpubprefix);

        std::string extprvprefix = args.GetArg("-extprvkeyprefix", "04358394");
        assert(IsHex(extprvprefix) && extprvprefix.size() == 8 && "-extprvkeyprefix must be hex string of length 8");
        base58Prefixes[EXT_SECRET_KEY] = ParseHex(extprvprefix);

        const std::string magic_str = args.GetArg("-pchmessagestart", default_magic_str);
        assert(IsHex(magic_str) && magic_str.size() == 8 && "-pchmessagestart must be hex string of length 8");
        const std::vector<unsigned char> magic_byte = ParseHex(magic_str);
        std::copy(begin(magic_byte), end(magic_byte), pchMessageStart);

        vSeeds.clear();
        vSeeds.emplace_back("dummySeed.invalid.");
        if (args.IsArgSet("-seednode")) {
            const auto seednodes = args.GetArgs("-seednode");
            if (seednodes.size() != 1 || seednodes[0] != "0") {
                vSeeds = seednodes;
            }
        }

        //
        // ELEMENTS fields

        // Determines type of genesis block
        consensus.genesis_style = args.GetArg("-con_genesis_style", "elements");

        // Block signing encumberance script, default of 51 aka OP_TRUE
        std::vector<unsigned char> sign_bytes = ParseHex(args.GetArg("-signblockscript", default_signblockscript));
        consensus.signblockscript = CScript(sign_bytes.begin(), sign_bytes.end());
        consensus.max_block_signature_size = args.GetIntArg("-con_max_block_sig_size", consensus.max_block_signature_size);
        g_signed_blocks = args.GetBoolArg("-con_signed_blocks", true);

        // Note: These globals are needed to avoid circular dependencies.
        // Default to true for custom chains.
        g_con_blockheightinheader = args.GetBoolArg("-con_blockheightinheader", true);
        g_con_elementsmode = args.GetBoolArg("-con_elementsmode", true);
        consensus.elements_mode = g_con_elementsmode;

        // No subsidy for custom chains by default
        consensus.genesis_subsidy = args.GetIntArg("-con_blocksubsidy", 0);

        // All non-zero coinbase outputs must go to this scriptPubKey
        std::vector<unsigned char> man_bytes = ParseHex(args.GetArg("-con_mandatorycoinbase", ""));
        consensus.mandatory_coinbase_destination = CScript(man_bytes.begin(), man_bytes.end()); // Blank script allows any coinbase destination

        // Custom chains connect coinbase outputs to db by default
        consensus.connect_genesis_outputs = args.GetIntArg("-con_connect_genesis_outputs", true);

        initialFreeCoins = args.GetIntArg("-initialfreecoins", initialFreeCoins);

        anyonecanspend_aremine = args.GetBoolArg("-anyonecanspendaremine", anyonecanspend_aremine);

        consensus.has_parent_chain = args.GetBoolArg("-con_has_parent_chain", consensus.has_parent_chain);

        enforce_pak = args.GetBoolArg("-enforce_pak", false);

        // Allow multiple op_return outputs by relay policy
        multi_data_permitted = args.GetBoolArg("-multi_data_permitted", enforce_pak);

        // bitcoin regtest is the parent chain by default
        parentGenesisBlockHash = uint256S(args.GetArg("-parentgenesisblockhash", parentGenesisBlockHash.GetHex()));
        // Either it has a parent chain or not
        const bool parent_genesis_is_null = parentGenesisBlockHash == uint256();
        assert(consensus.has_parent_chain != parent_genesis_is_null);
        consensus.parentChainPowLimit = uint256S(args.GetArg("-con_parentpowlimit", "7fffffffffffffffffffffffffffffffffffffffffffffffffffffffffffffff"));
        consensus.parent_chain_signblockscript = StrHexToScriptWithDefault(args.GetArg("-con_parent_chain_signblockscript", ""), CScript());
        consensus.pegin_min_depth = args.GetIntArg("-peginconfirmationdepth", DEFAULT_PEGIN_CONFIRMATION_DEPTH);

        const CScript default_script(CScript() << OP_TRUE);
        consensus.fedpegScript = StrHexToScriptWithDefault(args.GetArg("-fedpegscript", ""), default_script);
        consensus.start_p2wsh_script = args.GetIntArg("-con_start_p2wsh_script", consensus.start_p2wsh_script);

        // Calculate pegged Bitcoin asset
        std::vector<unsigned char> commit = CommitToArguments(consensus, strNetworkID);
        uint256 entropy;
        GenerateAssetEntropy(entropy,  COutPoint(uint256(commit), 0), parentGenesisBlockHash);

        consensus.total_valid_epochs = args.GetIntArg("-total_valid_epochs", 2);

        // Elements serialization uses derivation, bitcoin serialization uses 0x00
        if (g_con_elementsmode) {
            CalculateAsset(consensus.pegged_asset, entropy);
        } else {
            assert(consensus.pegged_asset == CAsset());
        }

        consensus.parent_pegged_asset.SetHex(args.GetArg("-con_parent_pegged_asset", "0x00"));
        initial_reissuance_tokens = args.GetIntArg("-initialreissuancetokens", 0);

        // Subsidy asset, like policyAsset, defaults to the pegged_asset
        consensus.subsidy_asset = consensus.pegged_asset;
        if (args.IsArgSet("-subsidyasset")) {
            consensus.subsidy_asset = CAsset(uint256S(args.GetArg("-subsidyasset", "0x00")));
        }

        UpdateElementsActivationParametersFromArgs(consensus, args);
        // END ELEMENTS fields
    }

    void SetGenesisBlock() {
        if (consensus.genesis_style == "bitcoin") {
            // For compatibility with bitcoin (regtest)
            genesis = CreateGenesisBlock(1296688602, 2, 0x207fffff, 1, 50 * COIN, consensus);
        } else if (consensus.genesis_style == "elements") {
            // Intended compatibility with Liquid v1 and elements-0.14.1
            std::vector<unsigned char> commit = CommitToArguments(consensus, strNetworkID);
            genesis = CreateGenesisBlock(consensus, CScript() << commit, CScript(OP_RETURN), 1296688602, 2, 0x207fffff, 1, 0);
            if (initialFreeCoins != 0 || initial_reissuance_tokens != 0) {
                AppendInitialIssuance(genesis, COutPoint(uint256(commit), 0), parentGenesisBlockHash, (initialFreeCoins > 0) ? 1 : 0, initialFreeCoins, (initial_reissuance_tokens > 0) ? 1 : 0, initial_reissuance_tokens, CScript() << OP_TRUE);
            }
        } else if (consensus.genesis_style == "dynamic") {
            // Liquid v2 HF, from genesis. Upgrading networks still use "elements".
            // TODO fill out genesis block with special commitments including epoch
            // length in nTime
            throw std::runtime_error(strprintf("Invalid -genesis_style (%s)", consensus.genesis_style));
        } else {
            throw std::runtime_error(strprintf("Invalid -genesis_style (%s)", consensus.genesis_style));
        }
    }

public:
    CCustomParams(const std::string& chain, const ArgsManager& args) : CRegTestParams(args)
    {
        strNetworkID = chain;

        //default settings
        initialFreeCoins = 0;
        anyonecanspend_aremine = true;
        // Default signature size is the size of dummy push, and single 72 byte DER signature
        consensus.max_block_signature_size = 74;
        consensus.dynamic_epoch_length = 10;
        // bitcoin regtest is the parent chain by default
        consensus.has_parent_chain = true;
        parentGenesisBlockHash = uint256S("0f9188f13cb7b2c71f2a335e3a4fc328bf5beb436012afca590b1a11466e2206");

        bech32_hrp = "ert";
        blech32_hrp = "el";

        base58Prefixes[PUBKEY_ADDRESS]  = std::vector<unsigned char>(1, 235);
        base58Prefixes[SCRIPT_ADDRESS]  = std::vector<unsigned char>(1, 75);
        base58Prefixes[BLINDED_ADDRESS] = std::vector<unsigned char>(1, 4);
        base58Prefixes[SECRET_KEY]      = std::vector<unsigned char>(1, 239);

        consensus.vDeployments[Consensus::DEPLOYMENT_DYNA_FED].bit = 25;
        consensus.vDeployments[Consensus::DEPLOYMENT_DYNA_FED].nStartTime = Consensus::BIP9Deployment::ALWAYS_ACTIVE;
        consensus.vDeployments[Consensus::DEPLOYMENT_DYNA_FED].nTimeout = Consensus::BIP9Deployment::NO_TIMEOUT;
        consensus.vDeployments[Consensus::DEPLOYMENT_DYNA_FED].min_activation_height = 0; // No activation delay

        UpdateFromArgs(args);
        SetGenesisBlock();
        consensus.hashGenesisBlock = genesis.GetHash();
    }
};

/**
 * Liquid testnet (customparams with a few defaults).
 */
class CLiquidTestNetParams : public CCustomParams {
public:
    CLiquidTestNetParams(const std::string& chain, const ArgsManager& args) : CCustomParams(chain, args)
    {
        strNetworkID = chain;
        // not a debug chain
        fDefaultConsistencyChecks = false;

        initialFreeCoins = 2100000000000000;
        anyonecanspend_aremine = false;
        consensus.max_block_signature_size = 150;
        consensus.dynamic_epoch_length = 1000;

        // no parent chain by default
        consensus.has_parent_chain = false;
        parentGenesisBlockHash = uint256();

        bech32_hrp = "tex";
        blech32_hrp = "tlq";

        base58Prefixes[PUBKEY_ADDRESS]  = std::vector<unsigned char>(1, 36);
        base58Prefixes[SCRIPT_ADDRESS]  = std::vector<unsigned char>(1, 19);
        base58Prefixes[BLINDED_ADDRESS] = std::vector<unsigned char>(1, 23);
        base58Prefixes[SECRET_KEY]      = std::vector<unsigned char>(1, base58Prefixes[SECRET_KEY][0]);

        // disable automatic dynafed
        consensus.vDeployments[Consensus::DEPLOYMENT_DYNA_FED].nStartTime = 0;

        nDefaultPort = 18891;
        vSeeds.clear();
        vFixedSeeds = std::vector<uint8_t>(std::begin(pnSeed6_liquidtestnet), std::end(pnSeed6_liquidtestnet));

        default_magic_str = "410EDD62";
        default_signblockscript = "51210217e403ddb181872c32a0cd468c710040b2f53d8cac69f18dad07985ee37e9a7151ae";
        UpdateFromArgs(args);
        multi_data_permitted = true;
        SetGenesisBlock();
        consensus.hashGenesisBlock = genesis.GetHash();
        if (!args.IsArgSet("-seednode")) {
            vSeeds.emplace_back("seed.liquid-testnet.blockstream.com");
            vSeeds.emplace_back("seed.liquidtestnet.com");
        }
    }
};

/**
 * Liquid v1
 */
class CLiquidV1Params : public CChainParams {
public:
    CLiquidV1Params()
    {

        strNetworkID = "liquidv1";
        consensus.nSubsidyHalvingInterval = 150;
        consensus.BIP16Exception = uint256();
        consensus.BIP34Height = 0;
        consensus.BIP34Hash = uint256();
        consensus.BIP65Height = 0;
        consensus.BIP66Height = 0;
        consensus.CSVHeight = 0;
        consensus.SegwitHeight = 0;
        consensus.powLimit = uint256S("7fffffffffffffffffffffffffffffffffffffffffffffffffffffffffffffff");
        consensus.nPowTargetTimespan = 14 * 24 * 60 * 60; // two weeks;
        consensus.nPowTargetSpacing = 60; // Minute block assumption
        consensus.fPowAllowMinDifficultyBlocks = true;
        consensus.fPowNoRetargeting = true;
        consensus.nRuleChangeActivationThreshold = 108;
        consensus.nMinerConfirmationWindow = 144;

        consensus.nMinimumChainWork = uint256();
        consensus.defaultAssumeValid = uint256();

        nPruneAfterHeight = 1000;
        fDefaultConsistencyChecks = false;
        fRequireStandard = true;
        m_is_test_chain = false;

        m_assumed_blockchain_size = 3;
        m_assumed_chain_state_size = 1;

        bech32_hrp = "ex"; // ex(plicit)
        blech32_hrp = "lq"; // l(i)q(uid)
        parent_bech32_hrp = "bc";
        parent_blech32_hrp = "bc"; // Doesn't exist but...

        base58Prefixes[PUBKEY_ADDRESS] = std::vector<unsigned char>(1, 57);
        base58Prefixes[SCRIPT_ADDRESS] = std::vector<unsigned char>(1, 39);
        base58Prefixes[SECRET_KEY] =     std::vector<unsigned char>(1, 128);
        base58Prefixes[BLINDED_ADDRESS]= std::vector<unsigned char>(1,12);

        base58Prefixes[EXT_PUBLIC_KEY] = {0x04, 0x88, 0xB2, 0x1E};
        base58Prefixes[EXT_SECRET_KEY] = {0x04, 0x88, 0xAD, 0xE4};

        base58Prefixes[PARENT_PUBKEY_ADDRESS] = std::vector<unsigned char>(1,0);
        base58Prefixes[PARENT_SCRIPT_ADDRESS] = std::vector<unsigned char>(1,5);

        pchMessageStart[0] = 0xfa;
        pchMessageStart[1] = 0xbf;
        pchMessageStart[2] = 0xb5;
        pchMessageStart[3] = 0xda;

        nDefaultPort = 7042;

        vSeeds.clear();
        vSeeds.emplace_back("seed.liquidnetwork.io");
        vFixedSeeds = std::vector<uint8_t>(std::begin(pnSeed6_liquidv1), std::end(pnSeed6_liquidv1));

        //
        // ELEMENTS fields

        consensus.genesis_style = "elements"; // unused here but let's set it anyways

        // Block signing encumberance script, default of 51 aka OP_TRUE
        std::vector<unsigned char> sign_bytes = ParseHex("5b21026a2a106ec32c8a1e8052e5d02a7b0a150423dbd9b116fc48d46630ff6e6a05b92102791646a8b49c2740352b4495c118d876347bf47d0551c01c4332fdc2df526f1a2102888bda53a424466b0451627df22090143bbf7c060e9eacb1e38426f6b07f2ae12102aee8967150dee220f613de3b239320355a498808084a93eaf39a34dcd62024852102d46e9259d0a0bb2bcbc461a3e68f34adca27b8d08fbe985853992b4b104e27412102e9944e35e5750ab621e098145b8e6cf373c273b7c04747d1aa020be0af40ccd62102f9a9d4b10a6d6c56d8c955c547330c589bb45e774551d46d415e51cd9ad5116321033b421566c124dfde4db9defe4084b7aa4e7f36744758d92806b8f72c2e943309210353dcc6b4cf6ad28aceb7f7b2db92a4bf07ac42d357adf756f3eca790664314b621037f55980af0455e4fb55aad9b85a55068bb6dc4740ea87276dc693f4598db45fa210384001daa88dabd23db878dbb1ce5b4c2a5fa72c3113e3514bf602325d0c37b8e21039056d089f2fe72dbc0a14780b4635b0dc8a1b40b7a59106325dd1bc45cc70493210397ab8ea7b0bf85bc7fc56bb27bf85e75502e94e76a6781c409f3f2ec3d1122192103b00e3b5b77884bf3cae204c4b4eac003601da75f96982ffcb3dcb29c5ee419b92103c1f3c0874cfe34b8131af34699589aacec4093399739ae352e8a46f80a6f68375fae");
        consensus.signblockscript = CScript(sign_bytes.begin(), sign_bytes.end());
        // 11 signatures, 15 pubkeys, plus wiggle room
        consensus.max_block_signature_size = 12*74+16*33;
        g_signed_blocks = true;

        g_con_blockheightinheader = true;
        g_con_elementsmode = true;
        consensus.elements_mode = g_con_elementsmode;
        consensus.total_valid_epochs = 2;
        consensus.dynamic_epoch_length = 20160;


        consensus.genesis_subsidy = 0;

        // All non-zero coinbase outputs must go to this scriptPubKey
        std::vector<unsigned char> man_bytes = ParseHex("76a914fc26751a5025129a2fd006c6fbfa598ddd67f7e188ac");
        consensus.mandatory_coinbase_destination = CScript(man_bytes.begin(), man_bytes.end()); // Blank script allows any coinbase destination

        // Custom chains connect coinbase outputs to db by default
        consensus.connect_genesis_outputs = true;

        initialFreeCoins = 0;

        anyonecanspend_aremine = false;

        consensus.has_parent_chain = true;

        enforce_pak = true;

        multi_data_permitted = true;

        parentGenesisBlockHash = uint256S("000000000019d6689c085ae165831e934ff763ae46a2a6c172b3f1b60a8ce26f");
        const bool parent_genesis_is_null = parentGenesisBlockHash == uint256();
        assert(consensus.has_parent_chain != parent_genesis_is_null);
        consensus.parentChainPowLimit = uint256S("0000000000000000ffffffffffffffffffffffffffffffffffffffffffffffff");
        consensus.parent_chain_signblockscript = CScript(); // It has PoW
        consensus.pegin_min_depth = 100;

        const CScript default_script(CScript() << OP_TRUE);
        consensus.fedpegScript = StrHexToScriptWithDefault("745c87635b21020e0338c96a8870479f2396c373cc7696ba124e8635d41b0ea581112b678172612102675333a4e4b8fb51d9d4e22fa5a8eaced3fdac8a8cbf9be8c030f75712e6af992102896807d54bc55c24981f24a453c60ad3e8993d693732288068a23df3d9f50d4821029e51a5ef5db3137051de8323b001749932f2ff0d34c82e96a2c2461de96ae56c2102a4e1a9638d46923272c266631d94d36bdb03a64ee0e14c7518e49d2f29bc40102102f8a00b269f8c5e59c67d36db3cdc11b11b21f64b4bffb2815e9100d9aa8daf072103079e252e85abffd3c401a69b087e590a9b86f33f574f08129ccbd3521ecf516b2103111cf405b627e22135b3b3733a4a34aa5723fb0f58379a16d32861bf576b0ec2210318f331b3e5d38156da6633b31929c5b220349859cc9ca3d33fb4e68aa08401742103230dae6b4ac93480aeab26d000841298e3b8f6157028e47b0897c1e025165de121035abff4281ff00660f99ab27bb53e6b33689c2cd8dcd364bc3c90ca5aea0d71a62103bd45cddfacf2083b14310ae4a84e25de61e451637346325222747b157446614c2103cc297026b06c71cbfa52089149157b5ff23de027ac5ab781800a578192d175462103d3bde5d63bdb3a6379b461be64dad45eabff42f758543a9645afd42f6d4248282103ed1e8d5109c9ed66f7941bc53cc71137baa76d50d274bda8d5e8ffbd6e61fe9a5f6702c00fb275522103aab896d53a8e7d6433137bbba940f9c521e085dd07e60994579b64a6d992cf79210291b7d0b1b692f8f524516ed950872e5da10fb1b808b5a526dedc6fed1cf29807210386aa9372fbab374593466bc5451dc59954e90787f08060964d95c87ef34ca5bb5368ae", default_script);


        // Calculate pegged Bitcoin asset
        std::vector<unsigned char> commit = CommitToArguments(consensus, strNetworkID);
        uint256 entropy;
        GenerateAssetEntropy(entropy,  COutPoint(uint256(commit), 0), parentGenesisBlockHash);

        // Elements serialization uses derivation, bitcoin serialization uses 0x00
        if (g_con_elementsmode) {
            CalculateAsset(consensus.pegged_asset, entropy);
        } else {
            assert(consensus.pegged_asset == CAsset());
        }

        consensus.parent_pegged_asset.SetHex("0x00"); // No parent pegged asset
        initial_reissuance_tokens = 0;

        consensus.subsidy_asset = consensus.pegged_asset;

        // Legacy PAK list
        consensus.first_extension_space = {
            ParseHex("02555f97c44ad9286ef060a02b00e8e6be2626ed3eb9230705d3ca2f977daae61e"
                    "03cddbc847f64f898b883d717a7f637bedf9ac2ecd243721eada223f1b1790f75b"),
            ParseHex("033fad80bd2b818d1ca8a8d4a25dafcf5e740be07db6788be1f2f15266e3c6805d"
                    "0253ff3f140ef8f594d54996eab810a82550c79204279920d95681afe699d00da5"),
            ParseHex("03f2d35e88741f930a3938bfa7075377ec2da4f1d7699a779e2cbf7a389195dc67"
                    "026132199a025299b5e0f4ab3f44294c81c5302f6d45ddda6316c18ae515793cf6"),
            ParseHex("036286d30d20ddcd3e867851936802dd8a2d84846c7e52aece0fc303c6deec9e04"
                    "02c7581da9d9ac0001e1c560c348b5df07d42de166d74eccd4c3bda467fe84f898"),
            ParseHex("0327b1884b3d743f4859db7c2df07e6e346d61d77fbc46c1da6db113fbbd43d7c5"
                    "0383c832ec502cf0990b199a4e46a45a63bfa6c6eb3f4b231472f144e684d6e9f8"),
            ParseHex("03075f118532928c7ef27a77644a12a87fbada3cd94cf67b2d2ae5cb169ddaefa4"
                    "02882c4fed938b20f3472af337cd7674a99f0aab0ae1803e27e978c52c417ce5e1"),
            ParseHex("02b988448e337c15cd6ac82b4737e3e2b5e92947da2f7fa96a81db7f9be3fabeb2"
                    "02f660c7675a1ed4893df838a5c4c07a287997cbd7dc5d884044b338ed606231bc"),
            ParseHex("0245b763999e3152418b9cd08b5f54c410a072d5e486826823791848e1bb879061"
                    "0259740ea12e953db0c5fd135c1a9564ce81a318729668811cf54f884c2f980eb8"),
            ParseHex("032f8814144351d5d05ca40c87cbbda67bb5f8b1920a38cf3bd008c1d266bb4682"
                    "039eb3a0b89656b338c3f4a9fc7bba582dd21935f59471c18e6b43c57e063053d9"),
            ParseHex("03d8b2ed1813370955cfb8dec24b7c5cb34b13fa4545d9e6d47d8c05af56a2c7d2"
                    "026392f13fefce606c60adadfe9e729e0af84f5f8cb6a35b76be244351635b38f7"),
            ParseHex("03e2a56e47f41eb83af34fb65c4dfb77ac442b01b5134fd92219bd3f4a999c7de5"
                    "034e93391cea816e5141dace7e5477bbed90c9daa0670b68b7acc8a44af556bbc1"),
            ParseHex("03156b39a4bce80e68c1582aa78f81f0252ccbb039766b5395ee9a0224f41c236d"
                    "0399a5d1d42f5b6cb587560394e1581eb0c76916db317c0d644a1b9f509a06c4e6"),
            ParseHex("029797b15de24dc43a6556e58159c5aa0b69ea390ccdebcd7be10751d8085da08f"
                    "03248e52371b2c3bce2478a3c3aaf37e4f0d6ba711e058ba407f44fdaaf280ac95"),
            ParseHex("03d6a14ab496777401e2eae7992404011537860af7b46c3a8fdea65d29fe4bf26c"
                    "02dca82e552228f3808b1ea9b38b3342b51e9453dcb1414c551ce08bd726311e30"),
            ParseHex("035c9c770ed88e29b364038d68b1c623fbf71e93e6d5357e278e9b64160984ed3c"
                    "02659aabb69b8413bc46026830ad1e2284901350a75c2bc97906f49cff01503f0f"),
            ParseHex("02a8300f0cff92b23e402459e83c52ec5824de82ee4004cf9d254e788304027ef6"
                    "0389cbda672fa9efea51706863f1d7ae5e5015b2e519003ef0178c99f71be6e8be"),
            ParseHex("03fcba7ecf41bc7e1be4ee122d9d22e3333671eb0a3a87b5cdf099d59874e1940f"
                    "02b0fb4fe4670c68329441e47acaaa954ff00e3fd547b9ff4e0fe547df2e775ec5"),
            ParseHex("0335f807a1bdc0906adda1a4166f9cdc2aa974a78b15fc29d79a8d7ca529a96008"
                    "02228dfd7ff95506dd67b1118803eb8ab49352b2e24cd5f38da043847e722009ba"),
            ParseHex("03fcc2963daaf8249bfd220e52c693626254b9295ac4f947ae2e0cddb3046724c1"
                    "02dac03530ac9712a71eafb87766644b61cf4be85d0fdc6a859875b41e7a1dc8e6"),
            ParseHex("02d67fcb027c5d8fe354fb36235192cb4fffabffdcc6ce74be255fe869f62d8675"
                    "03d61d857b2a8cb060fd4b9a98a862f250df5825068665a3c8d93f2ac8a7085888"),
            ParseHex("02cddb51ea42acf38762418939be0a9227f0212ff96a870a2c1d85ec65905a7629"
                    "03d986a2181a38cfef5b5e2a1915aa2d37f193fcbafab9bf311d6138209f316f5b"),
            ParseHex("029ec6dd0c310513b3720800025a7ad9013d60a7fb041f6e9b9d3963485ba28657"
                    "0277247f28eb9481dd21d664093a2bc19a496c7ffebeca0026a1726a5041e671ba"),
            ParseHex("03f9dea372c4a667dcfe234ff8e0410c22341149ff7d8780c46954ff74998fbe44"
                    "0340c4e534906c06b73874cef00a880ab602641c7883de94296f0f601e6517ae7e"),
            ParseHex("027661f1530dfc88b34b0c8f606d215f30fb0edfa116b331ff44b2fbe040893c6f"
                    "029d3160731eddc316121b2a31c82270baa4bbe7f08549891af3b444eb690b2df1"),
            ParseHex("03f79461a5559f360c407069b92a8075958bf1f70918872d9dd702db145bccbd42"
                    "0395058fc702f126176ae13e0ebed05107288900a5a35b121f62923e58798b7b2f"),
            ParseHex("02d7f049d9e87c861fc9decfbe167cb13ccc87cce99113f69e3a5dca8bb71b6aed"
                    "03e82197b2e9cc0ee11a59808cfdb52e824445f8fa99e44dc9c30d1e49950ff9d6"),
            ParseHex("0281bfeffcc6841d1355dce039f5d64f72714a4c3adc4d351eaf3c28acbcee15f0"
                    "0270a16ee1cdfc78755a783efbdb66fe822605cc5f53af707e5038615e22b288e2"),
            ParseHex("022d58f7f198f3fe7e0ae45f93aa28fdb483ac25a258663ac593860e11ac1d1abc"
                    "035049635f866b921f7cd0481c6165f19e14ba52c67f7c4fade1dcd22f9aacea20"),
            ParseHex("02d40ea20996c882a75fd8cd433484bd8af92791752b4c2d2f24660de36a9f3f82"
                    "02d874a87df633068c2eacceed3345ce5fb2dbc9f94c30b93ef4c844a77f2651c0"),
            ParseHex("024158f76e16888a49492d4913e45c1b4cba19d87dd5bd24346ef601d31d062537"
                    "0366e9ad4ce16b65a95fb63aae98fdff6bcbd31816d6336039e529a40a828e9851"),
            ParseHex("02d2283a929584cdf557096a7f473ae25c04fd6f73467657c4bc49dfb3095892bd"
                    "03599136ea1f66a80a2eb1a144458561f4791d2fc5fcd06e32a88c9cb2976c8aac"),
            ParseHex("036f4b5f3ae46163fb53b0d6c19c78ea2fdf49c8b419c354f3c24fa1ce9547e6b8"
                    "0340a79f2477ff2a077fb0b8ebb96714a9aaf242f4b96253260264ed031f2a7ee4"),
            ParseHex("02d6825aaa063083567f6d4f35ea62c2af8d34f67ef4c2afa565791fd7efc5f3a6"
                    "02b1e0d671f91f756a7613797d84c33daddc1dc1df9badf68d4e2c2216a288c923"),
            ParseHex("03effb766a6f3729c220b0ffa156ffa66d656e5ec16f15bc513b8d0b1298c761d2"
                    "0252831192e573788271e235afca8f72736d97e26b3a1406cac34711b6ab670c26"),
            ParseHex("038c245fa632a0b6c2712cbadb6f6e346284ee0fba3202875abd774faee2deca29"
                    "032ff781357db141528b1c7ea2cfed3ebe6bb9a028954665cfba355bbcf3d14c8e"),
            ParseHex("0356c22fab025b3e661331ed4dcf8645a4a4fd4a2cae69680339e05df209ef4556"
                    "032d60805593864388d073193fb9fcf66c389813778dcd4a2e93c8fd164d387f7f"),
            ParseHex("0238de9c098e83c4d244294ac394355c8e80b49af10f7c1e23001e6c88be5d45b8"
                    "03bc04885be94ceffbac90178ef18d4dd6958d7488f7861f0994c659412d9e9463"),
            ParseHex("025651f14b6347a000e15473eaf631fd78c9307e07db85e177e31fcde0b3f2a574"
                    "03d5303909fe1c6665cbc96a538b17274068c8e79757705f68db3df2b561a4c110"),
            ParseHex("03627a4855be1edc657927f30a4a869ad830041c1f0e74ab4670588af9532b8de8"
                    "03444cb85aef9fbba10b3e2662d533858db771010b57b7aedb1ecaa1c5a34918f1"),
            ParseHex("032d9af13c8d5f5316fd27a14bafb8ec55684ef2e3b5c64b2645e088f570e5d2cb"
                    "0239590f39508465decfd8a1bdc61b42333297e80588ed826ddd43678edfa6caae")
        };

        consensus.vDeployments[Consensus::DEPLOYMENT_TESTDUMMY].bit = 28;
        consensus.vDeployments[Consensus::DEPLOYMENT_TESTDUMMY].nStartTime = 0;
        consensus.vDeployments[Consensus::DEPLOYMENT_TESTDUMMY].nTimeout = Consensus::BIP9Deployment::NO_TIMEOUT;

        consensus.vDeployments[Consensus::DEPLOYMENT_TAPROOT].bit = 2;
        consensus.vDeployments[Consensus::DEPLOYMENT_TAPROOT].nStartTime = 1554500; // November 1, 2021
        consensus.vDeployments[Consensus::DEPLOYMENT_TAPROOT].nTimeout = Consensus::BIP9Deployment::NO_TIMEOUT;
        consensus.vDeployments[Consensus::DEPLOYMENT_TAPROOT].nPeriod = 10080; // one week...
        consensus.vDeployments[Consensus::DEPLOYMENT_TAPROOT].nThreshold = 10080; // ...of 100% signalling

        // Activated from block 1,000,000.
        consensus.vDeployments[Consensus::DEPLOYMENT_DYNA_FED].bit = 25;
        // Allow blocksigners to delay activation.
        consensus.vDeployments[Consensus::DEPLOYMENT_DYNA_FED].nStartTime = 1000000;
        consensus.vDeployments[Consensus::DEPLOYMENT_DYNA_FED].nTimeout = Consensus::BIP9Deployment::NO_TIMEOUT;
        consensus.vDeployments[Consensus::DEPLOYMENT_DYNA_FED].min_activation_height = 0; // No activation delay


        // Finally, create genesis block
        genesis = CreateGenesisBlock(consensus, CScript() << commit, CScript(OP_RETURN), 1296688602, 2, 0x207fffff, 1, 0);
        consensus.hashGenesisBlock = genesis.GetHash();
        assert(consensus.hashGenesisBlock.GetHex() == "1466275836220db2944ca059a3a10ef6fd2ea684b0688d2c379296888a206003");
    }
};

/**
 * New: Liquid v1 testing, as close to prod as possible while still being customizable.
 */
class CLiquidV1TestParams : public CLiquidV1Params {
public:
    explicit CLiquidV1TestParams(const ArgsManager& args)
    {
        // Our goal here is to override ONLY the things from liquidv1 that make no sense for a test chain / which are pointless and burdensome to require people to override manually.

        strNetworkID = "liquidv1test";

        m_is_test_chain = true;
        m_is_mockable_chain = false;

        vSeeds.clear();  // No network seeds
        vFixedSeeds.clear();  // No network seeds

        // 51 means OP_TRUE, this can be overridden on the commandline
        std::vector<unsigned char> sign_bytes = ParseHex("51");
        consensus.signblockscript = CScript(sign_bytes.begin(), sign_bytes.end());

        // Do not mandate a specific destination for fees in testing
        consensus.mandatory_coinbase_destination = CScript(); // Blank script allows any coinbase destination

        // The bitcoin regtest genesis blockhash is the default, not the mainchain
        parentGenesisBlockHash = uint256S("0f9188f13cb7b2c71f2a335e3a4fc328bf5beb436012afca590b1a11466e2206");
        const bool parent_genesis_is_null = parentGenesisBlockHash == uint256();
        assert(consensus.has_parent_chain != parent_genesis_is_null);

        // This is the regtest limit, not the mainchain limit.
        consensus.parentChainPowLimit = uint256S("7fffffffffffffffffffffffffffffffffffffffffffffffffffffffffffffff");
        consensus.parent_chain_signblockscript = CScript(); // It has PoW

        // Default to 8, not 100, for expedited testing.
        consensus.pegin_min_depth = DEFAULT_PEGIN_CONFIRMATION_DEPTH;

        // Default fedpegscrit is OP_TRUE (tests should override it)
        consensus.fedpegScript = CScript() << OP_TRUE;

        // For testing purposes, default to the same junk keys that CustomParams uses (this can be overridden.)
        consensus.first_extension_space = {ParseHex("02fcba7ecf41bc7e1be4ee122d9d22e3333671eb0a3a87b5cdf099d59874e1940f02fcba7ecf41bc7e1be4ee122d9d22e3333671eb0a3a87b5cdf099d59874e1940f")};

        // Don't use liquidv1's height to enable taproot
        consensus.vDeployments[Consensus::DEPLOYMENT_TAPROOT].nStartTime = 0;

        // Use all regtest rather than mainchain magic numbers:
        bech32_hrp = args.GetArg("-bech32_hrp", "ert");
        blech32_hrp = args.GetArg("-blech32_hrp", "el");
        base58Prefixes[PUBKEY_ADDRESS] = std::vector<unsigned char>(1, args.GetIntArg("-pubkeyprefix", 235));
        base58Prefixes[SCRIPT_ADDRESS] = std::vector<unsigned char>(1, args.GetIntArg("-scriptprefix", 75));
        base58Prefixes[BLINDED_ADDRESS] = std::vector<unsigned char>(1, args.GetIntArg("-blindedprefix", 4));
        base58Prefixes[SECRET_KEY] =     std::vector<unsigned char>(1, args.GetIntArg("-secretprefix", 239));
        base58Prefixes[PARENT_PUBKEY_ADDRESS] = std::vector<unsigned char>(1, args.GetIntArg("-parentpubkeyprefix", 111));
        base58Prefixes[PARENT_SCRIPT_ADDRESS] = std::vector<unsigned char>(1, args.GetIntArg("-parentscriptprefix", 196));
        parent_bech32_hrp = args.GetArg("-parent_bech32_hrp", "bcrt");
        parent_blech32_hrp = args.GetArg("-parent_blech32_hrp", "bcrt");

        std::string extpubprefix = args.GetArg("-extpubkeyprefix", "043587CF");
        assert(IsHex(extpubprefix) && extpubprefix.size() == 8 && "-extpubkeyprefix must be hex string of length 8");
        base58Prefixes[EXT_PUBLIC_KEY] = ParseHex(extpubprefix);

        std::string extprvprefix = args.GetArg("-extprvkeyprefix", "04358394");
        assert(IsHex(extprvprefix) && extprvprefix.size() == 8 && "-extprvkeyprefix must be hex string of length 8");
        base58Prefixes[EXT_SECRET_KEY] = ParseHex(extprvprefix);

        const std::string magic_str = args.GetArg("-pchmessagestart", "FABFB5DA");
        assert(IsHex(magic_str) && magic_str.size() == 8 && "-pchmessagestart must be hex string of length 8");
        const std::vector<unsigned char> magic_byte = ParseHex(magic_str);
        std::copy(begin(magic_byte), end(magic_byte), pchMessageStart);
        // END magic numbers

        UpdateFromArgs(args);
        SetGenesisBlock();
        consensus.hashGenesisBlock = genesis.GetHash();
    }

    // As much as possible here, our goal is to:
    // - Allow overriding anything that can be overridden in CCustomParams;
    // - Leave everything alone unless an argument / config parameter was given.
    // This is unlike the CCustomParams UpdateFromArgs method, which has lots of defaults in it.
    void UpdateFromArgs(const ArgsManager& args)
    {
        consensus.nSubsidyHalvingInterval = args.GetIntArg("-con_nsubsidyhalvinginterval", consensus.nSubsidyHalvingInterval);
        if (args.IsArgSet("-con_bip16exception")) {
            consensus.BIP16Exception = uint256S(args.GetArg("-con_bip16exception", ""));
        }
        consensus.BIP34Height = args.GetIntArg("-con_bip34height", consensus.BIP34Height);
        if (args.IsArgSet("-con_bip34hash")) {
            consensus.BIP34Hash = uint256S(args.GetArg("-con_bip34hash", ""));
        }
        consensus.BIP65Height = args.GetIntArg("-con_bip65height", consensus.BIP65Height);
        consensus.BIP66Height = args.GetIntArg("-con_bip66height", consensus.BIP66Height);
        if (args.IsArgSet("-con_powlimit")) {
            consensus.powLimit = uint256S(args.GetArg("-con_powlimit", ""));
        }
        consensus.nPowTargetTimespan = args.GetIntArg("-con_npowtargettimespan", consensus.nPowTargetTimespan);
        consensus.nPowTargetSpacing = args.GetIntArg("-con_npowtargetspacing", consensus.nPowTargetSpacing);
        consensus.fPowAllowMinDifficultyBlocks = args.GetBoolArg("-con_fpowallowmindifficultyblocks", consensus.fPowAllowMinDifficultyBlocks);
        consensus.fPowNoRetargeting = args.GetBoolArg("-con_fpownoretargeting", consensus.fPowNoRetargeting);
        consensus.nRuleChangeActivationThreshold = (uint32_t)args.GetIntArg("-con_nrulechangeactivationthreshold", consensus.nRuleChangeActivationThreshold);
        consensus.nMinerConfirmationWindow = (uint32_t)args.GetIntArg("-con_nminerconfirmationwindow", consensus.nMinerConfirmationWindow);

        if (args.IsArgSet("-con_nminimumchainwork")) {
            consensus.nMinimumChainWork = uint256S(args.GetArg("-con_nminimumchainwork", ""));
        }
        if (args.IsArgSet("-con_defaultassumevalid")) {
            consensus.defaultAssumeValid = uint256S(args.GetArg("-con_defaultassumevalid", ""));
        }
        // TODO: Embed in genesis block in nTime field with new genesis block type
        consensus.dynamic_epoch_length = args.GetIntArg("-dynamic_epoch_length", consensus.dynamic_epoch_length);

        std::vector<std::string> pak_list_str = args.GetArgs("-pak");
        if (!pak_list_str.empty()) {
            consensus.first_extension_space.clear();
            for (const auto& entry : pak_list_str) {
                consensus.first_extension_space.push_back(ParseHex(entry));
            }
        }

        nPruneAfterHeight = (uint64_t)args.GetIntArg("-npruneafterheight", nPruneAfterHeight);
        fDefaultConsistencyChecks = args.GetBoolArg("-fdefaultconsistencychecks", fDefaultConsistencyChecks);
        m_is_test_chain = args.GetBoolArg("-fmineblocksondemand", m_is_test_chain);

        bech32_hrp = args.GetArg("-bech32_hrp", bech32_hrp);
        blech32_hrp = args.GetArg("-blech32_hrp", blech32_hrp);

        if (args.IsArgSet("-pubkeyprefix")) {
            base58Prefixes[PUBKEY_ADDRESS] = std::vector<unsigned char>(1, args.GetIntArg("-pubkeyprefix", 0));
        }
        if (args.IsArgSet("-scriptprefix")) {
            base58Prefixes[SCRIPT_ADDRESS] = std::vector<unsigned char>(1, args.GetIntArg("-scriptprefix", 0));
        }
        if (args.IsArgSet("-blindedprefix")) {
            base58Prefixes[BLINDED_ADDRESS] = std::vector<unsigned char>(1, args.GetIntArg("-blindedprefix", 0));
        }
        if (args.IsArgSet("-secretprefix")) {
            base58Prefixes[SECRET_KEY] = std::vector<unsigned char>(1, args.GetIntArg("-secretprefix", 0));
        }
        if (args.IsArgSet("-parentpubkeyprefix")) {
            base58Prefixes[PARENT_PUBKEY_ADDRESS] = std::vector<unsigned char>(1, args.GetIntArg("-parentpubkeyprefix", 0));
        }
        if (args.IsArgSet("-parentscriptprefix")) {
            base58Prefixes[PARENT_SCRIPT_ADDRESS] = std::vector<unsigned char>(1, args.GetIntArg("-parentscriptprefix", 0));
        }
        parent_bech32_hrp = args.GetArg("-parent_bech32_hrp", parent_bech32_hrp);
        parent_blech32_hrp = args.GetArg("-parent_blech32_hrp", parent_blech32_hrp);

        std::string extpubprefix = args.GetArg("-extpubkeyprefix", "043587CF");
        assert(IsHex(extpubprefix) && extpubprefix.size() == 8 && "-extpubkeyprefix must be hex string of length 8");
        base58Prefixes[EXT_PUBLIC_KEY] = ParseHex(extpubprefix);

        std::string extprvprefix = args.GetArg("-extprvkeyprefix", "04358394");
        assert(IsHex(extprvprefix) && extprvprefix.size() == 8 && "-extprvkeyprefix must be hex string of length 8");
        base58Prefixes[EXT_SECRET_KEY] = ParseHex(extprvprefix);

        const std::string magic_str = args.GetArg("-pchmessagestart", "143EFCB1");
        assert(IsHex(magic_str) && magic_str.size() == 8 && "-pchmessagestart must be hex string of length 8");
        const std::vector<unsigned char> magic_byte = ParseHex(magic_str);
        std::copy(begin(magic_byte), end(magic_byte), pchMessageStart);

        vSeeds.clear();
        if (args.IsArgSet("-seednode")) {
            const auto seednodes = args.GetArgs("-seednode");
            if (seednodes.size() != 1 || seednodes[0] != "0") {
                vSeeds = seednodes;
            }
        }

        //
        // ELEMENTS fields

        // Determines type of genesis block
        consensus.genesis_style = args.GetArg("-con_genesis_style", consensus.genesis_style);

        // Block signing encumberance script
        if (args.IsArgSet("-signblockscript")) {
            std::vector<unsigned char> sign_bytes = ParseHex(args.GetArg("-signblockscript", ""));
            consensus.signblockscript = CScript(sign_bytes.begin(), sign_bytes.end());
        }

        consensus.max_block_signature_size = args.GetIntArg("-con_max_block_sig_size", consensus.max_block_signature_size);
        g_signed_blocks = args.GetBoolArg("-con_signed_blocks", g_signed_blocks);

        // Note: These globals are needed to avoid circular dependencies.
        g_con_blockheightinheader = args.GetBoolArg("-con_blockheightinheader", g_con_blockheightinheader);

        // Doesn't make any sense to use this chain in !elementsmode. Don't do it.
        assert(args.GetBoolArg("-con_elementsmode", true));
        g_con_elementsmode = true;
        consensus.elements_mode = true;

        consensus.genesis_subsidy = args.GetIntArg("-con_blocksubsidy", consensus.genesis_subsidy);

        // All non-zero coinbase outputs must go to this scriptPubKey
        if (args.IsArgSet("-con_mandatorycoinbase")) {
            std::vector<unsigned char> man_bytes = ParseHex(args.GetArg("-con_mandatorycoinbase", ""));
            consensus.mandatory_coinbase_destination = CScript(man_bytes.begin(), man_bytes.end()); // Blank script allows any coinbase destination
        }

        consensus.connect_genesis_outputs = args.GetIntArg("-con_connect_genesis_outputs", consensus.connect_genesis_outputs);

        initialFreeCoins = args.GetIntArg("-initialfreecoins", initialFreeCoins);

        anyonecanspend_aremine = args.GetBoolArg("-anyonecanspendaremine", anyonecanspend_aremine);

        consensus.has_parent_chain = args.GetBoolArg("-con_has_parent_chain", consensus.has_parent_chain);

        enforce_pak = args.GetBoolArg("-enforce_pak", enforce_pak);

        multi_data_permitted = args.GetBoolArg("-multi_data_permitted", multi_data_permitted);

        if (args.IsArgSet("-parentgenesisblockhash")) {
            parentGenesisBlockHash = uint256S(args.GetArg("-parentgenesisblockhash", ""));
        }
        // Either it has a parent chain or not
        const bool parent_genesis_is_null = parentGenesisBlockHash == uint256();
        assert(consensus.has_parent_chain != parent_genesis_is_null);
        if (args.IsArgSet("-con_parentpowlimit")) {
            consensus.parentChainPowLimit = uint256S(args.GetArg("-con_parentpowlimit", ""));
        }

        if (args.IsArgSet("-con_parent_chain_signblockscript")) {
            consensus.parent_chain_signblockscript = StrHexToScriptWithDefault(args.GetArg("-con_parent_chain_signblockscript", ""), CScript());
        }
        consensus.pegin_min_depth = args.GetIntArg("-peginconfirmationdepth", consensus.pegin_min_depth);

        if (args.IsArgSet("-fedpegscript")) {
            consensus.fedpegScript = StrHexToScriptWithDefault(args.GetArg("-fedpegscript", ""), CScript());
        }
        consensus.start_p2wsh_script = args.GetIntArg("-con_start_p2wsh_script", consensus.start_p2wsh_script);

        consensus.total_valid_epochs = args.GetIntArg("-total_valid_epochs", consensus.total_valid_epochs);

        // Calculate pegged Bitcoin asset
        std::vector<unsigned char> commit = CommitToArguments(consensus, strNetworkID);
        uint256 entropy;
        GenerateAssetEntropy(entropy,  COutPoint(uint256(commit), 0), parentGenesisBlockHash);
        CalculateAsset(consensus.pegged_asset, entropy);

        if (args.IsArgSet("-con_parent_pegged_asset")) {
            consensus.parent_pegged_asset.SetHex(args.GetArg("-con_parent_pegged_asset", ""));
        }
        initial_reissuance_tokens = args.GetIntArg("-initialreissuancetokens", initial_reissuance_tokens);

        if (args.IsArgSet("-subsidyasset")) {
            consensus.subsidy_asset = CAsset(uint256S(args.GetArg("-subsidyasset", "")));
        }

        consensus.vDeployments[Consensus::DEPLOYMENT_DYNA_FED].bit = 25;
        consensus.vDeployments[Consensus::DEPLOYMENT_DYNA_FED].nStartTime = Consensus::BIP9Deployment::ALWAYS_ACTIVE;
        consensus.vDeployments[Consensus::DEPLOYMENT_DYNA_FED].nTimeout = Consensus::BIP9Deployment::NO_TIMEOUT;
        consensus.vDeployments[Consensus::DEPLOYMENT_DYNA_FED].min_activation_height = 0; // No activation delay

        UpdateElementsActivationParametersFromArgs(consensus, args);

        // END ELEMENTS fields
    }

    // XXX: This is copy-and-pasted from CCustomParams; sharing it would be better, but is annoying.
    void SetGenesisBlock() {
        if (consensus.genesis_style == "bitcoin") {
            // For compatibility with bitcoin (regtest)
            genesis = CreateGenesisBlock(1296688602, 2, 0x207fffff, 1, 50 * COIN, consensus);
        } else if (consensus.genesis_style == "elements") {
            // Intended compatibility with Liquid v1 and elements-0.14.1
            std::vector<unsigned char> commit = CommitToArguments(consensus, strNetworkID);
            genesis = CreateGenesisBlock(consensus, CScript() << commit, CScript(OP_RETURN), 1296688602, 2, 0x207fffff, 1, 0);
            if (initialFreeCoins != 0 || initial_reissuance_tokens != 0) {
                AppendInitialIssuance(genesis, COutPoint(uint256(commit), 0), parentGenesisBlockHash, (initialFreeCoins > 0) ? 1 : 0, initialFreeCoins, (initial_reissuance_tokens > 0) ? 1 : 0, initial_reissuance_tokens, CScript() << OP_TRUE);
            }
        } else if (consensus.genesis_style == "dynamic") {
            // Liquid v2 HF, from genesis. Upgrading networks still use "elements".
            // TODO fill out genesis block with special commitments including epoch
            // length in nTime
            throw std::runtime_error(strprintf("Invalid -genesis_style (%s)", consensus.genesis_style));
        } else {
            throw std::runtime_error(strprintf("Invalid -genesis_style (%s)", consensus.genesis_style));
        }
    }
};


static std::unique_ptr<const CChainParams> globalChainParams;

const CChainParams &Params() {
    assert(globalChainParams);
    return *globalChainParams;
}

std::unique_ptr<const CChainParams> CreateChainParams(const ArgsManager& args, const std::string& chain)
{
    // Reserved names for non-custom chains
    if (chain == CBaseChainParams::MAIN) {
        return std::unique_ptr<CChainParams>(new CMainParams());
    } else if (chain == CBaseChainParams::TESTNET) {
        return std::unique_ptr<CChainParams>(new CTestNetParams());
    } else if (chain == CBaseChainParams::SIGNET) {
        return std::unique_ptr<CChainParams>(new SigNetParams(args));
    } else if (chain == CBaseChainParams::REGTEST) {
        return std::unique_ptr<CChainParams>(new CRegTestParams(args));
    } else if (chain == CBaseChainParams::LIQUID1) {
        return std::unique_ptr<CChainParams>(new CLiquidV1Params());
    } else if (chain == CBaseChainParams::LIQUID1TEST) {
        return std::unique_ptr<CChainParams>(new CLiquidV1TestParams(args));
    } else if (chain == CBaseChainParams::LIQUIDTESTNET) {
        return std::unique_ptr<CChainParams>(new CLiquidTestNetParams(chain, args));
    }

    return std::unique_ptr<CChainParams>(new CCustomParams(chain, args));
}

void SelectParams(const std::string& network)
{
    SelectBaseParams(network);
    globalChainParams = CreateChainParams(gArgs, network);
}<|MERGE_RESOLUTION|>--- conflicted
+++ resolved
@@ -9,12 +9,9 @@
 #include <consensus/merkle.h>
 #include <deploymentinfo.h>
 #include <hash.h> // for signet block challenge hash
-<<<<<<< HEAD
 #include <issuance.h>
 #include <primitives/transaction.h>
-=======
 #include <script/interpreter.h>
->>>>>>> 7c08d81e
 #include <util/system.h>
 #include <crypto/sha256.h>
 
@@ -772,7 +769,6 @@
         UpdateActivationParametersFromArgs(args);
 
         consensus.nSubsidyHalvingInterval = args.GetIntArg("-con_nsubsidyhalvinginterval", consensus.nSubsidyHalvingInterval);
-        consensus.BIP16Exception = uint256S(args.GetArg("-con_bip16exception", "0x0"));
         consensus.BIP34Height = args.GetIntArg("-con_bip34height", 0);
         consensus.BIP34Hash = uint256S(args.GetArg("-con_bip34hash", "0x0"));
         consensus.BIP65Height = args.GetIntArg("-con_bip65height", 0);
@@ -1034,7 +1030,6 @@
 
         strNetworkID = "liquidv1";
         consensus.nSubsidyHalvingInterval = 150;
-        consensus.BIP16Exception = uint256();
         consensus.BIP34Height = 0;
         consensus.BIP34Hash = uint256();
         consensus.BIP65Height = 0;
@@ -1345,9 +1340,6 @@
     void UpdateFromArgs(const ArgsManager& args)
     {
         consensus.nSubsidyHalvingInterval = args.GetIntArg("-con_nsubsidyhalvinginterval", consensus.nSubsidyHalvingInterval);
-        if (args.IsArgSet("-con_bip16exception")) {
-            consensus.BIP16Exception = uint256S(args.GetArg("-con_bip16exception", ""));
-        }
         consensus.BIP34Height = args.GetIntArg("-con_bip34height", consensus.BIP34Height);
         if (args.IsArgSet("-con_bip34hash")) {
             consensus.BIP34Hash = uint256S(args.GetArg("-con_bip34hash", ""));
