// Copyright (c) 2010 Satoshi Nakamoto
// Copyright (c) 2009-2016 The Bitcoin Core developers
// Distributed under the MIT software license, see the accompanying
// file COPYING or http://www.opensource.org/licenses/mit-license.php.

#include "chainparams.h"
#include "consensus/merkle.h"
#include "issuance.h"

#include "tinyformat.h"
#include "util.h"
#include "utilstrencodings.h"
#include "crypto/sha256.h"

#include <assert.h>

#include <boost/assign/list_of.hpp>

// Safer for users if they load incorrect parameters via arguments.
static std::vector<unsigned char> CommitToArguments(const Consensus::Params& params, const std::string& networkID, const CScript& signblockscript)
{
    CSHA256 sha2;
    unsigned char commitment[32];
    sha2.Write((const unsigned char*)networkID.c_str(), networkID.length());
    sha2.Write((const unsigned char*)HexStr(params.fedpegScript).c_str(), HexStr(params.fedpegScript).length());
    sha2.Write((const unsigned char*)HexStr(signblockscript).c_str(), HexStr(signblockscript).length());
    sha2.Finalize(commitment);
    return std::vector<unsigned char>(commitment, commitment + 32);
}

static CScript StrHexToScriptWithDefault(std::string strScript, const CScript defaultScript)
{
    CScript returnScript;
    if (!strScript.empty()) {
        std::vector<unsigned char> scriptData = ParseHex(strScript);
        returnScript = CScript(scriptData.begin(), scriptData.end());
    } else {
        returnScript = defaultScript;
    }
    return returnScript;
}

static CBlock CreateGenesisBlock(const Consensus::Params& params, const std::string& networkID, uint32_t nTime, const CScript& scriptChallenge, int32_t nVersion)
{
    CMutableTransaction txNew;
    txNew.nVersion = 1;
    txNew.vin.resize(1);
    // Any consensus-related values that are command-line set can be added here for anti-footgun
    txNew.vin[0].scriptSig = CScript(CommitToArguments(params, networkID, scriptChallenge));
    txNew.vout.clear();
    txNew.vout.push_back(CTxOut(CAsset(), 0, CScript() << OP_RETURN));

    CBlock genesis;
    genesis.nTime    = nTime;
    genesis.proof = CProof(scriptChallenge, CScript());
    genesis.nVersion = nVersion;
    genesis.vtx.push_back(MakeTransactionRef(std::move(txNew)));
    genesis.hashPrevBlock.SetNull();
    genesis.hashMerkleRoot = BlockMerkleRoot(genesis);
    if (GetBoolArg("-embedcontract", DEFAULT_EMBED_CONTRACT)) {
        genesis.hashContract = GetGenesisContractHash();
    }
    return genesis;
}

/** Add an issuance transaction to the genesis block. Typically used to pre-issue
 * the policyAsset of a blockchain. The genesis block is not actually validated,
 * so this transaction simply has to match issuance structure. */
static void AppendInitialIssuance(CBlock& genesis_block, const COutPoint& prevout, const uint256& contract, const int64_t asset_outputs, const int64_t asset_values, const int64_t reissuance_outputs, const int64_t reissuance_values, const CScript& issuance_destination) {

    uint256 entropy;
    GenerateAssetEntropy(entropy, prevout, contract);

    CAsset asset;
    CalculateAsset(asset, entropy);

    // Re-issuance of policyAsset is always unblinded
    CAsset reissuance;
    CalculateReissuanceToken(reissuance, entropy, false);

    // Note: Genesis block isn't actually validated, outputs are entered into utxo db only
    CMutableTransaction txNew;
    txNew.nVersion = 1;
    txNew.vin.resize(1);
    txNew.vin[0].prevout = prevout;
    txNew.vin[0].assetIssuance.assetEntropy = contract;
    txNew.vin[0].assetIssuance.nAmount = asset_values*asset_outputs;
    txNew.vin[0].assetIssuance.nInflationKeys = reissuance_values*reissuance_outputs;

    for (unsigned int i = 0; i < asset_outputs; i++) {
        txNew.vout.push_back(CTxOut(asset, asset_values, issuance_destination));
    }
    for (unsigned int i = 0; i < reissuance_outputs; i++) {
        txNew.vout.push_back(CTxOut(reissuance, reissuance_values, issuance_destination));
    }

    genesis_block.vtx.push_back(MakeTransactionRef(std::move(txNew)));
    genesis_block.hashMerkleRoot = BlockMerkleRoot(genesis_block);
}

void CChainParams::UpdateBIP9Parameters(Consensus::DeploymentPos d, int64_t nStartTime, int64_t nTimeout)
{
    consensus.vDeployments[d].nStartTime = nStartTime;
    consensus.vDeployments[d].nTimeout = nTimeout;
}

/**
 * Custom chain params
 */
class CCustomParams : public CChainParams {

protected:
    void UpdateFromArgs()
    {
        consensus.nSubsidyHalvingInterval = GetArg("-con_nsubsidyhalvinginterval", 150);
        // BIP34 has not activated on regtest (far in the future so block v1 are not rejected in tests)
        consensus.BIP34Height = GetArg("-con_bip34height", 100000000);
        consensus.BIP34Hash = uint256S(GetArg("-con_bip34hash", "0x00"));
        consensus.BIP65Height = GetArg("-con_bip65height", 1351);
        consensus.BIP66Height = GetArg("-con_bip66height", 1251);
        consensus.powLimit = uint256S(GetArg("-con_powlimit", "7fffffffffffffffffffffffffffffffffffffffffffffffffffffffffffffff"));
        consensus.parentChainPowLimit = uint256S(GetArg("-con_parentpowlimit", "7fffffffffffffffffffffffffffffffffffffffffffffffffffffffffffffff"));
        consensus.nPowTargetTimespan = GetArg("-con_npowtargettimespan", 14 * 24 * 60 * 60); // two weeks
        consensus.nPowTargetSpacing = GetArg("-con_npowtargetspacing", 10 * 60);
        consensus.fPowAllowMinDifficultyBlocks = GetBoolArg("-con_fpowallowmindifficultyblocks", true);
        consensus.fPowNoRetargeting = GetBoolArg("-con_fpownoretargeting", true);
        consensus.nRuleChangeActivationThreshold = GetArg("-con_nrulechangeactivationthreshold", 108); // 75% for testchains
        consensus.nMinerConfirmationWindow = GetArg("-con_nminerconfirmationwindow", 144); // Faster than normal for custom (144 instead of 2016)

        // The best chain should have at least this much work.
        consensus.nMinimumChainWork = uint256S(GetArg("-con_nminimumchainwork", "0x00"));
        // By default assume that the signatures in ancestors of this block are valid.
        consensus.defaultAssumeValid = uint256S(GetArg("-con_defaultassumevalid", "0x00"));
        consensus.pegin_min_depth = GetArg("-peginconfirmationdepth", DEFAULT_PEGIN_CONFIRMATION_DEPTH);
        consensus.mandatory_coinbase_destination = StrHexToScriptWithDefault(GetArg("-con_mandatorycoinbase", ""), CScript()); // Blank script allows any coinbase destination
        // bitcoin regtest is the parent chain by default
        parentGenesisBlockHash = uint256S(GetArg("-parentgenesisblockhash", "0f9188f13cb7b2c71f2a335e3a4fc328bf5beb436012afca590b1a11466e2206"));
        initialFreeCoins = GetArg("-initialfreecoins", 0);

        nDefaultPort = GetArg("-ndefaultport", 7042);
        nPruneAfterHeight = GetArg("-npruneafterheight", 1000);
        fMiningRequiresPeers = GetBoolArg("-fminingrequirespeers", false);
        fDefaultConsistencyChecks = GetBoolArg("-fdefaultconsistencychecks", true);
        fRequireStandard = GetBoolArg("-frequirestandard", false);
        fEmbedContract = GetBoolArg("-embedcontract", DEFAULT_EMBED_CONTRACT);
        fMineBlocksOnDemand = GetBoolArg("-fmineblocksondemand", true);
        anyonecanspend_aremine = GetBoolArg("-anyonecanspendaremine", true);
    }

public:
    CCustomParams(const std::string& chain) : CChainParams(chain)
    {
        this->UpdateFromArgs();

        const CScript defaultRegtestScript(CScript() << OP_TRUE);
        CScript genesisChallengeScript = StrHexToScriptWithDefault(GetArg("-signblockscript", ""), defaultRegtestScript);
        consensus.fedpegScript = StrHexToScriptWithDefault(GetArg("-fedpegscript", ""), defaultRegtestScript);

        if (!anyonecanspend_aremine) {
            assert("Anyonecanspendismine was marked as false, but they are in the genesis block"
                    && initialFreeCoins == 0);
        }

        consensus.vDeployments[Consensus::DEPLOYMENT_TESTDUMMY].bit = 28;
        consensus.vDeployments[Consensus::DEPLOYMENT_TESTDUMMY].nStartTime = 0;
        consensus.vDeployments[Consensus::DEPLOYMENT_TESTDUMMY].nTimeout = 999999999999ULL;
        consensus.vDeployments[Consensus::DEPLOYMENT_CSV].bit = 0;
        consensus.vDeployments[Consensus::DEPLOYMENT_CSV].nStartTime = 0;
        consensus.vDeployments[Consensus::DEPLOYMENT_CSV].nTimeout = 999999999999ULL;
        consensus.vDeployments[Consensus::DEPLOYMENT_SEGWIT].bit = 1;
        consensus.vDeployments[Consensus::DEPLOYMENT_SEGWIT].nStartTime = 0;
        consensus.vDeployments[Consensus::DEPLOYMENT_SEGWIT].nTimeout = 999999999999ULL;

        pchMessageStart[0] = 0xfa;
        pchMessageStart[1] = 0xbf;
        pchMessageStart[2] = 0xb5;
        pchMessageStart[3] = 0xda;

        // Generate pegged Bitcoin asset
        std::vector<unsigned char> commit = CommitToArguments(consensus, strNetworkID, genesisChallengeScript);
        uint256 entropy;
        GenerateAssetEntropy(entropy,  COutPoint(uint256(commit), 0), parentGenesisBlockHash);
        CalculateAsset(consensus.pegged_asset, entropy);

<<<<<<< HEAD
        genesis = CreateGenesisBlock(consensus, strNetworkID, 1514764800, genesisChallengeScript, 1);
        AppendInitialIssuance(genesis, COutPoint(uint256(commit), 0), parentGenesisBlockHash, 100, 21000000000000, 0, 0, CScript() << OP_TRUE);
=======
        genesis = CreateGenesisBlock(consensus, strNetworkID, 1296688602, genesisChallengeScript, 1);
        if (initialFreeCoins != 0) {
            AppendInitialIssuance(genesis, COutPoint(uint256(commit), 0), parentGenesisBlockHash, 100, initialFreeCoins/100, 0, 0, CScript() << OP_TRUE);
        }
>>>>>>> 3ad6a218
        consensus.hashGenesisBlock = genesis.GetHash();



        vFixedSeeds.clear(); //!< Regtest mode doesn't have any fixed seeds.
        vSeeds.clear();      //!< Regtest mode doesn't have any DNS seeds.

        checkpointData = (CCheckpointData){
            boost::assign::map_list_of
            (     0, consensus.hashGenesisBlock),
        };

        chainTxData = ChainTxData{
            0,
            0,
            0
        };
        base58Prefixes[PUBKEY_ADDRESS] = std::vector<unsigned char>(1,235);
        base58Prefixes[SCRIPT_ADDRESS] = std::vector<unsigned char>(1,75);
        base58Prefixes[BLINDED_ADDRESS]= std::vector<unsigned char>(1,4);
        base58Prefixes[EXTENDED_ADDRESS]= std::vector<unsigned char>(1,5);
        base58Prefixes[SECRET_KEY] =     std::vector<unsigned char>(1,239);
        base58Prefixes[EXT_PUBLIC_KEY] = boost::assign::list_of(0x04)(0x35)(0x87)(0xCF).convert_to_container<std::vector<unsigned char> >();
        base58Prefixes[EXT_SECRET_KEY] = boost::assign::list_of(0x04)(0x35)(0x83)(0x94).convert_to_container<std::vector<unsigned char> >();

        base58Prefixes[PARENT_PUBKEY_ADDRESS] = std::vector<unsigned char>(1,111);
        base58Prefixes[PARENT_SCRIPT_ADDRESS] = std::vector<unsigned char>(1,196);
    }
};

/**
 * Use base58 and other old configurations for outdated unittests
 */
class CMainParams : public CCustomParams {
public:
    CMainParams(const std::string& chain) : CCustomParams(chain)
    {
        consensus.nRuleChangeActivationThreshold = 1916; // 95% of 2016
        consensus.nMinerConfirmationWindow = 2016; // nPowTargetTimespan / nPowTargetSpacing
        consensus.vDeployments[Consensus::DEPLOYMENT_TESTDUMMY].bit = 28;
        consensus.vDeployments[Consensus::DEPLOYMENT_TESTDUMMY].nStartTime = 1199145601; // January 1, 2008
        consensus.vDeployments[Consensus::DEPLOYMENT_TESTDUMMY].nTimeout = 1230767999; // December 31, 2008

        base58Prefixes[PUBKEY_ADDRESS] = std::vector<unsigned char>(1,0);
        base58Prefixes[SCRIPT_ADDRESS] = std::vector<unsigned char>(1,5);
        base58Prefixes[BLINDED_ADDRESS]= std::vector<unsigned char>(1,11);
        base58Prefixes[EXTENDED_ADDRESS]= std::vector<unsigned char>(1,12);
        base58Prefixes[SECRET_KEY] =     std::vector<unsigned char>(1,128);
        base58Prefixes[EXT_PUBLIC_KEY] = boost::assign::list_of(0x04)(0x88)(0xB2)(0x1E).convert_to_container<std::vector<unsigned char> >();
        base58Prefixes[EXT_SECRET_KEY] = boost::assign::list_of(0x04)(0x88)(0xAD)(0xE4).convert_to_container<std::vector<unsigned char> >();
        base58Prefixes[PARENT_PUBKEY_ADDRESS] = std::vector<unsigned char>(1,0);
        base58Prefixes[PARENT_SCRIPT_ADDRESS] = std::vector<unsigned char>(1,5);
    }
};


const std::vector<std::string> CChainParams::supportedChains =
    boost::assign::list_of
    ( CHAINPARAMS_REGTEST )
    ;

static std::unique_ptr<CChainParams> globalChainParams;

const CChainParams &Params() {
    assert(globalChainParams);
    return *globalChainParams;
}

std::unique_ptr<CChainParams> CreateChainParams(const std::string& chain)
{
    if (chain == CBaseChainParams::MAIN)
        return std::unique_ptr<CChainParams>(new CMainParams(chain));
    return std::unique_ptr<CChainParams>(new CCustomParams(chain));
}

void SelectParams(const std::string& network)
{
    SelectBaseParams(network);
    globalChainParams = CreateChainParams(network);
}

void UpdateBIP9Parameters(Consensus::DeploymentPos d, int64_t nStartTime, int64_t nTimeout)
{
    globalChainParams->UpdateBIP9Parameters(d, nStartTime, nTimeout);
}
<|MERGE_RESOLUTION|>--- conflicted
+++ resolved
@@ -182,15 +182,10 @@
         GenerateAssetEntropy(entropy,  COutPoint(uint256(commit), 0), parentGenesisBlockHash);
         CalculateAsset(consensus.pegged_asset, entropy);
 
-<<<<<<< HEAD
         genesis = CreateGenesisBlock(consensus, strNetworkID, 1514764800, genesisChallengeScript, 1);
-        AppendInitialIssuance(genesis, COutPoint(uint256(commit), 0), parentGenesisBlockHash, 100, 21000000000000, 0, 0, CScript() << OP_TRUE);
-=======
-        genesis = CreateGenesisBlock(consensus, strNetworkID, 1296688602, genesisChallengeScript, 1);
         if (initialFreeCoins != 0) {
             AppendInitialIssuance(genesis, COutPoint(uint256(commit), 0), parentGenesisBlockHash, 100, initialFreeCoins/100, 0, 0, CScript() << OP_TRUE);
         }
->>>>>>> 3ad6a218
         consensus.hashGenesisBlock = genesis.GetHash();
 
 
