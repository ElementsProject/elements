--- conflicted
+++ resolved
@@ -8,12 +8,8 @@
 #include <chainparamsseeds.h>
 #include <consensus/merkle.h>
 #include <hash.h> // for signet block challenge hash
-<<<<<<< HEAD
 #include <issuance.h>
 #include <primitives/transaction.h>
-#include <tinyformat.h>
-=======
->>>>>>> 92fee79d
 #include <util/system.h>
 #include <util/strencodings.h>
 #include <crypto/sha256.h>
@@ -541,7 +537,7 @@
         m_assumeutxo_data = MapAssumeutxo{
             {
                 110,
-                {uint256S("0x76fd7334ac7c1baf57ddc0c626f073a655a35d98a4258cd1382c8cc2b8392e10"), 110},
+                {uint256S("0x4fa9f2be16670cb097173e6b788974fb9106c2335c074267ca5f7fc297dded32"), 110},
             },
             {
                 210,
