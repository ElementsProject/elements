--- conflicted
+++ resolved
@@ -21,18 +21,10 @@
 
 CTxMemPoolEntry::CTxMemPoolEntry(const CTransactionRef& _tx, const CAmount& _nFee,
                                  int64_t _nTime, unsigned int _entryHeight,
-<<<<<<< HEAD
-                                 bool _spendsCoinbase,
-                                 int64_t _sigOpsCost, LockPoints lp,
-                                 std::set<std::pair<uint256, COutPoint>>& _setPeginsSpent):
-    tx(_tx), nFee(_nFee), nTime(_nTime), entryHeight(_entryHeight),
+                                 bool _spendsCoinbase, int64_t _sigOpsCost, LockPoints lp, std::set<std::pair<uint256, COutPoint>>& _setPeginsSpent):
+    : tx(_tx), nFee(_nFee), nTxWeight(GetTransactionWeight(*tx)), nUsageSize(RecursiveDynamicUsage(tx)), nTime(_nTime), entryHeight(_entryHeight),
     spendsCoinbase(_spendsCoinbase), sigOpCost(_sigOpsCost), lockPoints(lp),
     setPeginsSpent(_setPeginsSpent)
-=======
-                                 bool _spendsCoinbase, int64_t _sigOpsCost, LockPoints lp)
-    : tx(_tx), nFee(_nFee), nTxWeight(GetTransactionWeight(*tx)), nUsageSize(RecursiveDynamicUsage(tx)), nTime(_nTime), entryHeight(_entryHeight),
-    spendsCoinbase(_spendsCoinbase), sigOpCost(_sigOpsCost), lockPoints(lp)
->>>>>>> 3832c25f
 {
     nCountWithDescendants = 1;
     nSizeWithDescendants = GetTxSize();
