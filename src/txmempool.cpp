// Copyright (c) 2009-2010 Satoshi Nakamoto
// Copyright (c) 2009-2020 The Bitcoin Core developers
// Distributed under the MIT software license, see the accompanying
// file COPYING or http://www.opensource.org/licenses/mit-license.php.

#include <txmempool.h>

#include <chainparams.h> // removeForBlock paklist transition
#include <consensus/consensus.h>
#include <consensus/tx_verify.h>
#include <consensus/validation.h>
#include <optional.h>
#include <pegins.h>
#include <policy/fees.h>
#include <policy/policy.h>
#include <policy/settings.h>
#include <reverse_iterator.h>
#include <util/moneystr.h>
#include <util/system.h>
#include <util/time.h>
#include <validation.h>
#include <validationinterface.h>

CTxMemPoolEntry::CTxMemPoolEntry(const CTransactionRef& _tx, const CAmount& _nFee,
                                 int64_t _nTime, unsigned int _entryHeight,
                                 bool _spendsCoinbase, int64_t _sigOpsCost, LockPoints lp, const std::set<std::pair<uint256, COutPoint>>& _setPeginsSpent)
    : tx(_tx), nFee(_nFee), nTxWeight(GetTransactionWeight(*tx)), nUsageSize(RecursiveDynamicUsage(tx)), nTime(_nTime), entryHeight(_entryHeight),
<<<<<<< HEAD
    spendsCoinbase(_spendsCoinbase), sigOpCost(_sigOpsCost), lockPoints(lp), m_epoch(0),
    setPeginsSpent(_setPeginsSpent)
=======
    spendsCoinbase(_spendsCoinbase), sigOpCost(_sigOpsCost), lockPoints(lp)
>>>>>>> b59f2787
{
    nCountWithDescendants = 1;
    nSizeWithDescendants = GetTxSize();
    nModFeesWithDescendants = nFee;

    feeDelta = 0;

    nCountWithAncestors = 1;
    nSizeWithAncestors = GetTxSize();
    nModFeesWithAncestors = nFee;
    nSigOpCostWithAncestors = sigOpCost;
}

void CTxMemPoolEntry::UpdateFeeDelta(int64_t newFeeDelta)
{
    nModFeesWithDescendants += newFeeDelta - feeDelta;
    nModFeesWithAncestors += newFeeDelta - feeDelta;
    feeDelta = newFeeDelta;
}

void CTxMemPoolEntry::UpdateLockPoints(const LockPoints& lp)
{
    lockPoints = lp;
}

size_t CTxMemPoolEntry::GetTxSize() const
{
    return GetVirtualTransactionSize(nTxWeight, sigOpCost);
}

// Update the given tx for any in-mempool descendants.
// Assumes that CTxMemPool::m_children is correct for the given tx and all
// descendants.
void CTxMemPool::UpdateForDescendants(txiter updateIt, cacheMap &cachedDescendants, const std::set<uint256> &setExclude)
{
    CTxMemPoolEntry::Children stageEntries, descendants;
    stageEntries = updateIt->GetMemPoolChildrenConst();

    while (!stageEntries.empty()) {
        const CTxMemPoolEntry& descendant = *stageEntries.begin();
        descendants.insert(descendant);
        stageEntries.erase(descendant);
        const CTxMemPoolEntry::Children& children = descendant.GetMemPoolChildrenConst();
        for (const CTxMemPoolEntry& childEntry : children) {
            cacheMap::iterator cacheIt = cachedDescendants.find(mapTx.iterator_to(childEntry));
            if (cacheIt != cachedDescendants.end()) {
                // We've already calculated this one, just add the entries for this set
                // but don't traverse again.
                for (txiter cacheEntry : cacheIt->second) {
                    descendants.insert(*cacheEntry);
                }
            } else if (!descendants.count(childEntry)) {
                // Schedule for later processing
                stageEntries.insert(childEntry);
            }
        }
    }
    // descendants now contains all in-mempool descendants of updateIt.
    // Update and add to cached descendant map
    int64_t modifySize = 0;
    CAmount modifyFee = 0;
    int64_t modifyCount = 0;
    for (const CTxMemPoolEntry& descendant : descendants) {
        if (!setExclude.count(descendant.GetTx().GetHash())) {
            modifySize += descendant.GetTxSize();
            modifyFee += descendant.GetModifiedFee();
            modifyCount++;
            cachedDescendants[updateIt].insert(mapTx.iterator_to(descendant));
            // Update ancestor state for each descendant
            mapTx.modify(mapTx.iterator_to(descendant), update_ancestor_state(updateIt->GetTxSize(), updateIt->GetModifiedFee(), 1, updateIt->GetSigOpCost()));
        }
    }
    mapTx.modify(updateIt, update_descendant_state(modifySize, modifyFee, modifyCount));
}

// vHashesToUpdate is the set of transaction hashes from a disconnected block
// which has been re-added to the mempool.
// for each entry, look for descendants that are outside vHashesToUpdate, and
// add fee/size information for such descendants to the parent.
// for each such descendant, also update the ancestor state to include the parent.
void CTxMemPool::UpdateTransactionsFromBlock(const std::vector<uint256> &vHashesToUpdate)
{
    AssertLockHeld(cs);
    // For each entry in vHashesToUpdate, store the set of in-mempool, but not
    // in-vHashesToUpdate transactions, so that we don't have to recalculate
    // descendants when we come across a previously seen entry.
    cacheMap mapMemPoolDescendantsToUpdate;

    // Use a set for lookups into vHashesToUpdate (these entries are already
    // accounted for in the state of their ancestors)
    std::set<uint256> setAlreadyIncluded(vHashesToUpdate.begin(), vHashesToUpdate.end());

    // Iterate in reverse, so that whenever we are looking at a transaction
    // we are sure that all in-mempool descendants have already been processed.
    // This maximizes the benefit of the descendant cache and guarantees that
    // CTxMemPool::m_children will be updated, an assumption made in
    // UpdateForDescendants.
    for (const uint256 &hash : reverse_iterate(vHashesToUpdate)) {
        // calculate children from mapNextTx
        txiter it = mapTx.find(hash);
        if (it == mapTx.end()) {
            continue;
        }
        auto iter = mapNextTx.lower_bound(COutPoint(hash, 0));
        // First calculate the children, and update CTxMemPool::m_children to
        // include them, and update their CTxMemPoolEntry::m_parents to include this tx.
        // we cache the in-mempool children to avoid duplicate updates
        {
            WITH_FRESH_EPOCH(m_epoch);
            for (; iter != mapNextTx.end() && iter->first->hash == hash; ++iter) {
                const uint256 &childHash = iter->second->GetHash();
                txiter childIter = mapTx.find(childHash);
                assert(childIter != mapTx.end());
                // We can skip updating entries we've encountered before or that
                // are in the block (which are already accounted for).
                if (!visited(childIter) && !setAlreadyIncluded.count(childHash)) {
                    UpdateChild(it, childIter, true);
                    UpdateParent(childIter, it, true);
                }
            }
        } // release epoch guard for UpdateForDescendants
        UpdateForDescendants(it, mapMemPoolDescendantsToUpdate, setAlreadyIncluded);
    }
}

bool CTxMemPool::CalculateMemPoolAncestors(const CTxMemPoolEntry &entry, setEntries &setAncestors, uint64_t limitAncestorCount, uint64_t limitAncestorSize, uint64_t limitDescendantCount, uint64_t limitDescendantSize, std::string &errString, bool fSearchForParents /* = true */) const
{
    CTxMemPoolEntry::Parents staged_ancestors;
    const CTransaction &tx = entry.GetTx();

    if (fSearchForParents) {
        // Get parents of this transaction that are in the mempool
        // GetMemPoolParents() is only valid for entries in the mempool, so we
        // iterate mapTx to find parents.
        for (unsigned int i = 0; i < tx.vin.size(); i++) {
            Optional<txiter> piter = GetIter(tx.vin[i].prevout.hash);
            if (piter) {
                staged_ancestors.insert(**piter);
                if (staged_ancestors.size() + 1 > limitAncestorCount) {
                    errString = strprintf("too many unconfirmed parents [limit: %u]", limitAncestorCount);
                    return false;
                }
            }
        }
    } else {
        // If we're not searching for parents, we require this to be an
        // entry in the mempool already.
        txiter it = mapTx.iterator_to(entry);
        staged_ancestors = it->GetMemPoolParentsConst();
    }

    size_t totalSizeWithAncestors = entry.GetTxSize();

    while (!staged_ancestors.empty()) {
        const CTxMemPoolEntry& stage = staged_ancestors.begin()->get();
        txiter stageit = mapTx.iterator_to(stage);

        setAncestors.insert(stageit);
        staged_ancestors.erase(stage);
        totalSizeWithAncestors += stageit->GetTxSize();

        if (stageit->GetSizeWithDescendants() + entry.GetTxSize() > limitDescendantSize) {
            errString = strprintf("exceeds descendant size limit for tx %s [limit: %u]", stageit->GetTx().GetHash().ToString(), limitDescendantSize);
            return false;
        } else if (stageit->GetCountWithDescendants() + 1 > limitDescendantCount) {
            errString = strprintf("too many descendants for tx %s [limit: %u]", stageit->GetTx().GetHash().ToString(), limitDescendantCount);
            return false;
        } else if (totalSizeWithAncestors > limitAncestorSize) {
            errString = strprintf("exceeds ancestor size limit [limit: %u]", limitAncestorSize);
            return false;
        }

        const CTxMemPoolEntry::Parents& parents = stageit->GetMemPoolParentsConst();
        for (const CTxMemPoolEntry& parent : parents) {
            txiter parent_it = mapTx.iterator_to(parent);

            // If this is a new ancestor, add it.
            if (setAncestors.count(parent_it) == 0) {
                staged_ancestors.insert(parent);
            }
            if (staged_ancestors.size() + setAncestors.size() + 1 > limitAncestorCount) {
                errString = strprintf("too many unconfirmed ancestors [limit: %u]", limitAncestorCount);
                return false;
            }
        }
    }

    return true;
}

void CTxMemPool::UpdateAncestorsOf(bool add, txiter it, setEntries &setAncestors)
{
    CTxMemPoolEntry::Parents parents = it->GetMemPoolParents();
    // add or remove this tx as a child of each parent
    for (const CTxMemPoolEntry& parent : parents) {
        UpdateChild(mapTx.iterator_to(parent), it, add);
    }
    const int64_t updateCount = (add ? 1 : -1);
    const int64_t updateSize = updateCount * it->GetTxSize();
    const CAmount updateFee = updateCount * it->GetModifiedFee();
    for (txiter ancestorIt : setAncestors) {
        mapTx.modify(ancestorIt, update_descendant_state(updateSize, updateFee, updateCount));
    }
}

void CTxMemPool::UpdateEntryForAncestors(txiter it, const setEntries &setAncestors)
{
    int64_t updateCount = setAncestors.size();
    int64_t updateSize = 0;
    CAmount updateFee = 0;
    int64_t updateSigOpsCost = 0;
    for (txiter ancestorIt : setAncestors) {
        updateSize += ancestorIt->GetTxSize();
        updateFee += ancestorIt->GetModifiedFee();
        updateSigOpsCost += ancestorIt->GetSigOpCost();
    }
    mapTx.modify(it, update_ancestor_state(updateSize, updateFee, updateCount, updateSigOpsCost));
}

void CTxMemPool::UpdateChildrenForRemoval(txiter it)
{
    const CTxMemPoolEntry::Children& children = it->GetMemPoolChildrenConst();
    for (const CTxMemPoolEntry& updateIt : children) {
        UpdateParent(mapTx.iterator_to(updateIt), it, false);
    }
}

void CTxMemPool::UpdateForRemoveFromMempool(const setEntries &entriesToRemove, bool updateDescendants)
{
    // For each entry, walk back all ancestors and decrement size associated with this
    // transaction
    const uint64_t nNoLimit = std::numeric_limits<uint64_t>::max();
    if (updateDescendants) {
        // updateDescendants should be true whenever we're not recursively
        // removing a tx and all its descendants, eg when a transaction is
        // confirmed in a block.
        // Here we only update statistics and not data in CTxMemPool::Parents
        // and CTxMemPoolEntry::Children (which we need to preserve until we're
        // finished with all operations that need to traverse the mempool).
        for (txiter removeIt : entriesToRemove) {
            setEntries setDescendants;
            CalculateDescendants(removeIt, setDescendants);
            setDescendants.erase(removeIt); // don't update state for self
            int64_t modifySize = -((int64_t)removeIt->GetTxSize());
            CAmount modifyFee = -removeIt->GetModifiedFee();
            int modifySigOps = -removeIt->GetSigOpCost();
            for (txiter dit : setDescendants) {
                mapTx.modify(dit, update_ancestor_state(modifySize, modifyFee, -1, modifySigOps));
            }
        }
    }
    for (txiter removeIt : entriesToRemove) {
        setEntries setAncestors;
        const CTxMemPoolEntry &entry = *removeIt;
        std::string dummy;
        // Since this is a tx that is already in the mempool, we can call CMPA
        // with fSearchForParents = false.  If the mempool is in a consistent
        // state, then using true or false should both be correct, though false
        // should be a bit faster.
        // However, if we happen to be in the middle of processing a reorg, then
        // the mempool can be in an inconsistent state.  In this case, the set
        // of ancestors reachable via GetMemPoolParents()/GetMemPoolChildren()
        // will be the same as the set of ancestors whose packages include this
        // transaction, because when we add a new transaction to the mempool in
        // addUnchecked(), we assume it has no children, and in the case of a
        // reorg where that assumption is false, the in-mempool children aren't
        // linked to the in-block tx's until UpdateTransactionsFromBlock() is
        // called.
        // So if we're being called during a reorg, ie before
        // UpdateTransactionsFromBlock() has been called, then
        // GetMemPoolParents()/GetMemPoolChildren() will differ from the set of
        // mempool parents we'd calculate by searching, and it's important that
        // we use the cached notion of ancestor transactions as the set of
        // things to update for removal.
        CalculateMemPoolAncestors(entry, setAncestors, nNoLimit, nNoLimit, nNoLimit, nNoLimit, dummy, false);
        // Note that UpdateAncestorsOf severs the child links that point to
        // removeIt in the entries for the parents of removeIt.
        UpdateAncestorsOf(false, removeIt, setAncestors);
    }
    // After updating all the ancestor sizes, we can now sever the link between each
    // transaction being removed and any mempool children (ie, update CTxMemPoolEntry::m_parents
    // for each direct child of a transaction being removed).
    for (txiter removeIt : entriesToRemove) {
        UpdateChildrenForRemoval(removeIt);
    }
}

void CTxMemPoolEntry::UpdateDescendantState(int64_t modifySize, CAmount modifyFee, int64_t modifyCount)
{
    nSizeWithDescendants += modifySize;
    assert(int64_t(nSizeWithDescendants) > 0);
    nModFeesWithDescendants += modifyFee;
    nCountWithDescendants += modifyCount;
    assert(int64_t(nCountWithDescendants) > 0);
}

void CTxMemPoolEntry::UpdateAncestorState(int64_t modifySize, CAmount modifyFee, int64_t modifyCount, int64_t modifySigOps)
{
    nSizeWithAncestors += modifySize;
    assert(int64_t(nSizeWithAncestors) > 0);
    nModFeesWithAncestors += modifyFee;
    nCountWithAncestors += modifyCount;
    assert(int64_t(nCountWithAncestors) > 0);
    nSigOpCostWithAncestors += modifySigOps;
    assert(int(nSigOpCostWithAncestors) >= 0);
}

CTxMemPool::CTxMemPool(CBlockPolicyEstimator* estimator, int check_ratio)
    : m_check_ratio(check_ratio), minerPolicyEstimator(estimator)
{
    _clear(); //lock free clear
}

bool CTxMemPool::isSpent(const COutPoint& outpoint) const
{
    LOCK(cs);
    return mapNextTx.count(outpoint);
}

unsigned int CTxMemPool::GetTransactionsUpdated() const
{
    return nTransactionsUpdated;
}

void CTxMemPool::AddTransactionsUpdated(unsigned int n)
{
    nTransactionsUpdated += n;
}

void CTxMemPool::addUnchecked(const CTxMemPoolEntry &entry, setEntries &setAncestors, bool validFeeEstimate)
{
    // Add to memory pool without checking anything.
    // Used by AcceptToMemoryPool(), which DOES do
    // all the appropriate checks.
    indexed_transaction_set::iterator newit = mapTx.insert(entry).first;

    // Update transaction for any feeDelta created by PrioritiseTransaction
    // TODO: refactor so that the fee delta is calculated before inserting
    // into mapTx.
    CAmount delta{0};
    ApplyDelta(entry.GetTx().GetHash(), delta);
    if (delta) {
            mapTx.modify(newit, update_fee_delta(delta));
    }

    // Update cachedInnerUsage to include contained transaction's usage.
    // (When we update the entry for in-mempool parents, memory usage will be
    // further updated.)
    cachedInnerUsage += entry.DynamicMemoryUsage();

    const CTransaction& tx = newit->GetTx();
    std::set<uint256> setParentTransactions;
    for (unsigned int i = 0; i < tx.vin.size(); i++) {
        mapNextTx.insert(std::make_pair(&tx.vin[i].prevout, &tx));
        setParentTransactions.insert(tx.vin[i].prevout.hash);
    }
    // Don't bother worrying about child transactions of this one.
    // Normal case of a new transaction arriving is that there can't be any
    // children, because such children would be orphans.
    // An exception to that is if a transaction enters that used to be in a block.
    // In that case, our disconnect block logic will call UpdateTransactionsFromBlock
    // to clean up the mess we're leaving here.

    // Update ancestors with information about this tx
    for (const auto& pit : GetIterSet(setParentTransactions)) {
            UpdateParent(newit, pit, true);
    }
    UpdateAncestorsOf(true, newit, setAncestors);
    UpdateEntryForAncestors(newit, setAncestors);

    nTransactionsUpdated++;
    totalTxSize += entry.GetTxSize();
    m_total_fee += entry.GetFee();
    if (minerPolicyEstimator) {
        minerPolicyEstimator->processTransaction(entry, validFeeEstimate);
    }

    vTxHashes.emplace_back(tx.GetWitnessHash(), newit);
    newit->vTxHashesIdx = vTxHashes.size() - 1;
}

void CTxMemPool::removeUnchecked(txiter it, MemPoolRemovalReason reason)
{
    // We increment mempool sequence value no matter removal reason
    // even if not directly reported below.
    uint64_t mempool_sequence = GetAndIncrementSequence();

    if (reason != MemPoolRemovalReason::BLOCK) {
        // Notify clients that a transaction has been removed from the mempool
        // for any reason except being included in a block. Clients interested
        // in transactions included in blocks can subscribe to the BlockConnected
        // notification.
        GetMainSignals().TransactionRemovedFromMempool(it->GetSharedTx(), reason, mempool_sequence);
    }

    const uint256 hash = it->GetTx().GetHash();
    for (const CTxIn& txin : it->GetTx().vin)
        mapNextTx.erase(txin.prevout);

    RemoveUnbroadcastTx(hash, true /* add logging because unchecked */ );

    if (vTxHashes.size() > 1) {
        vTxHashes[it->vTxHashesIdx] = std::move(vTxHashes.back());
        vTxHashes[it->vTxHashesIdx].second->vTxHashesIdx = it->vTxHashesIdx;
        vTxHashes.pop_back();
        if (vTxHashes.size() * 2 < vTxHashes.capacity())
            vTxHashes.shrink_to_fit();
    } else
        vTxHashes.clear();

    totalTxSize -= it->GetTxSize();
    m_total_fee -= it->GetFee();
    cachedInnerUsage -= it->DynamicMemoryUsage();
    cachedInnerUsage -= memusage::DynamicUsage(it->GetMemPoolParentsConst()) + memusage::DynamicUsage(it->GetMemPoolChildrenConst());
    mapTx.erase(it);
    nTransactionsUpdated++;
    if (minerPolicyEstimator) {minerPolicyEstimator->removeTx(hash, false);}
}

// Calculates descendants of entry that are not already in setDescendants, and adds to
// setDescendants. Assumes entryit is already a tx in the mempool and CTxMemPoolEntry::m_children
// is correct for tx and all descendants.
// Also assumes that if an entry is in setDescendants already, then all
// in-mempool descendants of it are already in setDescendants as well, so that we
// can save time by not iterating over those entries.
void CTxMemPool::CalculateDescendants(txiter entryit, setEntries& setDescendants) const
{
    setEntries stage;
    if (setDescendants.count(entryit) == 0) {
        stage.insert(entryit);
    }
    // Traverse down the children of entry, only adding children that are not
    // accounted for in setDescendants already (because those children have either
    // already been walked, or will be walked in this iteration).
    while (!stage.empty()) {
        txiter it = *stage.begin();
        setDescendants.insert(it);
        stage.erase(it);

        const CTxMemPoolEntry::Children& children = it->GetMemPoolChildrenConst();
        for (const CTxMemPoolEntry& child : children) {
            txiter childiter = mapTx.iterator_to(child);
            if (!setDescendants.count(childiter)) {
                stage.insert(childiter);
            }
        }
    }
}

void CTxMemPool::removeRecursive(const CTransaction &origTx, MemPoolRemovalReason reason)
{
    // Remove transaction from memory pool
    AssertLockHeld(cs);
        setEntries txToRemove;
        txiter origit = mapTx.find(origTx.GetHash());
        if (origit != mapTx.end()) {
            txToRemove.insert(origit);
        } else {
            // When recursively removing but origTx isn't in the mempool
            // be sure to remove any children that are in the pool. This can
            // happen during chain re-orgs if origTx isn't re-accepted into
            // the mempool for any reason.
            for (unsigned int i = 0; i < origTx.vout.size(); i++) {
                auto it = mapNextTx.find(COutPoint(origTx.GetHash(), i));
                if (it == mapNextTx.end())
                    continue;
                txiter nextit = mapTx.find(it->second->GetHash());
                assert(nextit != mapTx.end());
                txToRemove.insert(nextit);
            }
        }
        setEntries setAllRemoves;
        for (txiter it : txToRemove) {
            CalculateDescendants(it, setAllRemoves);
        }

        RemoveStaged(setAllRemoves, false, reason);
}

void CTxMemPool::removeForReorg(CChainState& active_chainstate, int flags)
{
    // Remove transactions spending a coinbase which are now immature and no-longer-final transactions
    AssertLockHeld(cs);
    setEntries txToRemove;
    for (indexed_transaction_set::const_iterator it = mapTx.begin(); it != mapTx.end(); it++) {
        const CTransaction& tx = it->GetTx();
        LockPoints lp = it->GetLockPoints();
        assert(std::addressof(::ChainstateActive()) == std::addressof(active_chainstate));
        bool validLP =  TestLockPointValidity(active_chainstate.m_chain, &lp);
        if (!CheckFinalTx(active_chainstate.m_chain.Tip(), tx, flags) || !CheckSequenceLocks(active_chainstate, *this, tx, flags, &lp, validLP)) {
            // Note if CheckSequenceLocks fails the LockPoints may still be invalid
            // So it's critical that we remove the tx and not depend on the LockPoints.
            txToRemove.insert(it);
        } else if (it->GetSpendsCoinbase()) {
            for (const CTxIn& txin : tx.vin) {
                indexed_transaction_set::const_iterator it2 = mapTx.find(txin.prevout.hash);
                if (it2 != mapTx.end())
                    continue;
                const Coin &coin = active_chainstate.CoinsTip().AccessCoin(txin.prevout);
                if (m_check_ratio != 0) assert(!coin.IsSpent());
                unsigned int nMemPoolHeight = active_chainstate.m_chain.Tip()->nHeight + 1;
                if (coin.IsSpent() || (coin.IsCoinBase() && ((signed long)nMemPoolHeight) - coin.nHeight < COINBASE_MATURITY)) {
                    txToRemove.insert(it);
                    break;
                }
            }
        }
        if (!validLP) {
            mapTx.modify(it, update_lock_points(lp));
        }

        // On re-org, remove *all* peg-in and PAK-based peg-outs due to possible
        // invalidity from dynafed transitions
        // TODO: Only boot out now-invalid transactions. Re-orgs are very rare in
        // federated systems but can occasionally happen due to consensus algorithm.

        // Little hack to quickly check if any outputs are PAK ones
        // by sending in empty(reject) list.
        if (!IsPAKValidTx(tx, CPAKList(), Params().ParentGenesisBlockHash(), Params().GetConsensus().pegged_asset)) {
            txToRemove.insert(it);
            continue;
        }
        for (const auto& input : tx.vin) {
            if (input.m_is_pegin) {
                txToRemove.insert(it);
                break;
            }
        }
    }
    setEntries setAllRemoves;
    for (txiter it : txToRemove) {
        CalculateDescendants(it, setAllRemoves);
    }
    RemoveStaged(setAllRemoves, false, MemPoolRemovalReason::REORG);
}

void CTxMemPool::removeConflicts(const CTransaction &tx)
{
    // Remove transactions which depend on inputs of tx, recursively
    AssertLockHeld(cs);
    for (const CTxIn &txin : tx.vin) {
        auto it = mapNextTx.find(txin.prevout);
        if (it != mapNextTx.end()) {
            const CTransaction &txConflict = *it->second;
            if (txConflict != tx)
            {
                ClearPrioritisation(txConflict.GetHash());
                removeRecursive(txConflict, MemPoolRemovalReason::CONFLICT);
            }
        }
    }
}

/**
 * Called when a block is connected. Removes from mempool and updates the miner fee estimator.
 */
void CTxMemPool::removeForBlock(const std::vector<CTransactionRef>& vtx, unsigned int nBlockHeight, const CBlockIndex* p_block_index_new)
{
    AssertLockHeld(cs);
    std::vector<const CTxMemPoolEntry*> entries;
    for (const auto& tx : vtx)
    {
        uint256 hash = tx->GetHash();

        indexed_transaction_set::iterator i = mapTx.find(hash);
        if (i != mapTx.end())
            entries.push_back(&*i);
    }
    // Before the txs in the new block have been removed from the mempool, update policy estimates
    if (minerPolicyEstimator) {minerPolicyEstimator->processBlock(nBlockHeight, entries);}
    for (const auto& tx : vtx)
    {
        txiter it = mapTx.find(tx->GetHash());
        if (it != mapTx.end()) {
            setEntries stage;
            stage.insert(it);
            RemoveStaged(stage, true, MemPoolRemovalReason::BLOCK);
        }
        removeConflicts(*tx);
        ClearPrioritisation(tx->GetHash());
    }

    // Eject transactions that are invalid for *following* block due to transition
    // We check every epoch_length blocks due to peg-ins expiring an epoch after
    // being changed
    if (p_block_index_new) {
        const CChainParams& chainparams = Params();
        uint32_t epoch_length = chainparams.GetConsensus().dynamic_epoch_length;
        if ((p_block_index_new->nHeight+1) % epoch_length == 0) {
            CPAKList enforced_paklist = GetActivePAKList(p_block_index_new, chainparams.GetConsensus());
            std::vector<CTransactionRef> tx_to_remove;
            for (const auto& entry : mapTx) {
                const CTransaction& tx = entry.GetTx();
                if (chainparams.GetEnforcePak() && !IsPAKValidTx(tx, enforced_paklist, chainparams.ParentGenesisBlockHash(), chainparams.GetConsensus().pegged_asset)) {
                    tx_to_remove.push_back(MakeTransactionRef(tx));
                    continue;
                }

                const auto& fedpegscripts = GetValidFedpegScripts(p_block_index_new, chainparams.GetConsensus(), true /* nextblock_validation */);
                for (size_t nIn = 0; nIn < tx.vin.size(); nIn++) {
                    const CTxIn& in = tx.vin[nIn];
                    std::string err;
                    if (in.m_is_pegin && (!tx.HasWitness() || !IsValidPeginWitness(tx.witness.vtxinwit[nIn].m_pegin_witness, fedpegscripts, in.prevout, err, true /* check_depth */))) {
                        tx_to_remove.push_back(MakeTransactionRef(tx));
                        break;
                    }
                }
            }
            for (auto& tx : tx_to_remove) {
                const uint256 tx_id = tx->GetHash();
                removeRecursive(*tx, MemPoolRemovalReason::BLOCK);
                ClearPrioritisation(tx_id);
            }
        }
    }

    lastRollingFeeUpdate = GetTime();
    blockSinceLastRollingFeeBump = true;
}

void CTxMemPool::_clear()
{
    mapTx.clear();
    mapNextTx.clear();
    totalTxSize = 0;
    m_total_fee = 0;
    cachedInnerUsage = 0;
    lastRollingFeeUpdate = GetTime();
    blockSinceLastRollingFeeBump = false;
    rollingMinimumFeeRate = 0;
    ++nTransactionsUpdated;
}

void CTxMemPool::clear()
{
    LOCK(cs);
    _clear();
}

static void CheckInputsAndUpdateCoins(const CTxMemPoolEntry& entry, CCoinsViewCache& mempoolDuplicate, const int64_t spendheight, std::set<std::pair<uint256, COutPoint>>& setGlobalPeginsSpent)
{
    CTransaction tx = entry.GetTx();
    TxValidationState dummy_state; // Not used. CheckTxInputs() should always pass
    CAmountMap fee_map;
    std::set<std::pair<uint256, COutPoint> > setPeginsSpent;
    const auto& fedpegscripts = GetValidFedpegScripts(::ChainActive().Tip(), Params().GetConsensus(), true /* nextblock_validation */);
    bool fCheckResult = tx.IsCoinBase() || Consensus::CheckTxInputs(tx, dummy_state, mempoolDuplicate, spendheight, fee_map, setPeginsSpent, NULL, false, true, fedpegscripts);
    assert(fCheckResult);
    UpdateCoins(tx, mempoolDuplicate, std::numeric_limits<int>::max());

    // ELEMENTS:
    assert(setPeginsSpent == entry.setPeginsSpent);
    size_t prevPeginsCount = setGlobalPeginsSpent.size();
    setGlobalPeginsSpent.insert(setPeginsSpent.begin(), setPeginsSpent.end());
    assert(setGlobalPeginsSpent.size() == prevPeginsCount + setPeginsSpent.size());
}

void CTxMemPool::check(const CCoinsViewCache *pcoins) const
{
    if (m_check_ratio == 0) return;

    if (GetRand(m_check_ratio) >= 1) return;

    AssertLockHeld(::cs_main);
    LOCK(cs);
    LogPrint(BCLog::MEMPOOL, "Checking mempool with %u transactions and %u inputs\n", (unsigned int)mapTx.size(), (unsigned int)mapNextTx.size());

    uint64_t checkTotal = 0;
    CAmount check_total_fee{0};
    uint64_t innerUsage = 0;

    CCoinsViewCache mempoolDuplicate(const_cast<CCoinsViewCache*>(pcoins));
    const int64_t spendheight = g_chainman.m_blockman.GetSpendHeight(mempoolDuplicate);

    std::list<const CTxMemPoolEntry*> waitingOnDependants;
    // ELEMENTS:
    std::set<std::pair<uint256, COutPoint> > setGlobalPeginsSpent;

    for (indexed_transaction_set::const_iterator it = mapTx.begin(); it != mapTx.end(); it++) {
        unsigned int i = 0;
        checkTotal += it->GetTxSize();
        check_total_fee += it->GetFee();
        innerUsage += it->DynamicMemoryUsage();
        const CTransaction& tx = it->GetTx();
        innerUsage += memusage::DynamicUsage(it->GetMemPoolParentsConst()) + memusage::DynamicUsage(it->GetMemPoolChildrenConst());
        bool fDependsWait = false;
        CTxMemPoolEntry::Parents setParentCheck;
        for (const CTxIn &txin : tx.vin) {
            // Check that every mempool transaction's inputs refer to available coins, or other mempool tx's.
            indexed_transaction_set::const_iterator it2 = mapTx.find(txin.prevout.hash);
            if (it2 != mapTx.end()) {
                const CTransaction& tx2 = it2->GetTx();
                assert(tx2.vout.size() > txin.prevout.n && !tx2.vout[txin.prevout.n].IsNull());
                fDependsWait = true;
                setParentCheck.insert(*it2);
            } else {
                // peg-in inputs are not sanity-checked to be valid
                assert(txin.m_is_pegin || pcoins->HaveCoin(txin.prevout));
            }
            // Check whether its inputs are marked in mapNextTx.
            auto it3 = mapNextTx.find(txin.prevout);
            assert(it3 != mapNextTx.end());
            assert(it3->first == &txin.prevout);
            assert(it3->second == &tx);
            i++;
        }
        auto comp = [](const CTxMemPoolEntry& a, const CTxMemPoolEntry& b) -> bool {
            return a.GetTx().GetHash() == b.GetTx().GetHash();
        };
        assert(setParentCheck.size() == it->GetMemPoolParentsConst().size());
        assert(std::equal(setParentCheck.begin(), setParentCheck.end(), it->GetMemPoolParentsConst().begin(), comp));
        // Verify ancestor state is correct.
        setEntries setAncestors;
        uint64_t nNoLimit = std::numeric_limits<uint64_t>::max();
        std::string dummy;
        CalculateMemPoolAncestors(*it, setAncestors, nNoLimit, nNoLimit, nNoLimit, nNoLimit, dummy);
        uint64_t nCountCheck = setAncestors.size() + 1;
        uint64_t nSizeCheck = it->GetTxSize();
        CAmount nFeesCheck = it->GetModifiedFee();
        int64_t nSigOpCheck = it->GetSigOpCost();

        for (txiter ancestorIt : setAncestors) {
            nSizeCheck += ancestorIt->GetTxSize();
            nFeesCheck += ancestorIt->GetModifiedFee();
            nSigOpCheck += ancestorIt->GetSigOpCost();
        }

        assert(it->GetCountWithAncestors() == nCountCheck);
        assert(it->GetSizeWithAncestors() == nSizeCheck);
        assert(it->GetSigOpCostWithAncestors() == nSigOpCheck);
        assert(it->GetModFeesWithAncestors() == nFeesCheck);

        // Check children against mapNextTx
        CTxMemPoolEntry::Children setChildrenCheck;
        auto iter = mapNextTx.lower_bound(COutPoint(it->GetTx().GetHash(), 0));
        uint64_t child_sizes = 0;
        for (; iter != mapNextTx.end() && iter->first->hash == it->GetTx().GetHash(); ++iter) {
            txiter childit = mapTx.find(iter->second->GetHash());
            assert(childit != mapTx.end()); // mapNextTx points to in-mempool transactions
            if (setChildrenCheck.insert(*childit).second) {
                child_sizes += childit->GetTxSize();
            }
        }
        assert(setChildrenCheck.size() == it->GetMemPoolChildrenConst().size());
        assert(std::equal(setChildrenCheck.begin(), setChildrenCheck.end(), it->GetMemPoolChildrenConst().begin(), comp));
        // Also check to make sure size is greater than sum with immediate children.
        // just a sanity check, not definitive that this calc is correct...
        assert(it->GetSizeWithDescendants() >= child_sizes + it->GetTxSize());

        if (fDependsWait)
            waitingOnDependants.push_back(&(*it));
        else {
            CheckInputsAndUpdateCoins(*it, mempoolDuplicate, spendheight, setGlobalPeginsSpent);
        }
    }
    unsigned int stepsSinceLastRemove = 0;
    while (!waitingOnDependants.empty()) {
        const CTxMemPoolEntry* entry = waitingOnDependants.front();
        waitingOnDependants.pop_front();
        if (!mempoolDuplicate.HaveInputs(entry->GetTx())) {
            waitingOnDependants.push_back(entry);
            stepsSinceLastRemove++;
            assert(stepsSinceLastRemove < waitingOnDependants.size());
        } else {
            CheckInputsAndUpdateCoins(*entry, mempoolDuplicate, spendheight, setGlobalPeginsSpent);
            stepsSinceLastRemove = 0;
        }
    }
    for (auto it = mapNextTx.cbegin(); it != mapNextTx.cend(); it++) {
        uint256 hash = it->second->GetHash();
        indexed_transaction_set::const_iterator it2 = mapTx.find(hash);
        const CTransaction& tx = it2->GetTx();
        assert(it2 != mapTx.end());
        assert(&tx == it->second);
    }

    //
    // ELEMENTS:
    for (std::set<std::pair<uint256, COutPoint> >::const_iterator it = setGlobalPeginsSpent.begin(); it != setGlobalPeginsSpent.end(); it++) {
        assert(!pcoins->IsPeginSpent(*it));
    }
    // END ELEMENTS
    //

    assert(totalTxSize == checkTotal);
    assert(m_total_fee == check_total_fee);
    assert(innerUsage == cachedInnerUsage);
}

bool CTxMemPool::CompareDepthAndScore(const uint256& hasha, const uint256& hashb, bool wtxid)
{
    LOCK(cs);
    indexed_transaction_set::const_iterator i = wtxid ? get_iter_from_wtxid(hasha) : mapTx.find(hasha);
    if (i == mapTx.end()) return false;
    indexed_transaction_set::const_iterator j = wtxid ? get_iter_from_wtxid(hashb) : mapTx.find(hashb);
    if (j == mapTx.end()) return true;
    uint64_t counta = i->GetCountWithAncestors();
    uint64_t countb = j->GetCountWithAncestors();
    if (counta == countb) {
        return CompareTxMemPoolEntryByScore()(*i, *j);
    }
    return counta < countb;
}

namespace {
class DepthAndScoreComparator
{
public:
    bool operator()(const CTxMemPool::indexed_transaction_set::const_iterator& a, const CTxMemPool::indexed_transaction_set::const_iterator& b)
    {
        uint64_t counta = a->GetCountWithAncestors();
        uint64_t countb = b->GetCountWithAncestors();
        if (counta == countb) {
            return CompareTxMemPoolEntryByScore()(*a, *b);
        }
        return counta < countb;
    }
};
} // namespace

std::vector<CTxMemPool::indexed_transaction_set::const_iterator> CTxMemPool::GetSortedDepthAndScore() const
{
    std::vector<indexed_transaction_set::const_iterator> iters;
    AssertLockHeld(cs);

    iters.reserve(mapTx.size());

    for (indexed_transaction_set::iterator mi = mapTx.begin(); mi != mapTx.end(); ++mi) {
        iters.push_back(mi);
    }
    std::sort(iters.begin(), iters.end(), DepthAndScoreComparator());
    return iters;
}

void CTxMemPool::queryHashes(std::vector<uint256>& vtxid) const
{
    LOCK(cs);
    auto iters = GetSortedDepthAndScore();

    vtxid.clear();
    vtxid.reserve(mapTx.size());

    for (auto it : iters) {
        vtxid.push_back(it->GetTx().GetHash());
    }
}

static TxMempoolInfo GetInfo(CTxMemPool::indexed_transaction_set::const_iterator it) {
    return TxMempoolInfo{it->GetSharedTx(), it->GetTime(), it->GetFee(), it->GetTxSize(), it->GetModifiedFee() - it->GetFee()};
}

std::vector<TxMempoolInfo> CTxMemPool::infoAll() const
{
    LOCK(cs);
    auto iters = GetSortedDepthAndScore();

    std::vector<TxMempoolInfo> ret;
    ret.reserve(mapTx.size());
    for (auto it : iters) {
        ret.push_back(GetInfo(it));
    }

    return ret;
}

CTransactionRef CTxMemPool::get(const uint256& hash) const
{
    LOCK(cs);
    indexed_transaction_set::const_iterator i = mapTx.find(hash);
    if (i == mapTx.end())
        return nullptr;
    return i->GetSharedTx();
}

TxMempoolInfo CTxMemPool::info(const GenTxid& gtxid) const
{
    LOCK(cs);
    indexed_transaction_set::const_iterator i = (gtxid.IsWtxid() ? get_iter_from_wtxid(gtxid.GetHash()) : mapTx.find(gtxid.GetHash()));
    if (i == mapTx.end())
        return TxMempoolInfo();
    return GetInfo(i);
}

TxMempoolInfo CTxMemPool::info(const uint256& txid) const { return info(GenTxid{false, txid}); }

void CTxMemPool::PrioritiseTransaction(const uint256& hash, const CAmount& nFeeDelta)
{
    {
        LOCK(cs);
        CAmount &delta = mapDeltas[hash];
        delta += nFeeDelta;
        txiter it = mapTx.find(hash);
        if (it != mapTx.end()) {
            mapTx.modify(it, update_fee_delta(delta));
            // Now update all ancestors' modified fees with descendants
            setEntries setAncestors;
            uint64_t nNoLimit = std::numeric_limits<uint64_t>::max();
            std::string dummy;
            CalculateMemPoolAncestors(*it, setAncestors, nNoLimit, nNoLimit, nNoLimit, nNoLimit, dummy, false);
            for (txiter ancestorIt : setAncestors) {
                mapTx.modify(ancestorIt, update_descendant_state(0, nFeeDelta, 0));
            }
            // Now update all descendants' modified fees with ancestors
            setEntries setDescendants;
            CalculateDescendants(it, setDescendants);
            setDescendants.erase(it);
            for (txiter descendantIt : setDescendants) {
                mapTx.modify(descendantIt, update_ancestor_state(0, nFeeDelta, 0, 0));
            }
            ++nTransactionsUpdated;
        }
    }
    LogPrintf("PrioritiseTransaction: %s feerate += %s\n", hash.ToString(), FormatMoney(nFeeDelta));
}

void CTxMemPool::ApplyDelta(const uint256& hash, CAmount &nFeeDelta) const
{
    AssertLockHeld(cs);
    std::map<uint256, CAmount>::const_iterator pos = mapDeltas.find(hash);
    if (pos == mapDeltas.end())
        return;
    const CAmount &delta = pos->second;
    nFeeDelta += delta;
}

void CTxMemPool::ClearPrioritisation(const uint256& hash)
{
    AssertLockHeld(cs);
    mapDeltas.erase(hash);
}

const CTransaction* CTxMemPool::GetConflictTx(const COutPoint& prevout) const
{
    const auto it = mapNextTx.find(prevout);
    return it == mapNextTx.end() ? nullptr : it->second;
}

Optional<CTxMemPool::txiter> CTxMemPool::GetIter(const uint256& txid) const
{
    auto it = mapTx.find(txid);
    if (it != mapTx.end()) return it;
    return Optional<txiter>{};
}

CTxMemPool::setEntries CTxMemPool::GetIterSet(const std::set<uint256>& hashes) const
{
    CTxMemPool::setEntries ret;
    for (const auto& h : hashes) {
        const auto mi = GetIter(h);
        if (mi) ret.insert(*mi);
    }
    return ret;
}

bool CTxMemPool::HasNoInputsOf(const CTransaction &tx) const
{
    for (unsigned int i = 0; i < tx.vin.size(); i++)
        if (exists(tx.vin[i].prevout.hash))
            return false;
    return true;
}

CCoinsViewMemPool::CCoinsViewMemPool(CCoinsView* baseIn, const CTxMemPool& mempoolIn) : CCoinsViewBacked(baseIn), mempool(mempoolIn) { }

bool CCoinsViewMemPool::GetCoin(const COutPoint &outpoint, Coin &coin) const {
    // If an entry in the mempool exists, always return that one, as it's guaranteed to never
    // conflict with the underlying cache, and it cannot have pruned entries (as it contains full)
    // transactions. First checking the underlying cache risks returning a pruned entry instead.
    CTransactionRef ptx = mempool.get(outpoint.hash);
    if (ptx) {
        if (outpoint.n < ptx->vout.size()) {
            coin = Coin(ptx->vout[outpoint.n], MEMPOOL_HEIGHT, false);
            return true;
        } else {
            return false;
        }
    }
    return base->GetCoin(outpoint, coin);
}

// ELEMENTS:
bool CCoinsViewMemPool::IsPeginSpent(const std::pair<uint256, COutPoint> &outpoint) const {
    return base->IsPeginSpent(outpoint);
}

size_t CTxMemPool::DynamicMemoryUsage() const {
    LOCK(cs);
    // Estimate the overhead of mapTx to be 15 pointers + an allocation, as no exact formula for boost::multi_index_contained is implemented.
    return memusage::MallocUsage(sizeof(CTxMemPoolEntry) + 15 * sizeof(void*)) * mapTx.size() + memusage::DynamicUsage(mapNextTx) + memusage::DynamicUsage(mapDeltas) + memusage::DynamicUsage(vTxHashes) + cachedInnerUsage;
}

void CTxMemPool::RemoveUnbroadcastTx(const uint256& txid, const bool unchecked) {
    LOCK(cs);

    if (m_unbroadcast_txids.erase(txid))
    {
        LogPrint(BCLog::MEMPOOL, "Removed %i from set of unbroadcast txns%s\n", txid.GetHex(), (unchecked ? " before confirmation that txn was sent out" : ""));
    }
}

void CTxMemPool::RemoveStaged(setEntries &stage, bool updateDescendants, MemPoolRemovalReason reason) {
    AssertLockHeld(cs);
    UpdateForRemoveFromMempool(stage, updateDescendants);
    for (txiter it : stage) {
        removeUnchecked(it, reason);
    }
}

int CTxMemPool::Expire(std::chrono::seconds time)
{
    AssertLockHeld(cs);
    indexed_transaction_set::index<entry_time>::type::iterator it = mapTx.get<entry_time>().begin();
    setEntries toremove;
    while (it != mapTx.get<entry_time>().end() && it->GetTime() < time) {
        toremove.insert(mapTx.project<0>(it));
        it++;
    }
    setEntries stage;
    for (txiter removeit : toremove) {
        CalculateDescendants(removeit, stage);
    }
    RemoveStaged(stage, false, MemPoolRemovalReason::EXPIRY);
    return stage.size();
}

void CTxMemPool::addUnchecked(const CTxMemPoolEntry &entry, bool validFeeEstimate)
{
    setEntries setAncestors;
    uint64_t nNoLimit = std::numeric_limits<uint64_t>::max();
    std::string dummy;
    CalculateMemPoolAncestors(entry, setAncestors, nNoLimit, nNoLimit, nNoLimit, nNoLimit, dummy);
    return addUnchecked(entry, setAncestors, validFeeEstimate);
}

void CTxMemPool::UpdateChild(txiter entry, txiter child, bool add)
{
    AssertLockHeld(cs);
    CTxMemPoolEntry::Children s;
    if (add && entry->GetMemPoolChildren().insert(*child).second) {
        cachedInnerUsage += memusage::IncrementalDynamicUsage(s);
    } else if (!add && entry->GetMemPoolChildren().erase(*child)) {
        cachedInnerUsage -= memusage::IncrementalDynamicUsage(s);
    }
}

void CTxMemPool::UpdateParent(txiter entry, txiter parent, bool add)
{
    AssertLockHeld(cs);
    CTxMemPoolEntry::Parents s;
    if (add && entry->GetMemPoolParents().insert(*parent).second) {
        cachedInnerUsage += memusage::IncrementalDynamicUsage(s);
    } else if (!add && entry->GetMemPoolParents().erase(*parent)) {
        cachedInnerUsage -= memusage::IncrementalDynamicUsage(s);
    }
}

CFeeRate CTxMemPool::GetMinFee(size_t sizelimit) const {
    LOCK(cs);
    if (!blockSinceLastRollingFeeBump || rollingMinimumFeeRate == 0)
        return CFeeRate(llround(rollingMinimumFeeRate));

    int64_t time = GetTime();
    if (time > lastRollingFeeUpdate + 10) {
        double halflife = ROLLING_FEE_HALFLIFE;
        if (DynamicMemoryUsage() < sizelimit / 4)
            halflife /= 4;
        else if (DynamicMemoryUsage() < sizelimit / 2)
            halflife /= 2;

        rollingMinimumFeeRate = rollingMinimumFeeRate / pow(2.0, (time - lastRollingFeeUpdate) / halflife);
        lastRollingFeeUpdate = time;

        if (rollingMinimumFeeRate < (double)incrementalRelayFee.GetFeePerK() / 2) {
            rollingMinimumFeeRate = 0;
            return CFeeRate(0);
        }
    }
    return std::max(CFeeRate(llround(rollingMinimumFeeRate)), incrementalRelayFee);
}

void CTxMemPool::trackPackageRemoved(const CFeeRate& rate) {
    AssertLockHeld(cs);
    if (rate.GetFeePerK() > rollingMinimumFeeRate) {
        rollingMinimumFeeRate = rate.GetFeePerK();
        blockSinceLastRollingFeeBump = false;
    }
}

void CTxMemPool::TrimToSize(size_t sizelimit, std::vector<COutPoint>* pvNoSpendsRemaining) {
    AssertLockHeld(cs);

    unsigned nTxnRemoved = 0;
    CFeeRate maxFeeRateRemoved(0);
    while (!mapTx.empty() && DynamicMemoryUsage() > sizelimit) {
        indexed_transaction_set::index<descendant_score>::type::iterator it = mapTx.get<descendant_score>().begin();

        // We set the new mempool min fee to the feerate of the removed set, plus the
        // "minimum reasonable fee rate" (ie some value under which we consider txn
        // to have 0 fee). This way, we don't allow txn to enter mempool with feerate
        // equal to txn which were removed with no block in between.
        CFeeRate removed(it->GetModFeesWithDescendants(), it->GetSizeWithDescendants());
        removed += incrementalRelayFee;
        trackPackageRemoved(removed);
        maxFeeRateRemoved = std::max(maxFeeRateRemoved, removed);

        setEntries stage;
        CalculateDescendants(mapTx.project<0>(it), stage);
        nTxnRemoved += stage.size();

        std::vector<CTransaction> txn;
        if (pvNoSpendsRemaining) {
            txn.reserve(stage.size());
            for (txiter iter : stage)
                txn.push_back(iter->GetTx());
        }
        RemoveStaged(stage, false, MemPoolRemovalReason::SIZELIMIT);
        if (pvNoSpendsRemaining) {
            for (const CTransaction& tx : txn) {
                for (const CTxIn& txin : tx.vin) {
                    if (exists(txin.prevout.hash)) continue;
                    pvNoSpendsRemaining->push_back(txin.prevout);
                }
            }
        }
    }

    if (maxFeeRateRemoved > CFeeRate(0)) {
        LogPrint(BCLog::MEMPOOL, "Removed %u txn, rolling minimum fee bumped to %s\n", nTxnRemoved, maxFeeRateRemoved.ToString());
    }
}

uint64_t CTxMemPool::CalculateDescendantMaximum(txiter entry) const {
    // find parent with highest descendant count
    std::vector<txiter> candidates;
    setEntries counted;
    candidates.push_back(entry);
    uint64_t maximum = 0;
    while (candidates.size()) {
        txiter candidate = candidates.back();
        candidates.pop_back();
        if (!counted.insert(candidate).second) continue;
        const CTxMemPoolEntry::Parents& parents = candidate->GetMemPoolParentsConst();
        if (parents.size() == 0) {
            maximum = std::max(maximum, candidate->GetCountWithDescendants());
        } else {
            for (const CTxMemPoolEntry& i : parents) {
                candidates.push_back(mapTx.iterator_to(i));
            }
        }
    }
    return maximum;
}

void CTxMemPool::GetTransactionAncestry(const uint256& txid, size_t& ancestors, size_t& descendants) const {
    LOCK(cs);
    auto it = mapTx.find(txid);
    ancestors = descendants = 0;
    if (it != mapTx.end()) {
        ancestors = it->GetCountWithAncestors();
        descendants = CalculateDescendantMaximum(it);
    }
}

bool CTxMemPool::IsLoaded() const
{
    LOCK(cs);
    return m_is_loaded;
}

void CTxMemPool::SetIsLoaded(bool loaded)
{
    LOCK(cs);
    m_is_loaded = loaded;
}<|MERGE_RESOLUTION|>--- conflicted
+++ resolved
@@ -25,12 +25,8 @@
                                  int64_t _nTime, unsigned int _entryHeight,
                                  bool _spendsCoinbase, int64_t _sigOpsCost, LockPoints lp, const std::set<std::pair<uint256, COutPoint>>& _setPeginsSpent)
     : tx(_tx), nFee(_nFee), nTxWeight(GetTransactionWeight(*tx)), nUsageSize(RecursiveDynamicUsage(tx)), nTime(_nTime), entryHeight(_entryHeight),
-<<<<<<< HEAD
-    spendsCoinbase(_spendsCoinbase), sigOpCost(_sigOpsCost), lockPoints(lp), m_epoch(0),
+    spendsCoinbase(_spendsCoinbase), sigOpCost(_sigOpsCost), lockPoints(lp),
     setPeginsSpent(_setPeginsSpent)
-=======
-    spendsCoinbase(_spendsCoinbase), sigOpCost(_sigOpsCost), lockPoints(lp)
->>>>>>> b59f2787
 {
     nCountWithDescendants = 1;
     nSizeWithDescendants = GetTxSize();
