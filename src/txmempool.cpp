// Copyright (c) 2009-2010 Satoshi Nakamoto
// Copyright (c) 2009-2020 The Bitcoin Core developers
// Distributed under the MIT software license, see the accompanying
// file COPYING or http://www.opensource.org/licenses/mit-license.php.

#include <txmempool.h>

#include <chainparams.h> // removeForBlock paklist transition
#include <consensus/consensus.h>
#include <consensus/tx_verify.h>
#include <consensus/validation.h>
#include <optional.h>
#include <pegins.h>
#include <policy/fees.h>
#include <policy/policy.h>
#include <policy/settings.h>
#include <reverse_iterator.h>
#include <util/moneystr.h>
#include <util/system.h>
#include <util/time.h>
#include <validation.h>
#include <validationinterface.h>

CTxMemPoolEntry::CTxMemPoolEntry(const CTransactionRef& _tx, const CAmount& _nFee,
                                 int64_t _nTime, unsigned int _entryHeight,
                                 bool _spendsCoinbase, int64_t _sigOpsCost, LockPoints lp, const std::set<std::pair<uint256, COutPoint>>& _setPeginsSpent)
    : tx(_tx), nFee(_nFee), nTxWeight(GetTransactionWeight(*tx)), nUsageSize(RecursiveDynamicUsage(tx)), nTime(_nTime), entryHeight(_entryHeight),
    spendsCoinbase(_spendsCoinbase), sigOpCost(_sigOpsCost), lockPoints(lp),
    setPeginsSpent(_setPeginsSpent)
{
    nCountWithDescendants = 1;
    nSizeWithDescendants = GetTxSize();
    nModFeesWithDescendants = nFee;

    feeDelta = 0;

    nCountWithAncestors = 1;
    nSizeWithAncestors = GetTxSize();
    nModFeesWithAncestors = nFee;
    nSigOpCostWithAncestors = sigOpCost;
}

void CTxMemPoolEntry::UpdateFeeDelta(int64_t newFeeDelta)
{
    nModFeesWithDescendants += newFeeDelta - feeDelta;
    nModFeesWithAncestors += newFeeDelta - feeDelta;
    feeDelta = newFeeDelta;
}

void CTxMemPoolEntry::UpdateLockPoints(const LockPoints& lp)
{
    lockPoints = lp;
}

size_t CTxMemPoolEntry::GetTxSize() const
{
    return GetVirtualTransactionSize(nTxWeight, sigOpCost);
}

// Update the given tx for any in-mempool descendants.
// Assumes that CTxMemPool::m_children is correct for the given tx and all
// descendants.
void CTxMemPool::UpdateForDescendants(txiter updateIt, cacheMap &cachedDescendants, const std::set<uint256> &setExclude)
{
    CTxMemPoolEntry::Children stageEntries, descendants;
    stageEntries = updateIt->GetMemPoolChildrenConst();

    while (!stageEntries.empty()) {
        const CTxMemPoolEntry& descendant = *stageEntries.begin();
        descendants.insert(descendant);
        stageEntries.erase(descendant);
        const CTxMemPoolEntry::Children& children = descendant.GetMemPoolChildrenConst();
        for (const CTxMemPoolEntry& childEntry : children) {
            cacheMap::iterator cacheIt = cachedDescendants.find(mapTx.iterator_to(childEntry));
            if (cacheIt != cachedDescendants.end()) {
                // We've already calculated this one, just add the entries for this set
                // but don't traverse again.
                for (txiter cacheEntry : cacheIt->second) {
                    descendants.insert(*cacheEntry);
                }
            } else if (!descendants.count(childEntry)) {
                // Schedule for later processing
                stageEntries.insert(childEntry);
            }
        }
    }
    // descendants now contains all in-mempool descendants of updateIt.
    // Update and add to cached descendant map
    int64_t modifySize = 0;
    CAmount modifyFee = 0;
    int64_t modifyCount = 0;
    for (const CTxMemPoolEntry& descendant : descendants) {
        if (!setExclude.count(descendant.GetTx().GetHash())) {
            modifySize += descendant.GetTxSize();
            modifyFee += descendant.GetModifiedFee();
            modifyCount++;
            cachedDescendants[updateIt].insert(mapTx.iterator_to(descendant));
            // Update ancestor state for each descendant
            mapTx.modify(mapTx.iterator_to(descendant), update_ancestor_state(updateIt->GetTxSize(), updateIt->GetModifiedFee(), 1, updateIt->GetSigOpCost()));
        }
    }
    mapTx.modify(updateIt, update_descendant_state(modifySize, modifyFee, modifyCount));
}

// vHashesToUpdate is the set of transaction hashes from a disconnected block
// which has been re-added to the mempool.
// for each entry, look for descendants that are outside vHashesToUpdate, and
// add fee/size information for such descendants to the parent.
// for each such descendant, also update the ancestor state to include the parent.
void CTxMemPool::UpdateTransactionsFromBlock(const std::vector<uint256> &vHashesToUpdate)
{
    AssertLockHeld(cs);
    // For each entry in vHashesToUpdate, store the set of in-mempool, but not
    // in-vHashesToUpdate transactions, so that we don't have to recalculate
    // descendants when we come across a previously seen entry.
    cacheMap mapMemPoolDescendantsToUpdate;

    // Use a set for lookups into vHashesToUpdate (these entries are already
    // accounted for in the state of their ancestors)
    std::set<uint256> setAlreadyIncluded(vHashesToUpdate.begin(), vHashesToUpdate.end());

    // Iterate in reverse, so that whenever we are looking at a transaction
    // we are sure that all in-mempool descendants have already been processed.
    // This maximizes the benefit of the descendant cache and guarantees that
    // CTxMemPool::m_children will be updated, an assumption made in
    // UpdateForDescendants.
    for (const uint256 &hash : reverse_iterate(vHashesToUpdate)) {
        // calculate children from mapNextTx
        txiter it = mapTx.find(hash);
        if (it == mapTx.end()) {
            continue;
        }
        auto iter = mapNextTx.lower_bound(COutPoint(hash, 0));
        // First calculate the children, and update CTxMemPool::m_children to
        // include them, and update their CTxMemPoolEntry::m_parents to include this tx.
        // we cache the in-mempool children to avoid duplicate updates
        {
            WITH_FRESH_EPOCH(m_epoch);
            for (; iter != mapNextTx.end() && iter->first->hash == hash; ++iter) {
                const uint256 &childHash = iter->second->GetHash();
                txiter childIter = mapTx.find(childHash);
                assert(childIter != mapTx.end());
                // We can skip updating entries we've encountered before or that
                // are in the block (which are already accounted for).
                if (!visited(childIter) && !setAlreadyIncluded.count(childHash)) {
                    UpdateChild(it, childIter, true);
                    UpdateParent(childIter, it, true);
                }
            }
        } // release epoch guard for UpdateForDescendants
        UpdateForDescendants(it, mapMemPoolDescendantsToUpdate, setAlreadyIncluded);
    }
}

bool CTxMemPool::CalculateMemPoolAncestors(const CTxMemPoolEntry &entry, setEntries &setAncestors, uint64_t limitAncestorCount, uint64_t limitAncestorSize, uint64_t limitDescendantCount, uint64_t limitDescendantSize, std::string &errString, bool fSearchForParents /* = true */) const
{
    CTxMemPoolEntry::Parents staged_ancestors;
    const CTransaction &tx = entry.GetTx();

    if (fSearchForParents) {
        // Get parents of this transaction that are in the mempool
        // GetMemPoolParents() is only valid for entries in the mempool, so we
        // iterate mapTx to find parents.
        for (unsigned int i = 0; i < tx.vin.size(); i++) {
            Optional<txiter> piter = GetIter(tx.vin[i].prevout.hash);
            if (piter) {
                staged_ancestors.insert(**piter);
                if (staged_ancestors.size() + 1 > limitAncestorCount) {
                    errString = strprintf("too many unconfirmed parents [limit: %u]", limitAncestorCount);
                    return false;
                }
            }
        }
    } else {
        // If we're not searching for parents, we require this to be an
        // entry in the mempool already.
        txiter it = mapTx.iterator_to(entry);
        staged_ancestors = it->GetMemPoolParentsConst();
    }

    size_t totalSizeWithAncestors = entry.GetTxSize();

    while (!staged_ancestors.empty()) {
        const CTxMemPoolEntry& stage = staged_ancestors.begin()->get();
        txiter stageit = mapTx.iterator_to(stage);

        setAncestors.insert(stageit);
        staged_ancestors.erase(stage);
        totalSizeWithAncestors += stageit->GetTxSize();

        if (stageit->GetSizeWithDescendants() + entry.GetTxSize() > limitDescendantSize) {
            errString = strprintf("exceeds descendant size limit for tx %s [limit: %u]", stageit->GetTx().GetHash().ToString(), limitDescendantSize);
            return false;
        } else if (stageit->GetCountWithDescendants() + 1 > limitDescendantCount) {
            errString = strprintf("too many descendants for tx %s [limit: %u]", stageit->GetTx().GetHash().ToString(), limitDescendantCount);
            return false;
        } else if (totalSizeWithAncestors > limitAncestorSize) {
            errString = strprintf("exceeds ancestor size limit [limit: %u]", limitAncestorSize);
            return false;
        }

        const CTxMemPoolEntry::Parents& parents = stageit->GetMemPoolParentsConst();
        for (const CTxMemPoolEntry& parent : parents) {
            txiter parent_it = mapTx.iterator_to(parent);

            // If this is a new ancestor, add it.
            if (setAncestors.count(parent_it) == 0) {
                staged_ancestors.insert(parent);
            }
            if (staged_ancestors.size() + setAncestors.size() + 1 > limitAncestorCount) {
                errString = strprintf("too many unconfirmed ancestors [limit: %u]", limitAncestorCount);
                return false;
            }
        }
    }

    return true;
}

void CTxMemPool::UpdateAncestorsOf(bool add, txiter it, setEntries &setAncestors)
{
    CTxMemPoolEntry::Parents parents = it->GetMemPoolParents();
    // add or remove this tx as a child of each parent
    for (const CTxMemPoolEntry& parent : parents) {
        UpdateChild(mapTx.iterator_to(parent), it, add);
    }
    const int64_t updateCount = (add ? 1 : -1);
    const int64_t updateSize = updateCount * it->GetTxSize();
    const CAmount updateFee = updateCount * it->GetModifiedFee();
    for (txiter ancestorIt : setAncestors) {
        mapTx.modify(ancestorIt, update_descendant_state(updateSize, updateFee, updateCount));
    }
}

void CTxMemPool::UpdateEntryForAncestors(txiter it, const setEntries &setAncestors)
{
    int64_t updateCount = setAncestors.size();
    int64_t updateSize = 0;
    CAmount updateFee = 0;
    int64_t updateSigOpsCost = 0;
    for (txiter ancestorIt : setAncestors) {
        updateSize += ancestorIt->GetTxSize();
        updateFee += ancestorIt->GetModifiedFee();
        updateSigOpsCost += ancestorIt->GetSigOpCost();
    }
    mapTx.modify(it, update_ancestor_state(updateSize, updateFee, updateCount, updateSigOpsCost));
}

void CTxMemPool::UpdateChildrenForRemoval(txiter it)
{
    const CTxMemPoolEntry::Children& children = it->GetMemPoolChildrenConst();
    for (const CTxMemPoolEntry& updateIt : children) {
        UpdateParent(mapTx.iterator_to(updateIt), it, false);
    }
}

void CTxMemPool::UpdateForRemoveFromMempool(const setEntries &entriesToRemove, bool updateDescendants)
{
    // For each entry, walk back all ancestors and decrement size associated with this
    // transaction
    const uint64_t nNoLimit = std::numeric_limits<uint64_t>::max();
    if (updateDescendants) {
        // updateDescendants should be true whenever we're not recursively
        // removing a tx and all its descendants, eg when a transaction is
        // confirmed in a block.
        // Here we only update statistics and not data in CTxMemPool::Parents
        // and CTxMemPoolEntry::Children (which we need to preserve until we're
        // finished with all operations that need to traverse the mempool).
        for (txiter removeIt : entriesToRemove) {
            setEntries setDescendants;
            CalculateDescendants(removeIt, setDescendants);
            setDescendants.erase(removeIt); // don't update state for self
            int64_t modifySize = -((int64_t)removeIt->GetTxSize());
            CAmount modifyFee = -removeIt->GetModifiedFee();
            int modifySigOps = -removeIt->GetSigOpCost();
            for (txiter dit : setDescendants) {
                mapTx.modify(dit, update_ancestor_state(modifySize, modifyFee, -1, modifySigOps));
            }
        }
    }
    for (txiter removeIt : entriesToRemove) {
        setEntries setAncestors;
        const CTxMemPoolEntry &entry = *removeIt;
        std::string dummy;
        // Since this is a tx that is already in the mempool, we can call CMPA
        // with fSearchForParents = false.  If the mempool is in a consistent
        // state, then using true or false should both be correct, though false
        // should be a bit faster.
        // However, if we happen to be in the middle of processing a reorg, then
        // the mempool can be in an inconsistent state.  In this case, the set
        // of ancestors reachable via GetMemPoolParents()/GetMemPoolChildren()
        // will be the same as the set of ancestors whose packages include this
        // transaction, because when we add a new transaction to the mempool in
        // addUnchecked(), we assume it has no children, and in the case of a
        // reorg where that assumption is false, the in-mempool children aren't
        // linked to the in-block tx's until UpdateTransactionsFromBlock() is
        // called.
        // So if we're being called during a reorg, ie before
        // UpdateTransactionsFromBlock() has been called, then
        // GetMemPoolParents()/GetMemPoolChildren() will differ from the set of
        // mempool parents we'd calculate by searching, and it's important that
        // we use the cached notion of ancestor transactions as the set of
        // things to update for removal.
        CalculateMemPoolAncestors(entry, setAncestors, nNoLimit, nNoLimit, nNoLimit, nNoLimit, dummy, false);
        // Note that UpdateAncestorsOf severs the child links that point to
        // removeIt in the entries for the parents of removeIt.
        UpdateAncestorsOf(false, removeIt, setAncestors);
    }
    // After updating all the ancestor sizes, we can now sever the link between each
    // transaction being removed and any mempool children (ie, update CTxMemPoolEntry::m_parents
    // for each direct child of a transaction being removed).
    for (txiter removeIt : entriesToRemove) {
        UpdateChildrenForRemoval(removeIt);
    }
}

void CTxMemPoolEntry::UpdateDescendantState(int64_t modifySize, CAmount modifyFee, int64_t modifyCount)
{
    nSizeWithDescendants += modifySize;
    assert(int64_t(nSizeWithDescendants) > 0);
    nModFeesWithDescendants += modifyFee;
    nCountWithDescendants += modifyCount;
    assert(int64_t(nCountWithDescendants) > 0);
}

void CTxMemPoolEntry::UpdateAncestorState(int64_t modifySize, CAmount modifyFee, int64_t modifyCount, int64_t modifySigOps)
{
    nSizeWithAncestors += modifySize;
    assert(int64_t(nSizeWithAncestors) > 0);
    nModFeesWithAncestors += modifyFee;
    nCountWithAncestors += modifyCount;
    assert(int64_t(nCountWithAncestors) > 0);
    nSigOpCostWithAncestors += modifySigOps;
    assert(int(nSigOpCostWithAncestors) >= 0);
}

CTxMemPool::CTxMemPool(CBlockPolicyEstimator* estimator, int check_ratio)
    : m_check_ratio(check_ratio), minerPolicyEstimator(estimator)
{
    _clear(); //lock free clear
}

bool CTxMemPool::isSpent(const COutPoint& outpoint) const
{
    LOCK(cs);
    return mapNextTx.count(outpoint);
}

unsigned int CTxMemPool::GetTransactionsUpdated() const
{
    return nTransactionsUpdated;
}

void CTxMemPool::AddTransactionsUpdated(unsigned int n)
{
    nTransactionsUpdated += n;
}

void CTxMemPool::addUnchecked(const CTxMemPoolEntry &entry, setEntries &setAncestors, bool validFeeEstimate)
{
    // Add to memory pool without checking anything.
    // Used by AcceptToMemoryPool(), which DOES do
    // all the appropriate checks.
    indexed_transaction_set::iterator newit = mapTx.insert(entry).first;

    // Update transaction for any feeDelta created by PrioritiseTransaction
    // TODO: refactor so that the fee delta is calculated before inserting
    // into mapTx.
    CAmount delta{0};
    ApplyDelta(entry.GetTx().GetHash(), delta);
    if (delta) {
            mapTx.modify(newit, update_fee_delta(delta));
    }

    // Update cachedInnerUsage to include contained transaction's usage.
    // (When we update the entry for in-mempool parents, memory usage will be
    // further updated.)
    cachedInnerUsage += entry.DynamicMemoryUsage();

    const CTransaction& tx = newit->GetTx();
    std::set<uint256> setParentTransactions;
    for (unsigned int i = 0; i < tx.vin.size(); i++) {
        mapNextTx.insert(std::make_pair(&tx.vin[i].prevout, &tx));
        setParentTransactions.insert(tx.vin[i].prevout.hash);
    }
    // Don't bother worrying about child transactions of this one.
    // Normal case of a new transaction arriving is that there can't be any
    // children, because such children would be orphans.
    // An exception to that is if a transaction enters that used to be in a block.
    // In that case, our disconnect block logic will call UpdateTransactionsFromBlock
    // to clean up the mess we're leaving here.

    // Update ancestors with information about this tx
    for (const auto& pit : GetIterSet(setParentTransactions)) {
            UpdateParent(newit, pit, true);
    }
    UpdateAncestorsOf(true, newit, setAncestors);
    UpdateEntryForAncestors(newit, setAncestors);

    nTransactionsUpdated++;
    totalTxSize += entry.GetTxSize();
    m_total_fee += entry.GetFee();
    if (minerPolicyEstimator) {
        minerPolicyEstimator->processTransaction(entry, validFeeEstimate);
    }

    vTxHashes.emplace_back(tx.GetWitnessHash(), newit);
    newit->vTxHashesIdx = vTxHashes.size() - 1;
}

void CTxMemPool::removeUnchecked(txiter it, MemPoolRemovalReason reason)
{
    // We increment mempool sequence value no matter removal reason
    // even if not directly reported below.
    uint64_t mempool_sequence = GetAndIncrementSequence();

    if (reason != MemPoolRemovalReason::BLOCK) {
        // Notify clients that a transaction has been removed from the mempool
        // for any reason except being included in a block. Clients interested
        // in transactions included in blocks can subscribe to the BlockConnected
        // notification.
        GetMainSignals().TransactionRemovedFromMempool(it->GetSharedTx(), reason, mempool_sequence);
    }

    const uint256 hash = it->GetTx().GetHash();
    for (const CTxIn& txin : it->GetTx().vin)
        mapNextTx.erase(txin.prevout);

    RemoveUnbroadcastTx(hash, true /* add logging because unchecked */ );

    if (vTxHashes.size() > 1) {
        vTxHashes[it->vTxHashesIdx] = std::move(vTxHashes.back());
        vTxHashes[it->vTxHashesIdx].second->vTxHashesIdx = it->vTxHashesIdx;
        vTxHashes.pop_back();
        if (vTxHashes.size() * 2 < vTxHashes.capacity())
            vTxHashes.shrink_to_fit();
    } else
        vTxHashes.clear();

    totalTxSize -= it->GetTxSize();
    m_total_fee -= it->GetFee();
    cachedInnerUsage -= it->DynamicMemoryUsage();
    cachedInnerUsage -= memusage::DynamicUsage(it->GetMemPoolParentsConst()) + memusage::DynamicUsage(it->GetMemPoolChildrenConst());
    mapTx.erase(it);
    nTransactionsUpdated++;
    if (minerPolicyEstimator) {minerPolicyEstimator->removeTx(hash, false);}
}

// Calculates descendants of entry that are not already in setDescendants, and adds to
// setDescendants. Assumes entryit is already a tx in the mempool and CTxMemPoolEntry::m_children
// is correct for tx and all descendants.
// Also assumes that if an entry is in setDescendants already, then all
// in-mempool descendants of it are already in setDescendants as well, so that we
// can save time by not iterating over those entries.
void CTxMemPool::CalculateDescendants(txiter entryit, setEntries& setDescendants) const
{
    setEntries stage;
    if (setDescendants.count(entryit) == 0) {
        stage.insert(entryit);
    }
    // Traverse down the children of entry, only adding children that are not
    // accounted for in setDescendants already (because those children have either
    // already been walked, or will be walked in this iteration).
    while (!stage.empty()) {
        txiter it = *stage.begin();
        setDescendants.insert(it);
        stage.erase(it);

        const CTxMemPoolEntry::Children& children = it->GetMemPoolChildrenConst();
        for (const CTxMemPoolEntry& child : children) {
            txiter childiter = mapTx.iterator_to(child);
            if (!setDescendants.count(childiter)) {
                stage.insert(childiter);
            }
        }
    }
}

void CTxMemPool::removeRecursive(const CTransaction &origTx, MemPoolRemovalReason reason)
{
    // Remove transaction from memory pool
    AssertLockHeld(cs);
        setEntries txToRemove;
        txiter origit = mapTx.find(origTx.GetHash());
        if (origit != mapTx.end()) {
            txToRemove.insert(origit);
        } else {
            // When recursively removing but origTx isn't in the mempool
            // be sure to remove any children that are in the pool. This can
            // happen during chain re-orgs if origTx isn't re-accepted into
            // the mempool for any reason.
            for (unsigned int i = 0; i < origTx.vout.size(); i++) {
                auto it = mapNextTx.find(COutPoint(origTx.GetHash(), i));
                if (it == mapNextTx.end())
                    continue;
                txiter nextit = mapTx.find(it->second->GetHash());
                assert(nextit != mapTx.end());
                txToRemove.insert(nextit);
            }
        }
        setEntries setAllRemoves;
        for (txiter it : txToRemove) {
            CalculateDescendants(it, setAllRemoves);
        }

        RemoveStaged(setAllRemoves, false, reason);
}

void CTxMemPool::removeForReorg(CChainState& active_chainstate, int flags)
{
    // Remove transactions spending a coinbase which are now immature and no-longer-final transactions
    AssertLockHeld(cs);
    setEntries txToRemove;
    for (indexed_transaction_set::const_iterator it = mapTx.begin(); it != mapTx.end(); it++) {
        const CTransaction& tx = it->GetTx();
        LockPoints lp = it->GetLockPoints();
        assert(std::addressof(::ChainstateActive()) == std::addressof(active_chainstate));
        bool validLP =  TestLockPointValidity(active_chainstate.m_chain, &lp);
        if (!CheckFinalTx(active_chainstate.m_chain.Tip(), tx, flags) || !CheckSequenceLocks(active_chainstate, *this, tx, flags, &lp, validLP)) {
            // Note if CheckSequenceLocks fails the LockPoints may still be invalid
            // So it's critical that we remove the tx and not depend on the LockPoints.
            txToRemove.insert(it);
        } else if (it->GetSpendsCoinbase()) {
            for (const CTxIn& txin : tx.vin) {
                indexed_transaction_set::const_iterator it2 = mapTx.find(txin.prevout.hash);
                if (it2 != mapTx.end())
                    continue;
                const Coin &coin = active_chainstate.CoinsTip().AccessCoin(txin.prevout);
                if (m_check_ratio != 0) assert(!coin.IsSpent());
                unsigned int nMemPoolHeight = active_chainstate.m_chain.Tip()->nHeight + 1;
                if (coin.IsSpent() || (coin.IsCoinBase() && ((signed long)nMemPoolHeight) - coin.nHeight < COINBASE_MATURITY)) {
                    txToRemove.insert(it);
                    break;
                }
            }
        }
        if (!validLP) {
            mapTx.modify(it, update_lock_points(lp));
        }

        // On re-org, remove *all* peg-in and PAK-based peg-outs due to possible
        // invalidity from dynafed transitions
        // TODO: Only boot out now-invalid transactions. Re-orgs are very rare in
        // federated systems but can occasionally happen due to consensus algorithm.

        // Little hack to quickly check if any outputs are PAK ones
        // by sending in empty(reject) list.
        if (!IsPAKValidTx(tx, CPAKList(), Params().ParentGenesisBlockHash(), Params().GetConsensus().pegged_asset)) {
            txToRemove.insert(it);
            continue;
        }
        for (const auto& input : tx.vin) {
            if (input.m_is_pegin) {
                txToRemove.insert(it);
                break;
            }
        }
    }
    setEntries setAllRemoves;
    for (txiter it : txToRemove) {
        CalculateDescendants(it, setAllRemoves);
    }
    RemoveStaged(setAllRemoves, false, MemPoolRemovalReason::REORG);
}

void CTxMemPool::removeConflicts(const CTransaction &tx)
{
    // Remove transactions which depend on inputs of tx, recursively
    AssertLockHeld(cs);
    for (const CTxIn &txin : tx.vin) {
        auto it = mapNextTx.find(txin.prevout);
        if (it != mapNextTx.end()) {
            const CTransaction &txConflict = *it->second;
            if (txConflict != tx)
            {
                ClearPrioritisation(txConflict.GetHash());
                removeRecursive(txConflict, MemPoolRemovalReason::CONFLICT);
            }
        }
    }
}

/**
 * Called when a block is connected. Removes from mempool and updates the miner fee estimator.
 */
void CTxMemPool::removeForBlock(const std::vector<CTransactionRef>& vtx, unsigned int nBlockHeight, const CBlockIndex* p_block_index_new)
{
    AssertLockHeld(cs);
    std::vector<const CTxMemPoolEntry*> entries;
    for (const auto& tx : vtx)
    {
        uint256 hash = tx->GetHash();

        indexed_transaction_set::iterator i = mapTx.find(hash);
        if (i != mapTx.end())
            entries.push_back(&*i);
    }
    // Before the txs in the new block have been removed from the mempool, update policy estimates
    if (minerPolicyEstimator) {minerPolicyEstimator->processBlock(nBlockHeight, entries);}
    for (const auto& tx : vtx)
    {
        txiter it = mapTx.find(tx->GetHash());
        if (it != mapTx.end()) {
            setEntries stage;
            stage.insert(it);
            RemoveStaged(stage, true, MemPoolRemovalReason::BLOCK);
        }
        removeConflicts(*tx);
        ClearPrioritisation(tx->GetHash());
    }

    // Eject transactions that are invalid for *following* block due to transition
    // We check every epoch_length blocks due to peg-ins expiring an epoch after
    // being changed
    if (p_block_index_new) {
        const CChainParams& chainparams = Params();
        uint32_t epoch_length = chainparams.GetConsensus().dynamic_epoch_length;
        if ((p_block_index_new->nHeight+1) % epoch_length == 0) {
            CPAKList enforced_paklist = GetActivePAKList(p_block_index_new, chainparams.GetConsensus());
            std::vector<CTransactionRef> tx_to_remove;
            for (const auto& entry : mapTx) {
                const CTransaction& tx = entry.GetTx();
                if (chainparams.GetEnforcePak() && !IsPAKValidTx(tx, enforced_paklist, chainparams.ParentGenesisBlockHash(), chainparams.GetConsensus().pegged_asset)) {
                    tx_to_remove.push_back(MakeTransactionRef(tx));
                    continue;
                }

                const auto& fedpegscripts = GetValidFedpegScripts(p_block_index_new, chainparams.GetConsensus(), true /* nextblock_validation */);
                for (size_t nIn = 0; nIn < tx.vin.size(); nIn++) {
                    const CTxIn& in = tx.vin[nIn];
                    std::string err;
                    if (in.m_is_pegin && (!tx.HasWitness() || !IsValidPeginWitness(tx.witness.vtxinwit[nIn].m_pegin_witness, fedpegscripts, in.prevout, err, true /* check_depth */))) {
                        tx_to_remove.push_back(MakeTransactionRef(tx));
                        break;
                    }
                }
            }
            for (auto& tx : tx_to_remove) {
                const uint256 tx_id = tx->GetHash();
                removeRecursive(*tx, MemPoolRemovalReason::BLOCK);
                ClearPrioritisation(tx_id);
            }
        }
    }

    lastRollingFeeUpdate = GetTime();
    blockSinceLastRollingFeeBump = true;
}

void CTxMemPool::_clear()
{
    mapTx.clear();
    mapNextTx.clear();
    totalTxSize = 0;
    m_total_fee = 0;
    cachedInnerUsage = 0;
    lastRollingFeeUpdate = GetTime();
    blockSinceLastRollingFeeBump = false;
    rollingMinimumFeeRate = 0;
    ++nTransactionsUpdated;
}

void CTxMemPool::clear()
{
    LOCK(cs);
    _clear();
}

static void CheckInputsAndUpdateCoins(const CTxMemPoolEntry& entry, CCoinsViewCache& mempoolDuplicate, const int64_t spendheight, std::set<std::pair<uint256, COutPoint>>& setGlobalPeginsSpent)
{
    CTransaction tx = entry.GetTx();
    TxValidationState dummy_state; // Not used. CheckTxInputs() should always pass
    CAmountMap fee_map;
    std::set<std::pair<uint256, COutPoint> > setPeginsSpent;
    const auto& fedpegscripts = GetValidFedpegScripts(::ChainActive().Tip(), Params().GetConsensus(), true /* nextblock_validation */);
    bool fCheckResult = tx.IsCoinBase() || Consensus::CheckTxInputs(tx, dummy_state, mempoolDuplicate, spendheight, fee_map, setPeginsSpent, NULL, false, true, fedpegscripts);
    assert(fCheckResult);
    UpdateCoins(tx, mempoolDuplicate, std::numeric_limits<int>::max());

    // ELEMENTS:
    assert(setPeginsSpent == entry.setPeginsSpent);
    size_t prevPeginsCount = setGlobalPeginsSpent.size();
    setGlobalPeginsSpent.insert(setPeginsSpent.begin(), setPeginsSpent.end());
    assert(setGlobalPeginsSpent.size() == prevPeginsCount + setPeginsSpent.size());
}

void CTxMemPool::check(CChainState& active_chainstate) const
{
    if (m_check_ratio == 0) return;

    if (GetRand(m_check_ratio) >= 1) return;

    AssertLockHeld(::cs_main);
    LOCK(cs);
    LogPrint(BCLog::MEMPOOL, "Checking mempool with %u transactions and %u inputs\n", (unsigned int)mapTx.size(), (unsigned int)mapNextTx.size());

    uint64_t checkTotal = 0;
    CAmount check_total_fee{0};
    uint64_t innerUsage = 0;

    CCoinsViewCache& active_coins_tip = active_chainstate.CoinsTip();
    assert(std::addressof(::ChainstateActive().CoinsTip()) == std::addressof(active_coins_tip)); // TODO: REVIEW-ONLY, REMOVE IN FUTURE COMMIT
    CCoinsViewCache mempoolDuplicate(const_cast<CCoinsViewCache*>(&active_coins_tip));
    const int64_t spendheight = active_chainstate.m_chain.Height() + 1;
    assert(g_chainman.m_blockman.GetSpendHeight(mempoolDuplicate) == spendheight); // TODO: REVIEW-ONLY, REMOVE IN FUTURE COMMIT

    std::list<const CTxMemPoolEntry*> waitingOnDependants;
    // ELEMENTS:
    std::set<std::pair<uint256, COutPoint> > setGlobalPeginsSpent;

    for (indexed_transaction_set::const_iterator it = mapTx.begin(); it != mapTx.end(); it++) {
        unsigned int i = 0;
        checkTotal += it->GetTxSize();
        check_total_fee += it->GetFee();
        innerUsage += it->DynamicMemoryUsage();
        const CTransaction& tx = it->GetTx();
        innerUsage += memusage::DynamicUsage(it->GetMemPoolParentsConst()) + memusage::DynamicUsage(it->GetMemPoolChildrenConst());
        bool fDependsWait = false;
        CTxMemPoolEntry::Parents setParentCheck;
        for (const CTxIn &txin : tx.vin) {
            // Check that every mempool transaction's inputs refer to available coins, or other mempool tx's.
            indexed_transaction_set::const_iterator it2 = mapTx.find(txin.prevout.hash);
            if (it2 != mapTx.end()) {
                const CTransaction& tx2 = it2->GetTx();
                assert(tx2.vout.size() > txin.prevout.n && !tx2.vout[txin.prevout.n].IsNull());
                fDependsWait = true;
                setParentCheck.insert(*it2);
            } else {
<<<<<<< HEAD
                // peg-in inputs are not sanity-checked to be valid
                assert(txin.m_is_pegin || pcoins->HaveCoin(txin.prevout));
=======
                assert(active_coins_tip.HaveCoin(txin.prevout));
>>>>>>> 702cfc8c
            }
            // Check whether its inputs are marked in mapNextTx.
            auto it3 = mapNextTx.find(txin.prevout);
            assert(it3 != mapNextTx.end());
            assert(it3->first == &txin.prevout);
            assert(it3->second == &tx);
            i++;
        }
        auto comp = [](const CTxMemPoolEntry& a, const CTxMemPoolEntry& b) -> bool {
            return a.GetTx().GetHash() == b.GetTx().GetHash();
        };
        assert(setParentCheck.size() == it->GetMemPoolParentsConst().size());
        assert(std::equal(setParentCheck.begin(), setParentCheck.end(), it->GetMemPoolParentsConst().begin(), comp));
        // Verify ancestor state is correct.
        setEntries setAncestors;
        uint64_t nNoLimit = std::numeric_limits<uint64_t>::max();
        std::string dummy;
        CalculateMemPoolAncestors(*it, setAncestors, nNoLimit, nNoLimit, nNoLimit, nNoLimit, dummy);
        uint64_t nCountCheck = setAncestors.size() + 1;
        uint64_t nSizeCheck = it->GetTxSize();
        CAmount nFeesCheck = it->GetModifiedFee();
        int64_t nSigOpCheck = it->GetSigOpCost();

        for (txiter ancestorIt : setAncestors) {
            nSizeCheck += ancestorIt->GetTxSize();
            nFeesCheck += ancestorIt->GetModifiedFee();
            nSigOpCheck += ancestorIt->GetSigOpCost();
        }

        assert(it->GetCountWithAncestors() == nCountCheck);
        assert(it->GetSizeWithAncestors() == nSizeCheck);
        assert(it->GetSigOpCostWithAncestors() == nSigOpCheck);
        assert(it->GetModFeesWithAncestors() == nFeesCheck);

        // Check children against mapNextTx
        CTxMemPoolEntry::Children setChildrenCheck;
        auto iter = mapNextTx.lower_bound(COutPoint(it->GetTx().GetHash(), 0));
        uint64_t child_sizes = 0;
        for (; iter != mapNextTx.end() && iter->first->hash == it->GetTx().GetHash(); ++iter) {
            txiter childit = mapTx.find(iter->second->GetHash());
            assert(childit != mapTx.end()); // mapNextTx points to in-mempool transactions
            if (setChildrenCheck.insert(*childit).second) {
                child_sizes += childit->GetTxSize();
            }
        }
        assert(setChildrenCheck.size() == it->GetMemPoolChildrenConst().size());
        assert(std::equal(setChildrenCheck.begin(), setChildrenCheck.end(), it->GetMemPoolChildrenConst().begin(), comp));
        // Also check to make sure size is greater than sum with immediate children.
        // just a sanity check, not definitive that this calc is correct...
        assert(it->GetSizeWithDescendants() >= child_sizes + it->GetTxSize());

        if (fDependsWait)
            waitingOnDependants.push_back(&(*it));
        else {
            CheckInputsAndUpdateCoins(*it, mempoolDuplicate, spendheight, setGlobalPeginsSpent);
        }
    }
    unsigned int stepsSinceLastRemove = 0;
    while (!waitingOnDependants.empty()) {
        const CTxMemPoolEntry* entry = waitingOnDependants.front();
        waitingOnDependants.pop_front();
        if (!mempoolDuplicate.HaveInputs(entry->GetTx())) {
            waitingOnDependants.push_back(entry);
            stepsSinceLastRemove++;
            assert(stepsSinceLastRemove < waitingOnDependants.size());
        } else {
            CheckInputsAndUpdateCoins(*entry, mempoolDuplicate, spendheight, setGlobalPeginsSpent);
            stepsSinceLastRemove = 0;
        }
    }
    for (auto it = mapNextTx.cbegin(); it != mapNextTx.cend(); it++) {
        uint256 hash = it->second->GetHash();
        indexed_transaction_set::const_iterator it2 = mapTx.find(hash);
        const CTransaction& tx = it2->GetTx();
        assert(it2 != mapTx.end());
        assert(&tx == it->second);
    }

    //
    // ELEMENTS:
    for (std::set<std::pair<uint256, COutPoint> >::const_iterator it = setGlobalPeginsSpent.begin(); it != setGlobalPeginsSpent.end(); it++) {
        assert(!pcoins->IsPeginSpent(*it));
    }
    // END ELEMENTS
    //

    assert(totalTxSize == checkTotal);
    assert(m_total_fee == check_total_fee);
    assert(innerUsage == cachedInnerUsage);
}

bool CTxMemPool::CompareDepthAndScore(const uint256& hasha, const uint256& hashb, bool wtxid)
{
    LOCK(cs);
    indexed_transaction_set::const_iterator i = wtxid ? get_iter_from_wtxid(hasha) : mapTx.find(hasha);
    if (i == mapTx.end()) return false;
    indexed_transaction_set::const_iterator j = wtxid ? get_iter_from_wtxid(hashb) : mapTx.find(hashb);
    if (j == mapTx.end()) return true;
    uint64_t counta = i->GetCountWithAncestors();
    uint64_t countb = j->GetCountWithAncestors();
    if (counta == countb) {
        return CompareTxMemPoolEntryByScore()(*i, *j);
    }
    return counta < countb;
}

namespace {
class DepthAndScoreComparator
{
public:
    bool operator()(const CTxMemPool::indexed_transaction_set::const_iterator& a, const CTxMemPool::indexed_transaction_set::const_iterator& b)
    {
        uint64_t counta = a->GetCountWithAncestors();
        uint64_t countb = b->GetCountWithAncestors();
        if (counta == countb) {
            return CompareTxMemPoolEntryByScore()(*a, *b);
        }
        return counta < countb;
    }
};
} // namespace

std::vector<CTxMemPool::indexed_transaction_set::const_iterator> CTxMemPool::GetSortedDepthAndScore() const
{
    std::vector<indexed_transaction_set::const_iterator> iters;
    AssertLockHeld(cs);

    iters.reserve(mapTx.size());

    for (indexed_transaction_set::iterator mi = mapTx.begin(); mi != mapTx.end(); ++mi) {
        iters.push_back(mi);
    }
    std::sort(iters.begin(), iters.end(), DepthAndScoreComparator());
    return iters;
}

void CTxMemPool::queryHashes(std::vector<uint256>& vtxid) const
{
    LOCK(cs);
    auto iters = GetSortedDepthAndScore();

    vtxid.clear();
    vtxid.reserve(mapTx.size());

    for (auto it : iters) {
        vtxid.push_back(it->GetTx().GetHash());
    }
}

static TxMempoolInfo GetInfo(CTxMemPool::indexed_transaction_set::const_iterator it) {
    return TxMempoolInfo{it->GetSharedTx(), it->GetTime(), it->GetFee(), it->GetTxSize(), it->GetModifiedFee() - it->GetFee()};
}

std::vector<TxMempoolInfo> CTxMemPool::infoAll() const
{
    LOCK(cs);
    auto iters = GetSortedDepthAndScore();

    std::vector<TxMempoolInfo> ret;
    ret.reserve(mapTx.size());
    for (auto it : iters) {
        ret.push_back(GetInfo(it));
    }

    return ret;
}

CTransactionRef CTxMemPool::get(const uint256& hash) const
{
    LOCK(cs);
    indexed_transaction_set::const_iterator i = mapTx.find(hash);
    if (i == mapTx.end())
        return nullptr;
    return i->GetSharedTx();
}

TxMempoolInfo CTxMemPool::info(const GenTxid& gtxid) const
{
    LOCK(cs);
    indexed_transaction_set::const_iterator i = (gtxid.IsWtxid() ? get_iter_from_wtxid(gtxid.GetHash()) : mapTx.find(gtxid.GetHash()));
    if (i == mapTx.end())
        return TxMempoolInfo();
    return GetInfo(i);
}

TxMempoolInfo CTxMemPool::info(const uint256& txid) const { return info(GenTxid{false, txid}); }

void CTxMemPool::PrioritiseTransaction(const uint256& hash, const CAmount& nFeeDelta)
{
    {
        LOCK(cs);
        CAmount &delta = mapDeltas[hash];
        delta += nFeeDelta;
        txiter it = mapTx.find(hash);
        if (it != mapTx.end()) {
            mapTx.modify(it, update_fee_delta(delta));
            // Now update all ancestors' modified fees with descendants
            setEntries setAncestors;
            uint64_t nNoLimit = std::numeric_limits<uint64_t>::max();
            std::string dummy;
            CalculateMemPoolAncestors(*it, setAncestors, nNoLimit, nNoLimit, nNoLimit, nNoLimit, dummy, false);
            for (txiter ancestorIt : setAncestors) {
                mapTx.modify(ancestorIt, update_descendant_state(0, nFeeDelta, 0));
            }
            // Now update all descendants' modified fees with ancestors
            setEntries setDescendants;
            CalculateDescendants(it, setDescendants);
            setDescendants.erase(it);
            for (txiter descendantIt : setDescendants) {
                mapTx.modify(descendantIt, update_ancestor_state(0, nFeeDelta, 0, 0));
            }
            ++nTransactionsUpdated;
        }
    }
    LogPrintf("PrioritiseTransaction: %s feerate += %s\n", hash.ToString(), FormatMoney(nFeeDelta));
}

void CTxMemPool::ApplyDelta(const uint256& hash, CAmount &nFeeDelta) const
{
    AssertLockHeld(cs);
    std::map<uint256, CAmount>::const_iterator pos = mapDeltas.find(hash);
    if (pos == mapDeltas.end())
        return;
    const CAmount &delta = pos->second;
    nFeeDelta += delta;
}

void CTxMemPool::ClearPrioritisation(const uint256& hash)
{
    AssertLockHeld(cs);
    mapDeltas.erase(hash);
}

const CTransaction* CTxMemPool::GetConflictTx(const COutPoint& prevout) const
{
    const auto it = mapNextTx.find(prevout);
    return it == mapNextTx.end() ? nullptr : it->second;
}

Optional<CTxMemPool::txiter> CTxMemPool::GetIter(const uint256& txid) const
{
    auto it = mapTx.find(txid);
    if (it != mapTx.end()) return it;
    return Optional<txiter>{};
}

CTxMemPool::setEntries CTxMemPool::GetIterSet(const std::set<uint256>& hashes) const
{
    CTxMemPool::setEntries ret;
    for (const auto& h : hashes) {
        const auto mi = GetIter(h);
        if (mi) ret.insert(*mi);
    }
    return ret;
}

bool CTxMemPool::HasNoInputsOf(const CTransaction &tx) const
{
    for (unsigned int i = 0; i < tx.vin.size(); i++)
        if (exists(tx.vin[i].prevout.hash))
            return false;
    return true;
}

CCoinsViewMemPool::CCoinsViewMemPool(CCoinsView* baseIn, const CTxMemPool& mempoolIn) : CCoinsViewBacked(baseIn), mempool(mempoolIn) { }

bool CCoinsViewMemPool::GetCoin(const COutPoint &outpoint, Coin &coin) const {
    // If an entry in the mempool exists, always return that one, as it's guaranteed to never
    // conflict with the underlying cache, and it cannot have pruned entries (as it contains full)
    // transactions. First checking the underlying cache risks returning a pruned entry instead.
    CTransactionRef ptx = mempool.get(outpoint.hash);
    if (ptx) {
        if (outpoint.n < ptx->vout.size()) {
            coin = Coin(ptx->vout[outpoint.n], MEMPOOL_HEIGHT, false);
            return true;
        } else {
            return false;
        }
    }
    return base->GetCoin(outpoint, coin);
}

// ELEMENTS:
bool CCoinsViewMemPool::IsPeginSpent(const std::pair<uint256, COutPoint> &outpoint) const {
    return base->IsPeginSpent(outpoint);
}

size_t CTxMemPool::DynamicMemoryUsage() const {
    LOCK(cs);
    // Estimate the overhead of mapTx to be 15 pointers + an allocation, as no exact formula for boost::multi_index_contained is implemented.
    return memusage::MallocUsage(sizeof(CTxMemPoolEntry) + 15 * sizeof(void*)) * mapTx.size() + memusage::DynamicUsage(mapNextTx) + memusage::DynamicUsage(mapDeltas) + memusage::DynamicUsage(vTxHashes) + cachedInnerUsage;
}

void CTxMemPool::RemoveUnbroadcastTx(const uint256& txid, const bool unchecked) {
    LOCK(cs);

    if (m_unbroadcast_txids.erase(txid))
    {
        LogPrint(BCLog::MEMPOOL, "Removed %i from set of unbroadcast txns%s\n", txid.GetHex(), (unchecked ? " before confirmation that txn was sent out" : ""));
    }
}

void CTxMemPool::RemoveStaged(setEntries &stage, bool updateDescendants, MemPoolRemovalReason reason) {
    AssertLockHeld(cs);
    UpdateForRemoveFromMempool(stage, updateDescendants);
    for (txiter it : stage) {
        removeUnchecked(it, reason);
    }
}

int CTxMemPool::Expire(std::chrono::seconds time)
{
    AssertLockHeld(cs);
    indexed_transaction_set::index<entry_time>::type::iterator it = mapTx.get<entry_time>().begin();
    setEntries toremove;
    while (it != mapTx.get<entry_time>().end() && it->GetTime() < time) {
        toremove.insert(mapTx.project<0>(it));
        it++;
    }
    setEntries stage;
    for (txiter removeit : toremove) {
        CalculateDescendants(removeit, stage);
    }
    RemoveStaged(stage, false, MemPoolRemovalReason::EXPIRY);
    return stage.size();
}

void CTxMemPool::addUnchecked(const CTxMemPoolEntry &entry, bool validFeeEstimate)
{
    setEntries setAncestors;
    uint64_t nNoLimit = std::numeric_limits<uint64_t>::max();
    std::string dummy;
    CalculateMemPoolAncestors(entry, setAncestors, nNoLimit, nNoLimit, nNoLimit, nNoLimit, dummy);
    return addUnchecked(entry, setAncestors, validFeeEstimate);
}

void CTxMemPool::UpdateChild(txiter entry, txiter child, bool add)
{
    AssertLockHeld(cs);
    CTxMemPoolEntry::Children s;
    if (add && entry->GetMemPoolChildren().insert(*child).second) {
        cachedInnerUsage += memusage::IncrementalDynamicUsage(s);
    } else if (!add && entry->GetMemPoolChildren().erase(*child)) {
        cachedInnerUsage -= memusage::IncrementalDynamicUsage(s);
    }
}

void CTxMemPool::UpdateParent(txiter entry, txiter parent, bool add)
{
    AssertLockHeld(cs);
    CTxMemPoolEntry::Parents s;
    if (add && entry->GetMemPoolParents().insert(*parent).second) {
        cachedInnerUsage += memusage::IncrementalDynamicUsage(s);
    } else if (!add && entry->GetMemPoolParents().erase(*parent)) {
        cachedInnerUsage -= memusage::IncrementalDynamicUsage(s);
    }
}

CFeeRate CTxMemPool::GetMinFee(size_t sizelimit) const {
    LOCK(cs);
    if (!blockSinceLastRollingFeeBump || rollingMinimumFeeRate == 0)
        return CFeeRate(llround(rollingMinimumFeeRate));

    int64_t time = GetTime();
    if (time > lastRollingFeeUpdate + 10) {
        double halflife = ROLLING_FEE_HALFLIFE;
        if (DynamicMemoryUsage() < sizelimit / 4)
            halflife /= 4;
        else if (DynamicMemoryUsage() < sizelimit / 2)
            halflife /= 2;

        rollingMinimumFeeRate = rollingMinimumFeeRate / pow(2.0, (time - lastRollingFeeUpdate) / halflife);
        lastRollingFeeUpdate = time;

        if (rollingMinimumFeeRate < (double)incrementalRelayFee.GetFeePerK() / 2) {
            rollingMinimumFeeRate = 0;
            return CFeeRate(0);
        }
    }
    return std::max(CFeeRate(llround(rollingMinimumFeeRate)), incrementalRelayFee);
}

void CTxMemPool::trackPackageRemoved(const CFeeRate& rate) {
    AssertLockHeld(cs);
    if (rate.GetFeePerK() > rollingMinimumFeeRate) {
        rollingMinimumFeeRate = rate.GetFeePerK();
        blockSinceLastRollingFeeBump = false;
    }
}

void CTxMemPool::TrimToSize(size_t sizelimit, std::vector<COutPoint>* pvNoSpendsRemaining) {
    AssertLockHeld(cs);

    unsigned nTxnRemoved = 0;
    CFeeRate maxFeeRateRemoved(0);
    while (!mapTx.empty() && DynamicMemoryUsage() > sizelimit) {
        indexed_transaction_set::index<descendant_score>::type::iterator it = mapTx.get<descendant_score>().begin();

        // We set the new mempool min fee to the feerate of the removed set, plus the
        // "minimum reasonable fee rate" (ie some value under which we consider txn
        // to have 0 fee). This way, we don't allow txn to enter mempool with feerate
        // equal to txn which were removed with no block in between.
        CFeeRate removed(it->GetModFeesWithDescendants(), it->GetSizeWithDescendants());
        removed += incrementalRelayFee;
        trackPackageRemoved(removed);
        maxFeeRateRemoved = std::max(maxFeeRateRemoved, removed);

        setEntries stage;
        CalculateDescendants(mapTx.project<0>(it), stage);
        nTxnRemoved += stage.size();

        std::vector<CTransaction> txn;
        if (pvNoSpendsRemaining) {
            txn.reserve(stage.size());
            for (txiter iter : stage)
                txn.push_back(iter->GetTx());
        }
        RemoveStaged(stage, false, MemPoolRemovalReason::SIZELIMIT);
        if (pvNoSpendsRemaining) {
            for (const CTransaction& tx : txn) {
                for (const CTxIn& txin : tx.vin) {
                    if (exists(txin.prevout.hash)) continue;
                    pvNoSpendsRemaining->push_back(txin.prevout);
                }
            }
        }
    }

    if (maxFeeRateRemoved > CFeeRate(0)) {
        LogPrint(BCLog::MEMPOOL, "Removed %u txn, rolling minimum fee bumped to %s\n", nTxnRemoved, maxFeeRateRemoved.ToString());
    }
}

uint64_t CTxMemPool::CalculateDescendantMaximum(txiter entry) const {
    // find parent with highest descendant count
    std::vector<txiter> candidates;
    setEntries counted;
    candidates.push_back(entry);
    uint64_t maximum = 0;
    while (candidates.size()) {
        txiter candidate = candidates.back();
        candidates.pop_back();
        if (!counted.insert(candidate).second) continue;
        const CTxMemPoolEntry::Parents& parents = candidate->GetMemPoolParentsConst();
        if (parents.size() == 0) {
            maximum = std::max(maximum, candidate->GetCountWithDescendants());
        } else {
            for (const CTxMemPoolEntry& i : parents) {
                candidates.push_back(mapTx.iterator_to(i));
            }
        }
    }
    return maximum;
}

void CTxMemPool::GetTransactionAncestry(const uint256& txid, size_t& ancestors, size_t& descendants) const {
    LOCK(cs);
    auto it = mapTx.find(txid);
    ancestors = descendants = 0;
    if (it != mapTx.end()) {
        ancestors = it->GetCountWithAncestors();
        descendants = CalculateDescendantMaximum(it);
    }
}

bool CTxMemPool::IsLoaded() const
{
    LOCK(cs);
    return m_is_loaded;
}

void CTxMemPool::SetIsLoaded(bool loaded)
{
    LOCK(cs);
    m_is_loaded = loaded;
}<|MERGE_RESOLUTION|>--- conflicted
+++ resolved
@@ -726,12 +726,8 @@
                 fDependsWait = true;
                 setParentCheck.insert(*it2);
             } else {
-<<<<<<< HEAD
                 // peg-in inputs are not sanity-checked to be valid
-                assert(txin.m_is_pegin || pcoins->HaveCoin(txin.prevout));
-=======
-                assert(active_coins_tip.HaveCoin(txin.prevout));
->>>>>>> 702cfc8c
+                assert(txin.m_is_pegin || active_coins_tip.HaveCoin(txin.prevout));
             }
             // Check whether its inputs are marked in mapNextTx.
             auto it3 = mapNextTx.find(txin.prevout);
@@ -813,7 +809,7 @@
     //
     // ELEMENTS:
     for (std::set<std::pair<uint256, COutPoint> >::const_iterator it = setGlobalPeginsSpent.begin(); it != setGlobalPeginsSpent.end(); it++) {
-        assert(!pcoins->IsPeginSpent(*it));
+        assert(!active_coins_tip.IsPeginSpent(*it));
     }
     // END ELEMENTS
     //
