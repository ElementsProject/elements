--- conflicted
+++ resolved
@@ -62,32 +62,17 @@
 
   	virtual void clear();
 
-<<<<<<< HEAD
   	virtual bool is_whitelisted(const CTxDestination keyId);
 
   	virtual bool get_unassigned_kyc(CPubKey& pubKey);
-=======
-  	bool is_whitelisted(const CTxDestination keyId);
-
-  	//Get a kyc key from the _kycUnassignedQueue. Removes the element from the queue.
-  	bool get_unassigned_kyc(CPubKey& pubKey);
-  	//Get the next key without removing it
-  	bool peek_unassigned_kyc(CPubKey& pubKey);
-  	//Query the set of unassigned kyc pub keys for the presence of pubKey
-  	bool is_unassigned_kyc(const CKeyID& kycKeyID);
-
-  	void add_unassigned_kyc(const CPubKey& pubKey);
-
-  	bool LookupKYCKey(const CTxDestination keyId, CKeyID& kycKeyIdFound);
-
-  	bool LookupKYCKey(const CTxDestination keyId, CPubKey& kycPubkeyFound);
-
-  	bool LookupKYCKey(const CTxDestination keyId, CKeyID& kycKeyIdFound, CPubKey& kycPubKeyFound);
->>>>>>> fe937ebf
 
   	virtual bool peek_unassigned_kyc(CPubKey& pubKey);
 
   	virtual bool LookupKYCKey(const CTxDestination keyId, CKeyID& kycKeyIdFound){
+  		return false;
+  	}
+
+  	virtual bool LookupKYCKey(const CTxDestination keyId, CPubKey& kycPubkeyFound){
   		return false;
   	}
 
@@ -116,26 +101,10 @@
         return _kycUnassignedSet.size();
     }
 
-<<<<<<< HEAD
     //Does nothing for unencrypted whitelist.
     virtual void whitelist_kyc(const CPubKey& pubKey, const COutPoint* outPoint=nullptr){;}
 
   	virtual void add_unassigned_kyc(const CPubKey& pubKey);
-=======
-	using CPolicyList::find;
-	//A map of address to kycPubKey
-	std::map<CTxDestination, CKeyID> _kycMap;
-	//Whitelisted KYC keys
-	std::map<CKeyID, CWhiteList::status> _kycStatusMap;
-	//Map user onboard key to KYC pub key
-	std::map<CKeyID, CPubKey> _onboardMap;
-
-	//A map of address to tweaked public keys
-	std::map<CTxDestination, std::vector<CPubKey>> _tweakedPubKeysMap;
-
-	//Map KYC key ID to public key
-	std::map<CKeyID, CPubKey> _kycPubkeyMap;
->>>>>>> fe937ebf
 
   	virtual bool get_kycpubkey_outpoint(const CKeyID& kycPubKeyId, COutPoint& outPoint){
   		return false;
@@ -163,10 +132,4 @@
   	//The written code behaviour expects nMultisigSize to be of length 1 at the moment. If it is changed in the future the code needs to be adjusted accordingly.
   	const unsigned int nMultisigSize=1;
   	const unsigned int minPayloadSize=2;
-<<<<<<< HEAD
-=======
-
-
-  	bool LookupTweakedPubKeys(const CTxDestination address, std::vector<CPubKey>& pubKeysFound);
->>>>>>> fe937ebf
 };