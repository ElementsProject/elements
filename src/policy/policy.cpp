// Copyright (c) 2009-2010 Satoshi Nakamoto
// Copyright (c) 2009-2016 The Bitcoin Core developers
// Distributed under the MIT software license, see the accompanying
// file COPYING or http://www.opensource.org/licenses/mit-license.php.

// NOTE: This file is intended to be customised by the end user,
//       and includes only local node policy logic

#include "policy/policy.h"
#include "validation.h"
#include "issuance.h"

using namespace std;

CAsset policyAsset;
CAsset freezelistAsset;
CAsset burnlistAsset;
CAsset whitelistAsset;
CAsset challengeAsset;
CAsset permissionAsset;
CAsset issuanceAsset;

/**
     * Check transaction inputs to mitigate two
     * potential denial-of-service attacks:
     *
     * 1. scriptSigs with extra data stuffed into them,
     *    not consumed by scriptPubKey (or P2SH script)
     * 2. P2SH scripts with a crazy number of expensive
     *    CHECKSIG/CHECKMULTISIG operations
     *
     * Why bother? To avoid denial-of-service attacks; an attacker
     * can submit a standard HASH... OP_EQUAL transaction,
     * which will get accepted into blocks. The redemption
     * script can be anything; an attacker could use a very
     * expensive-to-check-upon-redemption script like:
     *   DUP CHECKSIG DROP ... repeated 100 times... OP_1
     */

bool IsStandard(const CScript& scriptPubKey, txnouttype& whichType)
{
    std::vector<std::vector<unsigned char> > vSolutions;
    if (!Solver(scriptPubKey, whichType, vSolutions))
        return false;
    if (whichType == TX_MULTISIG)
    {
        unsigned char m = vSolutions.front()[0];
        unsigned char n = vSolutions.back()[0];
        // Support up to x-of-3 multisig txns as standard
        if (n < 1 || n > 3)
            return false;
        if (m < 1 || m > n)
            return false;
    } else if (whichType == TX_LOCKED_MULTISIG) {
        unsigned char m = (*(vSolutions.begin() + 1))[0];
        unsigned char n = vSolutions.back()[0];
        // Support up to x-of-3 multisig txns as standard
        if (n < 1 || n > 3)
            return false;
        if (m < 1 || m > n)
            return false;
    } else if (whichType == TX_NULL_DATA &&
               (!fAcceptDatacarrier || scriptPubKey.size() > nMaxDatacarrierBytes))
          return false;
    else if (whichType == TX_REGISTERADDRESS &&
               (!fAcceptRegisteraddress || scriptPubKey.size() > nMaxRegisteraddressBytes))
          return false;
    else if (whichType == TX_TRUE)
        return false;
    return whichType != TX_NONSTANDARD;
}

bool IsStandardTx(const CTransaction& tx, std::string& reason)
{
    if (tx.nVersion > CTransaction::MAX_STANDARD_VERSION || tx.nVersion < 1) {
        reason = "version";
        return false;
    }
    // Extremely large transactions with lots of inputs can cost the network
    // almost as much to process as they cost the sender in fees, because
    // computing signature hashes is O(ninputs*txsize). Limiting transactions
    // to MAX_STANDARD_TX_WEIGHT mitigates CPU exhaustion attacks.
    unsigned int sz = GetTransactionWeight(tx);
    if (sz >= MAX_STANDARD_TX_WEIGHT) {
        reason = "tx-size";
        return false;
    }
    for (CTxIn const &txin : tx.vin)
    {
        if (!txin.scriptSig.IsPushOnly()) {
            reason = "scriptsig-not-pushonly";
            return false;
        }
    }
    txnouttype whichType;
    for (CTxOut const &txout : tx.vout) {
        if (!::IsStandard(txout.scriptPubKey, whichType) && !txout.IsFee()) {
            reason = "scriptpubkey";
            return false;
        }
        if ((whichType == TX_MULTISIG || whichType == TX_LOCKED_MULTISIG) && (!fIsBareMultisigStd)) {
            reason = "bare-multisig";
            return false;
        } else if (txout.nAsset.IsExplicit() && txout.IsDust(dustRelayFee)) {
            reason = "dust";
            return false;
        }
    }
    return true;
}

bool IsAllBurn(const CTransaction &tx) {
  txnouttype whichType;
  vector<vector<uint8_t>> vSolutions;
  for (CTxOut const &txout : tx.vout)
    if (!Solver(txout.scriptPubKey, whichType, vSolutions) ||
        whichType != TX_NULL_DATA)
      return false;
  return true;
}

bool IsAnyBurn(const CTransaction &tx) {
  txnouttype whichType;
  vector<vector<uint8_t>> vSolutions;
  for (CTxOut const &txout : tx.vout) {
    if(Solver(txout.scriptPubKey, whichType, vSolutions)) {
      if ((whichType == TX_NULL_DATA || whichType == TX_REGISTERADDRESS) && txout.nValue.GetAmount() != 0) return true;
    } else {
      return true;
    }
  }
  return false;
}

// @fn IsPolicy.
// @brief determines if any outputs of a transaction are policy assets.
// @param[in] class that contains the transaction.
// @retrun true == successful process.
// @retrun false == failed process.
bool IsPolicy(CTransaction const &tx) {
    for (CTxOut const &txout : tx.vout)
        if (IsPolicy(txout.nAsset.GetAsset()))
            return true;
    return false;
}

// @fn IsAllPolicy.
// @brief determines if all outputs of a transaction are policy assets.
// @param[in] class that contains the transaction.
// @retrun true == successful process.
// @retrun false == failed process.
bool IsAllPolicy(CTransaction const &tx) {
    for (CTxOut const &txout : tx.vout)
        if (!IsPolicy(txout.nAsset.GetAsset()))
            return false;
    return true;
}

bool IsWhitelistAssetOnly(CTransaction const &tx){
  for (CTxOut const &txout : tx.vout)
        if (!IsWhitelistAsset(txout.nAsset.GetAsset()))
            return false;
  return true;
}

bool IsWhitelistAsset(CAsset const &asset){
  return (asset == whitelistAsset);
}

bool IsPermissionAsset(CAsset const &asset){
  return (asset == permissionAsset);
}

bool IsPolicy(const CAsset& asset){
    if (asset == freezelistAsset ||
        asset == burnlistAsset ||
        asset == whitelistAsset ||
        asset == challengeAsset ||
        asset == permissionAsset ||
        asset == issuanceAsset)
        return true;
    return false;
}

// @fn IsWhitelisted
// @brief determines that all outputs of a transaction are P2PKH,
//        all output addresses must be in the whitelist database.
// @param[in] class that contains the transaction.
// @brief Processing.
//        Skip whitelist check if issuance transaction.
//        Skip whitelist check if output is TX_FEE.
//        Skip whitelist check if output is OP_RETURN.
//        Search in whitelist for the presence of each output address,
//        return false if not found.
// @retrun true == successful process.
// @retrun false == failed process.
bool IsWhitelisted(CTransaction const &tx) {
<<<<<<< HEAD
  CKeyID keyId;
  txnouttype whichType;

  uint160 frzInt;
  frzInt.SetHex("0x0000000000000000000000000000000000000000");
  for (CTxOut const &txout : tx.vout) {
    vector<vector<uint8_t>> vSolutions;
    if (!Solver(txout.scriptPubKey, whichType, vSolutions))
      return false;
    // skip whitelist check if issuance transaction
    // skip whitelist check if output is TX_FEE
    // skip whitelist check if output is OP_RETURN
    // skip whitelist check if output is OP_REGISTERADDRESS or OP_DEREGISTERADDRESS
    if (!tx.vin[0].assetIssuance.IsNull() || whichType == TX_FEE ||
        whichType == TX_NULL_DATA || whichType == TX_REGISTERADDRESS || whichType == TX_DEREGISTERADDRESS )
      continue;
    // return false if not P2PKH
    if (!(whichType == TX_PUBKEYHASH))
      return false;

    CKeyID keyId;
    keyId = CKeyID(uint160(vSolutions[0]));
    // Search in whitelist for the presence of each output address.
    // If one is not found, return false.
    if (!addressWhitelist->is_whitelisted(keyId) && uint160(vSolutions[0]) != frzInt)
      return false;
  }
  return true;
=======
    txnouttype whichType;

    uint160 frzInt;
    frzInt.SetHex("0x0000000000000000000000000000000000000000");
    for (CTxOut const &txout : tx.vout) {
        vector<vector<uint8_t>> vSolutions;
        if (!Solver(txout.scriptPubKey, whichType, vSolutions))
            return false;
        // skip whitelist check if issuance transaction
        // skip whitelist check if output is TX_FEE
        // skip whitelist check if output is OP_RETURN
        // skip whitelist check if output is OP_REGISTERADDRESS
        if (!tx.vin[0].assetIssuance.IsNull() || whichType == TX_FEE ||
            whichType == TX_NULL_DATA || whichType == TX_REGISTERADDRESS)
            continue;
        // return false if not P2PKH or P2SH
        if (whichType == TX_PUBKEYHASH) {
            CKeyID keyId;
            keyId = CKeyID(uint160(vSolutions[0]));
            // Search in whitelist for the presence of each output address.
            // If one is not found, return false.
            if (!addressWhitelist.is_whitelisted(keyId) && uint160(vSolutions[0]) != frzInt)
                return false;
        } else if (whichType == TX_SCRIPTHASH) {
            CScriptID keyId;
            keyId = CScriptID(uint160(vSolutions[0]));
            // Search in whitelist for the presence of each output address.
            // If one is not found, return false.
            if (!addressWhitelist.is_whitelisted(keyId) && uint160(vSolutions[0]) != frzInt)
                return false;
        } else {
            return false;
        }
    }
    return true;
>>>>>>> fe937ebf
}
// @fn IsRedemption.
// @brief check if the transaction is tagged as a redemption transaction.
// @param[in] class that contains the transaction.
// @retrun true == successful process.
// @retrun false == failed process.
bool IsRedemption(CTransaction const &tx) {
  txnouttype whichType;
  vector<vector<uint8_t>> vSolutions;
  for (uint32_t itr = 0; itr < tx.vout.size(); ++itr) {
    if (Solver(tx.vout[itr].scriptPubKey, whichType, vSolutions)) {
      if (whichType == TX_FEE || whichType == TX_REGISTERADDRESS)
        continue;
      //set freeze-flag key
      uint160 frzInt;
      frzInt.SetHex("0x0000000000000000000000000000000000000000");
      if (whichType == TX_PUBKEYHASH && uint160(vSolutions[0]) == frzInt) {
        return true;
      }
    } else
      return false;
  }
  return false;
}

bool IsRedemptionListed(CTransaction const &tx) {
  CKeyID keyId;
  txnouttype whichType;
  for (CTxOut const &txout : tx.vout) {
    vector<vector<uint8_t>> vSolutions;
    if (!Solver(txout.scriptPubKey, whichType, vSolutions))
      return false;
    // return false if not P2PKH
    if (!(whichType == TX_PUBKEYHASH))
      return false;
    CKeyID keyId;
    keyId = CKeyID(uint160(vSolutions[0]));
    // Search in whitelist for the presence of each output address.
    // If one is not found, return false.
    if(uint160(vSolutions[0]).IsNull()) continue;
    if (!addressFreezelist.find(keyId))
      return false;
  }
  return true;
}

bool IsFreezelisted(CTransaction const &tx, CCoinsViewCache const &mapInputs) {
  if (tx.IsCoinBase())
    return false; // Coinbases don't use vin normally
  //function that determines if any input pubkeys are on the freezelist
  for (uint32_t itr = 0; itr < tx.vin.size(); ++itr) {
    CTxOut const &prev = mapInputs.GetOutputFor(tx.vin[itr]);
    vector<vector<uint8_t>> vSolutions;
    txnouttype whichType;
    CScript const &prevScript = prev.scriptPubKey;
    if (!Solver(prevScript, whichType, vSolutions))
      return false;
    if (whichType == TX_PUBKEYHASH) {
      CKeyID keyId = CKeyID(uint160(vSolutions[0]));
      // search in freezelist for the presence of keyid
      if (!addressFreezelist.find(keyId)) return false;
    } else if (whichType == TX_FEE || whichType == TX_REGISTERADDRESS) {
      continue;
     } else {
      return false;
    }
  }
  return true;
}

bool IsBurnlisted(const CTransaction& tx, const CCoinsViewCache& mapInputs)
{
    //are input pubkeys are on the burn list
    if(tx.vin.size() != 1) return false;
    const CTxOut& prev = mapInputs.GetOutputFor(tx.vin[0]);
    std::vector<std::vector<unsigned char> > vSolutions;
    txnouttype whichType;
    const CScript& prevScript = prev.scriptPubKey;
    if (!Solver(prevScript, whichType, vSolutions))
        return false;
    if (whichType == TX_PUBKEYHASH) {
        CKeyID keyId;
        keyId = CKeyID(uint160(vSolutions[0]));
        // search in freezelist for the presence of keyid
        if (addressBurnlist.find(keyId)) return true;
    }
  return false;
}

bool UpdateFreezeList(const CTransaction& tx, const CCoinsViewCache& mapInputs)
{
    if (tx.IsCoinBase())
      return false; // Coinbases don't use vin normally
    // check inputs for encoded address data
    for (unsigned int i = 0; i < tx.vin.size(); i++) {
        const CTxOut& prev = mapInputs.GetOutputFor(tx.vin[i]);
        std::vector<std::vector<unsigned char> > vSolutions;
        txnouttype whichType;
        const CScript& prevScript = prev.scriptPubKey;
        if (!Solver(prevScript, whichType, vSolutions))
          continue;
        // extract address from second multisig public key and remove from freezelist
        // encoding: 33 byte public key: address is encoded in the last 20 bytes (i.e. byte 14 to 33)
        if (whichType == TX_MULTISIG && vSolutions.size() == 4)
        {
            CKeyID keyId;
            std::vector<unsigned char> ex_addr;
            std::vector<unsigned char>::const_iterator first = vSolutions[2].begin() + 13;
            std::vector<unsigned char>::const_iterator last = vSolutions[2].begin() + 33;
            std::vector<unsigned char> extracted_addr(first, last);
            keyId = CKeyID(uint160(extracted_addr));
            addressFreezelist.remove(keyId);
            LogPrintf("POLICY: removed address from freeze-list "+CBitcoinAddress(keyId).ToString()+"\n");
        }
    }
    //check outputs for encoded address data
    for (unsigned int i = 0; i < tx.vout.size(); i++) {
        const CTxOut& txout = tx.vout[i];
        std::vector<std::vector<unsigned char> > vSolutions;
        txnouttype whichType;
        if (!Solver(txout.scriptPubKey, whichType, vSolutions))
          continue;
        // extract address from second multisig public key and add to the freezelist
        // encoding: 33 byte public key: address is encoded in the last 20 bytes (i.e. byte 14 to 33)
        if (whichType == TX_MULTISIG && vSolutions.size() == 4)
        {
            CKeyID keyId;
            std::vector<unsigned char> ex_addr;
            std::vector<unsigned char>::const_iterator first = vSolutions[2].begin() + 13;
            std::vector<unsigned char>::const_iterator last = vSolutions[2].begin() + 33;
            std::vector<unsigned char> extracted_addr(first,last);
            keyId = CKeyID(uint160(extracted_addr));
            addressFreezelist.add_sorted(keyId);
            LogPrintf("POLICY: added address to freeze-list "+CBitcoinAddress(keyId).ToString()+"\n");
        }
    }
    return true;
}

bool UpdateBurnList(const CTransaction& tx, const CCoinsViewCache& mapInputs)
{
    if (tx.IsCoinBase())
      return false; // Coinbases don't use vin normally
    // check inputs for encoded address data
    for (unsigned int i = 0; i < tx.vin.size(); i++) {
        const CTxOut& prev = mapInputs.GetOutputFor(tx.vin[i]);
        std::vector<std::vector<unsigned char> > vSolutions;
        txnouttype whichType;
        const CScript& prevScript = prev.scriptPubKey;
        if (!Solver(prevScript, whichType, vSolutions))
          continue;
        // extract address from second multisig public key and remove from freezelist
        // encoding: 33 byte public key: address is encoded in the last 20 bytes (i.e. byte 14 to 33)
        if (whichType == TX_MULTISIG && vSolutions.size() == 4)
        {
            CKeyID keyId;
            std::vector<unsigned char> ex_addr;
            std::vector<unsigned char>::const_iterator first = vSolutions[2].begin() + 13;
            std::vector<unsigned char>::const_iterator last = vSolutions[2].begin() + 33;
            std::vector<unsigned char> extracted_addr(first,last);
            keyId = CKeyID(uint160(extracted_addr));
            addressBurnlist.remove(keyId);
            LogPrintf("POLICY: removed address from burn-list "+CBitcoinAddress(keyId).ToString()+"\n");
        }
    }
    //check outputs for encoded address data
    for (unsigned int i = 0; i < tx.vout.size(); i++) {
        const CTxOut& txout = tx.vout[i];
        std::vector<std::vector<unsigned char> > vSolutions;
        txnouttype whichType;
        if (!Solver(txout.scriptPubKey, whichType, vSolutions))
          continue;
        // extract address from second multisig public key and add to the freezelist
        // encoding: 33 byte public key: address is encoded in the last 20 bytes (i.e. byte 14 to 33)
        if (whichType == TX_MULTISIG && vSolutions.size() == 4)
        {
            CKeyID keyId;
            std::vector<unsigned char> ex_addr;
            std::vector<unsigned char>::const_iterator first = vSolutions[2].begin() + 13;
            std::vector<unsigned char>::const_iterator last = vSolutions[2].begin() + 33;
            std::vector<unsigned char> extracted_addr(first,last);
            keyId = CKeyID(uint160(extracted_addr));
            addressBurnlist.add_sorted(keyId);
            LogPrintf("POLICY: added address to burn-list "+CBitcoinAddress(keyId).ToString()+"\n");
        }
    }
    return true;
}

bool GetRequest(const CTxOut &out, uint256 hash, uint32_t nConfirmedHeight, CRequest &request)
{
    vector<vector<unsigned char>> vSolutions;
    txnouttype whichType;
    if (Solver(out.scriptPubKey, whichType, vSolutions) && whichType == TX_LOCKED_MULTISIG) {
        request = CRequest::FromSolutions(vSolutions, nConfirmedHeight);
        return true;
    }
    return false;
}

bool IsValidRequest(const CRequest &request, uint32_t nHeight)
{
    return request.nEndBlockHeight > nHeight;
}

bool UpdateRequestList(const CTransaction& tx, uint32_t nHeight)
{
    if (tx.IsCoinBase() || tx.vout.size() != 1)
        return false;
    // confirmed height will be the next height
    return requestList.LoadRequest(tx.vout[0], tx.GetHash(), nHeight, nHeight + 1);
}

bool GetRequestBid(const vector<CTxOut> &outs, uint256 hash, uint32_t nConfirmedHeight, CBid &bid)
{
    txnouttype whichType;
    vector<vector<unsigned char>> vSolutions;
    for (const auto &out : outs) {
        if (out.nAsset.IsExplicit() && !IsPolicy(out.nAsset.GetAsset())
        && Solver(out.scriptPubKey, whichType, vSolutions) && whichType == TX_LOCKED_MULTISIG) {
            bid = CBid::FromSolutions(vSolutions, out.nValue.GetAmount(), nConfirmedHeight);
            bid.SetBidHash(hash);
            return true;
        }
    }
    return false;
}

bool IsValidRequestBid(const CRequest &request, const CBid &bid)
{
    // amount less than current auction price
    if (bid.nStakePrice < request.GetAuctionPrice(bid.nConfirmedBlockHeight))
        return false;
    // stake lock expires before request end
    if (request.nEndBlockHeight > bid.nLockBlockHeight)
        return false;
    // auction finished
    if (request.nStartBlockHeight <= bid.nConfirmedBlockHeight)
        return false;

    return true;
}

bool UpdateRequestBidList(const CTransaction& tx, uint32_t nHeight)
{
    if (tx.IsCoinBase() || tx.vout.size() == 1)
        return false;
    return requestList.LoadBid(tx.vout, tx.GetHash(), nHeight + 1);
}

bool UpdateAssetMap(const CTransaction& tx)
{
    if(!tx.vin[0].assetIssuance.IsNull()){
        if(!tx.vin[0].assetIssuance.IsReissuance()) {
            IssuanceData newIssuance;

            uint256 entropy;
            GenerateAssetEntropy(entropy, tx.vin[0].prevout, tx.vin[0].assetIssuance.assetEntropy);
            newIssuance.entropy = entropy;

            CAsset asset;
            CalculateAsset(asset, entropy);
            CAsset token;
            CalculateReissuanceToken(token, entropy, false);
            newIssuance.token = token.id;
            newIssuance.asset = asset;

            assetEntropyMap.push_back(newIssuance);
        }
    }
  return true;
}

void UpdateFreezeHistory(const CTransaction& tx, uint32_t bheight)
{
    //is the transaction a redemption transaction
    txnouttype whichType;
    bool isfrz = false;
    for (uint32_t itr = 0; itr < tx.vout.size(); ++itr) {
        vector<vector<uint8_t>> vSolutions;
        if (Solver(tx.vout[itr].scriptPubKey, whichType, vSolutions)) {
            if (whichType == TX_PUBKEYHASH && uint160(vSolutions[0]).IsNull()) isfrz = true;
        }
    }
    //if a redemption/freeze transaction then add outputs to the history list
    uint256 txhash = tx.GetHash();
    if(isfrz) {
        FreezeHist histEntry;
        for (uint32_t itr = 0; itr < tx.vout.size(); ++itr) {
            vector<vector<uint8_t>> vSolutions;
            if (Solver(tx.vout[itr].scriptPubKey, whichType, vSolutions)) {
                if (whichType == TX_PUBKEYHASH && !uint160(vSolutions[0]).IsNull()) {
                    histEntry.txid = txhash;
                    histEntry.vout = itr;
                    histEntry.asset = tx.vout[itr].nAsset.GetAsset();
                    histEntry.freezeheight = bheight;
                    histEntry.spendheight = 0;
                    histEntry.value = tx.vout[itr].nValue.GetAmount();

                    if(std::find(freezeHistList.begin(), freezeHistList.end(), histEntry)==freezeHistList.end()) {
                        freezeHistList.push_back(histEntry);
                    }
                }
            }
        }
    // else check if any inputs txids are already on the history list
    }
    //loop over tx inputs
    for (uint32_t itr = 0; itr < tx.vin.size(); ++itr) {
    //for each input, check if the outpoint is in the history list
        for (uint32_t itr2 = 0; itr2 < freezeHistList.size(); ++itr2) {
            if(tx.vin[itr].prevout.n == freezeHistList[itr2].vout && tx.vin[itr].prevout.hash == freezeHistList[itr2].txid) {
                //if not burn, add spend-height
                if(!IsAnyBurn(tx)) {
                    freezeHistList[itr2].spendheight = bheight;
                }
            }
        }
    }
}

bool LoadFreezeList(CCoinsView *view)
{
    std::unique_ptr<CCoinsViewCursor> pcursor(view->Cursor());
    CHashWriter ss(SER_GETHASH, PROTOCOL_VERSION);
    uint256 hashBlock = pcursor->GetBestBlock();
    {
        LOCK(cs_main);
    }
    ss << hashBlock;
    //main loop over coins (transactions with > 0 unspent outputs
    while (pcursor->Valid()) {
        boost::this_thread::interruption_point();
        uint256 key;
        CCoins coins;
        if (pcursor->GetKey(key) && pcursor->GetValue(coins)) {
            ss << key;
            //loop over all vouts within a single transaction
            for (unsigned int i=0; i<coins.vout.size(); i++) {
                const CTxOut &out = coins.vout[i];
                //null vouts are spent
                if (!out.IsNull()) {
                    ss << VARINT(i+1);
                    ss << out;
                if (out.nAsset.GetAsset() == freezelistAsset) {
                    std::vector<std::vector<unsigned char> > vSolutions;
                    txnouttype whichType;
                    if (!Solver(out.scriptPubKey, whichType, vSolutions))
                      continue;

                    // extract address from second multisig public key and add to the freezelist
                    // encoding: 33 byte public key: address is encoded in the last 20 bytes (i.e. byte 14 to 33)
                    if (whichType == TX_MULTISIG && vSolutions.size() == 4)
                    {
                        CKeyID keyId;
                        std::vector<unsigned char> ex_addr;
                        std::vector<unsigned char>::const_iterator first = vSolutions[2].begin() + 13;
                        std::vector<unsigned char>::const_iterator last = vSolutions[2].begin() + 33;
                        std::vector<unsigned char> extracted_addr(first,last);
                        keyId = CKeyID(uint160(extracted_addr));
                        addressFreezelist.add_sorted(keyId);
                        LogPrintf("POLICY: added address to freeze-list "+CBitcoinAddress(keyId).ToString()+"\n");
                    }
                }
            }
            }
        ss << VARINT(0);
    } else {
      return error("%s: unable to read value", __func__);
    }
    pcursor->Next();
    }
    return true;
}

bool LoadBurnList(CCoinsView *view)
{
    std::unique_ptr<CCoinsViewCursor> pcursor(view->Cursor());
    CHashWriter ss(SER_GETHASH, PROTOCOL_VERSION);
    uint256 hashBlock = pcursor->GetBestBlock();
    {
        LOCK(cs_main);
    }
    ss << hashBlock;
    //main loop over coins (transactions with > 0 unspent outputs
    while (pcursor->Valid()) {
        boost::this_thread::interruption_point();
        uint256 key;
        CCoins coins;
        if (pcursor->GetKey(key) && pcursor->GetValue(coins)) {
            ss << key;

            //loop over all vouts within a single transaction
            for (unsigned int i=0; i<coins.vout.size(); i++) {
                const CTxOut &out = coins.vout[i];
                //null vouts are spent
                if (!out.IsNull()) {
                    ss << VARINT(i+1);
                    ss << out;
                    if (out.nAsset.GetAsset() == burnlistAsset) {
                        std::vector<std::vector<unsigned char> > vSolutions;
                        txnouttype whichType;
                        if (!Solver(out.scriptPubKey, whichType, vSolutions)) continue;
                        // extract address from second multisig public key and add to the freezelist
                        // encoding: 33 byte public key: address is encoded in the last 20 bytes (i.e. byte 14 to 33)
                        if (whichType == TX_MULTISIG && vSolutions.size() == 4)
                        {
                            CKeyID keyId;
                            std::vector<unsigned char> ex_addr;
                            std::vector<unsigned char>::const_iterator first = vSolutions[2].begin() + 13;
                            std::vector<unsigned char>::const_iterator last = vSolutions[2].begin() + 33;
                            std::vector<unsigned char> extracted_addr(first,last);
                            keyId = CKeyID(uint160(extracted_addr));
                            addressBurnlist.add_sorted(keyId);
                            LogPrintf("POLICY: added address to burn-list "+CBitcoinAddress(keyId).ToString()+"\n");
                        }
                    }
                }
            }
        ss << VARINT(0);
    } else {
      return error("%s: unable to read value", __func__);
    }
    pcursor->Next();
    }
    return true;
}

bool AreInputsStandard(const CTransaction& tx, const CCoinsViewCache& mapInputs)
{
    if (tx.IsCoinBase())
        return true; // Coinbases don't use vin normally
    for (unsigned int i = 0; i < tx.vin.size(); i++)
    {
        if (tx.vin[i].m_is_pegin) {
            // This deals with p2sh in general only
            continue;
        }
        const CTxOut& prev = mapInputs.GetOutputFor(tx.vin[i]);
        // Biggest 'standard' txin is a 15-of-15 P2SH multisig with compressed
        // keys. (remember the 520 byte limit on redeemScript size) That works
        // out to a (15*(33+1))+3=513 byte redeemScript, 513+1+15*(73+1)+3=1627
        // bytes of scriptSig, which we round off to 1650 bytes for some minor
        // future-proofing. That's also enough to spend a 20-of-20
        // CHECKMULTISIG scriptPubKey, though such a scriptPubKey is not
        // considered standard)
        if (tx.vin[i].scriptSig.size() > 1650)
            return false;
        std::vector<std::vector<unsigned char> > vSolutions;
        txnouttype whichType;
        // get the scriptPubKey corresponding to this input:
        const CScript& prevScript = prev.scriptPubKey;
        if (!Solver(prevScript, whichType, vSolutions))
            return false;
        if (whichType == TX_SCRIPTHASH)
        {
            std::vector<std::vector<unsigned char> > stack;
            // convert the scriptSig into a stack, so we can inspect the redeemScript
            if (!EvalScript(stack, tx.vin[i].scriptSig, SCRIPT_VERIFY_NONE, BaseSignatureChecker(), SIGVERSION_BASE))
                return false;
            if (stack.empty())
                return false;
            CScript subscript(stack.back().begin(), stack.back().end());
            if (subscript.GetSigOpCount(true) > MAX_P2SH_SIGOPS) {
                return false;
            }
        }
    }
    return true;
}

bool IsWitnessStandard(const CTransaction& tx, const CCoinsViewCache& mapInputs)
{
    if (tx.IsCoinBase())
        return true; // Coinbases are skipped
    for (unsigned int i = 0; i < tx.vin.size(); i++)
    {
        // We don't care if witness for this input is empty, since it must not be bloated.
        // If the script is invalid without witness, it would be caught sooner or later during validation.
        if (tx.wit.vtxinwit.size() <= i || tx.wit.vtxinwit[i].scriptWitness.IsNull())
            continue;
        const CTxOut &prev = tx.vin[i].m_is_pegin ? GetPeginOutputFromWitness(tx.wit.vtxinwit[i].m_pegin_witness) :  mapInputs.GetOutputFor(tx.vin[i]);
        // get the scriptPubKey corresponding to this input:
        CScript prevScript = prev.scriptPubKey;
        if (prevScript.IsPayToScriptHash()) {
            std::vector <std::vector<unsigned char> > stack;
            // If the scriptPubKey is P2SH, we try to extract the redeemScript casually by converting the scriptSig
            // into a stack. We do not check IsPushOnly nor compare the hash as these will be done later anyway.
            // If the check fails at this stage, we know that this txid must be a bad one.
            if (!EvalScript(stack, tx.vin[i].scriptSig, SCRIPT_VERIFY_NONE, BaseSignatureChecker(), SIGVERSION_BASE))
                return false;
            if (stack.empty())
                return false;
            prevScript = CScript(stack.back().begin(), stack.back().end());
        }
        int witnessversion = 0;
        std::vector<unsigned char> witnessprogram;
        // Non-witness program must not be associated with any witness
        if (!prevScript.IsWitnessProgram(witnessversion, witnessprogram))
            return false;
        // Check P2WSH standard limits
        if (witnessversion == 0 && witnessprogram.size() == 32) {
            if (tx.wit.vtxinwit[i].scriptWitness.stack.back().size() > MAX_STANDARD_P2WSH_SCRIPT_SIZE)
                return false;
            size_t sizeWitnessStack = tx.wit.vtxinwit[i].scriptWitness.stack.size() - 1;
            if (sizeWitnessStack > MAX_STANDARD_P2WSH_STACK_ITEMS)
                return false;
            for (unsigned int j = 0; j < sizeWitnessStack; j++) {
                if (tx.wit.vtxinwit[i].scriptWitness.stack[j].size() > MAX_STANDARD_P2WSH_STACK_ITEM_SIZE)
                    return false;
            }
        }
    }
    return true;
}

CFeeRate incrementalRelayFee = CFeeRate(DEFAULT_INCREMENTAL_RELAY_FEE);
CFeeRate dustRelayFee = CFeeRate(DUST_RELAY_TX_FEE);
unsigned int nBytesPerSigOp = DEFAULT_BYTES_PER_SIGOP;

int64_t GetVirtualTransactionSize(int64_t nWeight, int64_t nSigOpCost)
{
    return (std::max(nWeight, nSigOpCost * nBytesPerSigOp) + WITNESS_SCALE_FACTOR - 1) / WITNESS_SCALE_FACTOR;
}

int64_t GetVirtualTransactionSize(const CTransaction& tx, int64_t nSigOpCost)
{
    return GetVirtualTransactionSize(GetTransactionWeight(tx), nSigOpCost);
}<|MERGE_RESOLUTION|>--- conflicted
+++ resolved
@@ -195,36 +195,6 @@
 // @retrun true == successful process.
 // @retrun false == failed process.
 bool IsWhitelisted(CTransaction const &tx) {
-<<<<<<< HEAD
-  CKeyID keyId;
-  txnouttype whichType;
-
-  uint160 frzInt;
-  frzInt.SetHex("0x0000000000000000000000000000000000000000");
-  for (CTxOut const &txout : tx.vout) {
-    vector<vector<uint8_t>> vSolutions;
-    if (!Solver(txout.scriptPubKey, whichType, vSolutions))
-      return false;
-    // skip whitelist check if issuance transaction
-    // skip whitelist check if output is TX_FEE
-    // skip whitelist check if output is OP_RETURN
-    // skip whitelist check if output is OP_REGISTERADDRESS or OP_DEREGISTERADDRESS
-    if (!tx.vin[0].assetIssuance.IsNull() || whichType == TX_FEE ||
-        whichType == TX_NULL_DATA || whichType == TX_REGISTERADDRESS || whichType == TX_DEREGISTERADDRESS )
-      continue;
-    // return false if not P2PKH
-    if (!(whichType == TX_PUBKEYHASH))
-      return false;
-
-    CKeyID keyId;
-    keyId = CKeyID(uint160(vSolutions[0]));
-    // Search in whitelist for the presence of each output address.
-    // If one is not found, return false.
-    if (!addressWhitelist->is_whitelisted(keyId) && uint160(vSolutions[0]) != frzInt)
-      return false;
-  }
-  return true;
-=======
     txnouttype whichType;
 
     uint160 frzInt;
@@ -236,9 +206,9 @@
         // skip whitelist check if issuance transaction
         // skip whitelist check if output is TX_FEE
         // skip whitelist check if output is OP_RETURN
-        // skip whitelist check if output is OP_REGISTERADDRESS
+    // skip whitelist check if output is OP_REGISTERADDRESS or OP_DEREGISTERADDRESS
         if (!tx.vin[0].assetIssuance.IsNull() || whichType == TX_FEE ||
-            whichType == TX_NULL_DATA || whichType == TX_REGISTERADDRESS)
+        whichType == TX_NULL_DATA || whichType == TX_REGISTERADDRESS || whichType == TX_DEREGISTERADDRESS )
             continue;
         // return false if not P2PKH or P2SH
         if (whichType == TX_PUBKEYHASH) {
@@ -246,21 +216,20 @@
             keyId = CKeyID(uint160(vSolutions[0]));
             // Search in whitelist for the presence of each output address.
             // If one is not found, return false.
-            if (!addressWhitelist.is_whitelisted(keyId) && uint160(vSolutions[0]) != frzInt)
+    if (!addressWhitelist->is_whitelisted(keyId) && uint160(vSolutions[0]) != frzInt)
                 return false;
         } else if (whichType == TX_SCRIPTHASH) {
             CScriptID keyId;
             keyId = CScriptID(uint160(vSolutions[0]));
             // Search in whitelist for the presence of each output address.
             // If one is not found, return false.
-            if (!addressWhitelist.is_whitelisted(keyId) && uint160(vSolutions[0]) != frzInt)
+            if (!addressWhitelist->is_whitelisted(keyId) && uint160(vSolutions[0]) != frzInt)
                 return false;
         } else {
             return false;
         }
     }
     return true;
->>>>>>> fe937ebf
 }
 // @fn IsRedemption.
 // @brief check if the transaction is tagged as a redemption transaction.
