--- conflicted
+++ resolved
@@ -70,12 +70,8 @@
     std::vector<std::vector<unsigned char> > vSolutions;
     whichType = Solver(scriptPubKey, vSolutions);
 
-<<<<<<< HEAD
     CChainParams params = Params();
-    if (whichType == TX_NONSTANDARD || whichType == TX_WITNESS_UNKNOWN) {
-=======
     if (whichType == TX_NONSTANDARD) {
->>>>>>> b025aa3b
         return false;
     } else if (whichType == TX_MULTISIG) {
         unsigned char m = vSolutions.front()[0];
