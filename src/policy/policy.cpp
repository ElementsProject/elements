// Copyright (c) 2009-2010 Satoshi Nakamoto
// Copyright (c) 2009-2016 The Bitcoin Core developers
// Distributed under the MIT software license, see the accompanying
// file COPYING or http://www.opensource.org/licenses/mit-license.php.

// NOTE: This file is intended to be customised by the end user, and includes only local node policy logic

#include "policy/policy.h"

#include "pubkey.h"
#include "validation.h"
#include "tinyformat.h"
#include "util.h"
#include "utilstrencodings.h"

#include <boost/foreach.hpp>

CAsset policyAsset;

    /**
     * Check transaction inputs to mitigate two
     * potential denial-of-service attacks:
     *
     * 1. scriptSigs with extra data stuffed into them,
     *    not consumed by scriptPubKey (or P2SH script)
     * 2. P2SH scripts with a crazy number of expensive
     *    CHECKSIG/CHECKMULTISIG operations
     *
     * Why bother? To avoid denial-of-service attacks; an attacker
     * can submit a standard HASH... OP_EQUAL transaction,
     * which will get accepted into blocks. The redemption
     * script can be anything; an attacker could use a very
     * expensive-to-check-upon-redemption script like:
     *   DUP CHECKSIG DROP ... repeated 100 times... OP_1
     */

bool IsStandard(const CScript& scriptPubKey, txnouttype& whichType)
{
    std::vector<std::vector<unsigned char> > vSolutions;
    if (!Solver(scriptPubKey, whichType, vSolutions))
        return false;

    if (whichType == TX_MULTISIG)
    {
        unsigned char m = vSolutions.front()[0];
        unsigned char n = vSolutions.back()[0];
        // Support up to x-of-3 multisig txns as standard
        if (n < 1 || n > 3)
            return false;
        if (m < 1 || m > n)
            return false;
    } else if (whichType == TX_NULL_DATA &&
               (!fAcceptDatacarrier || scriptPubKey.size() > nMaxDatacarrierBytes))
          return false;
    else if (whichType == TX_TRUE)
        return false;

    return whichType != TX_NONSTANDARD;
}

bool IsStandardTx(const CTransaction& tx, std::string& reason)
{
    if (tx.nVersion > CTransaction::MAX_STANDARD_VERSION || tx.nVersion < 1) {
        reason = "version";
        return false;
    }

    // Extremely large transactions with lots of inputs can cost the network
    // almost as much to process as they cost the sender in fees, because
    // computing signature hashes is O(ninputs*txsize). Limiting transactions
    // to MAX_STANDARD_TX_WEIGHT mitigates CPU exhaustion attacks.
    unsigned int sz = GetTransactionWeight(tx);
    if (sz >= MAX_STANDARD_TX_WEIGHT) {
        reason = "tx-size";
        return false;
    }

    BOOST_FOREACH(const CTxIn& txin, tx.vin)
    {
        if (!txin.scriptSig.IsPushOnly()) {
            reason = "scriptsig-not-pushonly";
            return false;
        }
    }

    txnouttype whichType;
    BOOST_FOREACH(const CTxOut& txout, tx.vout) {
        if (!::IsStandard(txout.scriptPubKey, whichType) && !txout.IsFee()) {
            reason = "scriptpubkey";
            return false;
        }

        if ((whichType == TX_MULTISIG) && (!fIsBareMultisigStd)) {
            reason = "bare-multisig";
            return false;
        } else if (txout.nAsset.IsExplicit() && txout.IsDust(dustRelayFee)) {
            reason = "dust";
            return false;
        }
    }

    return true;
}

bool IsWhitelisted(const CTransaction& tx)
{
  //function that determines that all outputs of a transaction are P2PKH
  //and all output addresses are present withing the whitelist database

  txnouttype whichType;

  BOOST_FOREACH(const CTxOut& txout, tx.vout) {

    std::vector<std::vector<unsigned char> > vSolutions;
    if (!Solver(txout.scriptPubKey, whichType, vSolutions))
      return false;

    //return false if not P2PKH or TX_FEE
    if(!(whichType == TX_FEE || whichType == TX_PUBKEYHASH)) return false;
    //skip whitelist check if TX_FEE
    if(whichType == TX_FEE) continue;

    CKeyID keyId;
    keyId = CKeyID(uint160(vSolutions[0]));

    // search in whitelist for the presence of qaddress: if not found return false
<<<<<<< HEAD
=======

>>>>>>> b2ce2170
    if(!(std::binary_search(addressWhitelist.begin(),addressWhitelist.end(),keyId))) return false;

  }
  return true;
}

bool IsFreezelisted(const CTransaction& tx, const CCoinsViewCache& mapInputs)
{
  if (tx.IsCoinBase())
    return false; // Coinbases don't use vin normally

  //function that determines if any input pubkeys are on the freezelist

  for (unsigned int i = 0; i < tx.vin.size(); i++) {
    const CTxOut& prev = mapInputs.GetOutputFor(tx.vin[i]);

    std::vector<std::vector<unsigned char> > vSolutions;
    txnouttype whichType;

    const CScript& prevScript = prev.scriptPubKey;
    if (!Solver(prevScript, whichType, vSolutions))
      return false;

    if (whichType == TX_PUBKEYHASH)
      {

	CKeyID keyId;
	keyId = CKeyID(uint160(vSolutions[0]));

	// search in freezelist for the presence of keyid
	if(std::binary_search(addressFreezelist.begin(),addressFreezelist.end(),keyId)) return true;
      }
  }
  return false;
}

bool IsBurnlisted(const CTransaction& tx, const CCoinsViewCache& mapInputs)
{
  if (tx.IsCoinBase())
    return false; // Coinbases don't use vin normally

  //are input pubkeys are on the burn list
  unsigned int nin = 0;
  for (unsigned int i = 0; i < tx.vin.size(); i++) {
    const CTxOut& prev = mapInputs.GetOutputFor(tx.vin[i]);

    std::vector<std::vector<unsigned char> > vSolutions;
    txnouttype whichType;

    const CScript& prevScript = prev.scriptPubKey;
    if (!Solver(prevScript, whichType, vSolutions))
      return false;

    if (whichType == TX_PUBKEYHASH)
      {

	CKeyID keyId;
	keyId = CKeyID(uint160(vSolutions[0]));

	// search in freezelist for the presence of keyid
	if(std::binary_search(addressBurnlist.begin(),addressBurnlist.end(),keyId)) nin++;
      }
  }

  if(nin > 0) {
    //are ALL outputs OP_RETURN burn outputs or fee outputs
    BOOST_FOREACH(const CTxOut& txout, tx.vout) {
      
      std::vector<std::vector<unsigned char> > vSolutions;
      txnouttype whichType;
      if (!Solver(txout.scriptPubKey, whichType, vSolutions)) return false;

      if(!(whichType == TX_NULL_DATA || whichType == TX_FEE || txout.nAsset.GetAsset() == policyAsset)) return false;
    }
  } else {
    return false;
  }
  return true;
}

bool AreInputsStandard(const CTransaction& tx, const CCoinsViewCache& mapInputs)
{
    if (tx.IsCoinBase())
        return true; // Coinbases don't use vin normally

    for (unsigned int i = 0; i < tx.vin.size(); i++)
    {
        if (tx.vin[i].m_is_pegin) {
            // This deals with p2sh in general only
            continue;
        }
        const CTxOut& prev = mapInputs.GetOutputFor(tx.vin[i]);

        // Biggest 'standard' txin is a 15-of-15 P2SH multisig with compressed
        // keys. (remember the 520 byte limit on redeemScript size) That works
        // out to a (15*(33+1))+3=513 byte redeemScript, 513+1+15*(73+1)+3=1627
        // bytes of scriptSig, which we round off to 1650 bytes for some minor
        // future-proofing. That's also enough to spend a 20-of-20
        // CHECKMULTISIG scriptPubKey, though such a scriptPubKey is not
        // considered standard)
        if (tx.vin[i].scriptSig.size() > 1650)
            return false;

        std::vector<std::vector<unsigned char> > vSolutions;
        txnouttype whichType;
        // get the scriptPubKey corresponding to this input:
        const CScript& prevScript = prev.scriptPubKey;
        if (!Solver(prevScript, whichType, vSolutions))
            return false;

        if (whichType == TX_SCRIPTHASH)
        {
            std::vector<std::vector<unsigned char> > stack;
            // convert the scriptSig into a stack, so we can inspect the redeemScript
            if (!EvalScript(stack, tx.vin[i].scriptSig, SCRIPT_VERIFY_NONE, BaseSignatureChecker(), SIGVERSION_BASE))
                return false;
            if (stack.empty())
                return false;
            CScript subscript(stack.back().begin(), stack.back().end());
            if (subscript.GetSigOpCount(true) > MAX_P2SH_SIGOPS) {
                return false;
            }
        }
    }

    return true;
}

bool IsWitnessStandard(const CTransaction& tx, const CCoinsViewCache& mapInputs)
{
    if (tx.IsCoinBase())
        return true; // Coinbases are skipped

    for (unsigned int i = 0; i < tx.vin.size(); i++)
    {
        // We don't care if witness for this input is empty, since it must not be bloated.
        // If the script is invalid without witness, it would be caught sooner or later during validation.
        if (tx.wit.vtxinwit.size() <= i || tx.wit.vtxinwit[i].scriptWitness.IsNull())
            continue;

        const CTxOut &prev = tx.vin[i].m_is_pegin ? GetPeginOutputFromWitness(tx.wit.vtxinwit[i].m_pegin_witness) :  mapInputs.GetOutputFor(tx.vin[i]);

        // get the scriptPubKey corresponding to this input:
        CScript prevScript = prev.scriptPubKey;

        if (prevScript.IsPayToScriptHash()) {
            std::vector <std::vector<unsigned char> > stack;
            // If the scriptPubKey is P2SH, we try to extract the redeemScript casually by converting the scriptSig
            // into a stack. We do not check IsPushOnly nor compare the hash as these will be done later anyway.
            // If the check fails at this stage, we know that this txid must be a bad one.
            if (!EvalScript(stack, tx.vin[i].scriptSig, SCRIPT_VERIFY_NONE, BaseSignatureChecker(), SIGVERSION_BASE))
                return false;
            if (stack.empty())
                return false;
            prevScript = CScript(stack.back().begin(), stack.back().end());
        }

        int witnessversion = 0;
        std::vector<unsigned char> witnessprogram;

        // Non-witness program must not be associated with any witness
        if (!prevScript.IsWitnessProgram(witnessversion, witnessprogram))
            return false;

        // Check P2WSH standard limits
        if (witnessversion == 0 && witnessprogram.size() == 32) {
            if (tx.wit.vtxinwit[i].scriptWitness.stack.back().size() > MAX_STANDARD_P2WSH_SCRIPT_SIZE)
                return false;
            size_t sizeWitnessStack = tx.wit.vtxinwit[i].scriptWitness.stack.size() - 1;
            if (sizeWitnessStack > MAX_STANDARD_P2WSH_STACK_ITEMS)
                return false;
            for (unsigned int j = 0; j < sizeWitnessStack; j++) {
                if (tx.wit.vtxinwit[i].scriptWitness.stack[j].size() > MAX_STANDARD_P2WSH_STACK_ITEM_SIZE)
                    return false;
            }
        }
    }
    return true;
}

CFeeRate incrementalRelayFee = CFeeRate(DEFAULT_INCREMENTAL_RELAY_FEE);
CFeeRate dustRelayFee = CFeeRate(DUST_RELAY_TX_FEE);
unsigned int nBytesPerSigOp = DEFAULT_BYTES_PER_SIGOP;

int64_t GetVirtualTransactionSize(int64_t nWeight, int64_t nSigOpCost)
{
    return (std::max(nWeight, nSigOpCost * nBytesPerSigOp) + WITNESS_SCALE_FACTOR - 1) / WITNESS_SCALE_FACTOR;
}

int64_t GetVirtualTransactionSize(const CTransaction& tx, int64_t nSigOpCost)
{
    return GetVirtualTransactionSize(GetTransactionWeight(tx), nSigOpCost);
}<|MERGE_RESOLUTION|>--- conflicted
+++ resolved
@@ -124,10 +124,6 @@
     keyId = CKeyID(uint160(vSolutions[0]));
 
     // search in whitelist for the presence of qaddress: if not found return false
-<<<<<<< HEAD
-=======
-
->>>>>>> b2ce2170
     if(!(std::binary_search(addressWhitelist.begin(),addressWhitelist.end(),keyId))) return false;
 
   }
