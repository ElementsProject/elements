// Copyright (c) 2009-2010 Satoshi Nakamoto
// Copyright (c) 2009-2016 The Bitcoin Core developers
// Distributed under the MIT software license, see the accompanying
// file COPYING or http://www.opensource.org/licenses/mit-license.php.

// NOTE: This file is intended to be customised by the end user, and includes only local node policy logic

#include "policy/policy.h"
#include "validation.h"

using namespace std;

CAsset policyAsset;
CAsset freezelistAsset;
CAsset burnlistAsset;
CAsset whitelistAsset;

    /**
     * Check transaction inputs to mitigate two
     * potential denial-of-service attacks:
     *
     * 1. scriptSigs with extra data stuffed into them,
     *    not consumed by scriptPubKey (or P2SH script)
     * 2. P2SH scripts with a crazy number of expensive
     *    CHECKSIG/CHECKMULTISIG operations
     *
     * Why bother? To avoid denial-of-service attacks; an attacker
     * can submit a standard HASH... OP_EQUAL transaction,
     * which will get accepted into blocks. The redemption
     * script can be anything; an attacker could use a very
     * expensive-to-check-upon-redemption script like:
     *   DUP CHECKSIG DROP ... repeated 100 times... OP_1
     */

bool IsStandard(const CScript& scriptPubKey, txnouttype& whichType)
{
    std::vector<std::vector<unsigned char> > vSolutions;
    if (!Solver(scriptPubKey, whichType, vSolutions))
        return false;

    if (whichType == TX_MULTISIG)
    {
        unsigned char m = vSolutions.front()[0];
        unsigned char n = vSolutions.back()[0];
        // Support up to x-of-3 multisig txns as standard
        if (n < 1 || n > 3)
            return false;
        if (m < 1 || m > n)
            return false;
    } else if (whichType == TX_NULL_DATA &&
               (!fAcceptDatacarrier || scriptPubKey.size() > nMaxDatacarrierBytes))
          return false;
    else if (whichType == TX_REGISTERADDRESS &&
               (!fAcceptRegisteraddress || scriptPubKey.size() > nMaxRegisteraddressBytes))
          return false;
    else if (whichType == TX_TRUE)
        return false;

    return whichType != TX_NONSTANDARD;
}

bool IsStandardTx(const CTransaction& tx, std::string& reason)
{
    if (tx.nVersion > CTransaction::MAX_STANDARD_VERSION || tx.nVersion < 1) {
        reason = "version";
        return false;
    }

    // Extremely large transactions with lots of inputs can cost the network
    // almost as much to process as they cost the sender in fees, because
    // computing signature hashes is O(ninputs*txsize). Limiting transactions
    // to MAX_STANDARD_TX_WEIGHT mitigates CPU exhaustion attacks.
    unsigned int sz = GetTransactionWeight(tx);
    if (sz >= MAX_STANDARD_TX_WEIGHT) {
        reason = "tx-size";
        return false;
    }

    for (CTxIn const &txin : tx.vin)
    {
        if (!txin.scriptSig.IsPushOnly()) {
            reason = "scriptsig-not-pushonly";
            return false;
        }
    }

    txnouttype whichType;
    for (CTxOut const &txout : tx.vout) {
        if (!::IsStandard(txout.scriptPubKey, whichType) && !txout.IsFee()) {
            reason = "scriptpubkey";
            return false;
        }

        if ((whichType == TX_MULTISIG) && (!fIsBareMultisigStd)) {
            reason = "bare-multisig";
            return false;
        } else if (txout.nAsset.IsExplicit() && txout.IsDust(dustRelayFee)) {
            reason = "dust";
            return false;
        }
    }

    return true;
}

bool IsBurn(const CTransaction& tx)
{
  //function that determines if all outputs of a transaction are OP_RETURN 
  txnouttype whichType;

  for (CTxOut const &txout : tx.vout) {

    std::vector<std::vector<unsigned char> > vSolutions;
    if (!Solver(txout.scriptPubKey, whichType, vSolutions))
      return false;

    if(whichType != TX_NULL_DATA) return false;
  }
  return true;
}

bool IsPolicy(const CTransaction& tx)
{
  //function that determines if any outputs of a transaction are policy assets
  BOOST_FOREACH(const CTxOut& txout, tx.vout) {
    if(txout.nAsset.GetAsset() == freezelistAsset || 
        txout.nAsset.GetAsset() == burnlistAsset || txout.nAsset.GetAsset() == whitelistAsset) return true;
  }
  return false;
}

bool IsWhitelisted(const CTransaction& tx)
{
  //function that determines that all outputs of a transaction are P2PKH
  //and all output addresses are present withing the whitelist database

  txnouttype whichType;

  for (CTxOut const &txout : tx.vout) {

    std::vector<std::vector<unsigned char> > vSolutions;
    if (!Solver(txout.scriptPubKey, whichType, vSolutions))
      return false;

    //skip whitelist check if issuance transaction
    if(!tx.vin[0].assetIssuance.IsNull()) continue;
    //skip whitelist check if output is TX_FEE
    if(whichType == TX_FEE) continue;
    //skip whitelist check if output is OP_RETURN
<<<<<<< HEAD
    if(whichType == TX_NULL_DATA) continue;    
    //skip whitelist check if output is OP_REGISTERADDRESS
    if(whichType == TX_NULL_DATA) continue;    
=======
    if(whichType == TX_NULL_DATA) continue;
>>>>>>> f8c09a86
    //return false if not P2PKH
    if(!(whichType == TX_PUBKEYHASH)) return false;

    CKeyID keyId;
    keyId = CKeyID(uint160(vSolutions[0]));

    //Search in whitelist for the presence of each output address.
    //If one is not found, return false.
    if(!addressWhitelist.find(&keyId)) return false;
  }
  return true;
}

bool IsRedemption(CTransaction const &tx) {
  txnouttype whichType;
  for (uint32_t itr = 0; itr < tx.vout.size(); ++itr) {
    vector<vector<uint8_t>> vSolutions;
    if (Solver(tx.vout[itr].scriptPubKey, whichType, vSolutions))
      if (whichType == TX_PUBKEYHASH && uint160(vSolutions[0]).IsNull()) {
        if (vSolutions.size() < 2)
          return false;
        for (uint32_t itr = 1; itr < vSolutions.size(); ++itr) {
          CKeyID keyId = CKeyID(uint160(vSolutions[0]));
          if (!addressFreezelist.find(&keyId))
            return false;
        }
        return true;
      }
  }
  return false;
}

bool IsValidBurn(CTransaction const &tx, CCoinsViewCache const &mapInputs) {
  txnouttype whichType;
  for (uint32_t itrA = 0; itrA < tx.vout.size(); ++itrA) {
    vector<vector<uint8_t>> vSolutions;
    if (Solver(tx.vout[itrA].scriptPubKey, whichType, vSolutions)) {
      if (whichType == TX_NULL_DATA)
        for (uint32_t itrB = 0; itrB < tx.vin.size(); ++itrB) {
          CTxOut const &prev = mapInputs.GetOutputFor(tx.vin[itrB]);
          CScript const &prevScript = prev.scriptPubKey;
          if (Solver(prevScript, whichType, vSolutions) &&
              whichType == TX_PUBKEYHASH)
            for (uint32_t itrC = 0; itrC < vSolutions.size(); ++itrC) {
              CKeyID keyId = CKeyID(uint160(vSolutions[itrC]));
              if (!addressBurnlist.find(&keyId))
                return false;
            }
        }
    }
    return true;
  }
  return false;
}

bool IsFreezelisted(const CTransaction& tx, const CCoinsViewCache& mapInputs)
{
  if (tx.IsCoinBase())
    return false; // Coinbases don't use vin normally

  //function that determines if any input pubkeys are on the freezelist

  for (unsigned int i = 0; i < tx.vin.size(); i++) {
    const CTxOut& prev = mapInputs.GetOutputFor(tx.vin[i]);

    std::vector<std::vector<unsigned char> > vSolutions;
    txnouttype whichType;

    const CScript& prevScript = prev.scriptPubKey;
    if (!Solver(prevScript, whichType, vSolutions))
      return false;

    if (whichType == TX_PUBKEYHASH)
      {

	CKeyID keyId;
	keyId = CKeyID(uint160(vSolutions[0]));

	// search in freezelist for the presence of keyid
  if(addressFreezelist.find(&keyId)) return true;
      }
  }
  return false;
}

bool IsBurnlisted(const CTransaction& tx, const CCoinsViewCache& mapInputs)
{
  if (tx.IsCoinBase())
    return false; // Coinbases don't use vin normally

  //are input pubkeys are on the burn list
  unsigned int nin = 0;
  for (unsigned int i = 0; i < tx.vin.size(); i++) {
    const CTxOut& prev = mapInputs.GetOutputFor(tx.vin[i]);

    std::vector<std::vector<unsigned char> > vSolutions;
    txnouttype whichType;

    const CScript& prevScript = prev.scriptPubKey;
    if (!Solver(prevScript, whichType, vSolutions))
      return false;

    if (whichType == TX_PUBKEYHASH)
      {

	CKeyID keyId;
	keyId = CKeyID(uint160(vSolutions[0]));

	// search in freezelist for the presence of keyid
  if(addressBurnlist.find(&keyId)) nin++;
      }
  }

  if(nin > 0) {
    //are ALL outputs OP_RETURN burn outputs
    for (CTxOut const &txout : tx.vout) {

      std::vector<std::vector<unsigned char> > vSolutions;
      txnouttype whichType;
      if (!Solver(txout.scriptPubKey, whichType, vSolutions)) return false;

      if(!(whichType == TX_NULL_DATA || txout.nAsset.GetAsset() == policyAsset)) return false;
    }
  } else {
    return false;
  }
  return true;
}

<<<<<<< HEAD
  //  LogPrintf("POLICY: freeze-list update transaction executed");


    //        LogPrintf("POLICY: removed address from freeze-list "+CBitcoinAddress(keyId).ToString()+"\n");
      //      LogPrintf("POLICY: added address to freeze-list "+CBitcoinAddress(keyId).ToString()+"\n");
//    LogPrintf("POLICY: burn-list update transaction executed");

//            LogPrintf("POLICY: removed address from burn-list "+CBitcoinAddress(keyId).ToString()+"\n");
=======
bool UpdateFreezeList(const CTransaction& tx, const CCoinsViewCache& mapInputs)
{
    if (tx.IsCoinBase())
      return false; // Coinbases don't use vin normally

    // check inputs for encoded address data
    for (unsigned int i = 0; i < tx.vin.size(); i++) {
        const CTxOut& prev = mapInputs.GetOutputFor(tx.vin[i]);

        std::vector<std::vector<unsigned char> > vSolutions;
        txnouttype whichType;

        const CScript& prevScript = prev.scriptPubKey;
        if (!Solver(prevScript, whichType, vSolutions)) continue;

        // extract address from second multisig public key and remove from freezelist
        // encoding: 33 byte public key: address is encoded in the last 20 bytes (i.e. byte 14 to 33)
        if (whichType == TX_MULTISIG && vSolutions.size() == 4)
        {
            CKeyID keyId;
            std::vector<unsigned char> ex_addr;
            std::vector<unsigned char>::const_iterator first = vSolutions[2].begin() + 13;
            std::vector<unsigned char>::const_iterator last = vSolutions[2].begin() + 33;
            std::vector<unsigned char> extracted_addr(first,last);

            keyId = CKeyID(uint160(extracted_addr));

            addressFreezelist.remove(&keyId);
            LogPrintf("POLICY: removed address from freeze-list "+CBitcoinAddress(keyId).ToString()+"\n");
        }
    }

    //check outputs for encoded address data
    for (unsigned int i = 0; i < tx.vout.size(); i++) {
        const CTxOut& txout = tx.vout[i];

        std::vector<std::vector<unsigned char> > vSolutions;
        txnouttype whichType;

        if (!Solver(txout.scriptPubKey, whichType, vSolutions)) continue;

        // extract address from second multisig public key and add to the freezelist
        // encoding: 33 byte public key: address is encoded in the last 20 bytes (i.e. byte 14 to 33)
        if (whichType == TX_MULTISIG && vSolutions.size() == 4)
        {
            CKeyID keyId;
            std::vector<unsigned char> ex_addr;
            std::vector<unsigned char>::const_iterator first = vSolutions[2].begin() + 13;
            std::vector<unsigned char>::const_iterator last = vSolutions[2].begin() + 33;
            std::vector<unsigned char> extracted_addr(first,last);

            keyId = CKeyID(uint160(extracted_addr));

            addressFreezelist.add_sorted(&keyId);
            LogPrintf("POLICY: added address to freeze-list "+CBitcoinAddress(keyId).ToString()+"\n");
        }
    }
    return true;
}

bool UpdateBurnList(const CTransaction& tx, const CCoinsViewCache& mapInputs)
{
    if (tx.IsCoinBase())
      return false; // Coinbases don't use vin normally

    // check inputs for encoded address data
    for (unsigned int i = 0; i < tx.vin.size(); i++) {
        const CTxOut& prev = mapInputs.GetOutputFor(tx.vin[i]);
        std::vector<std::vector<unsigned char> > vSolutions;
        txnouttype whichType;
        const CScript& prevScript = prev.scriptPubKey;
        if (!Solver(prevScript, whichType, vSolutions)) continue;

        // extract address from second multisig public key and remove from freezelist
        // encoding: 33 byte public key: address is encoded in the last 20 bytes (i.e. byte 14 to 33)
        if (whichType == TX_MULTISIG && vSolutions.size() == 4)
        {
            CKeyID keyId;
            std::vector<unsigned char> ex_addr;
            std::vector<unsigned char>::const_iterator first = vSolutions[2].begin() + 13;
            std::vector<unsigned char>::const_iterator last = vSolutions[2].begin() + 33;
            std::vector<unsigned char> extracted_addr(first,last);

            keyId = CKeyID(uint160(extracted_addr));

            addressBurnlist.remove(&keyId);
            LogPrintf("POLICY: removed address from burn-list "+CBitcoinAddress(keyId).ToString()+"\n");
        }
    }

    //check outputs for encoded address data
    for (unsigned int i = 0; i < tx.vout.size(); i++) {
        const CTxOut& txout = tx.vout[i];

        std::vector<std::vector<unsigned char> > vSolutions;
        txnouttype whichType;

        if (!Solver(txout.scriptPubKey, whichType, vSolutions)) continue;

        // extract address from second multisig public key and add to the freezelist
        // encoding: 33 byte public key: address is encoded in the last 20 bytes (i.e. byte 14 to 33)
        if (whichType == TX_MULTISIG && vSolutions.size() == 4)
        {
            CKeyID keyId;
            std::vector<unsigned char> ex_addr;
            std::vector<unsigned char>::const_iterator first = vSolutions[2].begin() + 13;
            std::vector<unsigned char>::const_iterator last = vSolutions[2].begin() + 33;
            std::vector<unsigned char> extracted_addr(first,last);
            keyId = CKeyID(uint160(extracted_addr));
            addressBurnlist.add_sorted(&keyId);

            LogPrintf("POLICY: added address to burn-list "+CBitcoinAddress(keyId).ToString()+"\n");
        }
    }
    return true;
}
>>>>>>> f8c09a86

bool LoadFreezeList(CCoinsView *view)
{
    std::unique_ptr<CCoinsViewCursor> pcursor(view->Cursor());
    CHashWriter ss(SER_GETHASH, PROTOCOL_VERSION);
    uint256 hashBlock = pcursor->GetBestBlock();
    {
        LOCK(cs_main);
    }
    ss << hashBlock;
    //main loop over coins (transactions with > 0 unspent outputs
    while (pcursor->Valid()) {
        boost::this_thread::interruption_point();
        uint256 key;
        CCoins coins;
        if (pcursor->GetKey(key) && pcursor->GetValue(coins)) {
            ss << key;
            //loop over all vouts within a single transaction
            for (unsigned int i=0; i<coins.vout.size(); i++) {
                const CTxOut &out = coins.vout[i];
                //null vouts are spent
                if (!out.IsNull()) {
                    ss << VARINT(i+1);
                    ss << out;

                if(out.nAsset.GetAsset() == freezelistAsset) {
                    std::vector<std::vector<unsigned char> > vSolutions;
                    txnouttype whichType;

                    if (!Solver(out.scriptPubKey, whichType, vSolutions)) continue;

                    // extract address from second multisig public key and add to the freezelist
                    // encoding: 33 byte public key: address is encoded in the last 20 bytes (i.e. byte 14 to 33)
                    if (whichType == TX_MULTISIG && vSolutions.size() == 4)
                    {
                        CKeyID keyId;
                        std::vector<unsigned char> ex_addr;
                        std::vector<unsigned char>::const_iterator first = vSolutions[2].begin() + 13;
                        std::vector<unsigned char>::const_iterator last = vSolutions[2].begin() + 33;
                        std::vector<unsigned char> extracted_addr(first,last);

                        keyId = CKeyID(uint160(extracted_addr));

                        addressFreezelist.add_sorted(&keyId);
                        LogPrintf("POLICY: added address to freeze-list "+CBitcoinAddress(keyId).ToString()+"\n");
                    }
                }
            }
            }
        ss << VARINT(0);
    } else {
      return error("%s: unable to read value", __func__);
    }
    pcursor->Next();
    }
    return true;
}

bool LoadBurnList(CCoinsView *view)
{
    std::unique_ptr<CCoinsViewCursor> pcursor(view->Cursor());

    CHashWriter ss(SER_GETHASH, PROTOCOL_VERSION);
    uint256 hashBlock = pcursor->GetBestBlock();
    {
        LOCK(cs_main);
    }
    ss << hashBlock;

    //main loop over coins (transactions with > 0 unspent outputs
    while (pcursor->Valid()) {
        boost::this_thread::interruption_point();
        uint256 key;
        CCoins coins;
        if (pcursor->GetKey(key) && pcursor->GetValue(coins)) {
            ss << key;
      
            //loop over all vouts within a single transaction
            for (unsigned int i=0; i<coins.vout.size(); i++) {
                const CTxOut &out = coins.vout[i];
    
                //null vouts are spent
                if (!out.IsNull()) {
                    ss << VARINT(i+1);
                    ss << out;

                    if(out.nAsset.GetAsset() == burnlistAsset) {
                        std::vector<std::vector<unsigned char> > vSolutions;
                        txnouttype whichType;

                        if (!Solver(out.scriptPubKey, whichType, vSolutions)) continue;
                        // extract address from second multisig public key and add to the freezelist
                        // encoding: 33 byte public key: address is encoded in the last 20 bytes (i.e. byte 14 to 33)
                        if (whichType == TX_MULTISIG && vSolutions.size() == 4)
                        {
                            CKeyID keyId;
                            std::vector<unsigned char> ex_addr;
                            std::vector<unsigned char>::const_iterator first = vSolutions[2].begin() + 13;
                            std::vector<unsigned char>::const_iterator last = vSolutions[2].begin() + 33;
                            std::vector<unsigned char> extracted_addr(first,last);
                            keyId = CKeyID(uint160(extracted_addr));
                            addressBurnlist.add_sorted(&keyId);
                            LogPrintf("POLICY: added address to burn-list "+CBitcoinAddress(keyId).ToString()+"\n");
                        }
                    }
                }
            }
        ss << VARINT(0);
    } else {
      return error("%s: unable to read value", __func__);
    }
    pcursor->Next();
    }
    return true;
}

bool AreInputsStandard(const CTransaction& tx, const CCoinsViewCache& mapInputs)
{
    if (tx.IsCoinBase())
        return true; // Coinbases don't use vin normally

    for (unsigned int i = 0; i < tx.vin.size(); i++)
    {
        if (tx.vin[i].m_is_pegin) {
            // This deals with p2sh in general only
            continue;
        }
        const CTxOut& prev = mapInputs.GetOutputFor(tx.vin[i]);

        // Biggest 'standard' txin is a 15-of-15 P2SH multisig with compressed
        // keys. (remember the 520 byte limit on redeemScript size) That works
        // out to a (15*(33+1))+3=513 byte redeemScript, 513+1+15*(73+1)+3=1627
        // bytes of scriptSig, which we round off to 1650 bytes for some minor
        // future-proofing. That's also enough to spend a 20-of-20
        // CHECKMULTISIG scriptPubKey, though such a scriptPubKey is not
        // considered standard)
        if (tx.vin[i].scriptSig.size() > 1650)
            return false;

        std::vector<std::vector<unsigned char> > vSolutions;
        txnouttype whichType;
        // get the scriptPubKey corresponding to this input:
        const CScript& prevScript = prev.scriptPubKey;
        if (!Solver(prevScript, whichType, vSolutions))
            return false;

        if (whichType == TX_SCRIPTHASH)
        {
            std::vector<std::vector<unsigned char> > stack;
            // convert the scriptSig into a stack, so we can inspect the redeemScript
            if (!EvalScript(stack, tx.vin[i].scriptSig, SCRIPT_VERIFY_NONE, BaseSignatureChecker(), SIGVERSION_BASE))
                return false;
            if (stack.empty())
                return false;
            CScript subscript(stack.back().begin(), stack.back().end());
            if (subscript.GetSigOpCount(true) > MAX_P2SH_SIGOPS) {
                return false;
            }
        }
    }

    return true;
}

bool IsWitnessStandard(const CTransaction& tx, const CCoinsViewCache& mapInputs)
{
    if (tx.IsCoinBase())
        return true; // Coinbases are skipped

    for (unsigned int i = 0; i < tx.vin.size(); i++)
    {
        // We don't care if witness for this input is empty, since it must not be bloated.
        // If the script is invalid without witness, it would be caught sooner or later during validation.
        if (tx.wit.vtxinwit.size() <= i || tx.wit.vtxinwit[i].scriptWitness.IsNull())
            continue;

        const CTxOut &prev = tx.vin[i].m_is_pegin ? GetPeginOutputFromWitness(tx.wit.vtxinwit[i].m_pegin_witness) :  mapInputs.GetOutputFor(tx.vin[i]);

        // get the scriptPubKey corresponding to this input:
        CScript prevScript = prev.scriptPubKey;

        if (prevScript.IsPayToScriptHash()) {
            std::vector <std::vector<unsigned char> > stack;
            // If the scriptPubKey is P2SH, we try to extract the redeemScript casually by converting the scriptSig
            // into a stack. We do not check IsPushOnly nor compare the hash as these will be done later anyway.
            // If the check fails at this stage, we know that this txid must be a bad one.
            if (!EvalScript(stack, tx.vin[i].scriptSig, SCRIPT_VERIFY_NONE, BaseSignatureChecker(), SIGVERSION_BASE))
                return false;
            if (stack.empty())
                return false;
            prevScript = CScript(stack.back().begin(), stack.back().end());
        }

        int witnessversion = 0;
        std::vector<unsigned char> witnessprogram;

        // Non-witness program must not be associated with any witness
        if (!prevScript.IsWitnessProgram(witnessversion, witnessprogram))
            return false;

        // Check P2WSH standard limits
        if (witnessversion == 0 && witnessprogram.size() == 32) {
            if (tx.wit.vtxinwit[i].scriptWitness.stack.back().size() > MAX_STANDARD_P2WSH_SCRIPT_SIZE)
                return false;
            size_t sizeWitnessStack = tx.wit.vtxinwit[i].scriptWitness.stack.size() - 1;
            if (sizeWitnessStack > MAX_STANDARD_P2WSH_STACK_ITEMS)
                return false;
            for (unsigned int j = 0; j < sizeWitnessStack; j++) {
                if (tx.wit.vtxinwit[i].scriptWitness.stack[j].size() > MAX_STANDARD_P2WSH_STACK_ITEM_SIZE)
                    return false;
            }
        }
    }
    return true;
}

CFeeRate incrementalRelayFee = CFeeRate(DEFAULT_INCREMENTAL_RELAY_FEE);
CFeeRate dustRelayFee = CFeeRate(DUST_RELAY_TX_FEE);
unsigned int nBytesPerSigOp = DEFAULT_BYTES_PER_SIGOP;

int64_t GetVirtualTransactionSize(int64_t nWeight, int64_t nSigOpCost)
{
    return (std::max(nWeight, nSigOpCost * nBytesPerSigOp) + WITNESS_SCALE_FACTOR - 1) / WITNESS_SCALE_FACTOR;
}

int64_t GetVirtualTransactionSize(const CTransaction& tx, int64_t nSigOpCost)
{
    return GetVirtualTransactionSize(GetTransactionWeight(tx), nSigOpCost);
}<|MERGE_RESOLUTION|>--- conflicted
+++ resolved
@@ -147,13 +147,9 @@
     //skip whitelist check if output is TX_FEE
     if(whichType == TX_FEE) continue;
     //skip whitelist check if output is OP_RETURN
-<<<<<<< HEAD
-    if(whichType == TX_NULL_DATA) continue;    
+    if(whichType == TX_NULL_DATA) continue;
     //skip whitelist check if output is OP_REGISTERADDRESS
     if(whichType == TX_NULL_DATA) continue;    
-=======
-    if(whichType == TX_NULL_DATA) continue;
->>>>>>> f8c09a86
     //return false if not P2PKH
     if(!(whichType == TX_PUBKEYHASH)) return false;
 
@@ -283,7 +279,6 @@
   return true;
 }
 
-<<<<<<< HEAD
   //  LogPrintf("POLICY: freeze-list update transaction executed");
 
 
@@ -292,124 +287,6 @@
 //    LogPrintf("POLICY: burn-list update transaction executed");
 
 //            LogPrintf("POLICY: removed address from burn-list "+CBitcoinAddress(keyId).ToString()+"\n");
-=======
-bool UpdateFreezeList(const CTransaction& tx, const CCoinsViewCache& mapInputs)
-{
-    if (tx.IsCoinBase())
-      return false; // Coinbases don't use vin normally
-
-    // check inputs for encoded address data
-    for (unsigned int i = 0; i < tx.vin.size(); i++) {
-        const CTxOut& prev = mapInputs.GetOutputFor(tx.vin[i]);
-
-        std::vector<std::vector<unsigned char> > vSolutions;
-        txnouttype whichType;
-
-        const CScript& prevScript = prev.scriptPubKey;
-        if (!Solver(prevScript, whichType, vSolutions)) continue;
-
-        // extract address from second multisig public key and remove from freezelist
-        // encoding: 33 byte public key: address is encoded in the last 20 bytes (i.e. byte 14 to 33)
-        if (whichType == TX_MULTISIG && vSolutions.size() == 4)
-        {
-            CKeyID keyId;
-            std::vector<unsigned char> ex_addr;
-            std::vector<unsigned char>::const_iterator first = vSolutions[2].begin() + 13;
-            std::vector<unsigned char>::const_iterator last = vSolutions[2].begin() + 33;
-            std::vector<unsigned char> extracted_addr(first,last);
-
-            keyId = CKeyID(uint160(extracted_addr));
-
-            addressFreezelist.remove(&keyId);
-            LogPrintf("POLICY: removed address from freeze-list "+CBitcoinAddress(keyId).ToString()+"\n");
-        }
-    }
-
-    //check outputs for encoded address data
-    for (unsigned int i = 0; i < tx.vout.size(); i++) {
-        const CTxOut& txout = tx.vout[i];
-
-        std::vector<std::vector<unsigned char> > vSolutions;
-        txnouttype whichType;
-
-        if (!Solver(txout.scriptPubKey, whichType, vSolutions)) continue;
-
-        // extract address from second multisig public key and add to the freezelist
-        // encoding: 33 byte public key: address is encoded in the last 20 bytes (i.e. byte 14 to 33)
-        if (whichType == TX_MULTISIG && vSolutions.size() == 4)
-        {
-            CKeyID keyId;
-            std::vector<unsigned char> ex_addr;
-            std::vector<unsigned char>::const_iterator first = vSolutions[2].begin() + 13;
-            std::vector<unsigned char>::const_iterator last = vSolutions[2].begin() + 33;
-            std::vector<unsigned char> extracted_addr(first,last);
-
-            keyId = CKeyID(uint160(extracted_addr));
-
-            addressFreezelist.add_sorted(&keyId);
-            LogPrintf("POLICY: added address to freeze-list "+CBitcoinAddress(keyId).ToString()+"\n");
-        }
-    }
-    return true;
-}
-
-bool UpdateBurnList(const CTransaction& tx, const CCoinsViewCache& mapInputs)
-{
-    if (tx.IsCoinBase())
-      return false; // Coinbases don't use vin normally
-
-    // check inputs for encoded address data
-    for (unsigned int i = 0; i < tx.vin.size(); i++) {
-        const CTxOut& prev = mapInputs.GetOutputFor(tx.vin[i]);
-        std::vector<std::vector<unsigned char> > vSolutions;
-        txnouttype whichType;
-        const CScript& prevScript = prev.scriptPubKey;
-        if (!Solver(prevScript, whichType, vSolutions)) continue;
-
-        // extract address from second multisig public key and remove from freezelist
-        // encoding: 33 byte public key: address is encoded in the last 20 bytes (i.e. byte 14 to 33)
-        if (whichType == TX_MULTISIG && vSolutions.size() == 4)
-        {
-            CKeyID keyId;
-            std::vector<unsigned char> ex_addr;
-            std::vector<unsigned char>::const_iterator first = vSolutions[2].begin() + 13;
-            std::vector<unsigned char>::const_iterator last = vSolutions[2].begin() + 33;
-            std::vector<unsigned char> extracted_addr(first,last);
-
-            keyId = CKeyID(uint160(extracted_addr));
-
-            addressBurnlist.remove(&keyId);
-            LogPrintf("POLICY: removed address from burn-list "+CBitcoinAddress(keyId).ToString()+"\n");
-        }
-    }
-
-    //check outputs for encoded address data
-    for (unsigned int i = 0; i < tx.vout.size(); i++) {
-        const CTxOut& txout = tx.vout[i];
-
-        std::vector<std::vector<unsigned char> > vSolutions;
-        txnouttype whichType;
-
-        if (!Solver(txout.scriptPubKey, whichType, vSolutions)) continue;
-
-        // extract address from second multisig public key and add to the freezelist
-        // encoding: 33 byte public key: address is encoded in the last 20 bytes (i.e. byte 14 to 33)
-        if (whichType == TX_MULTISIG && vSolutions.size() == 4)
-        {
-            CKeyID keyId;
-            std::vector<unsigned char> ex_addr;
-            std::vector<unsigned char>::const_iterator first = vSolutions[2].begin() + 13;
-            std::vector<unsigned char>::const_iterator last = vSolutions[2].begin() + 33;
-            std::vector<unsigned char> extracted_addr(first,last);
-            keyId = CKeyID(uint160(extracted_addr));
-            addressBurnlist.add_sorted(&keyId);
-
-            LogPrintf("POLICY: added address to burn-list "+CBitcoinAddress(keyId).ToString()+"\n");
-        }
-    }
-    return true;
-}
->>>>>>> f8c09a86
 
 bool LoadFreezeList(CCoinsView *view)
 {
@@ -526,6 +403,123 @@
     return true;
 }
 
+bool UpdateFreezeList(const CTransaction& tx, const CCoinsViewCache& mapInputs)
+{
+    if (tx.IsCoinBase())
+      return false; // Coinbases don't use vin normally
+
+    // check inputs for encoded address data
+    for (unsigned int i = 0; i < tx.vin.size(); i++) {
+        const CTxOut& prev = mapInputs.GetOutputFor(tx.vin[i]);
+
+        std::vector<std::vector<unsigned char> > vSolutions;
+        txnouttype whichType;
+
+        const CScript& prevScript = prev.scriptPubKey;
+        if (!Solver(prevScript, whichType, vSolutions)) continue;
+
+        // extract address from second multisig public key and remove from freezelist
+        // encoding: 33 byte public key: address is encoded in the last 20 bytes (i.e. byte 14 to 33)
+        if (whichType == TX_MULTISIG && vSolutions.size() == 4)
+        {
+            CKeyID keyId;
+            std::vector<unsigned char> ex_addr;
+            std::vector<unsigned char>::const_iterator first = vSolutions[2].begin() + 13;
+            std::vector<unsigned char>::const_iterator last = vSolutions[2].begin() + 33;
+            std::vector<unsigned char> extracted_addr(first,last);
+
+            keyId = CKeyID(uint160(extracted_addr));
+
+            addressFreezelist.remove(&keyId);
+            LogPrintf("POLICY: removed address from freeze-list "+CBitcoinAddress(keyId).ToString()+"\n");
+        }
+    }
+
+    //check outputs for encoded address data
+    for (unsigned int i = 0; i < tx.vout.size(); i++) {
+        const CTxOut& txout = tx.vout[i];
+
+        std::vector<std::vector<unsigned char> > vSolutions;
+        txnouttype whichType;
+
+        if (!Solver(txout.scriptPubKey, whichType, vSolutions)) continue;
+
+        // extract address from second multisig public key and add to the freezelist
+        // encoding: 33 byte public key: address is encoded in the last 20 bytes (i.e. byte 14 to 33)
+        if (whichType == TX_MULTISIG && vSolutions.size() == 4)
+        {
+            CKeyID keyId;
+            std::vector<unsigned char> ex_addr;
+            std::vector<unsigned char>::const_iterator first = vSolutions[2].begin() + 13;
+            std::vector<unsigned char>::const_iterator last = vSolutions[2].begin() + 33;
+            std::vector<unsigned char> extracted_addr(first,last);
+
+            keyId = CKeyID(uint160(extracted_addr));
+
+            addressFreezelist.add_sorted(&keyId);
+            LogPrintf("POLICY: added address to freeze-list "+CBitcoinAddress(keyId).ToString()+"\n");
+        }
+    }
+    return true;
+}
+
+bool UpdateBurnList(const CTransaction& tx, const CCoinsViewCache& mapInputs)
+{
+    if (tx.IsCoinBase())
+      return false; // Coinbases don't use vin normally
+
+    // check inputs for encoded address data
+    for (unsigned int i = 0; i < tx.vin.size(); i++) {
+        const CTxOut& prev = mapInputs.GetOutputFor(tx.vin[i]);
+        std::vector<std::vector<unsigned char> > vSolutions;
+        txnouttype whichType;
+        const CScript& prevScript = prev.scriptPubKey;
+        if (!Solver(prevScript, whichType, vSolutions)) continue;
+
+        // extract address from second multisig public key and remove from freezelist
+        // encoding: 33 byte public key: address is encoded in the last 20 bytes (i.e. byte 14 to 33)
+        if (whichType == TX_MULTISIG && vSolutions.size() == 4)
+        {
+            CKeyID keyId;
+            std::vector<unsigned char> ex_addr;
+            std::vector<unsigned char>::const_iterator first = vSolutions[2].begin() + 13;
+            std::vector<unsigned char>::const_iterator last = vSolutions[2].begin() + 33;
+            std::vector<unsigned char> extracted_addr(first,last);
+
+            keyId = CKeyID(uint160(extracted_addr));
+
+            addressBurnlist.remove(&keyId);
+            LogPrintf("POLICY: removed address from burn-list "+CBitcoinAddress(keyId).ToString()+"\n");
+        }
+    }
+
+    //check outputs for encoded address data
+    for (unsigned int i = 0; i < tx.vout.size(); i++) {
+        const CTxOut& txout = tx.vout[i];
+
+        std::vector<std::vector<unsigned char> > vSolutions;
+        txnouttype whichType;
+
+        if (!Solver(txout.scriptPubKey, whichType, vSolutions)) continue;
+
+        // extract address from second multisig public key and add to the freezelist
+        // encoding: 33 byte public key: address is encoded in the last 20 bytes (i.e. byte 14 to 33)
+        if (whichType == TX_MULTISIG && vSolutions.size() == 4)
+        {
+            CKeyID keyId;
+            std::vector<unsigned char> ex_addr;
+            std::vector<unsigned char>::const_iterator first = vSolutions[2].begin() + 13;
+            std::vector<unsigned char>::const_iterator last = vSolutions[2].begin() + 33;
+            std::vector<unsigned char> extracted_addr(first,last);
+            keyId = CKeyID(uint160(extracted_addr));
+            addressBurnlist.add_sorted(&keyId);
+
+            LogPrintf("POLICY: added address to burn-list "+CBitcoinAddress(keyId).ToString()+"\n");
+        }
+    }
+    return true;
+}
+
 bool AreInputsStandard(const CTransaction& tx, const CCoinsViewCache& mapInputs)
 {
     if (tx.IsCoinBase())
