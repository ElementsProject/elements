// Copyright (c) 2018 The CommerceBlock Developers
// Distributed under the MIT software license, see the accompanying
// file COPYING or http://www.opensource.org/licenses/mit-license.php.

#include "policyList.hpp"


CPolicyList::CPolicyList(){;}
CPolicyList::~CPolicyList(){;}

void CPolicyList::delete_address(std::string addressIn){
    boost::recursive_mutex::scoped_lock scoped_lock(_mtx);
  }

bool CPolicyList::find(const CKeyID* id){
  boost::recursive_mutex::scoped_lock scoped_lock(_mtx);  
  return(base::find(*id) != end());
}

void CPolicyList::clear(){
  boost::recursive_mutex::scoped_lock scoped_lock(_mtx);
  return base::clear();
}

//Erase elements, and return the next valid iterator.
CPolicyList::baseIter CPolicyList::remove(CKeyID* id){
  boost::recursive_mutex::scoped_lock scoped_lock(_mtx);
  return base::erase(base::find(*id));
}

//CKeyID CPolicyList::at(base::size_type pos) {
//  boost::recursive_mutex::scoped_lock scoped_lock(_mtx);
//  return base::at(pos);
//}

CPolicyList::base::size_type CPolicyList::size(){
  boost::recursive_mutex::scoped_lock scoped_lock(_mtx);
  return base::size();
}

//Add to the sorted list
void CPolicyList::add_sorted(CKeyID* id){
  boost::recursive_mutex::scoped_lock scoped_lock(_mtx);
  base::insert(*id);
}

//Swap the contents of this list for another list.
void CPolicyList::swap(CPolicyList* l_new){
  boost::recursive_mutex::scoped_lock scoped_lock(_mtx);
  base::swap(*l_new);
}

//Update from transaction
bool CPolicyList::Update(const CTransaction& tx, const CCoinsViewCache& mapInputs)
{
    if (tx.IsCoinBase())
      return false; // Coinbases don't use vin normally

    // check inputs for encoded address data
    for (unsigned int i = 0; i < tx.vin.size(); i++) {
        const CTxOut& prev = mapInputs.GetOutputFor(tx.vin[i]);

        std::vector<std::vector<unsigned char> > vSolutions;
        txnouttype whichType;

        const CScript& prevScript = prev.scriptPubKey;
        if (!Solver(prevScript, whichType, vSolutions)) continue;

        // extract address from second multisig public key and remove from freezelist
        // encoding: 33 byte public key: address is encoded in the last 20 bytes (i.e. byte 14 to 33)
        if (whichType == TX_MULTISIG && vSolutions.size() == 4)
        {
            CKeyID keyId;
            std::vector<unsigned char> ex_addr;
            std::vector<unsigned char>::const_iterator first = vSolutions[2].begin() + 13;
            std::vector<unsigned char>::const_iterator last = vSolutions[2].begin() + 32;
            std::vector<unsigned char> extracted_addr(first,last);

            keyId = CKeyID(uint160(extracted_addr));

            remove(&keyId);
        }
    }

    //check outputs for encoded address data
    for (unsigned int i = 0; i < tx.vout.size(); i++) {
        const CTxOut& txout = tx.vout[i];

        std::vector<std::vector<unsigned char> > vSolutions;
        txnouttype whichType;

        if (!Solver(txout.scriptPubKey, whichType, vSolutions)) continue;

        // extract address from second multisig public key and add to the freezelist
        // encoding: 33 byte public key: address is encoded in the last 20 bytes (i.e. byte 14 to 33)
        if (whichType == TX_MULTISIG && vSolutions.size() == 4)
        {
            CKeyID keyId;
            std::vector<unsigned char> ex_addr;
            std::vector<unsigned char>::const_iterator first = vSolutions[2].begin() + 13;
            std::vector<unsigned char>::const_iterator last = vSolutions[2].begin() + 32;
            std::vector<unsigned char> extracted_addr(first,last);

            keyId = CKeyID(uint160(extracted_addr));

            add_sorted(&keyId);
        }
    }
    return true;
<<<<<<< HEAD
}
=======
}


>>>>>>> c633d624
<|MERGE_RESOLUTION|>--- conflicted
+++ resolved
@@ -107,10 +107,65 @@
         }
     }
     return true;
-<<<<<<< HEAD
-}
-=======
 }
 
 
->>>>>>> c633d624
+
+//Update from transaction
+bool CPolicyList::Update(const CTransaction& tx, const CCoinsViewCache& mapInputs)
+{
+    if (tx.IsCoinBase())
+      return false; // Coinbases don't use vin normally
+
+    // check inputs for encoded address data
+    for (unsigned int i = 0; i < tx.vin.size(); i++) {
+        const CTxOut& prev = mapInputs.GetOutputFor(tx.vin[i]);
+
+        std::vector<std::vector<unsigned char> > vSolutions;
+        txnouttype whichType;
+
+        const CScript& prevScript = prev.scriptPubKey;
+        if (!Solver(prevScript, whichType, vSolutions)) continue;
+
+        // extract address from second multisig public key and remove from freezelist
+        // encoding: 33 byte public key: address is encoded in the last 20 bytes (i.e. byte 14 to 33)
+        if (whichType == TX_MULTISIG && vSolutions.size() == 4)
+        {
+            CKeyID keyId;
+            std::vector<unsigned char> ex_addr;
+            std::vector<unsigned char>::const_iterator first = vSolutions[2].begin() + 13;
+            std::vector<unsigned char>::const_iterator last = vSolutions[2].begin() + 32;
+            std::vector<unsigned char> extracted_addr(first,last);
+
+            keyId = CKeyID(uint160(extracted_addr));
+
+            remove(&keyId);
+        }
+    }
+
+    //check outputs for encoded address data
+    for (unsigned int i = 0; i < tx.vout.size(); i++) {
+        const CTxOut& txout = tx.vout[i];
+
+        std::vector<std::vector<unsigned char> > vSolutions;
+        txnouttype whichType;
+
+        if (!Solver(txout.scriptPubKey, whichType, vSolutions)) continue;
+
+        // extract address from second multisig public key and add to the freezelist
+        // encoding: 33 byte public key: address is encoded in the last 20 bytes (i.e. byte 14 to 33)
+        if (whichType == TX_MULTISIG && vSolutions.size() == 4)
+        {
+            CKeyID keyId;
+            std::vector<unsigned char> ex_addr;
+            std::vector<unsigned char>::const_iterator first = vSolutions[2].begin() + 13;
+            std::vector<unsigned char>::const_iterator last = vSolutions[2].begin() + 32;
+            std::vector<unsigned char> extracted_addr(first,last);
+
+            keyId = CKeyID(uint160(extracted_addr));
+
+            add_sorted(&keyId);
+        }
+    }
+    return true;
+}