// Copyright (c) 2018 The CommerceBlock Developers
// Distributed under the MIT software license, see the accompanying
// file COPYING or http://www.opensource.org/licenses/mit-license.php.

#include "chain.h"
#include "whitelist.h"
#include "validation.h"
#ifdef ENABLE_WALLET
#endif
#include "ecies_hex.h"
#include "policy/policy.h"
#include "rpc/server.h"
#include "random.h"

CWhiteList::CWhiteList(){
  _asset=whitelistAsset;
  //The written code behaviour expects nMultisigSize to be of length 1 at the moment. If it is changed in the future the code needs to be adjusted accordingly.
  assert(nMultisigSize == 1);
}

CWhiteList::~CWhiteList(){;}

void CWhiteList::init_defaults(){
  if (fRequireWhitelistCheck || fScanWhitelist) {
    const CChainParams& chainparams = Params();
    if (chainparams.GetConsensus().mandatory_coinbase_destination != CScript()){
      CTxDestination man_con_dest;
      if(ExtractDestination(chainparams.GetConsensus().mandatory_coinbase_destination, man_con_dest)){
	if(!is_whitelisted(man_con_dest)){
	    try{
	      add_destination(man_con_dest); 
	    } catch (std::invalid_argument e){
	      LogPrintf(std::string("Error adding coinbase destination to whitelist: ") + std::string(e.what()) + "\n");
	    }
	}
	}
      }
    }
}

bool CWhiteList::Load(CCoinsView *view)
{
    std::unique_ptr<CCoinsViewCursor> pcursor(view->Cursor());
    LOCK(cs_main);

    //main loop over coins (transactions with > 0 unspent outputs
    while (pcursor->Valid()) {
        boost::this_thread::interruption_point();
        uint256 key;
        CCoins coins;
        if (pcursor->GetKey(key) && pcursor->GetValue(coins)) {
            //loop over all vouts within a single transaction
            for (unsigned int i=0; i<coins.vout.size(); i++) {
                const CTxOut &out = coins.vout[i];
                //null vouts are spent
                if (!out.IsNull()) {
                    if(out.nAsset.GetAsset() == _asset) {
                        std::vector<std::vector<unsigned char> > vSolutions;
                        txnouttype whichType;

                        if (!Solver(out.scriptPubKey, whichType, vSolutions)) continue;

                        // extract address from second multisig public key and add to the freezelist
                        // encoding: 33 byte public key: address is encoded in the last 20 bytes (i.e. byte 14 to 33)
                        if (whichType == TX_MULTISIG && vSolutions.size() == 4){
                            std::vector<unsigned char> vKycPub(vSolutions[2].begin(), vSolutions[2].begin() + 33);
                            //The last bytes of the KYC public key are
                            //in reverse to prevent spending, 
                            std::reverse(vKycPub.begin() + 3, vKycPub.end());
                            CPubKey kycPubKey(vKycPub.begin(), vKycPub.end());
                            if (!kycPubKey.IsFullyValid()) {
                                LogPrintf("POLICY: not adding invalid KYC pub key"+HexStr(kycPubKey.begin(), kycPubKey.end())+"\n");
                            }

                            COutPoint outPoint(key, i);
                            LogPrintf("POLICY: added unassigned KYC pub key "+HexStr(kycPubKey.begin(), kycPubKey.end())+"\n");
                            add_unassigned_kyc(kycPubKey);
                        }
                    }
                }
            }
        } else {
            return error("%s: unable to read value", __func__);
        }
        pcursor->Next();
    }
  return true;
}

void CWhiteList::add_destination(const CTxDestination& dest){
    boost::recursive_mutex::scoped_lock scoped_lock(_mtx);  
    if (dest.which() == ((CTxDestination)CNoDestination()).which()){
        throw std::invalid_argument(std::string(std::string(__func__) + 
        ": invalid destination"));
    }   
    add_sorted(dest);
}

void CWhiteList::add_derived(const CBitcoinAddress& address, const CPubKey& pubKey, 
        const std::unique_ptr<CPubKey>& kycPubKey){
    add_derived(address, pubKey);
}

void CWhiteList::add_derived(const CBitcoinAddress& address, const CPubKey& pubKey){
  boost::recursive_mutex::scoped_lock scoped_lock(_mtx);
  if (!pubKey.IsFullyValid()) 
    throw std::invalid_argument(std::string(std::string(__func__) + 
      ": invalid public key"));

    //Will throw an error if address is not a valid derived address.
  CTxDestination keyId;
  keyId = address.Get();
  
  if (keyId.which() == ((CTxDestination)CNoDestination()).which())
      throw std::invalid_argument(std::string(std::string(__func__) + 
      ": invalid key id"));

  if(!Params().ContractInTx() && !Consensus::CheckValidTweakedAddress(keyId, pubKey))
     throw std::invalid_argument(std::string(std::string(__func__) + 
      ": address does not derive from public key when tweaked with contract hash"));

<<<<<<< HEAD
=======
  CKeyID kycKeyID;

  //Update kyc pub key maps one is supplied
  if(kycPubKey){
    if (!kycPubKey->IsFullyValid()) 
      throw std::invalid_argument(std::string(std::string(__func__) + 
        ": invalid KYC public key"));

    kycKeyID=kycPubKey->GetID();

    //If the kycpubkey is not in the whitelist, blacklist or the unassigned list then 
    //it must have been blacklisted (the KYC pub key registration transaction hase been
    //remvoved from the UTXO set and the blockchain has not been rescanned).
    if(!find_kyc(kycKeyID) &! is_unassigned_kyc(kycKeyID)){
      blacklist_kyc(kycKeyID);
    }

    _kycPubkeyMap[kycKeyID]= *kycPubKey;
  } else {
    _kycPubkeyMap[kycKeyID]=CPubKey();
  }

  _kycMap[keyId]=kycKeyID;


  CPubKey tweakedPubKey(pubKey);
   uint256 contract = chainActive.Tip() ? chainActive.Tip()->hashContract : GetContractHash();
  if (!contract.IsNull() && !Params().ContractInTx())
    tweakedPubKey.AddTweakToPubKey((unsigned char*)contract.begin());
    _tweakedPubKeyMap[boost::get<CKeyID>(keyId)]=tweakedPubKey;


>>>>>>> 0e578c11
 //insert new address into sorted CWhiteList vector
  add_sorted(keyId);
}

void CWhiteList::add_derived(const std::string& sAddress, const std::string& sPubKey, 
        const std::string& sKYCPubKey){
    add_derived(sAddress, sPubKey);
}

void CWhiteList::add_derived(const std::string& sAddress, const std::string& sPubKey){
    boost::recursive_mutex::scoped_lock scoped_lock(_mtx);
    CBitcoinAddress address;
  if (!address.SetString(sAddress))
    throw std::invalid_argument(std::string(std::string(__func__) + 
      ": invalid Bitcoin address: ") + sAddress);
  
  std::vector<unsigned char> pubKeyData(ParseHex(sPubKey));
  CPubKey pubKey = CPubKey(pubKeyData.begin(), pubKeyData.end());

  std::unique_ptr<CPubKey> kycPubKey(new CPubKey());
  add_derived(address, pubKey);
}

void CWhiteList::add_multisig_whitelist(const CBitcoinAddress& address, const std::vector<CPubKey>& pubKeys, 
        const std::unique_ptr<CPubKey>& kycPubKey, const uint8_t nMultisig){
    add_multisig_whitelist(address, pubKeys, nMultisig);
}

void CWhiteList::add_multisig_whitelist(const CBitcoinAddress& address, const std::vector<CPubKey>& pubKeys, 
  const uint8_t nMultisig){
  boost::recursive_mutex::scoped_lock scoped_lock(_mtx);

  for(unsigned int i = 0; i < pubKeys.size(); ++i) {
    if (!pubKeys[i].IsFullyValid()) 
      throw std::invalid_argument(std::string(std::string(__func__) + 
        ": invalid public key"));
  }
  
  //Will throw an error if address is not a valid derived address.
  CTxDestination keyId;
  keyId = address.Get();
  if (keyId.which() == ((CTxDestination)CNoDestination()).which())
      throw std::invalid_argument(std::string(std::string(__func__) + 
      ": invalid key id"));
   
<<<<<<< HEAD
  if(!Consensus::CheckValidTweakedAddress(keyId, pubKeys, nMultisig))
=======
  CKeyID kycKeyId;
  if(kycPubKey){
    if (!kycPubKey->IsFullyValid())
      throw std::invalid_argument(std::string(std::string(__func__) + 
      ": invalid public key (kyc pub key)"));
    kycKeyId=kycPubKey->GetID();
  }

  if(!Params().ContractInTx() && !Consensus::CheckValidTweakedAddress(keyId, pubKeys, nMultisig))
>>>>>>> 0e578c11
     throw std::invalid_argument(std::string(std::string(__func__) + 
      ": address does not derive from public keys when tweaked with contract hash"));

  //insert new address into sorted CWhiteList vector
  add_sorted(keyId);
}

void CWhiteList::add_multisig_whitelist(const std::string& addressIn, const UniValue& keys, 
        const std::string& sKYCAddress, const uint8_t nMultisig){
    add_multisig_whitelist(addressIn, keys, nMultisig);
}

void CWhiteList::add_multisig_whitelist(const std::string& sAddress, const UniValue& sPubKeys, 
  const uint8_t nMultisig){

  boost::recursive_mutex::scoped_lock scoped_lock(_mtx);
  CBitcoinAddress address;
  if (!address.SetString(sAddress))
    throw std::invalid_argument(std::string(std::string(__func__) + 
    ": invalid Bitcoin address: ") + sAddress);

  std::vector<CPubKey> pubKeyVec;
  for (unsigned int i = 0; i < sPubKeys.size(); ++i){
    std::string parseStr = sPubKeys[i].get_str();
    std::vector<unsigned char> pubKeyData(ParseHex(parseStr.c_str()));
    CPubKey pubKey = CPubKey(pubKeyData.begin(), pubKeyData.end());
    pubKeyVec.push_back(pubKey);
   }

   add_multisig_whitelist(address, pubKeyVec, nMultisig);
}

bool CWhiteList::RegisterAddress(const CTransaction& tx, const CBlockIndex* pindex){
  boost::recursive_mutex::scoped_lock scoped_lock(_mtx);
  CCoinsViewCache mapInputs(pcoinsTip);
  mapInputs.SetBestBlock(pindex->GetBlockHash());
  return RegisterAddress(tx, mapInputs);
}

bool CWhiteList::RegisterAddress(const CTransaction& tx, const CCoinsViewCache& mapInputs){
  #ifdef ENABLE_WALLET
  boost::recursive_mutex::scoped_lock scoped_lock(_mtx);
  if(!mapInputs.HaveInputs(tx)) 
    return false; // No inputs for tx in cache

  if (tx.IsCoinBase())
    return false; // Coinbases don't use vin normally

  LOCK2(cs_main, pwalletMain->cs_wallet);
  EnsureWalletIsUnlocked();

  //Check if this is a TX_REGISTERADDRESS or TX_DEREGISTERADDRESS. If so, read the data into a byte vector.
  opcodetype opcode;
  std::vector<unsigned char> bytes;

  txnouttype whichType;
  // For each TXOUT, if a TX_REGISTERADDRESS, read the data
  BOOST_FOREACH (const CTxOut& txout, tx.vout) {
    std::vector<std::vector<unsigned char> > vSolutions;
    if (!Solver(txout.scriptPubKey, whichType, vSolutions)) return false;
    if(whichType == TX_REGISTERADDRESS || whichType == TX_DEREGISTERADDRESS) {
      CScript::const_iterator pc = txout.scriptPubKey.begin();
      if (!txout.scriptPubKey.GetOp(++pc, opcode, bytes)) return false;
      break;
    }
  }

  //Confirm data read from the TX_REGISTERADDRESS
  unsigned int minDataSize=CPubKey::COMPRESSED_PUBLIC_KEY_SIZE+addrSize;
  if(bytes.size()<minDataSize) return false;

  CPubKey inputPubKey;
  std::set<CPubKey> inputPubKeys;

  // If the asset type is WHITELIST_ASSET then this is an onbaording TX.
  if (!IsWhitelistAssetOnly(tx)) return false;

  //Read the message data
  std::vector<unsigned char> data(bytes.begin(), bytes.end());
  return RegisterDecryptedAddresses(data, whichType == TX_DEREGISTERADDRESS);

  #else //#ifdef ENABLE_WALLET
    LogPrintf("POLICY: wallet not enabled - unable to process registeraddress transaction.\n");
      return false;
  #endif //#ifdef ENABLE_WALLET
  return true;
}



bool CWhiteList::RegisterDecryptedAddresses(const std::vector<unsigned char>& data, 
    const bool bBlacklist){
  //Interpret the data
  //First 20 bytes: keyID 
  std::vector<unsigned char>::const_iterator itData2 = data.begin();
  std::vector<unsigned char>::const_iterator itData1 = itData2;

  std::vector<unsigned char>::const_iterator pend = data.end();

  bool bEnd=false;
  bool bSuccess=false;

  while(!bEnd){
    bool isMultisig = IsRegisterAddressMulti(itData1, pend);

    //REGISTERADDRESS for pubkeys
    if(isMultisig == false){
      bool fEnd = false;
      int pairsAdded = 0;
      while(!fEnd){
        std::vector<unsigned char>::const_iterator itStart = itData1;
        for(unsigned int i=0; i<addrSize; ++i){
          if(itData2++ == pend) {
            bEnd = true;
            fEnd = true;
            break;
          }
        }
        if(!fEnd){
          CBitcoinAddress addrNew;
          std::vector<unsigned char> addrChars(itData1,itData2);
          CTxDestination addr = CKeyID(uint160(addrChars));
//          addrNew.Set(CKeyID(uint160(addrChars)));  
          itData1 = itData2;
          for(unsigned int i=0; i<CPubKey::COMPRESSED_PUBLIC_KEY_SIZE; ++i){
            if(itData2++ == pend){
              bEnd = true;
              fEnd = true;
              break;
            }
          }
  //        std::string addrStr=addrNew.ToString();
            try{
                CPubKey pubKeyNew = CPubKey(itData1,itData2);
                itData1=itData2;
                if(bBlacklist){
                    remove(addr);
                } else {
                    if(!pubKeyNew.IsFullyValid())
                    {
                        itData1 = itStart;
                        itData2 = itStart;
                        if(pairsAdded == 0)
                        bEnd = true;
                        break;
                    }
                    add_derived(CBitcoinAddress(addr), pubKeyNew);
                }
                ++pairsAdded;
            } catch (std::invalid_argument e){
              LogPrintf(std::string(e.what()) + "\n");
              return bSuccess;
            } 
            bSuccess = true;
        }
      }
    }
    //REGISTERADDRESS for MULTISIG
    else{

      itData2 += nMultisigSize;

      uint8_t mMultisig = 0;
      std::vector<unsigned char> mMultisigChars(itData1,itData2);

      mMultisig = mMultisigChars[0];

      itData1 = itData2;

      itData2 += nMultisigSize;

      uint8_t nMultisig = 0;
      std::vector<unsigned char> nMultisigChars(itData1,itData2);

      nMultisig = nMultisigChars[0];

      itData1 = itData2;

      itData2 += addrSize;

      CBitcoinAddress addrMultiNew;
      std::vector<unsigned char> addrTestChars(itData1,itData2);
      addrMultiNew.Set(CScriptID(uint160(addrTestChars)));

      std::vector<CPubKey> vPubKeys;

      itData1=itData2;

      unsigned int pubkeyNr = static_cast<unsigned int>(nMultisig);

      for (unsigned int j=0; j < pubkeyNr; ++j){

        if(bEnd == true)
          break;

        for(unsigned int i=0; i<CPubKey::COMPRESSED_PUBLIC_KEY_SIZE; ++i){
          if(itData2++ == pend){
            bEnd = true;
            break;
          }
        }
        if(!bEnd){
          CPubKey pubKeyNew = CPubKey(itData1,itData2);
          if(!pubKeyNew.IsFullyValid()){
            itData2=itData1;
            break;
          }
          itData1=itData2;
          vPubKeys.push_back(pubKeyNew);
        }
      }
      if(bBlacklist){
        remove(addrMultiNew.Get());
      } else {
            try{
            add_multisig_whitelist(addrMultiNew, vPubKeys, mMultisig);
            } catch (std::invalid_argument e){
            LogPrintf(std::string(e.what()) + "\n");
            return bSuccess;
        }
      }

      bSuccess = true;
    }
  }
  return bSuccess;
}


bool CWhiteList::IsRegisterAddressMulti(const std::vector<unsigned char>::const_iterator start, const std::vector<unsigned char>::const_iterator vend){

  std::vector<unsigned char>::const_iterator point1 = start;
  std::vector<unsigned char>::const_iterator point2 = start;

  for(unsigned int i=0; i<nMultisigSize; ++i){
    if(point2++ == vend) {
      return false;
    }
  }

  uint8_t mMultisig = *start;

  if(mMultisig > MAX_P2SH_SIGOPS || mMultisig == 0)
    return false;

  point1 = point2;

  for(unsigned int i=0; i<nMultisigSize; ++i){
    if(point2++ == vend) {
      return false;
    }
  }

  uint8_t nMultisig = *point1;

  if(nMultisig > MAX_P2SH_SIGOPS || nMultisig == 0)
    return false;

  point1 = point2;

  for(unsigned int i=0; i<addrSize; ++i){
    if(point2++ == vend) {
      return false;
    }
  }

  CBitcoinAddress addrTestNew;
  std::vector<unsigned char> addrTestChars(point1,point2);
  addrTestNew.Set(CScriptID(uint160(addrTestChars)));

  if(!addrTestNew.IsValid())
    return false;

  point1=point2;

  for(unsigned int i=0; i<CPubKey::COMPRESSED_PUBLIC_KEY_SIZE; ++i){
    if(point2++ == vend){
      return false;
    }
  }

  CPubKey pubKeyNew = CPubKey(point1,point2);
  if(!pubKeyNew.IsFullyValid())
    return false;

  return true;
}

//Update from transaction
bool CWhiteList::Update(const CTransaction& tx, const CCoinsViewCache& mapInputs)
{
    boost::recursive_mutex::scoped_lock scoped_lock(_mtx);
    if (tx.IsCoinBase())
      return false; // Coinbases don't use vin normally

    // check inputs for encoded address data
    // The first dummy key in the multisig is the (scrambled) kyc public key.
    for (unsigned int i = 0; i < tx.vin.size(); i++) {
        const CTxOut& prev = mapInputs.GetOutputFor(tx.vin[i]);
        if(prev.nAsset.GetAsset() != whitelistAsset)
          return false;
        std::vector<std::vector<unsigned char> > vSolutions;
        txnouttype whichType;

        const CScript& prevScript = prev.scriptPubKey;
        if (!Solver(prevScript, whichType, vSolutions)) continue;

        // extract address from second multisig public key and remove from whitelist
        // bytes 0-32: KYC public key assigned by the server, bytes reversed
        
        if (whichType == TX_MULTISIG && vSolutions.size() == 4)
        {
            std::vector<unsigned char> vKycPub(vSolutions[2].begin(), vSolutions[2].begin() + 33);
            //The last bytes of the KYC public key are
            //in reverse to prevent spending, 
            std::reverse(vKycPub.begin()+3, vKycPub.end());
            CPubKey kycPubKey(vKycPub.begin(), vKycPub.end());
            
            if (!kycPubKey.IsFullyValid()) {
              LogPrintf("POLICY: not removing invalid KYC pub key"+HexStr(kycPubKey.begin(), kycPubKey.end())+"\n");
            }

            if(remove_unassigned_kyc(kycPubKey))
                LogPrintf("POLICY: removed KYC pubkey "+HexStr(kycPubKey.begin(), kycPubKey.end())+"\n");
        }
    }

    //check outputs for encoded address data
    for (unsigned int i = 0; i < tx.vout.size(); i++) {
        const CTxOut& txout = tx.vout[i];

        std::vector<std::vector<unsigned char> > vSolutions;
        txnouttype whichType;

        if (!Solver(txout.scriptPubKey, whichType, vSolutions)) continue;

        // extract address from second multisig public key and add it to the whitelist
        // bytes 0-32: KYC public key assigned by the server, bytes reversed
        if (whichType == TX_MULTISIG && vSolutions.size() == 4)
        {
            std::vector<unsigned char> vKycPub(vSolutions[2].begin(), vSolutions[2].begin() + 33);
            //The last bytes of the KYC public key are
            //in reverse to prevent spending, 
            std::reverse(vKycPub.begin() + 3, vKycPub.end());
            CPubKey kycPubKey(vKycPub.begin(), vKycPub.end());
            if (!kycPubKey.IsFullyValid()) {
                LogPrintf("POLICY: not adding invalid KYC pub key"+HexStr(kycPubKey.begin(), kycPubKey.end())+"\n");
            } else {
                add_unassigned_kyc(kycPubKey);    
                LogPrintf("POLICY: added KYC pub key "+HexStr(kycPubKey.begin(), kycPubKey.end())+"\n");
            }
        }
    }
    return true;
}

bool CWhiteList::get_unassigned_kyc(CPubKey& pubKey){
  boost::recursive_mutex::scoped_lock scoped_lock(_mtx);
  if(!peek_unassigned_kyc(pubKey)) return false;
  remove_unassigned_kyc(pubKey);
  return true;
}

bool CWhiteList::peek_unassigned_kyc(CPubKey& pubKey){
  boost::recursive_mutex::scoped_lock scoped_lock(_mtx);
    std::set<CPubKey>::size_type size = _kycUnassignedSet.size();
  if (size == 0) return false;
  auto it = _kycUnassignedSet.begin();
  std::advance(it,GetRand(size-1));
  pubKey= *it;
  return true;
}

bool CWhiteList::is_unassigned_kyc(const CPubKey& kycPubKey){
  boost::recursive_mutex::scoped_lock scoped_lock(_mtx);
  auto it = _kycUnassignedSet.find(kycPubKey);
  if (it == _kycUnassignedSet.end()) return false;
  return true;
}

void CWhiteList::add_unassigned_kyc(const CPubKey& id){
    boost::recursive_mutex::scoped_lock scoped_lock(_mtx);
    _kycUnassignedSet.insert(id);
}

bool CWhiteList::remove_unassigned_kyc(const CPubKey& id){
  boost::recursive_mutex::scoped_lock scoped_lock(_mtx);
  return _kycUnassignedSet.erase(id);
}

void CWhiteList::clear(){
  boost::recursive_mutex::scoped_lock scoped_lock(_mtx);
  CPolicyList::clear();
}

bool CWhiteList::is_whitelisted(const CTxDestination keyId){
  boost::recursive_mutex::scoped_lock scoped_lock(_mtx);
  return find(keyId);
}

void CWhiteList::add_my_pending(const CTxDestination id){
  boost::recursive_mutex::scoped_lock scoped_lock(_mtx);
  _myPending.insert(id);
}

void CWhiteList::remove_my_pending(const CTxDestination id){
  boost::recursive_mutex::scoped_lock scoped_lock(_mtx);
  _myPending.erase(id);
}

bool CWhiteList::is_my_pending(const CTxDestination id){
  boost::recursive_mutex::scoped_lock scoped_lock(_mtx);
  return (_myPending.find(id) != _myPending.end());
} 

unsigned int CWhiteList::n_my_pending(){
  boost::recursive_mutex::scoped_lock scoped_lock(_mtx);
  return _myPending.size();
}

<|MERGE_RESOLUTION|>--- conflicted
+++ resolved
@@ -119,41 +119,6 @@
      throw std::invalid_argument(std::string(std::string(__func__) + 
       ": address does not derive from public key when tweaked with contract hash"));
 
-<<<<<<< HEAD
-=======
-  CKeyID kycKeyID;
-
-  //Update kyc pub key maps one is supplied
-  if(kycPubKey){
-    if (!kycPubKey->IsFullyValid()) 
-      throw std::invalid_argument(std::string(std::string(__func__) + 
-        ": invalid KYC public key"));
-
-    kycKeyID=kycPubKey->GetID();
-
-    //If the kycpubkey is not in the whitelist, blacklist or the unassigned list then 
-    //it must have been blacklisted (the KYC pub key registration transaction hase been
-    //remvoved from the UTXO set and the blockchain has not been rescanned).
-    if(!find_kyc(kycKeyID) &! is_unassigned_kyc(kycKeyID)){
-      blacklist_kyc(kycKeyID);
-    }
-
-    _kycPubkeyMap[kycKeyID]= *kycPubKey;
-  } else {
-    _kycPubkeyMap[kycKeyID]=CPubKey();
-  }
-
-  _kycMap[keyId]=kycKeyID;
-
-
-  CPubKey tweakedPubKey(pubKey);
-   uint256 contract = chainActive.Tip() ? chainActive.Tip()->hashContract : GetContractHash();
-  if (!contract.IsNull() && !Params().ContractInTx())
-    tweakedPubKey.AddTweakToPubKey((unsigned char*)contract.begin());
-    _tweakedPubKeyMap[boost::get<CKeyID>(keyId)]=tweakedPubKey;
-
-
->>>>>>> 0e578c11
  //insert new address into sorted CWhiteList vector
   add_sorted(keyId);
 }
@@ -199,19 +164,7 @@
       throw std::invalid_argument(std::string(std::string(__func__) + 
       ": invalid key id"));
    
-<<<<<<< HEAD
-  if(!Consensus::CheckValidTweakedAddress(keyId, pubKeys, nMultisig))
-=======
-  CKeyID kycKeyId;
-  if(kycPubKey){
-    if (!kycPubKey->IsFullyValid())
-      throw std::invalid_argument(std::string(std::string(__func__) + 
-      ": invalid public key (kyc pub key)"));
-    kycKeyId=kycPubKey->GetID();
-  }
-
   if(!Params().ContractInTx() && !Consensus::CheckValidTweakedAddress(keyId, pubKeys, nMultisig))
->>>>>>> 0e578c11
      throw std::invalid_argument(std::string(std::string(__func__) + 
       ": address does not derive from public keys when tweaked with contract hash"));
 
