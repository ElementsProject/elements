--- conflicted
+++ resolved
@@ -104,24 +104,18 @@
 bool IsWitnessStandard(const CTransaction& tx, const CCoinsViewCache& mapInputs);
 
 /** Compute the virtual transaction size (weight reinterpreted as bytes). */
-<<<<<<< HEAD
-int64_t GetVirtualTransactionSize(int64_t nWeight, int64_t nSigOpCost = 0);
-int64_t GetVirtualTransactionSize(const CTransaction& tx, int64_t nSigOpCost = 0);
-int64_t GetVirtualTransactionInputSize(const CTransaction& tx, const size_t nIn, int64_t nSigOpCost = 0);
-=======
 int64_t GetVirtualTransactionSize(int64_t nWeight, int64_t nSigOpCost, unsigned int bytes_per_sigop);
 int64_t GetVirtualTransactionSize(const CTransaction& tx, int64_t nSigOpCost, unsigned int bytes_per_sigop);
-int64_t GetVirtualTransactionInputSize(const CTxIn& tx, int64_t nSigOpCost, unsigned int bytes_per_sigop);
+int64_t GetVirtualTransactionInputSize(const CTransaction& tx, const size_t nIn, int64_t nSigOpCost, unsigned int bytes_per_sigop);
 
 static inline int64_t GetVirtualTransactionSize(const CTransaction& tx)
 {
     return GetVirtualTransactionSize(tx, 0, 0);
 }
 
-static inline int64_t GetVirtualTransactionInputSize(const CTxIn& tx)
+static inline int64_t GetVirtualTransactionInputSize(const CTransaction& tx)
 {
-    return GetVirtualTransactionInputSize(tx, 0, 0);
+    return GetVirtualTransactionInputSize(tx, 0, 0, 0);
 }
->>>>>>> c536dfbc
 
 #endif // BITCOIN_POLICY_POLICY_H