// Copyright (c) 2009-2010 Satoshi Nakamoto
// Copyright (c) 2009-2016 The Bitcoin Core developers
// Distributed under the MIT software license, see the accompanying
// file COPYING or http://www.opensource.org/licenses/mit-license.php.

#ifndef BITCOIN_POLICY_POLICY_H
#define BITCOIN_POLICY_POLICY_H

#include "consensus/consensus.h"
#include "script/interpreter.h"
#include "script/standard.h"
#include "request.h"

#include <string>
#include <vector>
#include <boost/thread/thread.hpp> // boost::thread::interrupt

class CCoinsViewCache;
class CCoinsView;

/** The sha256 of Bitcoin genesis block, for easy reference **/
extern CAsset policyAsset;

/** the asset for freezelist policy **/
extern CAsset freezelistAsset;
/** the asset for burnlist policy **/
extern CAsset burnlistAsset;
/** the asset for burnlist policy **/
extern CAsset whitelistAsset;
/** the asset for guardnode challenge **/
extern CAsset challengeAsset;
/** the asset for request permissions **/
extern CAsset permissionAsset;

/** Default for -blockmaxsize, which controls the maximum size of block the mining code will create **/
static const unsigned int DEFAULT_BLOCK_MAX_SIZE = 1000000;
/** Default for -blockprioritysize, maximum space for zero/low-fee transactions **/
static const unsigned int DEFAULT_BLOCK_PRIORITY_SIZE = DEFAULT_BLOCK_MAX_SIZE/5;
/** Default for -blockmaxweight, which controls the range of block weights the mining code will create **/
static const unsigned int DEFAULT_BLOCK_MAX_WEIGHT = 4000000;
/** Default for -blockmintxfee, which sets the minimum feerate for a transaction in blocks created by mining code **/
static const unsigned int DEFAULT_BLOCK_MIN_TX_FEE = 1000;
/** The maximum weight for transactions we're willing to relay/mine */
static const unsigned int MAX_STANDARD_TX_WEIGHT = 400000;
/** Maximum number of signature check operations in an IsStandard() P2SH script */
static const unsigned int MAX_P2SH_SIGOPS = 15;
/** The maximum number of sigops we're willing to relay/mine in a single tx */
static const unsigned int MAX_STANDARD_TX_SIGOPS_COST = MAX_BLOCK_SIGOPS_COST/5;
/** Default for -maxmempool, maximum megabytes of mempool memory usage */
static const unsigned int DEFAULT_MAX_MEMPOOL_SIZE = 300;
/** Default for -incrementalrelayfee, which sets the minimum feerate increase for mempool limiting or BIP 125 replacement **/
static const unsigned int DEFAULT_INCREMENTAL_RELAY_FEE = 1000;
/** Default for -bytespersigop */
static const unsigned int DEFAULT_BYTES_PER_SIGOP = 20;
/** The maximum number of witness stack items in a standard P2WSH script */
static const unsigned int MAX_STANDARD_P2WSH_STACK_ITEMS = 100;
/** The maximum size of each witness stack item in a standard P2WSH script */
static const unsigned int MAX_STANDARD_P2WSH_STACK_ITEM_SIZE = 80;
/** The maximum size of a standard witnessScript */
static const unsigned int MAX_STANDARD_P2WSH_SCRIPT_SIZE = 3600;
/** Min feerate for defining dust. Historically this has been the same as the
 * minRelayTxFee, however changing the dust limit changes which transactions are
 * standard and should be done with care and ideally rarely. It makes sense to
 * only increase the dust limit after prior releases were already not creating
 * outputs below the new threshold */
static const unsigned int DUST_RELAY_TX_FEE = 1000;
/**
 * Standard script verification flags that standard transactions will comply
 * with. However scripts violating these flags may still be present in valid
 * blocks and we must accept those blocks.
 */
static const unsigned int STANDARD_SCRIPT_VERIFY_FLAGS = MANDATORY_SCRIPT_VERIFY_FLAGS |
                                                         SCRIPT_VERIFY_DERSIG |
                                                         SCRIPT_VERIFY_STRICTENC |
                                                         SCRIPT_VERIFY_MINIMALDATA |
                                                         SCRIPT_VERIFY_NULLDUMMY |
                                                         SCRIPT_VERIFY_DISCOURAGE_UPGRADABLE_NOPS |
                                                         SCRIPT_VERIFY_CLEANSTACK |
                                                         SCRIPT_VERIFY_MINIMALIF |
                                                         SCRIPT_VERIFY_NULLFAIL |
                                                         SCRIPT_VERIFY_CHECKLOCKTIMEVERIFY |
                                                         SCRIPT_VERIFY_CHECKSEQUENCEVERIFY |
                                                         SCRIPT_VERIFY_LOW_S |
                                                         SCRIPT_VERIFY_WITNESS |
                                                         SCRIPT_VERIFY_DISCOURAGE_UPGRADABLE_WITNESS_PROGRAM |
                                                         SCRIPT_VERIFY_WITNESS_PUBKEYTYPE;

/** For convenience, standard but not mandatory verify flags. */
static const unsigned int STANDARD_NOT_MANDATORY_VERIFY_FLAGS = STANDARD_SCRIPT_VERIFY_FLAGS & ~MANDATORY_SCRIPT_VERIFY_FLAGS;

/** Used as the flags parameter to sequence and nLocktime checks in non-consensus code. */
static const unsigned int STANDARD_LOCKTIME_VERIFY_FLAGS = LOCKTIME_VERIFY_SEQUENCE |
                                                           LOCKTIME_MEDIAN_TIME_PAST;

bool IsStandard(const CScript& scriptPubKey, txnouttype& whichType);
/**
 * Check for standard transaction types
 * @return True if all outputs (scriptPubKeys) use only standard transaction forms
 */
bool IsStandardTx(const CTransaction& tx, std::string& reason);
<<<<<<< HEAD
    /**
     * Is the transaction spending from a coinbase
     */
bool IsSpendCoinbase(const CTransaction& tx, const CCoinsViewCache& mapInputs);
    /**
     * Check if all transactions outputs are OP_RETURN
     */
=======
/**
 * Check if all transactions outputs are OP_RETURN
 */
>>>>>>> 4efc82d4
bool IsAllBurn(const CTransaction& tx);
/**
 * Check if any transaction outputs are null with non-zero amounts
 */
bool IsAnyBurn(const CTransaction& tx);
/**
 * Check if an asset is of a policy asset type
 */
bool IsPolicy(const CAsset& asset);

/**
 * Check if a transaction has outputs that are all of whitelistAsset type
 */
bool IsWhitelistAssetOnly(CTransaction const &tx);

/**
 * Check if a transaction has outputs what are of a policy asset type
 */
bool IsPolicy(const CTransaction& tx);

/**
 * Check if all outputs of a transaction are of a policy asset type
 */
bool IsAllPolicy(const CTransaction& tx);

/**
 * Check all type and whitelist status of outputs of tx
 * Return true if all outputs of tx are type TX_PUBKEYHASH and all PUBKEYHASHes are present in the whitelist database
 */
bool IsWhitelisted(const CTransaction& tx);
/**
 * Function to determine if transaction is a redemption transaction (i.e. has a null address output)
 */
bool IsRedemption(CTransaction const &tx);
/**
 * Function to determine if all P2PKH outputs of a transaction are on the freezelist
 */
bool IsRedemptionListed(CTransaction const &tx);
/**
 * Burn transactions can only be one-input-one-output
 * The input address must be on the burnlist
 */
bool IsBurnlisted(const CTransaction& tx, const CCoinsViewCache& mapInputs);
/**
* Check all inputs and determine if public keys are on the freezelist
* Return true if all inputs of tx are type TX_PUBKEYHASH and all PUBKEYs are present in the freezelist
*/
bool IsFreezelisted(const CTransaction& tx, const CCoinsViewCache& mapInputs);

/**
* Update the freezelist with the input tx encoding
* if the tx has an encoded address in its outputs, these are added to the freezelist
* if the tx has encoded addresses in its inputs, these are removed from the freezelist
*/
bool UpdateFreezeList(const CTransaction& tx, const CCoinsViewCache& mapInputs);

/**
* Update the burnlist with the input tx encoding
* if the tx has an encoded address in its outputs, these are added to the burnlist
* if the tx has encoded addresses in its inputs, these are removed from the burnlist
*/
bool UpdateBurnList(const CTransaction& tx, const CCoinsViewCache& mapInputs);


/** Check if Request is valid */
bool IsValidRequest(const CRequest &request, uint32_t nHeight);

/** Check if Request Bid is valid */
bool IsValidRequestBid(const CRequest &request, const CBid &bid);

/** Get Request from a transaction */
bool GetRequest(const CTxOut &out, uint256 hash, uint32_t nConfirmedHeight, CRequest &request);

/** Get Request Bid from a transaction */
bool GetRequestBid(const vector<CTxOut> &outs, uint256 hash, uint32_t nConfirmedHeight, CBid &bid);

/** Update the request list with the input transaction */
bool UpdateRequestList(const CTransaction& tx, uint32_t nHeight);

/** Update the request bid list with the input transaction */
bool UpdateRequestBidList(const CTransaction& tx, uint32_t nHeight);

//function to scan the UTXO set for freezelist addresses
bool LoadFreezeList(CCoinsView *view);

//function to scane the UTXO set for burnlist addresses
bool LoadBurnList(CCoinsView *view);

//function to add new issuance data (token and entropy) to the asset map
bool UpdateAssetMap(const CTransaction& tx);

//function to track the history of frozen outputs
void UpdateFreezeHistory(const CTransaction& tx, uint32_t bheight);

bool AreInputsStandard(const CTransaction& tx, const CCoinsViewCache& mapInputs);
/**
 * Check if the transaction is over standard P2WSH resources limit:
 * 3600bytes witnessScript size, 80bytes per witness stack element, 100 witness stack ocean
 * These limits are adequate for multi-signature up to n-of-100 using OP_CHECKSIG, OP_ADD, and OP_EQUAL,
 */
bool IsWitnessStandard(const CTransaction& tx, const CCoinsViewCache& mapInputs);

void AddToWhitelist(const std::vector<std::string> address_key);
/**
 *Take a vector containing [tweakedAddress, untweakedPublicKey].
 *Throw an exception if:
 *a) The address of key are not valid.
 *b) The tweaked address cannot be derived from the public key and the contract hash.
 *
 **/


extern CFeeRate incrementalRelayFee;
extern CFeeRate dustRelayFee;
extern unsigned int nBytesPerSigOp;

/** Compute the virtual transaction size (weight reinterpreted as bytes). */
int64_t GetVirtualTransactionSize(int64_t nWeight, int64_t nSigOpCost);
int64_t GetVirtualTransactionSize(const CTransaction& tx, int64_t nSigOpCost = 0);

#endif // BITCOIN_POLICY_POLICY_H<|MERGE_RESOLUTION|>--- conflicted
+++ resolved
@@ -98,7 +98,6 @@
  * @return True if all outputs (scriptPubKeys) use only standard transaction forms
  */
 bool IsStandardTx(const CTransaction& tx, std::string& reason);
-<<<<<<< HEAD
     /**
      * Is the transaction spending from a coinbase
      */
@@ -106,11 +105,6 @@
     /**
      * Check if all transactions outputs are OP_RETURN
      */
-=======
-/**
- * Check if all transactions outputs are OP_RETURN
- */
->>>>>>> 4efc82d4
 bool IsAllBurn(const CTransaction& tx);
 /**
  * Check if any transaction outputs are null with non-zero amounts
