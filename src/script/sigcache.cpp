--- conflicted
+++ resolved
@@ -119,11 +119,7 @@
 {
     // nMaxCacheSize is unsigned. If -maxsigcachesize is set to zero,
     // setup_bytes creates the minimum possible cache (2 elements).
-<<<<<<< HEAD
-    size_t nMaxCacheSize = std::min(std::max((int64_t)0, gArgs.GetArg("-maxsigcachesize", DEFAULT_MAX_SIG_CACHE_SIZE) / 4), MAX_MAX_SIG_CACHE_SIZE) * ((size_t) 1 << 20);
-=======
-    size_t nMaxCacheSize = std::min(std::max((int64_t)0, gArgs.GetIntArg("-maxsigcachesize", DEFAULT_MAX_SIG_CACHE_SIZE) / 2), MAX_MAX_SIG_CACHE_SIZE) * ((size_t) 1 << 20);
->>>>>>> 825f4a64
+    size_t nMaxCacheSize = std::min(std::max((int64_t)0, gArgs.GetIntArg("-maxsigcachesize", DEFAULT_MAX_SIG_CACHE_SIZE) / 4), MAX_MAX_SIG_CACHE_SIZE) * ((size_t) 1 << 20);
     size_t nElems = signatureCache.setup_bytes(nMaxCacheSize);
     LogPrintf("Using %zu MiB out of %zu/4 requested for signature cache, able to store %zu elements\n",
             (nElems*sizeof(uint256)) >>20, (nMaxCacheSize*2)>>20, nElems);
