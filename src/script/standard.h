--- conflicted
+++ resolved
@@ -146,6 +146,7 @@
 {
     WitnessV1Taproot() : XOnlyPubKey() {}
     explicit WitnessV1Taproot(const XOnlyPubKey& xpk) : XOnlyPubKey(xpk) {}
+    CPubKey blinding_pubkey;
 };
 
 //! CTxDestination subtype to encode any future Witness version
@@ -199,6 +200,7 @@
     void operator()(ScriptHash &dest) const { dest.blinding_pubkey = blinding_pubkey; }
     void operator()(WitnessV0KeyHash &dest) const { dest.blinding_pubkey = blinding_pubkey; }
     void operator()(WitnessV0ScriptHash &dest) const { dest.blinding_pubkey = blinding_pubkey; }
+    void operator()(WitnessV1Taproot &dest) const { dest.blinding_pubkey = blinding_pubkey; }
     void operator()(WitnessUnknown &dest) const { dest.blinding_pubkey = blinding_pubkey; }
     void operator()(NullData &dest) const { }
 };
@@ -209,20 +211,12 @@
  *  * ScriptHash: TxoutType::SCRIPTHASH destination (P2SH)
  *  * WitnessV0ScriptHash: TxoutType::WITNESS_V0_SCRIPTHASH destination (P2WSH)
  *  * WitnessV0KeyHash: TxoutType::WITNESS_V0_KEYHASH destination (P2WPKH)
-<<<<<<< HEAD
- *  * WitnessUnknown: TxoutType::WITNESS_UNKNOWN/WITNESS_V1_TAPROOT destination (P2W???)
- *    (taproot outputs do not require their own type as long as no wallet support exists)
+ *  * WitnessV1Taproot: TxoutType::WITNESS_V1_TAPROOT destination (P2TR)
+ *  * WitnessUnknown: TxoutType::WITNESS_UNKNOWN destination (P2W???)
  *  * NullData: TxoutType::NULL_DATA destination (OP_RETURN)
  *  A CTxDestination is the internal data type encoded in a bitcoin address
  */
-using CTxDestination = std::variant<CNoDestination, PKHash, ScriptHash, WitnessV0ScriptHash, WitnessV0KeyHash, WitnessUnknown, NullData>;
-=======
- *  * WitnessV1Taproot: TxoutType::WITNESS_V1_TAPROOT destination (P2TR)
- *  * WitnessUnknown: TxoutType::WITNESS_UNKNOWN destination (P2W???)
- *  A CTxDestination is the internal data type encoded in a bitcoin address
- */
-using CTxDestination = std::variant<CNoDestination, PKHash, ScriptHash, WitnessV0ScriptHash, WitnessV0KeyHash, WitnessV1Taproot, WitnessUnknown>;
->>>>>>> c7dd9ff7
+using CTxDestination = std::variant<CNoDestination, PKHash, ScriptHash, WitnessV0ScriptHash, WitnessV0KeyHash, WitnessV1Taproot, WitnessUnknown, NullData>;
 
 /** Check whether a CTxDestination is a CNoDestination. */
 bool IsValidDestination(const CTxDestination& dest);
