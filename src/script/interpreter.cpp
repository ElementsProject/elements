--- conflicted
+++ resolved
@@ -2663,12 +2663,8 @@
 template PrecomputedTransactionData::PrecomputedTransactionData(const CMutableTransaction& txTo);
 
 PrecomputedTransactionData::PrecomputedTransactionData(const uint256& hash_genesis_block)
-<<<<<<< HEAD
-        : m_tapsighash_hasher(HashWriter(HASHER_TAPSIGHASH_ELEMENTS) << hash_genesis_block << hash_genesis_block) {}
-=======
         : m_hash_genesis_block(hash_genesis_block)
-        , m_tapsighash_hasher(CHashWriter(HASHER_TAPSIGHASH_ELEMENTS) << hash_genesis_block << hash_genesis_block) {}
->>>>>>> 2534141e
+        , m_tapsighash_hasher(HashWriter(HASHER_TAPSIGHASH_ELEMENTS) << hash_genesis_block << hash_genesis_block) {}
 
 static bool HandleMissingData(MissingDataBehavior mdb)
 {
