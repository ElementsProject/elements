// Copyright (c) 2009-2010 Satoshi Nakamoto
// Copyright (c) 2009-2018 The Bitcoin Core developers
// Distributed under the MIT software license, see the accompanying
// file COPYING or http://www.opensource.org/licenses/mit-license.php.

#include <script/interpreter.h>

#include <crypto/ripemd160.h>
#include <crypto/sha1.h>
#include <crypto/sha256.h>
#include <pubkey.h>
#include <script/script.h>
#include <uint256.h>

typedef std::vector<unsigned char> valtype;

namespace {

inline bool set_success(ScriptError* ret)
{
    if (ret)
        *ret = SCRIPT_ERR_OK;
    return true;
}

inline bool set_error(ScriptError* ret, const ScriptError serror)
{
    if (ret)
        *ret = serror;
    return false;
}

} // namespace

bool CastToBool(const valtype& vch)
{
    for (unsigned int i = 0; i < vch.size(); i++)
    {
        if (vch[i] != 0)
        {
            // Can be negative zero
            if (i == vch.size()-1 && vch[i] == 0x80)
                return false;
            return true;
        }
    }
    return false;
}

/**
 * Script is a stack machine (like Forth) that evaluates a predicate
 * returning a bool indicating valid or not.  There are no loops.
 */
#define stacktop(i)  (stack.at(stack.size()+(i)))
#define altstacktop(i)  (altstack.at(altstack.size()+(i)))
static inline void popstack(std::vector<valtype>& stack)
{
    if (stack.empty())
        throw std::runtime_error("popstack(): stack empty");
    stack.pop_back();
}

bool static IsCompressedOrUncompressedPubKey(const valtype &vchPubKey) {
    if (vchPubKey.size() < CPubKey::COMPRESSED_PUBLIC_KEY_SIZE) {
        //  Non-canonical public key: too short
        return false;
    }
    if (vchPubKey[0] == 0x04) {
        if (vchPubKey.size() != CPubKey::PUBLIC_KEY_SIZE) {
            //  Non-canonical public key: invalid length for uncompressed key
            return false;
        }
    } else if (vchPubKey[0] == 0x02 || vchPubKey[0] == 0x03) {
        if (vchPubKey.size() != CPubKey::COMPRESSED_PUBLIC_KEY_SIZE) {
            //  Non-canonical public key: invalid length for compressed key
            return false;
        }
    } else {
        //  Non-canonical public key: neither compressed nor uncompressed
        return false;
    }
    return true;
}

bool static IsCompressedPubKey(const valtype &vchPubKey) {
    if (vchPubKey.size() != CPubKey::COMPRESSED_PUBLIC_KEY_SIZE) {
        //  Non-canonical public key: invalid length for compressed key
        return false;
    }
    if (vchPubKey[0] != 0x02 && vchPubKey[0] != 0x03) {
        //  Non-canonical public key: invalid prefix for compressed key
        return false;
    }
    return true;
}

/**
 * A canonical signature exists of: <30> <total len> <02> <len R> <R> <02> <len S> <S> <hashtype>
 * Where R and S are not negative (their first byte has its highest bit not set), and not
 * excessively padded (do not start with a 0 byte, unless an otherwise negative number follows,
 * in which case a single 0 byte is necessary and even required).
 *
 * See https://bitcointalk.org/index.php?topic=8392.msg127623#msg127623
 *
 * This function is consensus-critical since BIP66.
 */
bool static IsValidSignatureEncoding(const std::vector<unsigned char> &sig) {
    // Format: 0x30 [total-length] 0x02 [R-length] [R] 0x02 [S-length] [S] [sighash]
    // * total-length: 1-byte length descriptor of everything that follows,
    //   excluding the sighash byte.
    // * R-length: 1-byte length descriptor of the R value that follows.
    // * R: arbitrary-length big-endian encoded R value. It must use the shortest
    //   possible encoding for a positive integer (which means no null bytes at
    //   the start, except a single one when the next byte has its highest bit set).
    // * S-length: 1-byte length descriptor of the S value that follows.
    // * S: arbitrary-length big-endian encoded S value. The same rules apply.
    // * sighash: 1-byte value indicating what data is hashed (not part of the DER
    //   signature)

    // Minimum and maximum size constraints.
    if (sig.size() < 9) return false;
    if (sig.size() > 73) return false;

    // A signature is of type 0x30 (compound).
    if (sig[0] != 0x30) return false;

    // Make sure the length covers the entire signature.
    if (sig[1] != sig.size() - 3) return false;

    // Extract the length of the R element.
    unsigned int lenR = sig[3];

    // Make sure the length of the S element is still inside the signature.
    if (5 + lenR >= sig.size()) return false;

    // Extract the length of the S element.
    unsigned int lenS = sig[5 + lenR];

    // Verify that the length of the signature matches the sum of the length
    // of the elements.
    if ((size_t)(lenR + lenS + 7) != sig.size()) return false;

    // Check whether the R element is an integer.
    if (sig[2] != 0x02) return false;

    // Zero-length integers are not allowed for R.
    if (lenR == 0) return false;

    // Negative numbers are not allowed for R.
    if (sig[4] & 0x80) return false;

    // Null bytes at the start of R are not allowed, unless R would
    // otherwise be interpreted as a negative number.
    if (lenR > 1 && (sig[4] == 0x00) && !(sig[5] & 0x80)) return false;

    // Check whether the S element is an integer.
    if (sig[lenR + 4] != 0x02) return false;

    // Zero-length integers are not allowed for S.
    if (lenS == 0) return false;

    // Negative numbers are not allowed for S.
    if (sig[lenR + 6] & 0x80) return false;

    // Null bytes at the start of S are not allowed, unless S would otherwise be
    // interpreted as a negative number.
    if (lenS > 1 && (sig[lenR + 6] == 0x00) && !(sig[lenR + 7] & 0x80)) return false;

    return true;
}

bool static IsLowDERSignature(const valtype &vchSig, ScriptError* serror) {
    if (!IsValidSignatureEncoding(vchSig)) {
        return set_error(serror, SCRIPT_ERR_SIG_DER);
    }
    // https://bitcoin.stackexchange.com/a/12556:
    //     Also note that inside transaction signatures, an extra hashtype byte
    //     follows the actual signature data.
    std::vector<unsigned char> vchSigCopy(vchSig.begin(), vchSig.begin() + vchSig.size() - 1);
    // If the S value is above the order of the curve divided by two, its
    // complement modulo the order could have been used instead, which is
    // one byte shorter when encoded correctly.
    if (!CPubKey::CheckLowS(vchSigCopy)) {
        return set_error(serror, SCRIPT_ERR_SIG_HIGH_S);
    }
    return true;
}

bool static IsDefinedHashtypeSignature(const valtype &vchSig) {
    if (vchSig.size() == 0) {
        return false;
    }
    unsigned char nHashType = vchSig[vchSig.size() - 1] & (~(SIGHASH_ANYONECANPAY));
    if (nHashType < SIGHASH_ALL || nHashType > SIGHASH_SINGLE)
        return false;

    return true;
}

bool CheckSignatureEncoding(const std::vector<unsigned char> &vchSig, unsigned int flags, ScriptError* serror) {
    // Empty signature. Not strictly DER encoded, but allowed to provide a
    // compact way to provide an invalid signature for use with CHECK(MULTI)SIG
    if (vchSig.size() == 0) {
        return true;
    }

    bool no_hash_byte = (flags & SCRIPT_NO_SIGHASH_BYTE) == SCRIPT_NO_SIGHASH_BYTE;
    std::vector<unsigned char> vchSigCopy(vchSig.begin(), vchSig.begin() + vchSig.size());
    // Push a dummy sighash byte to pass checks
    if (no_hash_byte) {
        vchSigCopy.push_back(SIGHASH_ALL);
    }

    if ((flags & (SCRIPT_VERIFY_DERSIG | SCRIPT_VERIFY_LOW_S | SCRIPT_VERIFY_STRICTENC)) != 0 && !IsValidSignatureEncoding(vchSigCopy)) {
        return set_error(serror, SCRIPT_ERR_SIG_DER);
    } else if ((flags & SCRIPT_VERIFY_LOW_S) != 0 && !IsLowDERSignature(vchSigCopy, serror)) {
        // serror is set
        return false;
    } else if ((flags & SCRIPT_VERIFY_STRICTENC) != 0 && !IsDefinedHashtypeSignature(vchSigCopy)) {
        return set_error(serror, SCRIPT_ERR_SIG_HASHTYPE);
    }
    return true;
}

bool static CheckPubKeyEncoding(const valtype &vchPubKey, unsigned int flags, const SigVersion &sigversion, ScriptError* serror) {
    if ((flags & SCRIPT_VERIFY_STRICTENC) != 0 && !IsCompressedOrUncompressedPubKey(vchPubKey)) {
        return set_error(serror, SCRIPT_ERR_PUBKEYTYPE);
    }
    // Only compressed keys are accepted in segwit
    if ((flags & SCRIPT_VERIFY_WITNESS_PUBKEYTYPE) != 0 && sigversion == SigVersion::WITNESS_V0 && !IsCompressedPubKey(vchPubKey)) {
        return set_error(serror, SCRIPT_ERR_WITNESS_PUBKEYTYPE);
    }
    return true;
}

bool CheckMinimalPush(const valtype& data, opcodetype opcode) {
    // Excludes OP_1NEGATE, OP_1-16 since they are by definition minimal
    assert(0 <= opcode && opcode <= OP_PUSHDATA4);
    if (data.size() == 0) {
        // Should have used OP_0.
        return opcode == OP_0;
    } else if (data.size() == 1 && data[0] >= 1 && data[0] <= 16) {
        // Should have used OP_1 .. OP_16.
        return false;
    } else if (data.size() == 1 && data[0] == 0x81) {
        // Should have used OP_1NEGATE.
        return false;
    } else if (data.size() <= 75) {
        // Must have used a direct push (opcode indicating number of bytes pushed + those bytes).
        return opcode == data.size();
    } else if (data.size() <= 255) {
        // Must have used OP_PUSHDATA.
        return opcode == OP_PUSHDATA1;
    } else if (data.size() <= 65535) {
        // Must have used OP_PUSHDATA2.
        return opcode == OP_PUSHDATA2;
    }
    return true;
}

int FindAndDelete(CScript& script, const CScript& b)
{
    int nFound = 0;
    if (b.empty())
        return nFound;
    CScript result;
    CScript::const_iterator pc = script.begin(), pc2 = script.begin(), end = script.end();
    opcodetype opcode;
    do
    {
        result.insert(result.end(), pc2, pc);
        while (static_cast<size_t>(end - pc) >= b.size() && std::equal(b.begin(), b.end(), pc))
        {
            pc = pc + b.size();
            ++nFound;
        }
        pc2 = pc;
    }
    while (script.GetOp(pc, opcode));

    if (nFound > 0) {
        result.insert(result.end(), pc2, end);
        script = std::move(result);
    }

    return nFound;
}

bool EvalScript(std::vector<std::vector<unsigned char> >& stack, const CScript& script, unsigned int flags, const BaseSignatureChecker& checker, SigVersion sigversion, ScriptError* serror)
{
    static const CScriptNum bnZero(0);
    static const CScriptNum bnOne(1);
    // static const CScriptNum bnFalse(0);
    // static const CScriptNum bnTrue(1);
    static const valtype vchFalse(0);
    static const valtype vchZero(0);
    static const valtype vchTrue(1, 1);

    CScript::const_iterator pc = script.begin();
    CScript::const_iterator pend = script.end();
    CScript::const_iterator pbegincodehash = script.begin();
    opcodetype opcode;
    valtype vchPushValue;
    std::vector<bool> vfExec;
    std::vector<valtype> altstack;
    set_error(serror, SCRIPT_ERR_UNKNOWN_ERROR);
    if (script.size() > MAX_SCRIPT_SIZE)
        return set_error(serror, SCRIPT_ERR_SCRIPT_SIZE);
    int nOpCount = 0;
    bool fRequireMinimal = (flags & SCRIPT_VERIFY_MINIMALDATA) != 0;

    try
    {
        while (pc < pend)
        {
            bool fExec = !count(vfExec.begin(), vfExec.end(), false);

            //
            // Read instruction
            //
            if (!script.GetOp(pc, opcode, vchPushValue))
                return set_error(serror, SCRIPT_ERR_BAD_OPCODE);
            if (vchPushValue.size() > MAX_SCRIPT_ELEMENT_SIZE)
                return set_error(serror, SCRIPT_ERR_PUSH_SIZE);

            // Note how OP_RESERVED does not count towards the opcode limit.
            if (opcode > OP_16 && ++nOpCount > MAX_OPS_PER_SCRIPT)
                return set_error(serror, SCRIPT_ERR_OP_COUNT);

            // ELEMENTS:
            // commented out opcodes are re-enabled in Elements
            if (//opcode == OP_CAT ||
                //opcode == OP_SUBSTR ||
                //opcode == OP_LEFT ||
                //opcode == OP_RIGHT ||
                //opcode == OP_INVERT ||
                //opcode == OP_AND ||
                //opcode == OP_OR ||
                //opcode == OP_XOR ||
                //opcode == OP_LSHIFT ||
                //opcode == OP_RSHIFT ||
                opcode == OP_2MUL ||
                opcode == OP_2DIV ||
                opcode == OP_MUL ||
                opcode == OP_DIV ||
<<<<<<< HEAD
                opcode == OP_MOD
            ) {
                return set_error(serror, SCRIPT_ERR_DISABLED_OPCODE); // Disabled opcodes.
            }
=======
                opcode == OP_MOD ||
                opcode == OP_LSHIFT ||
                opcode == OP_RSHIFT)
                return set_error(serror, SCRIPT_ERR_DISABLED_OPCODE); // Disabled opcodes (CVE-2010-5137).
>>>>>>> feb162d5

            // With SCRIPT_VERIFY_CONST_SCRIPTCODE, OP_CODESEPARATOR in non-segwit script is rejected even in an unexecuted branch
            if (opcode == OP_CODESEPARATOR && sigversion == SigVersion::BASE && (flags & SCRIPT_VERIFY_CONST_SCRIPTCODE))
                return set_error(serror, SCRIPT_ERR_OP_CODESEPARATOR);

            if (fExec && 0 <= opcode && opcode <= OP_PUSHDATA4) {
                if (fRequireMinimal && !CheckMinimalPush(vchPushValue, opcode)) {
                    return set_error(serror, SCRIPT_ERR_MINIMALDATA);
                }
                stack.push_back(vchPushValue);
            } else if (fExec || (OP_IF <= opcode && opcode <= OP_ENDIF))
            switch (opcode)
            {
                //
                // Push value
                //
                case OP_1NEGATE:
                case OP_1:
                case OP_2:
                case OP_3:
                case OP_4:
                case OP_5:
                case OP_6:
                case OP_7:
                case OP_8:
                case OP_9:
                case OP_10:
                case OP_11:
                case OP_12:
                case OP_13:
                case OP_14:
                case OP_15:
                case OP_16:
                {
                    // ( -- value)
                    CScriptNum bn((int)opcode - (int)(OP_1 - 1));
                    stack.push_back(bn.getvch());
                    // The result of these opcodes should always be the minimal way to push the data
                    // they push, so no need for a CheckMinimalPush here.
                }
                break;


                //
                // Control
                //
                case OP_NOP:
                    break;

                case OP_CHECKLOCKTIMEVERIFY:
                {
                    if (!(flags & SCRIPT_VERIFY_CHECKLOCKTIMEVERIFY)) {
                        // not enabled; treat as a NOP2
                        break;
                    }

                    if (stack.size() < 1)
                        return set_error(serror, SCRIPT_ERR_INVALID_STACK_OPERATION);

                    // Note that elsewhere numeric opcodes are limited to
                    // operands in the range -2**31+1 to 2**31-1, however it is
                    // legal for opcodes to produce results exceeding that
                    // range. This limitation is implemented by CScriptNum's
                    // default 4-byte limit.
                    //
                    // If we kept to that limit we'd have a year 2038 problem,
                    // even though the nLockTime field in transactions
                    // themselves is uint32 which only becomes meaningless
                    // after the year 2106.
                    //
                    // Thus as a special case we tell CScriptNum to accept up
                    // to 5-byte bignums, which are good until 2**39-1, well
                    // beyond the 2**32-1 limit of the nLockTime field itself.
                    const CScriptNum nLockTime(stacktop(-1), fRequireMinimal, 5);

                    // In the rare event that the argument may be < 0 due to
                    // some arithmetic being done first, you can always use
                    // 0 MAX CHECKLOCKTIMEVERIFY.
                    if (nLockTime < 0)
                        return set_error(serror, SCRIPT_ERR_NEGATIVE_LOCKTIME);

                    // Actually compare the specified lock time with the transaction.
                    if (!checker.CheckLockTime(nLockTime))
                        return set_error(serror, SCRIPT_ERR_UNSATISFIED_LOCKTIME);

                    break;
                }

                case OP_CHECKSEQUENCEVERIFY:
                {
                    if (!(flags & SCRIPT_VERIFY_CHECKSEQUENCEVERIFY)) {
                        // not enabled; treat as a NOP3
                        break;
                    }

                    if (stack.size() < 1)
                        return set_error(serror, SCRIPT_ERR_INVALID_STACK_OPERATION);

                    // nSequence, like nLockTime, is a 32-bit unsigned integer
                    // field. See the comment in CHECKLOCKTIMEVERIFY regarding
                    // 5-byte numeric operands.
                    const CScriptNum nSequence(stacktop(-1), fRequireMinimal, 5);

                    // In the rare event that the argument may be < 0 due to
                    // some arithmetic being done first, you can always use
                    // 0 MAX CHECKSEQUENCEVERIFY.
                    if (nSequence < 0)
                        return set_error(serror, SCRIPT_ERR_NEGATIVE_LOCKTIME);

                    // To provide for future soft-fork extensibility, if the
                    // operand has the disabled lock-time flag set,
                    // CHECKSEQUENCEVERIFY behaves as a NOP.
                    if ((nSequence & CTxIn::SEQUENCE_LOCKTIME_DISABLE_FLAG) != 0)
                        break;

                    // Compare the specified sequence number with the input.
                    if (!checker.CheckSequence(nSequence))
                        return set_error(serror, SCRIPT_ERR_UNSATISFIED_LOCKTIME);

                    break;
                }

                case OP_NOP1: case OP_NOP4: case OP_NOP5:
                case OP_NOP6: case OP_NOP7: case OP_NOP8: case OP_NOP9: case OP_NOP10:
                {
                    if (flags & SCRIPT_VERIFY_DISCOURAGE_UPGRADABLE_NOPS)
                        return set_error(serror, SCRIPT_ERR_DISCOURAGE_UPGRADABLE_NOPS);
                }
                break;

                case OP_IF:
                case OP_NOTIF:
                {
                    // <expression> if [statements] [else [statements]] endif
                    bool fValue = false;
                    if (fExec)
                    {
                        if (stack.size() < 1)
                            return set_error(serror, SCRIPT_ERR_UNBALANCED_CONDITIONAL);
                        valtype& vch = stacktop(-1);
                        if (sigversion == SigVersion::WITNESS_V0 && (flags & SCRIPT_VERIFY_MINIMALIF)) {
                            if (vch.size() > 1)
                                return set_error(serror, SCRIPT_ERR_MINIMALIF);
                            if (vch.size() == 1 && vch[0] != 1)
                                return set_error(serror, SCRIPT_ERR_MINIMALIF);
                        }
                        fValue = CastToBool(vch);
                        if (opcode == OP_NOTIF)
                            fValue = !fValue;
                        popstack(stack);
                    }
                    vfExec.push_back(fValue);
                }
                break;

                case OP_ELSE:
                {
                    if (vfExec.empty())
                        return set_error(serror, SCRIPT_ERR_UNBALANCED_CONDITIONAL);
                    vfExec.back() = !vfExec.back();
                }
                break;

                case OP_ENDIF:
                {
                    if (vfExec.empty())
                        return set_error(serror, SCRIPT_ERR_UNBALANCED_CONDITIONAL);
                    vfExec.pop_back();
                }
                break;

                case OP_VERIFY:
                {
                    // (true -- ) or
                    // (false -- false) and return
                    if (stack.size() < 1)
                        return set_error(serror, SCRIPT_ERR_INVALID_STACK_OPERATION);
                    bool fValue = CastToBool(stacktop(-1));
                    if (fValue)
                        popstack(stack);
                    else
                        return set_error(serror, SCRIPT_ERR_VERIFY);
                }
                break;

                case OP_RETURN:
                {
                    return set_error(serror, SCRIPT_ERR_OP_RETURN);
                }
                break;


                //
                // Stack ops
                //
                case OP_TOALTSTACK:
                {
                    if (stack.size() < 1)
                        return set_error(serror, SCRIPT_ERR_INVALID_STACK_OPERATION);
                    altstack.push_back(stacktop(-1));
                    popstack(stack);
                }
                break;

                case OP_FROMALTSTACK:
                {
                    if (altstack.size() < 1)
                        return set_error(serror, SCRIPT_ERR_INVALID_ALTSTACK_OPERATION);
                    stack.push_back(altstacktop(-1));
                    popstack(altstack);
                }
                break;

                case OP_2DROP:
                {
                    // (x1 x2 -- )
                    if (stack.size() < 2)
                        return set_error(serror, SCRIPT_ERR_INVALID_STACK_OPERATION);
                    popstack(stack);
                    popstack(stack);
                }
                break;

                case OP_2DUP:
                {
                    // (x1 x2 -- x1 x2 x1 x2)
                    if (stack.size() < 2)
                        return set_error(serror, SCRIPT_ERR_INVALID_STACK_OPERATION);
                    valtype vch1 = stacktop(-2);
                    valtype vch2 = stacktop(-1);
                    stack.push_back(vch1);
                    stack.push_back(vch2);
                }
                break;

                case OP_3DUP:
                {
                    // (x1 x2 x3 -- x1 x2 x3 x1 x2 x3)
                    if (stack.size() < 3)
                        return set_error(serror, SCRIPT_ERR_INVALID_STACK_OPERATION);
                    valtype vch1 = stacktop(-3);
                    valtype vch2 = stacktop(-2);
                    valtype vch3 = stacktop(-1);
                    stack.push_back(vch1);
                    stack.push_back(vch2);
                    stack.push_back(vch3);
                }
                break;

                case OP_2OVER:
                {
                    // (x1 x2 x3 x4 -- x1 x2 x3 x4 x1 x2)
                    if (stack.size() < 4)
                        return set_error(serror, SCRIPT_ERR_INVALID_STACK_OPERATION);
                    valtype vch1 = stacktop(-4);
                    valtype vch2 = stacktop(-3);
                    stack.push_back(vch1);
                    stack.push_back(vch2);
                }
                break;

                case OP_2ROT:
                {
                    // (x1 x2 x3 x4 x5 x6 -- x3 x4 x5 x6 x1 x2)
                    if (stack.size() < 6)
                        return set_error(serror, SCRIPT_ERR_INVALID_STACK_OPERATION);
                    valtype vch1 = stacktop(-6);
                    valtype vch2 = stacktop(-5);
                    stack.erase(stack.end()-6, stack.end()-4);
                    stack.push_back(vch1);
                    stack.push_back(vch2);
                }
                break;

                case OP_2SWAP:
                {
                    // (x1 x2 x3 x4 -- x3 x4 x1 x2)
                    if (stack.size() < 4)
                        return set_error(serror, SCRIPT_ERR_INVALID_STACK_OPERATION);
                    swap(stacktop(-4), stacktop(-2));
                    swap(stacktop(-3), stacktop(-1));
                }
                break;

                case OP_IFDUP:
                {
                    // (x - 0 | x x)
                    if (stack.size() < 1)
                        return set_error(serror, SCRIPT_ERR_INVALID_STACK_OPERATION);
                    valtype vch = stacktop(-1);
                    if (CastToBool(vch))
                        stack.push_back(vch);
                }
                break;

                case OP_DEPTH:
                {
                    // -- stacksize
                    CScriptNum bn(stack.size());
                    stack.push_back(bn.getvch());
                }
                break;

                case OP_DROP:
                {
                    // (x -- )
                    if (stack.size() < 1)
                        return set_error(serror, SCRIPT_ERR_INVALID_STACK_OPERATION);
                    popstack(stack);
                }
                break;

                case OP_DUP:
                {
                    // (x -- x x)
                    if (stack.size() < 1)
                        return set_error(serror, SCRIPT_ERR_INVALID_STACK_OPERATION);
                    valtype vch = stacktop(-1);
                    stack.push_back(vch);
                }
                break;

                case OP_NIP:
                {
                    // (x1 x2 -- x2)
                    if (stack.size() < 2)
                        return set_error(serror, SCRIPT_ERR_INVALID_STACK_OPERATION);
                    stack.erase(stack.end() - 2);
                }
                break;

                case OP_OVER:
                {
                    // (x1 x2 -- x1 x2 x1)
                    if (stack.size() < 2)
                        return set_error(serror, SCRIPT_ERR_INVALID_STACK_OPERATION);
                    valtype vch = stacktop(-2);
                    stack.push_back(vch);
                }
                break;

                case OP_PICK:
                case OP_ROLL:
                {
                    // (xn ... x2 x1 x0 n - xn ... x2 x1 x0 xn)
                    // (xn ... x2 x1 x0 n - ... x2 x1 x0 xn)
                    if (stack.size() < 2)
                        return set_error(serror, SCRIPT_ERR_INVALID_STACK_OPERATION);
                    int n = CScriptNum(stacktop(-1), fRequireMinimal).getint();
                    popstack(stack);
                    if (n < 0 || n >= (int)stack.size())
                        return set_error(serror, SCRIPT_ERR_INVALID_STACK_OPERATION);
                    valtype vch = stacktop(-n-1);
                    if (opcode == OP_ROLL)
                        stack.erase(stack.end()-n-1);
                    stack.push_back(vch);
                }
                break;

                case OP_ROT:
                {
                    // (x1 x2 x3 -- x2 x3 x1)
                    //  x2 x1 x3  after first swap
                    //  x2 x3 x1  after second swap
                    if (stack.size() < 3)
                        return set_error(serror, SCRIPT_ERR_INVALID_STACK_OPERATION);
                    swap(stacktop(-3), stacktop(-2));
                    swap(stacktop(-2), stacktop(-1));
                }
                break;

                case OP_SWAP:
                {
                    // (x1 x2 -- x2 x1)
                    if (stack.size() < 2)
                        return set_error(serror, SCRIPT_ERR_INVALID_STACK_OPERATION);
                    swap(stacktop(-2), stacktop(-1));
                }
                break;

                case OP_TUCK:
                {
                    // (x1 x2 -- x2 x1 x2)
                    if (stack.size() < 2)
                        return set_error(serror, SCRIPT_ERR_INVALID_STACK_OPERATION);
                    valtype vch = stacktop(-1);
                    stack.insert(stack.end()-2, vch);
                }
                break;

                case OP_CAT:
                {
                    if (stack.size() < 2)
                        return set_error(serror, SCRIPT_ERR_INVALID_STACK_OPERATION);
                    valtype vch1 = stacktop(-2);
                    valtype vch2 = stacktop(-1);

                    if (vch1.size() + vch2.size() > MAX_SCRIPT_ELEMENT_SIZE)
                        return set_error(serror, SCRIPT_ERR_INVALID_STACK_OPERATION);

                    valtype vch3;
                    vch3.reserve(vch1.size() + vch2.size());
                    vch3.insert(vch3.end(), vch1.begin(), vch1.end());
                    vch3.insert(vch3.end(), vch2.begin(), vch2.end());

                    popstack(stack);
                    popstack(stack);
                    stack.push_back(vch3);
                }
                break;

                case OP_SIZE:
                {
                    // (in -- in size)
                    if (stack.size() < 1)
                        return set_error(serror, SCRIPT_ERR_INVALID_STACK_OPERATION);
                    CScriptNum bn(stacktop(-1).size());
                    stack.push_back(bn.getvch());
                }
                break;


                //
                // String operators
                //
                case OP_LEFT:
                case OP_RIGHT:
                {
                    if (stack.size() < 2)
                        return set_error(serror, SCRIPT_ERR_INVALID_STACK_OPERATION);

                    valtype vch1 = stacktop(-2);
                    CScriptNum start(stacktop(-1), fRequireMinimal);

                    if (start < 0)
                        return set_error(serror, SCRIPT_ERR_UNKNOWN_ERROR);

                    valtype vch2;
                    switch (opcode) {
                        case OP_RIGHT:
                        {
                            if (start >= vch1.size())
                                vch2 = vchZero;
                            else
                                vch2.insert(vch2.begin(), vch1.begin() + start.getint(), vch1.end());
                            break;
                        }
                        case OP_LEFT:
                        {
                            if (start >= vch1.size())
                                vch2 = vch1;
                            else
                                vch2.insert(vch2.begin(), vch1.begin(), vch1.begin() + start.getint());
                            break;
                        }
                        default:
                        {
                            assert(!"invalid opcode");
                            break;
                        }
                    }
                    popstack(stack);
                    popstack(stack);
                    stack.push_back(vch2);
                }
                break;

                case OP_SUBSTR:
                case OP_SUBSTR_LAZY:
                {
                    if (stack.size() < 3)
                        return set_error(serror, SCRIPT_ERR_INVALID_STACK_OPERATION);

                    valtype vch1 = stacktop(-3);
                    CScriptNum start(stacktop(-2), fRequireMinimal);
                    CScriptNum length(stacktop(-1), fRequireMinimal);

                    if (opcode == OP_SUBSTR_LAZY) {
                        if (start < 0)
                            start = 0;

                        if (length < 0)
                            length = 0;

                        if (start >= vch1.size()) {
                            popstack(stack);
                            popstack(stack);
                            popstack(stack);
                            stack.push_back(vchZero);
                            break;
                        }

                        if (length > MAX_SCRIPT_ELEMENT_SIZE)
                            length = MAX_SCRIPT_ELEMENT_SIZE;

                        // start + length cannot overflow because of the restrictions immediately above
                        if (start + length > vch1.size()) {
                            length = CScriptNum(vch1.size()) - start;
                        }
                    }

                    if (length < 0 || start < 0)
                        return set_error(serror, SCRIPT_ERR_INVALID_STACK_OPERATION);

                    if (start >= vch1.size())
                        return set_error(serror, SCRIPT_ERR_INVALID_STACK_OPERATION);

                    if (length > vch1.size())
                        return set_error(serror, SCRIPT_ERR_INVALID_STACK_OPERATION);

                    if ((start + length) > vch1.size())
                        return set_error(serror, SCRIPT_ERR_INVALID_STACK_OPERATION);

                    valtype vch2;
                    vch2.insert(vch2.begin(), vch1.begin() + start.getint(), vch1.begin() + (start + length).getint());

                    popstack(stack);
                    popstack(stack);
                    popstack(stack);
                    stack.push_back(vch2);
                }
                break;


                //
                // Bitwise logic
                //
                case OP_RSHIFT:
                {
                    if (stack.size() < 2)
                        return set_error(serror, SCRIPT_ERR_INVALID_STACK_OPERATION);
                    valtype vch1 = stacktop(-2);
                    CScriptNum bn(stacktop(-1), fRequireMinimal);

                    if (bn < 0)
                        return set_error(serror, SCRIPT_ERR_UNKNOWN_ERROR);

                    unsigned int full_bytes = bn.getint() / 8;
                    unsigned int bits = bn.getint() % 8;

                    if (full_bytes >= vch1.size()) {
                        popstack(stack);
                        popstack(stack);
                        stack.push_back(vchZero);
                        break;
                    }

                    valtype vch2;
                    vch2.insert(vch2.begin(), vch1.begin() + full_bytes, vch1.end());

                    uint16_t temp = 0;
                    for (int i=(vch2.size()-1);i>=0;--i) {
                        temp = (vch2[i] << (8 - bits)) | ((temp << 8) & 0xff00);
                        vch2[i] = (temp & 0xff00) >> 8;
                    }

                    // 0x0fff >> 4 == 0x00ff or 0xff, reduce to minimal representation
                    while (!vch2.empty() && vch2.back() == 0)
                        vch2.pop_back();

                    popstack(stack);
                    popstack(stack);
                    stack.push_back(vch2);
                }
                break;

                case OP_LSHIFT:
                {
                    if (stack.size() < 2)
                        return set_error(serror, SCRIPT_ERR_INVALID_STACK_OPERATION);
                    valtype vch1 = stacktop(-2);
                    CScriptNum bn(stacktop(-1), fRequireMinimal);

                    if (bn < 0)
                        return set_error(serror, SCRIPT_ERR_INVALID_STACK_OPERATION);

                    unsigned int full_bytes = bn.getint() / 8;
                    unsigned int bits = bn.getint() % 8;

                    if (vch1.size() + full_bytes + (bits ? 1 : 0) > MAX_SCRIPT_ELEMENT_SIZE)
                        return set_error(serror, SCRIPT_ERR_INVALID_STACK_OPERATION);

                    valtype vch2;
                    vch2.reserve(vch1.size() + full_bytes + 1);
                    vch2.insert(vch2.end(), full_bytes, 0);
                    vch2.insert(vch2.end(), vch1.begin(), vch1.end());
                    vch2.insert(vch2.end(), 1, 0);

                    uint16_t temp = 0;
                    for (size_t i=0;i<vch2.size();++i) {
                        temp = (vch2[i] << bits) | (temp >> 8);
                        vch2[i] = temp & 0xff;
                    }

                    // reduce to minimal representation
                    while (!vch2.empty() && vch2.back() == 0)
                        vch2.pop_back();

                    popstack(stack);
                    popstack(stack);
                    stack.push_back(vch2);
                }
                break;

                case OP_INVERT:
                {
                    if (stack.size() < 1)
                        return set_error(serror, SCRIPT_ERR_INVALID_STACK_OPERATION);
                    valtype& vch1 = stacktop(-1);
                    for (size_t i = 0; i < vch1.size(); ++i)
                        vch1[i] = ~vch1[i];
                }
                break;

                case OP_AND:
                {
                    // (x1 x2 -- x1 & x2)
                    if (stack.size() < 2)
                        return set_error(serror, SCRIPT_ERR_INVALID_STACK_OPERATION);
                    valtype& vch1 = stacktop(-1);
                    valtype& vch2 = stacktop(-2);
                    if (vch1.size() != vch2.size())
                        return set_error(serror, SCRIPT_ERR_INVALID_STACK_OPERATION);

                    valtype vch3(vch1);
                    for (size_t i = 0; i < vch1.size(); i++)
                        vch3[i] &= vch2[i];
                    popstack(stack);
                    popstack(stack);
                    stack.push_back(vch3);
                }
                break;

                case OP_OR:
                {
                    // (x1 x2 -- x1 | x2)
                    if (stack.size() < 2)
                        return set_error(serror, SCRIPT_ERR_INVALID_STACK_OPERATION);
                    valtype& vch1 = stacktop(-1);
                    valtype& vch2 = stacktop(-2);
                    if (vch1.size() != vch2.size())
                        return set_error(serror, SCRIPT_ERR_INVALID_STACK_OPERATION);

                    valtype vch3(vch1);
                    for (size_t i = 0; i < vch1.size(); i++)
                        vch3[i] |= vch2[i];
                    popstack(stack);
                    popstack(stack);
                    stack.push_back(vch3);
                }
                break;

                case OP_XOR:
                {
                    // (x1 x2 -- x1 ^ x2)
                    if (stack.size() < 2)
                        return set_error(serror, SCRIPT_ERR_INVALID_STACK_OPERATION);
                    valtype& vch1 = stacktop(-1);
                    valtype& vch2 = stacktop(-2);
                    if (vch1.size() != vch2.size())
                        return set_error(serror, SCRIPT_ERR_INVALID_STACK_OPERATION);

                    valtype vch3(vch1);
                    for (size_t i = 0; i < vch1.size(); i++)
                        vch3[i] ^= vch2[i];
                    popstack(stack);
                    popstack(stack);
                    stack.push_back(vch3);
                }
                break;

                case OP_EQUAL:
                case OP_EQUALVERIFY:
                //case OP_NOTEQUAL: // use OP_NUMNOTEQUAL
                {
                    // (x1 x2 - bool)
                    if (stack.size() < 2)
                        return set_error(serror, SCRIPT_ERR_INVALID_STACK_OPERATION);
                    valtype& vch1 = stacktop(-2);
                    valtype& vch2 = stacktop(-1);
                    bool fEqual = (vch1 == vch2);
                    // OP_NOTEQUAL is disabled because it would be too easy to say
                    // something like n != 1 and have some wiseguy pass in 1 with extra
                    // zero bytes after it (numerically, 0x01 == 0x0001 == 0x000001)
                    //if (opcode == OP_NOTEQUAL)
                    //    fEqual = !fEqual;
                    popstack(stack);
                    popstack(stack);
                    stack.push_back(fEqual ? vchTrue : vchFalse);
                    if (opcode == OP_EQUALVERIFY)
                    {
                        if (fEqual)
                            popstack(stack);
                        else
                            return set_error(serror, SCRIPT_ERR_EQUALVERIFY);
                    }
                }
                break;


                //
                // Numeric
                //
                case OP_1ADD:
                case OP_1SUB:
                case OP_NEGATE:
                case OP_ABS:
                case OP_NOT:
                case OP_0NOTEQUAL:
                {
                    // (in -- out)
                    if (stack.size() < 1)
                        return set_error(serror, SCRIPT_ERR_INVALID_STACK_OPERATION);
                    CScriptNum bn(stacktop(-1), fRequireMinimal);
                    switch (opcode)
                    {
                    case OP_1ADD:       bn += bnOne; break;
                    case OP_1SUB:       bn -= bnOne; break;
                    case OP_NEGATE:     bn = -bn; break;
                    case OP_ABS:        if (bn < bnZero) bn = -bn; break;
                    case OP_NOT:        bn = (bn == bnZero); break;
                    case OP_0NOTEQUAL:  bn = (bn != bnZero); break;
                    default:            assert(!"invalid opcode"); break;
                    }
                    popstack(stack);
                    stack.push_back(bn.getvch());
                }
                break;

                case OP_ADD:
                case OP_SUB:
                case OP_BOOLAND:
                case OP_BOOLOR:
                case OP_NUMEQUAL:
                case OP_NUMEQUALVERIFY:
                case OP_NUMNOTEQUAL:
                case OP_LESSTHAN:
                case OP_GREATERTHAN:
                case OP_LESSTHANOREQUAL:
                case OP_GREATERTHANOREQUAL:
                case OP_MIN:
                case OP_MAX:
                {
                    // (x1 x2 -- out)
                    if (stack.size() < 2)
                        return set_error(serror, SCRIPT_ERR_INVALID_STACK_OPERATION);
                    CScriptNum bn1(stacktop(-2), fRequireMinimal);
                    CScriptNum bn2(stacktop(-1), fRequireMinimal);
                    CScriptNum bn(0);
                    switch (opcode)
                    {
                    case OP_ADD:
                        bn = bn1 + bn2;
                        break;

                    case OP_SUB:
                        bn = bn1 - bn2;
                        break;

                    case OP_BOOLAND:             bn = (bn1 != bnZero && bn2 != bnZero); break;
                    case OP_BOOLOR:              bn = (bn1 != bnZero || bn2 != bnZero); break;
                    case OP_NUMEQUAL:            bn = (bn1 == bn2); break;
                    case OP_NUMEQUALVERIFY:      bn = (bn1 == bn2); break;
                    case OP_NUMNOTEQUAL:         bn = (bn1 != bn2); break;
                    case OP_LESSTHAN:            bn = (bn1 < bn2); break;
                    case OP_GREATERTHAN:         bn = (bn1 > bn2); break;
                    case OP_LESSTHANOREQUAL:     bn = (bn1 <= bn2); break;
                    case OP_GREATERTHANOREQUAL:  bn = (bn1 >= bn2); break;
                    case OP_MIN:                 bn = (bn1 < bn2 ? bn1 : bn2); break;
                    case OP_MAX:                 bn = (bn1 > bn2 ? bn1 : bn2); break;
                    default:                     assert(!"invalid opcode"); break;
                    }
                    popstack(stack);
                    popstack(stack);
                    stack.push_back(bn.getvch());

                    if (opcode == OP_NUMEQUALVERIFY)
                    {
                        if (CastToBool(stacktop(-1)))
                            popstack(stack);
                        else
                            return set_error(serror, SCRIPT_ERR_NUMEQUALVERIFY);
                    }
                }
                break;

                case OP_WITHIN:
                {
                    // (x min max -- out)
                    if (stack.size() < 3)
                        return set_error(serror, SCRIPT_ERR_INVALID_STACK_OPERATION);
                    CScriptNum bn1(stacktop(-3), fRequireMinimal);
                    CScriptNum bn2(stacktop(-2), fRequireMinimal);
                    CScriptNum bn3(stacktop(-1), fRequireMinimal);
                    bool fValue = (bn2 <= bn1 && bn1 < bn3);
                    popstack(stack);
                    popstack(stack);
                    popstack(stack);
                    stack.push_back(fValue ? vchTrue : vchFalse);
                }
                break;


                //
                // Crypto
                //
                case OP_RIPEMD160:
                case OP_SHA1:
                case OP_SHA256:
                case OP_HASH160:
                case OP_HASH256:
                {
                    // (in -- hash)
                    if (stack.size() < 1)
                        return set_error(serror, SCRIPT_ERR_INVALID_STACK_OPERATION);
                    valtype& vch = stacktop(-1);
                    valtype vchHash((opcode == OP_RIPEMD160 || opcode == OP_SHA1 || opcode == OP_HASH160) ? 20 : 32);
                    if (opcode == OP_RIPEMD160)
                        CRIPEMD160().Write(vch.data(), vch.size()).Finalize(vchHash.data());
                    else if (opcode == OP_SHA1)
                        CSHA1().Write(vch.data(), vch.size()).Finalize(vchHash.data());
                    else if (opcode == OP_SHA256)
                        CSHA256().Write(vch.data(), vch.size()).Finalize(vchHash.data());
                    else if (opcode == OP_HASH160)
                        CHash160().Write(vch.data(), vch.size()).Finalize(vchHash.data());
                    else if (opcode == OP_HASH256)
                        CHash256().Write(vch.data(), vch.size()).Finalize(vchHash.data());
                    popstack(stack);
                    stack.push_back(vchHash);
                }
                break;

                case OP_CODESEPARATOR:
                {
                    // If SCRIPT_VERIFY_CONST_SCRIPTCODE flag is set, use of OP_CODESEPARATOR is rejected in pre-segwit
                    // script, even in an unexecuted branch (this is checked above the opcode case statement).

                    // Hash starts after the code separator
                    pbegincodehash = pc;
                }
                break;

                case OP_CHECKSIG:
                case OP_CHECKSIGVERIFY:
                {
                    // (sig pubkey -- bool)
                    if (stack.size() < 2)
                        return set_error(serror, SCRIPT_ERR_INVALID_STACK_OPERATION);

                    valtype& vchSig    = stacktop(-2);
                    valtype& vchPubKey = stacktop(-1);

                    // Subset of script starting at the most recent codeseparator
                    CScript scriptCode(pbegincodehash, pend);

                    // Drop the signature in pre-segwit scripts but not segwit scripts
                    if (sigversion == SigVersion::BASE) {
                        int found = FindAndDelete(scriptCode, CScript() << vchSig);
                        if (found > 0 && (flags & SCRIPT_VERIFY_CONST_SCRIPTCODE))
                            return set_error(serror, SCRIPT_ERR_SIG_FINDANDDELETE);
                    }

                    if (!CheckSignatureEncoding(vchSig, flags, serror) || !CheckPubKeyEncoding(vchPubKey, flags, sigversion, serror)) {
                        //serror is set
                        return false;
                    }
                    bool fSuccess = checker.CheckSig(vchSig, vchPubKey, scriptCode, sigversion);

                    if (!fSuccess && (flags & SCRIPT_VERIFY_NULLFAIL) && vchSig.size())
                        return set_error(serror, SCRIPT_ERR_SIG_NULLFAIL);

                    popstack(stack);
                    popstack(stack);
                    stack.push_back(fSuccess ? vchTrue : vchFalse);
                    if (opcode == OP_CHECKSIGVERIFY)
                    {
                        if (fSuccess)
                            popstack(stack);
                        else
                            return set_error(serror, SCRIPT_ERR_CHECKSIGVERIFY);
                    }
                }
                break;

                case OP_CHECKMULTISIG:
                case OP_CHECKMULTISIGVERIFY:
                {
                    // ([sig ...] num_of_signatures [pubkey ...] num_of_pubkeys -- bool)

                    int i = 1;
                    if ((int)stack.size() < i)
                        return set_error(serror, SCRIPT_ERR_INVALID_STACK_OPERATION);

                    int nKeysCount = CScriptNum(stacktop(-i), fRequireMinimal).getint();
                    if (nKeysCount < 0 || nKeysCount > MAX_PUBKEYS_PER_MULTISIG)
                        return set_error(serror, SCRIPT_ERR_PUBKEY_COUNT);
                    nOpCount += nKeysCount;
                    if (nOpCount > MAX_OPS_PER_SCRIPT)
                        return set_error(serror, SCRIPT_ERR_OP_COUNT);
                    int ikey = ++i;
                    // ikey2 is the position of last non-signature item in the stack. Top stack item = 1.
                    // With SCRIPT_VERIFY_NULLFAIL, this is used for cleanup if operation fails.
                    int ikey2 = nKeysCount + 2;
                    i += nKeysCount;
                    if ((int)stack.size() < i)
                        return set_error(serror, SCRIPT_ERR_INVALID_STACK_OPERATION);

                    int nSigsCount = CScriptNum(stacktop(-i), fRequireMinimal).getint();
                    if (nSigsCount < 0 || nSigsCount > nKeysCount)
                        return set_error(serror, SCRIPT_ERR_SIG_COUNT);
                    int isig = ++i;
                    i += nSigsCount;
                    if ((int)stack.size() < i)
                        return set_error(serror, SCRIPT_ERR_INVALID_STACK_OPERATION);

                    // Subset of script starting at the most recent codeseparator
                    CScript scriptCode(pbegincodehash, pend);

                    // Drop the signature in pre-segwit scripts but not segwit scripts
                    for (int k = 0; k < nSigsCount; k++)
                    {
                        valtype& vchSig = stacktop(-isig-k);
                        if (sigversion == SigVersion::BASE) {
                            int found = FindAndDelete(scriptCode, CScript() << vchSig);
                            if (found > 0 && (flags & SCRIPT_VERIFY_CONST_SCRIPTCODE))
                                return set_error(serror, SCRIPT_ERR_SIG_FINDANDDELETE);
                        }
                    }

                    bool fSuccess = true;
                    while (fSuccess && nSigsCount > 0)
                    {
                        valtype& vchSig    = stacktop(-isig);
                        valtype& vchPubKey = stacktop(-ikey);

                        // Note how this makes the exact order of pubkey/signature evaluation
                        // distinguishable by CHECKMULTISIG NOT if the STRICTENC flag is set.
                        // See the script_(in)valid tests for details.
                        if (!CheckSignatureEncoding(vchSig, flags, serror) || !CheckPubKeyEncoding(vchPubKey, flags, sigversion, serror)) {
                            // serror is set
                            return false;
                        }

                        // Check signature
                        bool fOk = checker.CheckSig(vchSig, vchPubKey, scriptCode, sigversion);

                        if (fOk) {
                            isig++;
                            nSigsCount--;
                        }
                        ikey++;
                        nKeysCount--;

                        // If there are more signatures left than keys left,
                        // then too many signatures have failed. Exit early,
                        // without checking any further signatures.
                        if (nSigsCount > nKeysCount)
                            fSuccess = false;
                    }

                    // Clean up stack of actual arguments
                    while (i-- > 1) {
                        // If the operation failed, we require that all signatures must be empty vector
                        if (!fSuccess && (flags & SCRIPT_VERIFY_NULLFAIL) && !ikey2 && stacktop(-1).size())
                            return set_error(serror, SCRIPT_ERR_SIG_NULLFAIL);
                        if (ikey2 > 0)
                            ikey2--;
                        popstack(stack);
                    }

                    // A bug causes CHECKMULTISIG to consume one extra argument
                    // whose contents were not checked in any way.
                    //
                    // Unfortunately this is a potential source of mutability,
                    // so optionally verify it is exactly equal to zero prior
                    // to removing it from the stack.
                    if (stack.size() < 1)
                        return set_error(serror, SCRIPT_ERR_INVALID_STACK_OPERATION);
                    if ((flags & SCRIPT_VERIFY_NULLDUMMY) && stacktop(-1).size())
                        return set_error(serror, SCRIPT_ERR_SIG_NULLDUMMY);
                    popstack(stack);

                    stack.push_back(fSuccess ? vchTrue : vchFalse);

                    if (opcode == OP_CHECKMULTISIGVERIFY)
                    {
                        if (fSuccess)
                            popstack(stack);
                        else
                            return set_error(serror, SCRIPT_ERR_CHECKMULTISIGVERIFY);
                    }
                }
                break;

                case OP_DETERMINISTICRANDOM:
                {
                    if (stack.size() < 3)
                        return set_error(serror, SCRIPT_ERR_INVALID_STACK_OPERATION);

                    valtype vchSeed = stacktop(-3);
                    CScriptNum bnMin(stacktop(-2), fRequireMinimal);
                    CScriptNum bnMax(stacktop(-1), fRequireMinimal);

                    if (bnMin > bnMax)
                        return set_error(serror, SCRIPT_ERR_UNKNOWN_ERROR);

                    if (bnMin == bnMax) {
                        popstack(stack);
                        popstack(stack);
                        popstack(stack);
                        stack.push_back(bnMin.getvch());
                        break;
                    }

                    // The range of the random source must be a multiple of the modulus
                    // to give every possible output value an equal possibility
                    uint64_t nMax = (bnMax-bnMin).getint();
                    uint64_t nRange = (std::numeric_limits<uint64_t>::max() / nMax) * nMax;
                    uint64_t nRand;

                    valtype vchHash(32, 0);
                    uint64_t nCounter = 0;
                    int nHashIndex = 3;
                    CSHA256 hasher;
                    hasher.Write(vchSeed.data(), vchSeed.size());
                    do {
                        if (nHashIndex >= 3) {
                            uint64_t le_counter = htole64(nCounter);
                            CSHA256(hasher).Write((const unsigned char*)&le_counter, sizeof(nCounter)).Finalize(vchHash.data());
                            nHashIndex = 0;
                            nCounter++;
                        }

                        nRand = 0;
                        for (size_t i=0; i<8; ++i)
                            nRand |= ((uint64_t)vchHash[(nHashIndex*8) + i]) << (8*i);

                        nHashIndex++;
                    } while (nRand > nRange);
                    CScriptNum result(nRand % nMax);
                    result += bnMin.getint();

                    popstack(stack);
                    popstack(stack);
                    popstack(stack);
                    stack.push_back(result.getvch());
                 }
                 break;

                case OP_CHECKSIGFROMSTACK:
                case OP_CHECKSIGFROMSTACKVERIFY:
                {
                    // (sig data pubkey  -- bool)
                    if (stack.size() < 3)
                        return set_error(serror, SCRIPT_ERR_INVALID_STACK_OPERATION);

                    valtype& vchSig    = stacktop(-3);
                    valtype& vchData   = stacktop(-2);
                    valtype& vchPubKey = stacktop(-1);

                    // Sigs from stack have no hash byte ever
                    if (!CheckSignatureEncoding(vchSig, (flags | SCRIPT_NO_SIGHASH_BYTE), serror) || !CheckPubKeyEncoding(vchPubKey, flags, sigversion, serror)) {
                        //serror is set
                        return false;
                    }

                    valtype vchHash(32);
                    CSHA256().Write(vchData.data(), vchData.size()).Finalize(vchHash.data());
                    uint256 hash(vchHash);

                    CPubKey pubkey(vchPubKey);
                    bool fSuccess = pubkey.Verify(hash, vchSig);

                    popstack(stack);
                    popstack(stack);
                    popstack(stack);
                    stack.push_back(fSuccess ? vchTrue : vchFalse);
                    if (opcode == OP_CHECKSIGFROMSTACKVERIFY)
                        popstack(stack);

                    if (!fSuccess)
                        return set_error(serror, SCRIPT_ERR_CHECKSIGVERIFY);
                }
                break;

                default:
                    return set_error(serror, SCRIPT_ERR_BAD_OPCODE);
            }

            // Size limits
            if (stack.size() + altstack.size() > MAX_STACK_SIZE)
                return set_error(serror, SCRIPT_ERR_STACK_SIZE);
        }
    }
    catch (...)
    {
        return set_error(serror, SCRIPT_ERR_UNKNOWN_ERROR);
    }

    if (!vfExec.empty())
        return set_error(serror, SCRIPT_ERR_UNBALANCED_CONDITIONAL);

    return set_success(serror);
}

namespace {

/**
 * Wrapper that serializes like CTransaction, but with the modifications
 *  required for the signature hash done in-place
 */
template <class T>
class CTransactionSignatureSerializer
{
private:
    const T& txTo;             //!< reference to the spending transaction (the one being serialized)
    const CScript& scriptCode; //!< output script being consumed
    const unsigned int nIn;    //!< input index of txTo being signed
    const bool fAnyoneCanPay;  //!< whether the hashtype has the SIGHASH_ANYONECANPAY flag set
    const bool fHashSingle;    //!< whether the hashtype is SIGHASH_SINGLE
    const bool fHashNone;      //!< whether the hashtype is SIGHASH_NONE

public:
    CTransactionSignatureSerializer(const T& txToIn, const CScript& scriptCodeIn, unsigned int nInIn, int nHashTypeIn) :
        txTo(txToIn), scriptCode(scriptCodeIn), nIn(nInIn),
        fAnyoneCanPay(!!(nHashTypeIn & SIGHASH_ANYONECANPAY)),
        fHashSingle((nHashTypeIn & 0x1f) == SIGHASH_SINGLE),
        fHashNone((nHashTypeIn & 0x1f) == SIGHASH_NONE) {}

    /** Serialize the passed scriptCode, skipping OP_CODESEPARATORs */
    template<typename S>
    void SerializeScriptCode(S &s) const {
        CScript::const_iterator it = scriptCode.begin();
        CScript::const_iterator itBegin = it;
        opcodetype opcode;
        unsigned int nCodeSeparators = 0;
        while (scriptCode.GetOp(it, opcode)) {
            if (opcode == OP_CODESEPARATOR)
                nCodeSeparators++;
        }
        ::WriteCompactSize(s, scriptCode.size() - nCodeSeparators);
        it = itBegin;
        while (scriptCode.GetOp(it, opcode)) {
            if (opcode == OP_CODESEPARATOR) {
                s.write((char*)&itBegin[0], it-itBegin-1);
                itBegin = it;
            }
        }
        if (itBegin != scriptCode.end())
            s.write((char*)&itBegin[0], it-itBegin);
    }

    /** Serialize an input of txTo */
    template<typename S>
    void SerializeInput(S &s, unsigned int nInput) const {
        // In case of SIGHASH_ANYONECANPAY, only the input being signed is serialized
        if (fAnyoneCanPay)
            nInput = nIn;
        // Serialize the prevout
        ::Serialize(s, txTo.vin[nInput].prevout);
        // Serialize the script
        if (nInput != nIn)
            // Blank out other inputs' signatures
            ::Serialize(s, CScript());
        else
            SerializeScriptCode(s);
        // Serialize the nSequence
        if (nInput != nIn && (fHashSingle || fHashNone))
            // let the others update at will
            ::Serialize(s, (int)0);
        else
            ::Serialize(s, txTo.vin[nInput].nSequence);
        // Serialize the asset issuance object
        if (!txTo.vin[nInput].assetIssuance.IsNull()) {
            assert(g_con_elementsmode);
            ::Serialize(s, txTo.vin[nInput].assetIssuance);
        }
    }

    /** Serialize an output of txTo */
    template<typename S>
    void SerializeOutput(S &s, unsigned int nOutput) const {
        if (fHashSingle && nOutput != nIn)
            // Do not lock-in the txout payee at other indices as txin
            ::Serialize(s, CTxOut());
        else
            ::Serialize(s, txTo.vout[nOutput]);
    }

    /** Serialize txTo */
    template<typename S>
    void Serialize(S &s) const {
        // Serialize nVersion
        ::Serialize(s, txTo.nVersion);
        // Serialize vin
        unsigned int nInputs = fAnyoneCanPay ? 1 : txTo.vin.size();
        ::WriteCompactSize(s, nInputs);
        for (unsigned int nInput = 0; nInput < nInputs; nInput++)
             SerializeInput(s, nInput);
        // Serialize vout
        unsigned int nOutputs = fHashNone ? 0 : (fHashSingle ? nIn+1 : txTo.vout.size());
        ::WriteCompactSize(s, nOutputs);
        for (unsigned int nOutput = 0; nOutput < nOutputs; nOutput++)
             SerializeOutput(s, nOutput);
        // Serialize nLockTime
        ::Serialize(s, txTo.nLockTime);
    }
};

template <class T>
uint256 GetPrevoutHash(const T& txTo)
{
    CHashWriter ss(SER_GETHASH, 0);
    for (const auto& txin : txTo.vin) {
        ss << txin.prevout;
    }
    return ss.GetHash();
}

template <class T>
uint256 GetSequenceHash(const T& txTo)
{
    CHashWriter ss(SER_GETHASH, 0);
    for (const auto& txin : txTo.vin) {
        ss << txin.nSequence;
    }
    return ss.GetHash();
}

template <class T>
uint256 GetIssuanceHash(const T& txTo)
{
    CHashWriter ss(SER_GETHASH, 0);
    for (const auto& txin : txTo.vin) {
        if (txin.assetIssuance.IsNull())
            ss << (unsigned char)0;
        else
            ss << txin.assetIssuance;
    }
    return ss.GetHash();
}

template <class T>
uint256 GetOutputsHash(const T& txTo)
{
    CHashWriter ss(SER_GETHASH, 0);
    for (const auto& txout : txTo.vout) {
        ss << txout;
    }
    return ss.GetHash();
}

} // namespace

template <class T>
PrecomputedTransactionData::PrecomputedTransactionData(const T& txTo)
{
    // Cache is calculated only for transactions with witness
    if (txTo.HasWitness()) {
        hashPrevouts = GetPrevoutHash(txTo);
        hashSequence = GetSequenceHash(txTo);
        hashIssuance = GetIssuanceHash(txTo);
        hashOutputs = GetOutputsHash(txTo);
        ready = true;
    }
}

// explicit instantiation
template PrecomputedTransactionData::PrecomputedTransactionData(const CTransaction& txTo);
template PrecomputedTransactionData::PrecomputedTransactionData(const CMutableTransaction& txTo);

template <class T>
uint256 SignatureHash(const CScript& scriptCode, const T& txTo, unsigned int nIn, int nHashType, const CConfidentialValue& amount, SigVersion sigversion, const PrecomputedTransactionData* cache)
{
    assert(nIn < txTo.vin.size());

    if (sigversion == SigVersion::WITNESS_V0) {
        uint256 hashPrevouts;
        uint256 hashSequence;
        uint256 hashIssuance;
        uint256 hashOutputs;
        const bool cacheready = cache && cache->ready;

        if (!(nHashType & SIGHASH_ANYONECANPAY)) {
            hashPrevouts = cacheready ? cache->hashPrevouts : GetPrevoutHash(txTo);
        }

        if (!(nHashType & SIGHASH_ANYONECANPAY) && (nHashType & 0x1f) != SIGHASH_SINGLE && (nHashType & 0x1f) != SIGHASH_NONE) {
            hashSequence = cacheready ? cache->hashSequence : GetSequenceHash(txTo);
        }

        if (!(nHashType & SIGHASH_ANYONECANPAY)) {
            hashIssuance = cacheready ? cache->hashIssuance : GetIssuanceHash(txTo);
        }

        if ((nHashType & 0x1f) != SIGHASH_SINGLE && (nHashType & 0x1f) != SIGHASH_NONE) {
            hashOutputs = cacheready ? cache->hashOutputs : GetOutputsHash(txTo);
        } else if ((nHashType & 0x1f) == SIGHASH_SINGLE && nIn < txTo.vout.size()) {
            CHashWriter ss(SER_GETHASH, 0);
            ss << txTo.vout[nIn];
            hashOutputs = ss.GetHash();
        }

        CHashWriter ss(SER_GETHASH, 0);
        // Version
        ss << txTo.nVersion;
        // Input prevouts/nSequence (none/all, depending on flags)
        ss << hashPrevouts;
        ss << hashSequence;
        if (g_con_elementsmode) {
            ss << hashIssuance;
        }
        // The input being signed (replacing the scriptSig with scriptCode + amount)
        // The prevout may already be contained in hashPrevout, and the nSequence
        // may already be contain in hashSequence.
        ss << txTo.vin[nIn].prevout;
        ss << scriptCode;
        if (g_con_elementsmode) {
            ss << amount;
        } else {
            ss << amount.GetAmount();
        }
        ss << txTo.vin[nIn].nSequence;
        if (!txTo.vin[nIn].assetIssuance.IsNull()) {
            assert(g_con_elementsmode);
            ss << txTo.vin[nIn].assetIssuance;
        }
        // Outputs (none/one/all, depending on flags)
        ss << hashOutputs;
        // Locktime
        ss << txTo.nLockTime;
        // Sighash type
        ss << nHashType;

        return ss.GetHash();
    }

    static const uint256 one(uint256S("0000000000000000000000000000000000000000000000000000000000000001"));

    // Check for invalid use of SIGHASH_SINGLE
    if ((nHashType & 0x1f) == SIGHASH_SINGLE) {
        if (nIn >= txTo.vout.size()) {
            //  nOut out of range
            return one;
        }
    }

    // Wrapper to serialize only the necessary parts of the transaction being signed
    CTransactionSignatureSerializer<T> txTmp(txTo, scriptCode, nIn, nHashType);

    // Serialize and hash
    CHashWriter ss(SER_GETHASH, 0);
    ss << txTmp << nHashType;
    return ss.GetHash();
}

template <class T>
bool GenericTransactionSignatureChecker<T>::VerifySignature(const std::vector<unsigned char>& vchSig, const CPubKey& pubkey, const uint256& sighash) const
{
    return pubkey.Verify(sighash, vchSig);
}

template <class T>
bool GenericTransactionSignatureChecker<T>::CheckSig(const std::vector<unsigned char>& vchSigIn, const std::vector<unsigned char>& vchPubKey, const CScript& scriptCode, SigVersion sigversion) const
{
    CPubKey pubkey(vchPubKey);
    if (!pubkey.IsValid())
        return false;

    // Hash type is one byte tacked on to the end of the signature
    std::vector<unsigned char> vchSig(vchSigIn);
    if (vchSig.empty())
        return false;
    int nHashType = vchSig.back();
    vchSig.pop_back();

    uint256 sighash = SignatureHash(scriptCode, *txTo, nIn, nHashType, amount, sigversion, this->txdata);

    if (!VerifySignature(vchSig, pubkey, sighash))
        return false;

    return true;
}

template <class T>
bool GenericTransactionSignatureChecker<T>::CheckLockTime(const CScriptNum& nLockTime) const
{
    // There are two kinds of nLockTime: lock-by-blockheight
    // and lock-by-blocktime, distinguished by whether
    // nLockTime < LOCKTIME_THRESHOLD.
    //
    // We want to compare apples to apples, so fail the script
    // unless the type of nLockTime being tested is the same as
    // the nLockTime in the transaction.
    if (!(
        (txTo->nLockTime <  LOCKTIME_THRESHOLD && nLockTime <  LOCKTIME_THRESHOLD) ||
        (txTo->nLockTime >= LOCKTIME_THRESHOLD && nLockTime >= LOCKTIME_THRESHOLD)
    ))
        return false;

    // Now that we know we're comparing apples-to-apples, the
    // comparison is a simple numeric one.
    if (nLockTime > (int64_t)txTo->nLockTime)
        return false;

    // Finally the nLockTime feature can be disabled and thus
    // CHECKLOCKTIMEVERIFY bypassed if every txin has been
    // finalized by setting nSequence to maxint. The
    // transaction would be allowed into the blockchain, making
    // the opcode ineffective.
    //
    // Testing if this vin is not final is sufficient to
    // prevent this condition. Alternatively we could test all
    // inputs, but testing just this input minimizes the data
    // required to prove correct CHECKLOCKTIMEVERIFY execution.
    if (CTxIn::SEQUENCE_FINAL == txTo->vin[nIn].nSequence)
        return false;

    return true;
}

template <class T>
bool GenericTransactionSignatureChecker<T>::CheckSequence(const CScriptNum& nSequence) const
{
    // Relative lock times are supported by comparing the passed
    // in operand to the sequence number of the input.
    const int64_t txToSequence = (int64_t)txTo->vin[nIn].nSequence;

    // Fail if the transaction's version number is not set high
    // enough to trigger BIP 68 rules.
    if (static_cast<uint32_t>(txTo->nVersion) < 2)
        return false;

    // Sequence numbers with their most significant bit set are not
    // consensus constrained. Testing that the transaction's sequence
    // number do not have this bit set prevents using this property
    // to get around a CHECKSEQUENCEVERIFY check.
    if (txToSequence & CTxIn::SEQUENCE_LOCKTIME_DISABLE_FLAG)
        return false;

    // Mask off any bits that do not have consensus-enforced meaning
    // before doing the integer comparisons
    const uint32_t nLockTimeMask = CTxIn::SEQUENCE_LOCKTIME_TYPE_FLAG | CTxIn::SEQUENCE_LOCKTIME_MASK;
    const int64_t txToSequenceMasked = txToSequence & nLockTimeMask;
    const CScriptNum nSequenceMasked = nSequence & nLockTimeMask;

    // There are two kinds of nSequence: lock-by-blockheight
    // and lock-by-blocktime, distinguished by whether
    // nSequenceMasked < CTxIn::SEQUENCE_LOCKTIME_TYPE_FLAG.
    //
    // We want to compare apples to apples, so fail the script
    // unless the type of nSequenceMasked being tested is the same as
    // the nSequenceMasked in the transaction.
    if (!(
        (txToSequenceMasked <  CTxIn::SEQUENCE_LOCKTIME_TYPE_FLAG && nSequenceMasked <  CTxIn::SEQUENCE_LOCKTIME_TYPE_FLAG) ||
        (txToSequenceMasked >= CTxIn::SEQUENCE_LOCKTIME_TYPE_FLAG && nSequenceMasked >= CTxIn::SEQUENCE_LOCKTIME_TYPE_FLAG)
    )) {
        return false;
    }

    // Now that we know we're comparing apples-to-apples, the
    // comparison is a simple numeric one.
    if (nSequenceMasked > txToSequenceMasked)
        return false;

    return true;
}

// explicit instantiation
template class GenericTransactionSignatureChecker<CTransaction>;
template class GenericTransactionSignatureChecker<CMutableTransaction>;

static bool VerifyWitnessProgram(const CScriptWitness& witness, int witversion, const std::vector<unsigned char>& program, unsigned int flags, const BaseSignatureChecker& checker, ScriptError* serror)
{
    std::vector<std::vector<unsigned char> > stack;
    CScript scriptPubKey;

    if (witversion == 0) {
        if (program.size() == WITNESS_V0_SCRIPTHASH_SIZE) {
            // Version 0 segregated witness program: SHA256(CScript) inside the program, CScript + inputs in witness
            if (witness.stack.size() == 0) {
                return set_error(serror, SCRIPT_ERR_WITNESS_PROGRAM_WITNESS_EMPTY);
            }
            scriptPubKey = CScript(witness.stack.back().begin(), witness.stack.back().end());
            stack = std::vector<std::vector<unsigned char> >(witness.stack.begin(), witness.stack.end() - 1);
            uint256 hashScriptPubKey;
            CSHA256().Write(&scriptPubKey[0], scriptPubKey.size()).Finalize(hashScriptPubKey.begin());
            if (memcmp(hashScriptPubKey.begin(), program.data(), 32)) {
                return set_error(serror, SCRIPT_ERR_WITNESS_PROGRAM_MISMATCH);
            }
        } else if (program.size() == WITNESS_V0_KEYHASH_SIZE) {
            // Special case for pay-to-pubkeyhash; signature + pubkey in witness
            if (witness.stack.size() != 2) {
                return set_error(serror, SCRIPT_ERR_WITNESS_PROGRAM_MISMATCH); // 2 items in witness
            }
            scriptPubKey << OP_DUP << OP_HASH160 << program << OP_EQUALVERIFY << OP_CHECKSIG;
            stack = witness.stack;
        } else {
            return set_error(serror, SCRIPT_ERR_WITNESS_PROGRAM_WRONG_LENGTH);
        }
    } else if (flags & SCRIPT_VERIFY_DISCOURAGE_UPGRADABLE_WITNESS_PROGRAM) {
        return set_error(serror, SCRIPT_ERR_DISCOURAGE_UPGRADABLE_WITNESS_PROGRAM);
    } else {
        // Higher version witness scripts return true for future softfork compatibility
        return set_success(serror);
    }

    // Disallow stack item size > MAX_SCRIPT_ELEMENT_SIZE in witness stack
    for (unsigned int i = 0; i < stack.size(); i++) {
        if (stack.at(i).size() > MAX_SCRIPT_ELEMENT_SIZE)
            return set_error(serror, SCRIPT_ERR_PUSH_SIZE);
    }

    if (!EvalScript(stack, scriptPubKey, flags, checker, SigVersion::WITNESS_V0, serror)) {
        return false;
    }

    // Scripts inside witness implicitly require cleanstack behaviour
    if (stack.size() != 1)
        return set_error(serror, SCRIPT_ERR_CLEANSTACK);
    if (!CastToBool(stack.back()))
        return set_error(serror, SCRIPT_ERR_EVAL_FALSE);
    return true;
}

bool VerifyScript(const CScript& scriptSig, const CScript& scriptPubKey, const CScriptWitness* witness, unsigned int flags, const BaseSignatureChecker& checker, ScriptError* serror)
{
    static const CScriptWitness emptyWitness;
    if (witness == nullptr) {
        witness = &emptyWitness;
    }
    bool hadWitness = false;

    set_error(serror, SCRIPT_ERR_UNKNOWN_ERROR);

    if ((flags & SCRIPT_VERIFY_SIGPUSHONLY) != 0 && !scriptSig.IsPushOnly()) {
        return set_error(serror, SCRIPT_ERR_SIG_PUSHONLY);
    }

    // scriptSig and scriptPubKey must be evaluated sequentially on the same stack
    // rather than being simply concatenated (see CVE-2010-5141)
    std::vector<std::vector<unsigned char> > stack, stackCopy;
    if (!EvalScript(stack, scriptSig, flags, checker, SigVersion::BASE, serror))
        // serror is set
        return false;
    if (flags & SCRIPT_VERIFY_P2SH)
        stackCopy = stack;
    if (!EvalScript(stack, scriptPubKey, flags, checker, SigVersion::BASE, serror))
        // serror is set
        return false;
    if (stack.empty())
        return set_error(serror, SCRIPT_ERR_EVAL_FALSE);
    if (CastToBool(stack.back()) == false)
        return set_error(serror, SCRIPT_ERR_EVAL_FALSE);

    // Bare witness programs
    int witnessversion;
    std::vector<unsigned char> witnessprogram;
    if (flags & SCRIPT_VERIFY_WITNESS) {
        if (scriptPubKey.IsWitnessProgram(witnessversion, witnessprogram)) {
            hadWitness = true;
            if (scriptSig.size() != 0) {
                // The scriptSig must be _exactly_ CScript(), otherwise we reintroduce malleability.
                return set_error(serror, SCRIPT_ERR_WITNESS_MALLEATED);
            }
            if (!VerifyWitnessProgram(*witness, witnessversion, witnessprogram, flags, checker, serror)) {
                return false;
            }
            // Bypass the cleanstack check at the end. The actual stack is obviously not clean
            // for witness programs.
            stack.resize(1);
        }
    }

    // Additional validation for spend-to-script-hash transactions:
    if ((flags & SCRIPT_VERIFY_P2SH) && scriptPubKey.IsPayToScriptHash())
    {
        // scriptSig must be literals-only or validation fails
        if (!scriptSig.IsPushOnly())
            return set_error(serror, SCRIPT_ERR_SIG_PUSHONLY);

        // Restore stack.
        swap(stack, stackCopy);

        // stack cannot be empty here, because if it was the
        // P2SH  HASH <> EQUAL  scriptPubKey would be evaluated with
        // an empty stack and the EvalScript above would return false.
        assert(!stack.empty());

        const valtype& pubKeySerialized = stack.back();
        CScript pubKey2(pubKeySerialized.begin(), pubKeySerialized.end());
        popstack(stack);

        if (!EvalScript(stack, pubKey2, flags, checker, SigVersion::BASE, serror))
            // serror is set
            return false;
        if (stack.empty())
            return set_error(serror, SCRIPT_ERR_EVAL_FALSE);
        if (!CastToBool(stack.back()))
            return set_error(serror, SCRIPT_ERR_EVAL_FALSE);

        // P2SH witness program
        if (flags & SCRIPT_VERIFY_WITNESS) {
            if (pubKey2.IsWitnessProgram(witnessversion, witnessprogram)) {
                hadWitness = true;
                if (scriptSig != CScript() << std::vector<unsigned char>(pubKey2.begin(), pubKey2.end())) {
                    // The scriptSig must be _exactly_ a single push of the redeemScript. Otherwise we
                    // reintroduce malleability.
                    return set_error(serror, SCRIPT_ERR_WITNESS_MALLEATED_P2SH);
                }
                if (!VerifyWitnessProgram(*witness, witnessversion, witnessprogram, flags, checker, serror)) {
                    return false;
                }
                // Bypass the cleanstack check at the end. The actual stack is obviously not clean
                // for witness programs.
                stack.resize(1);
            }
        }
    }

    // The CLEANSTACK check is only performed after potential P2SH evaluation,
    // as the non-P2SH evaluation of a P2SH script will obviously not result in
    // a clean stack (the P2SH inputs remain). The same holds for witness evaluation.
    if ((flags & SCRIPT_VERIFY_CLEANSTACK) != 0) {
        // Disallow CLEANSTACK without P2SH, as otherwise a switch CLEANSTACK->P2SH+CLEANSTACK
        // would be possible, which is not a softfork (and P2SH should be one).
        assert((flags & SCRIPT_VERIFY_P2SH) != 0);
        assert((flags & SCRIPT_VERIFY_WITNESS) != 0);
        if (stack.size() != 1) {
            return set_error(serror, SCRIPT_ERR_CLEANSTACK);
        }
    }

    if (flags & SCRIPT_VERIFY_WITNESS) {
        // We can't check for correct unexpected witness data if P2SH was off, so require
        // that WITNESS implies P2SH. Otherwise, going from WITNESS->P2SH+WITNESS would be
        // possible, which is not a softfork.
        assert((flags & SCRIPT_VERIFY_P2SH) != 0);
        if (!hadWitness && !witness->IsNull()) {
            return set_error(serror, SCRIPT_ERR_WITNESS_UNEXPECTED);
        }
    }

    return set_success(serror);
}

size_t static WitnessSigOps(int witversion, const std::vector<unsigned char>& witprogram, const CScriptWitness& witness)
{
    if (witversion == 0) {
        if (witprogram.size() == WITNESS_V0_KEYHASH_SIZE)
            return 1;

        if (witprogram.size() == WITNESS_V0_SCRIPTHASH_SIZE && witness.stack.size() > 0) {
            CScript subscript(witness.stack.back().begin(), witness.stack.back().end());
            return subscript.GetSigOpCount(true);
        }
    }

    // Future flags may be implemented here.
    return 0;
}

size_t CountWitnessSigOps(const CScript& scriptSig, const CScript& scriptPubKey, const CScriptWitness* witness, unsigned int flags)
{
    static const CScriptWitness witnessEmpty;

    if ((flags & SCRIPT_VERIFY_WITNESS) == 0) {
        return 0;
    }
    assert((flags & SCRIPT_VERIFY_P2SH) != 0);

    int witnessversion;
    std::vector<unsigned char> witnessprogram;
    if (scriptPubKey.IsWitnessProgram(witnessversion, witnessprogram)) {
        return WitnessSigOps(witnessversion, witnessprogram, witness ? *witness : witnessEmpty);
    }

    if (scriptPubKey.IsPayToScriptHash() && scriptSig.IsPushOnly()) {
        CScript::const_iterator pc = scriptSig.begin();
        std::vector<unsigned char> data;
        while (pc < scriptSig.end()) {
            opcodetype opcode;
            scriptSig.GetOp(pc, opcode, data);
        }
        CScript subscript(data.begin(), data.end());
        if (subscript.IsWitnessProgram(witnessversion, witnessprogram)) {
            return WitnessSigOps(witnessversion, witnessprogram, witness ? *witness : witnessEmpty);
        }
    }

    return 0;
}<|MERGE_RESOLUTION|>--- conflicted
+++ resolved
@@ -343,17 +343,10 @@
                 opcode == OP_2DIV ||
                 opcode == OP_MUL ||
                 opcode == OP_DIV ||
-<<<<<<< HEAD
                 opcode == OP_MOD
             ) {
-                return set_error(serror, SCRIPT_ERR_DISABLED_OPCODE); // Disabled opcodes.
+                return set_error(serror, SCRIPT_ERR_DISABLED_OPCODE); // Disabled opcodes (CVE-2010-5137).
             }
-=======
-                opcode == OP_MOD ||
-                opcode == OP_LSHIFT ||
-                opcode == OP_RSHIFT)
-                return set_error(serror, SCRIPT_ERR_DISABLED_OPCODE); // Disabled opcodes (CVE-2010-5137).
->>>>>>> feb162d5
 
             // With SCRIPT_VERIFY_CONST_SCRIPTCODE, OP_CODESEPARATOR in non-segwit script is rejected even in an unexecuted branch
             if (opcode == OP_CODESEPARATOR && sigversion == SigVersion::BASE && (flags & SCRIPT_VERIFY_CONST_SCRIPTCODE))
