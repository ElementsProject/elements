--- conflicted
+++ resolved
@@ -1656,8 +1656,7 @@
 
 /** Compute the (single) SHA256 of the concatenation of all txouts of a tx. */
 template <class T>
-<<<<<<< HEAD
-uint256 GetIssuanceHash(const T& txTo)
+uint256 GetIssuanceSHA256(const T& txTo)
 {
     CHashWriter ss(SER_GETHASH, 0);
     for (const auto& txin : txTo.vin) {
@@ -1666,14 +1665,11 @@
         else
             ss << txin.assetIssuance;
     }
-    return ss.GetHash();
+    return ss.GetSHA256();
 }
 
 template <class T>
-uint256 GetOutputsHash(const T& txTo)
-=======
 uint256 GetOutputsSHA256(const T& txTo)
->>>>>>> f8462a6d
 {
     CHashWriter ss(SER_GETHASH, 0);
     for (const auto& txout : txTo.vout) {
@@ -1691,16 +1687,10 @@
 
     // Cache is calculated only for transactions with witness
     if (txTo.HasWitness()) {
-<<<<<<< HEAD
-        hashPrevouts = GetPrevoutHash(txTo);
-        hashSequence = GetSequenceHash(txTo);
-        hashIssuance = GetIssuanceHash(txTo);
-        hashOutputs = GetOutputsHash(txTo);
-=======
         hashPrevouts = SHA256Uint256(GetPrevoutsSHA256(txTo));
         hashSequence = SHA256Uint256(GetSequencesSHA256(txTo));
+        hashIssuance = SHA256Uint256(GetIssuanceSHA256(txTo));
         hashOutputs = SHA256Uint256(GetOutputsSHA256(txTo));
->>>>>>> f8462a6d
     }
 
     m_ready = true;
@@ -1739,7 +1729,7 @@
         }
 
         if (!(nHashType & SIGHASH_ANYONECANPAY)) {
-            hashIssuance = cacheready ? cache->hashIssuance : GetIssuanceHash(txTo);
+            hashIssuance = cacheready ? cache->hashIssuance : SHA256Uint256(GetIssuanceSHA256(txTo));
         }
 
         if ((nHashType & 0x1f) != SIGHASH_SINGLE && (nHashType & 0x1f) != SIGHASH_NONE) {
