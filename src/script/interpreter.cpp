--- conflicted
+++ resolved
@@ -1811,26 +1811,17 @@
 {
     assert(!m_spent_outputs_ready);
 
-<<<<<<< HEAD
-    // Cache is calculated only for transactions with witness
-    if (txTo.HasWitness()) {
-        hashPrevouts = SHA256Uint256(GetPrevoutsSHA256(txTo));
-        hashSequence = SHA256Uint256(GetSequencesSHA256(txTo));
-        hashIssuance = SHA256Uint256(GetIssuanceSHA256(txTo));
-        hashOutputs = SHA256Uint256(GetOutputsSHA256(txTo));
-=======
     m_spent_outputs = std::move(spent_outputs);
     if (!m_spent_outputs.empty()) {
         assert(m_spent_outputs.size() == txTo.vin.size());
         m_spent_outputs_ready = true;
->>>>>>> 3caee169
     }
 
     // Determine which precomputation-impacting features this transaction uses.
     bool uses_bip143_segwit = false;
     bool uses_bip341_taproot = false;
     for (size_t inpos = 0; inpos < txTo.vin.size(); ++inpos) {
-        if (!txTo.vin[inpos].scriptWitness.IsNull()) {
+        if (inpos < txTo.witness.vtxinwit.size() && !txTo.witness.vtxinwit[inpos].scriptWitness.IsNull()) {
             if (m_spent_outputs_ready && m_spent_outputs[inpos].scriptPubKey.size() == 2 + WITNESS_V1_TAPROOT_SIZE &&
                 m_spent_outputs[inpos].scriptPubKey[0] == OP_1) {
                 // Treat every witness-bearing spend with 34-byte scriptPubKey that starts with OP_1 as a Taproot
@@ -1857,6 +1848,7 @@
     if (uses_bip143_segwit) {
         hashPrevouts = SHA256Uint256(m_prevouts_single_hash);
         hashSequence = SHA256Uint256(m_sequences_single_hash);
+        hashIssuance = SHA256Uint256(GetIssuanceSHA256(txTo));
         hashOutputs = SHA256Uint256(m_outputs_single_hash);
         m_bip143_segwit_ready = true;
     }
