// Copyright (c) 2009-2010 Satoshi Nakamoto
// Copyright (c) 2009-2022 The Bitcoin Core developers
// Distributed under the MIT software license, see the accompanying
// file COPYING or http://www.opensource.org/licenses/mit-license.php.

#include <script/standard.h>

#include <chainparams.h>
#include <crypto/sha256.h>
#include <hash.h>
#include <pubkey.h>
#include <script/interpreter.h>
#include <script/script.h>
#include <util/strencodings.h>

#include <string>

typedef std::vector<unsigned char> valtype;

CScriptID::CScriptID(const CScript& in) : BaseHash(Hash160(in)) {}
CScriptID::CScriptID(const ScriptHash& in) : BaseHash(static_cast<uint160>(in)) {}

ScriptHash::ScriptHash(const CScript& in) : BaseHash(Hash160(in)) {}
ScriptHash::ScriptHash(const CScriptID& in) : BaseHash(static_cast<uint160>(in)) {}
ScriptHash::ScriptHash(const CScript& in, const CPubKey& blinding_pubkey_in) : BaseHash(Hash160(in)), blinding_pubkey(blinding_pubkey_in) {}
ScriptHash::ScriptHash(const CScriptID& in, const CPubKey& blinding_pubkey_in) : BaseHash(in), blinding_pubkey(blinding_pubkey_in) {}

PKHash::PKHash(const CPubKey& pubkey) : BaseHash(pubkey.GetID()) {}
PKHash::PKHash(const CKeyID& pubkey_id) : BaseHash(pubkey_id) {}
PKHash::PKHash(const CPubKey& pubkey, const CPubKey& blinding_pubkey_in) : BaseHash(pubkey.GetID()), blinding_pubkey(blinding_pubkey_in) {}
PKHash::PKHash(const CKeyID& pubkey_id, const CPubKey& blinding_pubkey_in) : BaseHash(pubkey_id), blinding_pubkey(blinding_pubkey_in) {}

WitnessV0KeyHash::WitnessV0KeyHash(const CPubKey& pubkey) : BaseHash(pubkey.GetID()) {}
WitnessV0KeyHash::WitnessV0KeyHash(const PKHash& pubkey_hash) : BaseHash(static_cast<uint160>(pubkey_hash)) {}

CKeyID ToKeyID(const PKHash& key_hash)
{
    return CKeyID{static_cast<uint160>(key_hash)};
}

CKeyID ToKeyID(const WitnessV0KeyHash& key_hash)
{
    return CKeyID{static_cast<uint160>(key_hash)};
}

WitnessV0ScriptHash::WitnessV0ScriptHash(const CScript& in)
{
    CSHA256().Write(in.data(), in.size()).Finalize(begin());
}

WitnessV0ScriptHash::WitnessV0ScriptHash(const CScript& in, const CPubKey& blinding_pubkey_in)
{
    CSHA256().Write(in.data(), in.size()).Finalize(begin());
    blinding_pubkey = blinding_pubkey_in;
}


std::string GetTxnOutputType(TxoutType t)
{
    switch (t) {
    case TxoutType::NONSTANDARD: return "nonstandard";
    case TxoutType::PUBKEY: return "pubkey";
    case TxoutType::PUBKEYHASH: return "pubkeyhash";
    case TxoutType::SCRIPTHASH: return "scripthash";
    case TxoutType::MULTISIG: return "multisig";
    case TxoutType::NULL_DATA: return "nulldata";
    case TxoutType::WITNESS_V0_KEYHASH: return "witness_v0_keyhash";
    case TxoutType::WITNESS_V0_SCRIPTHASH: return "witness_v0_scripthash";
    case TxoutType::WITNESS_V1_TAPROOT: return "witness_v1_taproot";
    case TxoutType::WITNESS_UNKNOWN: return "witness_unknown";
    case TxoutType::OP_TRUE: return "true";
    case TxoutType::FEE: return "fee";
    }
    assert(false);
}

static bool MatchPayToPubkey(const CScript& script, valtype& pubkey)
{
    if (script.size() == CPubKey::SIZE + 2 && script[0] == CPubKey::SIZE && script.back() == OP_CHECKSIG) {
        pubkey = valtype(script.begin() + 1, script.begin() + CPubKey::SIZE + 1);
        return CPubKey::ValidSize(pubkey);
    }
    if (script.size() == CPubKey::COMPRESSED_SIZE + 2 && script[0] == CPubKey::COMPRESSED_SIZE && script.back() == OP_CHECKSIG) {
        pubkey = valtype(script.begin() + 1, script.begin() + CPubKey::COMPRESSED_SIZE + 1);
        return CPubKey::ValidSize(pubkey);
    }
    return false;
}

static bool MatchPayToPubkeyHash(const CScript& script, valtype& pubkeyhash)
{
    if (script.size() == 25 && script[0] == OP_DUP && script[1] == OP_HASH160 && script[2] == 20 && script[23] == OP_EQUALVERIFY && script[24] == OP_CHECKSIG) {
        pubkeyhash = valtype(script.begin () + 3, script.begin() + 23);
        return true;
    }
    return false;
}

/** Test for "small positive integer" script opcodes - OP_1 through OP_16. */
static constexpr bool IsSmallInteger(opcodetype opcode)
{
    return opcode >= OP_1 && opcode <= OP_16;
}

/** Retrieve a minimally-encoded number in range [min,max] from an (opcode, data) pair,
 *  whether it's OP_n or through a push. */
static std::optional<int> GetScriptNumber(opcodetype opcode, valtype data, int min, int max)
{
    int count;
    if (IsSmallInteger(opcode)) {
        count = CScript::DecodeOP_N(opcode);
    } else if (IsPushdataOp(opcode)) {
        if (!CheckMinimalPush(data, opcode)) return {};
        try {
            count = CScriptNum(data, /* fRequireMinimal = */ true).getint();
        } catch (const scriptnum_error&) {
            return {};
        }
    } else {
        return {};
    }
    if (count < min || count > max) return {};
    return count;
}

static bool MatchMultisig(const CScript& script, int& required_sigs, std::vector<valtype>& pubkeys)
{
    opcodetype opcode;
    valtype data;

    CScript::const_iterator it = script.begin();
    if (script.size() < 1 || script.back() != OP_CHECKMULTISIG) return false;

    if (!script.GetOp(it, opcode, data)) return false;
    auto req_sigs = GetScriptNumber(opcode, data, 1, MAX_PUBKEYS_PER_MULTISIG);
    if (!req_sigs) return false;
    required_sigs = *req_sigs;
    while (script.GetOp(it, opcode, data) && CPubKey::ValidSize(data)) {
        pubkeys.emplace_back(std::move(data));
    }
    auto num_keys = GetScriptNumber(opcode, data, required_sigs, MAX_PUBKEYS_PER_MULTISIG);
    if (!num_keys) return false;
    if (pubkeys.size() != static_cast<unsigned long>(*num_keys)) return false;

    return (it + 1 == script.end());
}

std::optional<std::pair<int, std::vector<Span<const unsigned char>>>> MatchMultiA(const CScript& script)
{
    std::vector<Span<const unsigned char>> keyspans;

    // Redundant, but very fast and selective test.
    if (script.size() == 0 || script[0] != 32 || script.back() != OP_NUMEQUAL) return {};

    // Parse keys
    auto it = script.begin();
    while (script.end() - it >= 34) {
        if (*it != 32) return {};
        ++it;
        keyspans.emplace_back(&*it, 32);
        it += 32;
        if (*it != (keyspans.size() == 1 ? OP_CHECKSIG : OP_CHECKSIGADD)) return {};
        ++it;
    }
    if (keyspans.size() == 0 || keyspans.size() > MAX_PUBKEYS_PER_MULTI_A) return {};

    // Parse threshold.
    opcodetype opcode;
    std::vector<unsigned char> data;
    if (!script.GetOp(it, opcode, data)) return {};
    if (it == script.end()) return {};
    if (*it != OP_NUMEQUAL) return {};
    ++it;
    if (it != script.end()) return {};
    auto threshold = GetScriptNumber(opcode, data, 1, (int)keyspans.size());
    if (!threshold) return {};

    // Construct result.
    return std::pair{*threshold, std::move(keyspans)};
}

TxoutType Solver(const CScript& scriptPubKey, std::vector<std::vector<unsigned char>>& vSolutionsRet)
{
    vSolutionsRet.clear();

    if (Params().anyonecanspend_aremine && scriptPubKey == CScript() << OP_TRUE) {
        return TxoutType::OP_TRUE;
    }

    // Fee outputs are for elements-style transactions only
    if (g_con_elementsmode && scriptPubKey == CScript()) {
        return TxoutType::FEE;
    }

    // Shortcut for pay-to-script-hash, which are more constrained than the other types:
    // it is always OP_HASH160 20 [20 byte hash] OP_EQUAL
    if (scriptPubKey.IsPayToScriptHash())
    {
        std::vector<unsigned char> hashBytes(scriptPubKey.begin()+2, scriptPubKey.begin()+22);
        vSolutionsRet.push_back(hashBytes);
        return TxoutType::SCRIPTHASH;
    }

    int witnessversion;
    std::vector<unsigned char> witnessprogram;
    if (scriptPubKey.IsWitnessProgram(witnessversion, witnessprogram)) {
        if (witnessversion == 0 && witnessprogram.size() == WITNESS_V0_KEYHASH_SIZE) {
            vSolutionsRet.push_back(std::move(witnessprogram));
            return TxoutType::WITNESS_V0_KEYHASH;
        }
        if (witnessversion == 0 && witnessprogram.size() == WITNESS_V0_SCRIPTHASH_SIZE) {
            vSolutionsRet.push_back(std::move(witnessprogram));
            return TxoutType::WITNESS_V0_SCRIPTHASH;
        }
        if (witnessversion == 1 && witnessprogram.size() == WITNESS_V1_TAPROOT_SIZE) {
            vSolutionsRet.push_back(std::move(witnessprogram));
            return TxoutType::WITNESS_V1_TAPROOT;
        }
        if (witnessversion != 0) {
            vSolutionsRet.push_back(std::vector<unsigned char>{(unsigned char)witnessversion});
            vSolutionsRet.push_back(std::move(witnessprogram));
            return TxoutType::WITNESS_UNKNOWN;
        }
        return TxoutType::NONSTANDARD;
    }

    // Provably prunable, data-carrying output
    //
    // So long as script passes the IsUnspendable() test and all but the first
    // byte passes the IsPushOnly() test we don't care what exactly is in the
    // script.
    if (scriptPubKey.size() >= 1 && scriptPubKey[0] == OP_RETURN && scriptPubKey.IsPushOnly(scriptPubKey.begin()+1)) {
        return TxoutType::NULL_DATA;
    }

    std::vector<unsigned char> data;
    if (MatchPayToPubkey(scriptPubKey, data)) {
        vSolutionsRet.push_back(std::move(data));
        return TxoutType::PUBKEY;
    }

    if (MatchPayToPubkeyHash(scriptPubKey, data)) {
        vSolutionsRet.push_back(std::move(data));
        return TxoutType::PUBKEYHASH;
    }

    int required;
    std::vector<std::vector<unsigned char>> keys;
    if (MatchMultisig(scriptPubKey, required, keys)) {
        vSolutionsRet.push_back({static_cast<unsigned char>(required)}); // safe as required is in range 1..20
        vSolutionsRet.insert(vSolutionsRet.end(), keys.begin(), keys.end());
        vSolutionsRet.push_back({static_cast<unsigned char>(keys.size())}); // safe as size is in range 1..20
        return TxoutType::MULTISIG;
    }

    vSolutionsRet.clear();
    return TxoutType::NONSTANDARD;
}

bool ExtractDestination(const CScript& scriptPubKey, CTxDestination& addressRet)
{
    std::vector<valtype> vSolutions;
    TxoutType whichType = Solver(scriptPubKey, vSolutions);

    switch (whichType) {
    case TxoutType::PUBKEY: {
        CPubKey pubKey(vSolutions[0]);
        if (!pubKey.IsValid())
            return false;

        addressRet = PKHash(pubKey);
        return true;
    }
    case TxoutType::PUBKEYHASH: {
        addressRet = PKHash(uint160(vSolutions[0]));
        return true;
    }
    case TxoutType::SCRIPTHASH: {
        addressRet = ScriptHash(uint160(vSolutions[0]));
        return true;
    }
    case TxoutType::WITNESS_V0_KEYHASH: {
        WitnessV0KeyHash hash;
        std::copy(vSolutions[0].begin(), vSolutions[0].end(), hash.begin());
        addressRet = hash;
        return true;
    }
    case TxoutType::WITNESS_V0_SCRIPTHASH: {
        WitnessV0ScriptHash hash;
        std::copy(vSolutions[0].begin(), vSolutions[0].end(), hash.begin());
        addressRet = hash;
        return true;
    }
    case TxoutType::WITNESS_V1_TAPROOT: {
        WitnessV1Taproot tap;
        std::copy(vSolutions[0].begin(), vSolutions[0].end(), tap.begin());
        addressRet = tap;
        return true;
    }
    case TxoutType::WITNESS_UNKNOWN: {
        WitnessUnknown unk;
        unk.version = vSolutions[0][0];
        std::copy(vSolutions[1].begin(), vSolutions[1].end(), unk.program);
        unk.length = vSolutions[1].size();
        addressRet = unk;
        return true;
    }
    case TxoutType::MULTISIG:
    case TxoutType::NULL_DATA:
    case TxoutType::NONSTANDARD:
    case TxoutType::OP_TRUE: // ELEMENTS (no address type)
    case TxoutType::FEE: // ELEMENTS (no address type)
        return false;
    } // no default case, so the compiler can warn about missing cases
    assert(false);
}

namespace {
class CScriptVisitor
{
public:
    CScript operator()(const CNoDestination& dest) const
    {
        return CScript();
    }

    CScript operator()(const PKHash& keyID) const
    {
        return CScript() << OP_DUP << OP_HASH160 << ToByteVector(keyID) << OP_EQUALVERIFY << OP_CHECKSIG;
    }

    CScript operator()(const ScriptHash& scriptID) const
    {
        return CScript() << OP_HASH160 << ToByteVector(scriptID) << OP_EQUAL;
    }

    CScript operator()(const WitnessV0KeyHash& id) const
    {
        return CScript() << OP_0 << ToByteVector(id);
    }

    CScript operator()(const WitnessV0ScriptHash& id) const
    {
        return CScript() << OP_0 << ToByteVector(id);
    }

    CScript operator()(const WitnessV1Taproot& tap) const
    {
        return CScript() << OP_1 << ToByteVector(tap);
    }

    CScript operator()(const WitnessUnknown& id) const
    {
        return CScript() << CScript::EncodeOP_N(id.version) << std::vector<unsigned char>(id.program, id.program + id.length);
    }

    CScript operator()(const NullData& id) const
    {
        CScript script = CScript() << OP_RETURN;
        for (const auto& push : id.null_data) {
            script << push;
        }
        return script;
    }
};
} // namespace

CScript GetScriptForDestination(const CTxDestination& dest)
{
    return std::visit(CScriptVisitor(), dest);
}

CScript GetScriptForRawPubKey(const CPubKey& pubKey)
{
    return CScript() << std::vector<unsigned char>(pubKey.begin(), pubKey.end()) << OP_CHECKSIG;
}

CScript GetScriptForMultisig(int nRequired, const std::vector<CPubKey>& keys)
{
    CScript script;

    script << nRequired;
    for (const CPubKey& key : keys)
        script << ToByteVector(key);
    script << keys.size() << OP_CHECKMULTISIG;

    return script;
}

bool IsValidDestination(const CTxDestination& dest) {
    return dest.index() != 0;
}

/*static*/ TaprootBuilder::NodeInfo TaprootBuilder::Combine(NodeInfo&& a, NodeInfo&& b)
{
    NodeInfo ret;
    /* Iterate over all tracked leaves in a, add b's hash to their Merkle branch, and move them to ret. */
    for (auto& leaf : a.leaves) {
        leaf.merkle_branch.push_back(b.hash);
        ret.leaves.emplace_back(std::move(leaf));
    }
    /* Iterate over all tracked leaves in b, add a's hash to their Merkle branch, and move them to ret. */
    for (auto& leaf : b.leaves) {
        leaf.merkle_branch.push_back(a.hash);
        ret.leaves.emplace_back(std::move(leaf));
    }
<<<<<<< HEAD
    /* Lexicographically sort a and b's hash, and compute parent hash. */
    if (a.hash < b.hash) {
        ret.hash = (HashWriter{HASHER_TAPBRANCH_ELEMENTS} << a.hash << b.hash).GetSHA256();
    } else {
        ret.hash = (HashWriter{HASHER_TAPBRANCH_ELEMENTS} << b.hash << a.hash).GetSHA256();
    }
=======
    ret.hash = ComputeTapbranchHash(a.hash, b.hash);
>>>>>>> 58da1619
    return ret;
}

void TaprootSpendData::Merge(TaprootSpendData other)
{
    // TODO: figure out how to better deal with conflicting information
    // being merged.
    if (internal_key.IsNull() && !other.internal_key.IsNull()) {
        internal_key = other.internal_key;
    }
    if (merkle_root.IsNull() && !other.merkle_root.IsNull()) {
        merkle_root = other.merkle_root;
    }
    for (auto& [key, control_blocks] : other.scripts) {
        scripts[key].merge(std::move(control_blocks));
    }
}

void TaprootBuilder::Insert(TaprootBuilder::NodeInfo&& node, int depth)
{
    assert(depth >= 0 && (size_t)depth <= TAPROOT_CONTROL_MAX_NODE_COUNT);
    /* We cannot insert a leaf at a lower depth while a deeper branch is unfinished. Doing
     * so would mean the Add() invocations do not correspond to a DFS traversal of a
     * binary tree. */
    if ((size_t)depth + 1 < m_branch.size()) {
        m_valid = false;
        return;
    }
    /* As long as an entry in the branch exists at the specified depth, combine it and propagate up.
     * The 'node' variable is overwritten here with the newly combined node. */
    while (m_valid && m_branch.size() > (size_t)depth && m_branch[depth].has_value()) {
        node = Combine(std::move(node), std::move(*m_branch[depth]));
        m_branch.pop_back();
        if (depth == 0) m_valid = false; /* Can't propagate further up than the root */
        --depth;
    }
    if (m_valid) {
        /* Make sure the branch is big enough to place the new node. */
        if (m_branch.size() <= (size_t)depth) m_branch.resize((size_t)depth + 1);
        assert(!m_branch[depth].has_value());
        m_branch[depth] = std::move(node);
    }
}

/*static*/ bool TaprootBuilder::ValidDepths(const std::vector<int>& depths)
{
    std::vector<bool> branch;
    for (int depth : depths) {
        // This inner loop corresponds to effectively the same logic on branch
        // as what Insert() performs on the m_branch variable. Instead of
        // storing a NodeInfo object, just remember whether or not there is one
        // at that depth.
        if (depth < 0 || (size_t)depth > TAPROOT_CONTROL_MAX_NODE_COUNT) return false;
        if ((size_t)depth + 1 < branch.size()) return false;
        while (branch.size() > (size_t)depth && branch[depth]) {
            branch.pop_back();
            if (depth == 0) return false;
            --depth;
        }
        if (branch.size() <= (size_t)depth) branch.resize((size_t)depth + 1);
        assert(!branch[depth]);
        branch[depth] = true;
    }
    // And this check corresponds to the IsComplete() check on m_branch.
    return branch.size() == 0 || (branch.size() == 1 && branch[0]);
}

TaprootBuilder& TaprootBuilder::Add(int depth, Span<const unsigned char> script, int leaf_version, bool track)
{
    assert((leaf_version & ~TAPROOT_LEAF_MASK) == 0);
    if (!IsValid()) return *this;
    /* Construct NodeInfo object with leaf hash and (if track is true) also leaf information. */
    NodeInfo node;
<<<<<<< HEAD
    node.hash = (HashWriter{HASHER_TAPLEAF_ELEMENTS} << uint8_t(leaf_version) << script).GetSHA256();
    if (track) node.leaves.emplace_back(LeafInfo{script, leaf_version, {}});
=======
    node.hash = ComputeTapleafHash(leaf_version, script);
    if (track) node.leaves.emplace_back(LeafInfo{std::vector<unsigned char>(script.begin(), script.end()), leaf_version, {}});
>>>>>>> 58da1619
    /* Insert into the branch. */
    Insert(std::move(node), depth);
    return *this;
}

TaprootBuilder& TaprootBuilder::AddOmitted(int depth, const uint256& hash)
{
    if (!IsValid()) return *this;
    /* Construct NodeInfo object with the hash directly, and insert it into the branch. */
    NodeInfo node;
    node.hash = hash;
    Insert(std::move(node), depth);
    return *this;
}

TaprootBuilder& TaprootBuilder::Finalize(const XOnlyPubKey& internal_key)
{
    /* Can only call this function when IsComplete() is true. */
    assert(IsComplete());
    m_internal_key = internal_key;
    auto ret = m_internal_key.CreateTapTweak(m_branch.size() == 0 ? nullptr : &m_branch[0]->hash);
    assert(ret.has_value());
    std::tie(m_output_key, m_parity) = *ret;
    return *this;
}

WitnessV1Taproot TaprootBuilder::GetOutput() { return WitnessV1Taproot{m_output_key}; }

TaprootSpendData TaprootBuilder::GetSpendData() const
{
    assert(IsComplete());
    assert(m_output_key.IsFullyValid());
    TaprootSpendData spd;
    spd.merkle_root = m_branch.size() == 0 ? uint256() : m_branch[0]->hash;
    spd.internal_key = m_internal_key;
    if (m_branch.size()) {
        // If any script paths exist, they have been combined into the root m_branch[0]
        // by now. Compute the control block for each of its tracked leaves, and put them in
        // spd.scripts.
        for (const auto& leaf : m_branch[0]->leaves) {
            std::vector<unsigned char> control_block;
            control_block.resize(TAPROOT_CONTROL_BASE_SIZE + TAPROOT_CONTROL_NODE_SIZE * leaf.merkle_branch.size());
            control_block[0] = leaf.leaf_version | (m_parity ? 1 : 0);
            std::copy(m_internal_key.begin(), m_internal_key.end(), control_block.begin() + 1);
            if (leaf.merkle_branch.size()) {
                std::copy(leaf.merkle_branch[0].begin(),
                          leaf.merkle_branch[0].begin() + TAPROOT_CONTROL_NODE_SIZE * leaf.merkle_branch.size(),
                          control_block.begin() + TAPROOT_CONTROL_BASE_SIZE);
            }
            spd.scripts[{leaf.script, leaf.leaf_version}].insert(std::move(control_block));
        }
    }
    return spd;
}

std::optional<std::vector<std::tuple<int, std::vector<unsigned char>, int>>> InferTaprootTree(const TaprootSpendData& spenddata, const XOnlyPubKey& output)
{
    // Verify that the output matches the assumed Merkle root and internal key.
    auto tweak = spenddata.internal_key.CreateTapTweak(spenddata.merkle_root.IsNull() ? nullptr : &spenddata.merkle_root);
    if (!tweak || tweak->first != output) return std::nullopt;
    // If the Merkle root is 0, the tree is empty, and we're done.
    std::vector<std::tuple<int, std::vector<unsigned char>, int>> ret;
    if (spenddata.merkle_root.IsNull()) return ret;

    /** Data structure to represent the nodes of the tree we're going to build. */
    struct TreeNode {
        /** Hash of this node, if known; 0 otherwise. */
        uint256 hash;
        /** The left and right subtrees (note that their order is irrelevant). */
        std::unique_ptr<TreeNode> sub[2];
        /** If this is known to be a leaf node, a pointer to the (script, leaf_ver) pair.
         *  nullptr otherwise. */
        const std::pair<std::vector<unsigned char>, int>* leaf = nullptr;
        /** Whether or not this node has been explored (is known to be a leaf, or known to have children). */
        bool explored = false;
        /** Whether or not this node is an inner node (unknown until explored = true). */
        bool inner;
        /** Whether or not we have produced output for this subtree. */
        bool done = false;
    };

    // Build tree from the provided branches.
    TreeNode root;
    root.hash = spenddata.merkle_root;
    for (const auto& [key, control_blocks] : spenddata.scripts) {
        const auto& [script, leaf_ver] = key;
        for (const auto& control : control_blocks) {
            // Skip script records with nonsensical leaf version.
            if (leaf_ver < 0 || leaf_ver >= 0x100 || leaf_ver & 1) continue;
            // Skip script records with invalid control block sizes.
            if (control.size() < TAPROOT_CONTROL_BASE_SIZE || control.size() > TAPROOT_CONTROL_MAX_SIZE ||
                ((control.size() - TAPROOT_CONTROL_BASE_SIZE) % TAPROOT_CONTROL_NODE_SIZE) != 0) continue;
            // Skip script records that don't match the control block.
            if ((control[0] & TAPROOT_LEAF_MASK) != leaf_ver) continue;
            // Skip script records that don't match the provided Merkle root.
            const uint256 leaf_hash = ComputeTapleafHash(leaf_ver, script);
            const uint256 merkle_root = ComputeTaprootMerkleRoot(control, leaf_hash);
            if (merkle_root != spenddata.merkle_root) continue;

            TreeNode* node = &root;
            size_t levels = (control.size() - TAPROOT_CONTROL_BASE_SIZE) / TAPROOT_CONTROL_NODE_SIZE;
            for (size_t depth = 0; depth < levels; ++depth) {
                // Can't descend into a node which we already know is a leaf.
                if (node->explored && !node->inner) return std::nullopt;

                // Extract partner hash from Merkle branch in control block.
                uint256 hash;
                std::copy(control.begin() + TAPROOT_CONTROL_BASE_SIZE + (levels - 1 - depth) * TAPROOT_CONTROL_NODE_SIZE,
                          control.begin() + TAPROOT_CONTROL_BASE_SIZE + (levels - depth) * TAPROOT_CONTROL_NODE_SIZE,
                          hash.begin());

                if (node->sub[0]) {
                    // Descend into the existing left or right branch.
                    bool desc = false;
                    for (int i = 0; i < 2; ++i) {
                        if (node->sub[i]->hash == hash || (node->sub[i]->hash.IsNull() && node->sub[1-i]->hash != hash)) {
                            node->sub[i]->hash = hash;
                            node = &*node->sub[1-i];
                            desc = true;
                            break;
                        }
                    }
                    if (!desc) return std::nullopt; // This probably requires a hash collision to hit.
                } else {
                    // We're in an unexplored node. Create subtrees and descend.
                    node->explored = true;
                    node->inner = true;
                    node->sub[0] = std::make_unique<TreeNode>();
                    node->sub[1] = std::make_unique<TreeNode>();
                    node->sub[1]->hash = hash;
                    node = &*node->sub[0];
                }
            }
            // Cannot turn a known inner node into a leaf.
            if (node->sub[0]) return std::nullopt;
            node->explored = true;
            node->inner = false;
            node->leaf = &key;
            node->hash = leaf_hash;
        }
    }

    // Recursive processing to turn the tree into flattened output. Use an explicit stack here to avoid
    // overflowing the call stack (the tree may be 128 levels deep).
    std::vector<TreeNode*> stack{&root};
    while (!stack.empty()) {
        TreeNode& node = *stack.back();
        if (!node.explored) {
            // Unexplored node, which means the tree is incomplete.
            return std::nullopt;
        } else if (!node.inner) {
            // Leaf node; produce output.
            ret.emplace_back(stack.size() - 1, node.leaf->first, node.leaf->second);
            node.done = true;
            stack.pop_back();
        } else if (node.sub[0]->done && !node.sub[1]->done && !node.sub[1]->explored && !node.sub[1]->hash.IsNull() &&
<<<<<<< HEAD
                   (HashWriter{HASHER_TAPBRANCH_ELEMENTS} << node.sub[1]->hash << node.sub[1]->hash).GetSHA256() == node.hash) {
=======
                   ComputeTapbranchHash(node.sub[1]->hash, node.sub[1]->hash) == node.hash) {
>>>>>>> 58da1619
            // Whenever there are nodes with two identical subtrees under it, we run into a problem:
            // the control blocks for the leaves underneath those will be identical as well, and thus
            // they will all be matched to the same path in the tree. The result is that at the location
            // where the duplicate occurred, the left child will contain a normal tree that can be explored
            // and processed, but the right one will remain unexplored.
            //
            // This situation can be detected, by encountering an inner node with unexplored right subtree
            // with known hash, and H_TapBranch(hash, hash) is equal to the parent node (this node)'s hash.
            //
            // To deal with this, simply process the left tree a second time (set its done flag to false;
            // noting that the done flag of its children have already been set to false after processing
            // those). To avoid ending up in an infinite loop, set the done flag of the right (unexplored)
            // subtree to true.
            node.sub[0]->done = false;
            node.sub[1]->done = true;
        } else if (node.sub[0]->done && node.sub[1]->done) {
            // An internal node which we're finished with.
            node.sub[0]->done = false;
            node.sub[1]->done = false;
            node.done = true;
            stack.pop_back();
        } else if (!node.sub[0]->done) {
            // An internal node whose left branch hasn't been processed yet. Do so first.
            stack.push_back(&*node.sub[0]);
        } else if (!node.sub[1]->done) {
            // An internal node whose right branch hasn't been processed yet. Do so first.
            stack.push_back(&*node.sub[1]);
        }
    }

    return ret;
}

std::vector<std::tuple<uint8_t, uint8_t, std::vector<unsigned char>>> TaprootBuilder::GetTreeTuples() const
{
    assert(IsComplete());
    std::vector<std::tuple<uint8_t, uint8_t, std::vector<unsigned char>>> tuples;
    if (m_branch.size()) {
        const auto& leaves = m_branch[0]->leaves;
        for (const auto& leaf : leaves) {
            assert(leaf.merkle_branch.size() <= TAPROOT_CONTROL_MAX_NODE_COUNT);
            uint8_t depth = (uint8_t)leaf.merkle_branch.size();
            uint8_t leaf_ver = (uint8_t)leaf.leaf_version;
            tuples.push_back(std::make_tuple(depth, leaf_ver, leaf.script));
        }
    }
    return tuples;
}<|MERGE_RESOLUTION|>--- conflicted
+++ resolved
@@ -404,16 +404,7 @@
         leaf.merkle_branch.push_back(a.hash);
         ret.leaves.emplace_back(std::move(leaf));
     }
-<<<<<<< HEAD
-    /* Lexicographically sort a and b's hash, and compute parent hash. */
-    if (a.hash < b.hash) {
-        ret.hash = (HashWriter{HASHER_TAPBRANCH_ELEMENTS} << a.hash << b.hash).GetSHA256();
-    } else {
-        ret.hash = (HashWriter{HASHER_TAPBRANCH_ELEMENTS} << b.hash << a.hash).GetSHA256();
-    }
-=======
     ret.hash = ComputeTapbranchHash(a.hash, b.hash);
->>>>>>> 58da1619
     return ret;
 }
 
@@ -487,13 +478,8 @@
     if (!IsValid()) return *this;
     /* Construct NodeInfo object with leaf hash and (if track is true) also leaf information. */
     NodeInfo node;
-<<<<<<< HEAD
-    node.hash = (HashWriter{HASHER_TAPLEAF_ELEMENTS} << uint8_t(leaf_version) << script).GetSHA256();
-    if (track) node.leaves.emplace_back(LeafInfo{script, leaf_version, {}});
-=======
     node.hash = ComputeTapleafHash(leaf_version, script);
     if (track) node.leaves.emplace_back(LeafInfo{std::vector<unsigned char>(script.begin(), script.end()), leaf_version, {}});
->>>>>>> 58da1619
     /* Insert into the branch. */
     Insert(std::move(node), depth);
     return *this;
@@ -650,11 +636,7 @@
             node.done = true;
             stack.pop_back();
         } else if (node.sub[0]->done && !node.sub[1]->done && !node.sub[1]->explored && !node.sub[1]->hash.IsNull() &&
-<<<<<<< HEAD
-                   (HashWriter{HASHER_TAPBRANCH_ELEMENTS} << node.sub[1]->hash << node.sub[1]->hash).GetSHA256() == node.hash) {
-=======
                    ComputeTapbranchHash(node.sub[1]->hash, node.sub[1]->hash) == node.hash) {
->>>>>>> 58da1619
             // Whenever there are nodes with two identical subtrees under it, we run into a problem:
             // the control blocks for the leaves underneath those will be identical as well, and thus
             // they will all be matched to the same path in the tree. The result is that at the location
