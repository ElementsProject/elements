--- conflicted
+++ resolved
@@ -45,13 +45,8 @@
     const PrecomputedTransactionData* m_txdata;
 
 public:
-<<<<<<< HEAD
-    MutableTransactionSignatureCreator(const CMutableTransaction* txToIn, unsigned int nInIn, const CConfidentialValue& amountIn, int nHashTypeIn);
-    MutableTransactionSignatureCreator(const CMutableTransaction* txToIn, unsigned int nInIn, const CConfidentialValue& amountIn, const PrecomputedTransactionData* txdata, int nHashTypeIn);
-=======
-    MutableTransactionSignatureCreator(const CMutableTransaction* tx, unsigned int input_idx, const CAmount& amount, int hash_type);
-    MutableTransactionSignatureCreator(const CMutableTransaction* tx, unsigned int input_idx, const CAmount& amount, const PrecomputedTransactionData* txdata, int hash_type);
->>>>>>> 398fd633
+    MutableTransactionSignatureCreator(const CMutableTransaction* tx, unsigned int input_idx, const CConfidentialValue& amount, int hash_type);
+    MutableTransactionSignatureCreator(const CMutableTransaction* tx, unsigned int input_idx, const CConfidentialValue& amount, const PrecomputedTransactionData* txdata, int hash_type);
     const BaseSignatureChecker& Checker() const override { return checker; }
     bool CreateSig(const SigningProvider& provider, std::vector<unsigned char>& vchSig, const CKeyID& keyid, const CScript& scriptCode, SigVersion sigversion, unsigned int flags) const override;
     bool CreateSchnorrSig(const SigningProvider& provider, std::vector<unsigned char>& sig, const XOnlyPubKey& pubkey, const uint256* leaf_hash, const uint256* merkle_root, SigVersion sigversion) const override;
