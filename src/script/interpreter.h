// Copyright (c) 2009-2010 Satoshi Nakamoto
// Copyright (c) 2009-2020 The Bitcoin Core developers
// Distributed under the MIT software license, see the accompanying
// file COPYING or http://www.opensource.org/licenses/mit-license.php.

#ifndef BITCOIN_SCRIPT_INTERPRETER_H
#define BITCOIN_SCRIPT_INTERPRETER_H

#include <hash.h>
#include <script/script_error.h>
#include <span.h>
#include <primitives/transaction.h>

#include <vector>
#include <stdint.h>

class CPubKey;
class XOnlyPubKey;
class CScript;
class CTransaction;
class CTxOut;
class uint256;

/** Signature hash types/flags */
enum
{
    SIGHASH_ALL = 1,
    SIGHASH_NONE = 2,
    SIGHASH_SINGLE = 3,
    SIGHASH_ANYONECANPAY = 0x80,

    SIGHASH_DEFAULT = 0, //!< Taproot only; implied when sighash byte is missing, and equivalent to SIGHASH_ALL
    SIGHASH_OUTPUT_MASK = 3,
    SIGHASH_INPUT_MASK = 0x80,

    // ELEMENTS:
    // A flag that means the rangeproofs should be included in the sighash.
    SIGHASH_RANGEPROOF = 0x40,
};

/** Script verification flags.
 *
 *  All flags are intended to be soft forks: the set of acceptable scripts under
 *  flags (A | B) is a subset of the acceptable scripts under flag (A).
 */
enum : uint32_t {
    SCRIPT_VERIFY_NONE      = 0,

    // Evaluate P2SH subscripts (BIP16).
    SCRIPT_VERIFY_P2SH      = (1U << 0),

    // Passing a non-strict-DER signature or one with undefined hashtype to a checksig operation causes script failure.
    // Evaluating a pubkey that is not (0x04 + 64 bytes) or (0x02 or 0x03 + 32 bytes) by checksig causes script failure.
    // (not used or intended as a consensus rule).
    SCRIPT_VERIFY_STRICTENC = (1U << 1),

    // Passing a non-strict-DER signature to a checksig operation causes script failure (BIP62 rule 1)
    SCRIPT_VERIFY_DERSIG    = (1U << 2),

    // Passing a non-strict-DER signature or one with S > order/2 to a checksig operation causes script failure
    // (BIP62 rule 5).
    SCRIPT_VERIFY_LOW_S     = (1U << 3),

    // verify dummy stack item consumed by CHECKMULTISIG is of zero-length (BIP62 rule 7).
    SCRIPT_VERIFY_NULLDUMMY = (1U << 4),

    // Using a non-push operator in the scriptSig causes script failure (BIP62 rule 2).
    SCRIPT_VERIFY_SIGPUSHONLY = (1U << 5),

    // Require minimal encodings for all push operations (OP_0... OP_16, OP_1NEGATE where possible, direct
    // pushes up to 75 bytes, OP_PUSHDATA up to 255 bytes, OP_PUSHDATA2 for anything larger). Evaluating
    // any other push causes the script to fail (BIP62 rule 3).
    // In addition, whenever a stack element is interpreted as a number, it must be of minimal length (BIP62 rule 4).
    SCRIPT_VERIFY_MINIMALDATA = (1U << 6),

    // Discourage use of NOPs reserved for upgrades (NOP1-10)
    //
    // Provided so that nodes can avoid accepting or mining transactions
    // containing executed NOP's whose meaning may change after a soft-fork,
    // thus rendering the script invalid; with this flag set executing
    // discouraged NOPs fails the script. This verification flag will never be
    // a mandatory flag applied to scripts in a block. NOPs that are not
    // executed, e.g.  within an unexecuted IF ENDIF block, are *not* rejected.
    // NOPs that have associated forks to give them new meaning (CLTV, CSV)
    // are not subject to this rule.
    SCRIPT_VERIFY_DISCOURAGE_UPGRADABLE_NOPS  = (1U << 7),

    // Require that only a single stack element remains after evaluation. This changes the success criterion from
    // "At least one stack element must remain, and when interpreted as a boolean, it must be true" to
    // "Exactly one stack element must remain, and when interpreted as a boolean, it must be true".
    // (BIP62 rule 6)
    // Note: CLEANSTACK should never be used without P2SH or WITNESS.
    // Note: WITNESS_V0 and TAPSCRIPT script execution have behavior similar to CLEANSTACK as part of their
    //       consensus rules. It is automatic there and does not need this flag.
    SCRIPT_VERIFY_CLEANSTACK = (1U << 8),

    // Verify CHECKLOCKTIMEVERIFY
    //
    // See BIP65 for details.
    SCRIPT_VERIFY_CHECKLOCKTIMEVERIFY = (1U << 9),

    // support CHECKSEQUENCEVERIFY opcode
    //
    // See BIP112 for details
    SCRIPT_VERIFY_CHECKSEQUENCEVERIFY = (1U << 10),

    // Support segregated witness
    //
    SCRIPT_VERIFY_WITNESS = (1U << 11),

    // Making v1-v16 witness program non-standard
    //
    SCRIPT_VERIFY_DISCOURAGE_UPGRADABLE_WITNESS_PROGRAM = (1U << 12),

    // Segwit script only: Require the argument of OP_IF/NOTIF to be exactly 0x01 or empty vector
    //
    // Note: TAPSCRIPT script execution has behavior similar to MINIMALIF as part of its consensus
    //       rules. It is automatic there and does not depend on this flag.
    SCRIPT_VERIFY_MINIMALIF = (1U << 13),

    // Signature(s) must be empty vector if a CHECK(MULTI)SIG operation failed
    //
    SCRIPT_VERIFY_NULLFAIL = (1U << 14),

    // Public keys in segregated witness scripts must be compressed
    //
    SCRIPT_VERIFY_WITNESS_PUBKEYTYPE = (1U << 15),

    // Making OP_CODESEPARATOR and FindAndDelete fail any non-segwit scripts
    //
    SCRIPT_VERIFY_CONST_SCRIPTCODE = (1U << 16),

    // Taproot/Tapscript validation (BIPs 341 & 342)
    //
    SCRIPT_VERIFY_TAPROOT = (1U << 17),

    // Making unknown Taproot leaf versions non-standard
    //
    SCRIPT_VERIFY_DISCOURAGE_UPGRADABLE_TAPROOT_VERSION = (1U << 18),

    // Making unknown OP_SUCCESS non-standard
    SCRIPT_VERIFY_DISCOURAGE_OP_SUCCESS = (1U << 19),

    // Making unknown public key versions (in BIP 342 scripts) non-standard
    SCRIPT_VERIFY_DISCOURAGE_UPGRADABLE_PUBKEYTYPE = (1U << 20),

    // ELEMENTS:
    // Signature checking assumes no sighash byte after the DER signature
    //
    SCRIPT_NO_SIGHASH_BYTE = (1U << 21),

    // ELEMENTS:
    // Support/allow SIGHASH_RANGEPROOF.
    //
    SCRIPT_SIGHASH_RANGEPROOF = (1U << 22),

    // Constants to point to the highest flag in use. Add new flags above this line.
    //
    SCRIPT_VERIFY_END_MARKER
};

bool CheckSignatureEncoding(const std::vector<unsigned char> &vchSig, unsigned int flags, ScriptError* serror);

struct PrecomputedTransactionData
{
    // BIP341 precomputed data.
    // These are single-SHA256, see https://github.com/bitcoin/bips/blob/master/bip-0341.mediawiki#cite_note-15.
    uint256 m_prevouts_single_hash;
    uint256 m_sequences_single_hash;
    uint256 m_outputs_single_hash;
    uint256 m_spent_amounts_single_hash;
    uint256 m_spent_scripts_single_hash;
    // Elements
    uint64_t m_tx_weight;
    uint256 m_outpoints_flag_single_hash;
    uint256 m_spent_asset_amounts_single_hash;
    uint256 m_issuances_single_hash;
    uint256 m_output_witnesses_single_hash;
    uint256 m_issuance_rangeproofs_single_hash;
    //! transaction outputs scriptpubkey sha single hash
    std::vector<uint256> m_output_spk_single_hashes;
    //! Whether the 11 fields above are initialized.
    bool m_bip341_taproot_ready = false;

    // BIP143 precomputed data (double-SHA256).
    uint256 hashPrevouts, hashSequence, hashOutputs, hashIssuance, hashRangeproofs;
    //! Whether the 5 fields above are initialized.
    bool m_bip143_segwit_ready = false;

    std::vector<CTxOut> m_spent_outputs;
    //! ELEMENTS: spent outputs scriptpubkey sha single hash
    std::vector<uint256> m_spent_output_spk_single_hashes;
    //! Whether m_spent_outputs is initialized.
    bool m_spent_outputs_ready = false;

    //! ELEMENTS: parent genesis hash
    CHashWriter m_tapsighash_hasher;

    explicit PrecomputedTransactionData(const uint256& hash_genesis_block);
    explicit PrecomputedTransactionData() : PrecomputedTransactionData(uint256{}) {}

    /** Initialize this PrecomputedTransactionData with transaction data.
     *
     * @param[in]   tx             The transaction for which data is being precomputed.
     * @param[in]   spent_outputs  The CTxOuts being spent, one for each tx.vin, in order.
     * @param[in]   force          Whether to precompute data for all optional features,
     *                             regardless of what is in the inputs (used at signing
     *                             time, when the inputs aren't filled in yet). */
    template <class T>
    void Init(const T& tx, std::vector<CTxOut>&& spent_outputs, bool force = false);

    template <class T>
    explicit PrecomputedTransactionData(const T& tx);
};

enum class SigVersion
{
    BASE = 0,        //!< Bare scripts and BIP16 P2SH-wrapped redeemscripts
    WITNESS_V0 = 1,  //!< Witness v0 (P2WPKH and P2WSH); see BIP 141
    TAPROOT = 2,     //!< Witness v1 with 32-byte program, not BIP16 P2SH-wrapped, key path spending; see BIP 341
    TAPSCRIPT = 3,   //!< Witness v1 with 32-byte program, not BIP16 P2SH-wrapped, script path spending, leaf version 0xc0; see BIP 342
};

struct ScriptExecutionData
{
    //! Whether m_tapleaf_hash is initialized.
    bool m_tapleaf_hash_init = false;
    //! The tapleaf hash.
    uint256 m_tapleaf_hash;

    //! Whether m_codeseparator_pos is initialized.
    bool m_codeseparator_pos_init = false;
    //! Opcode position of the last executed OP_CODESEPARATOR (or 0xFFFFFFFF if none executed).
    uint32_t m_codeseparator_pos;

    //! Whether m_annex_present and (when needed) m_annex_hash are initialized.
    bool m_annex_init = false;
    //! Whether an annex is present.
    bool m_annex_present;
    //! Hash of the annex data.
    uint256 m_annex_hash;

    //! Whether m_validation_weight_left is initialized.
    bool m_validation_weight_left_init = false;
    //! How much validation weight is left (decremented for every successful non-empty signature check).
    int64_t m_validation_weight_left;
};

/** Signature hash sizes */
static constexpr size_t WITNESS_V0_SCRIPTHASH_SIZE = 32;
static constexpr size_t WITNESS_V0_KEYHASH_SIZE = 20;
static constexpr size_t WITNESS_V1_TAPROOT_SIZE = 32;

static constexpr uint8_t TAPROOT_LEAF_MASK = 0xfe;
static constexpr uint8_t TAPROOT_LEAF_TAPSCRIPT = 0xc4;
static constexpr size_t TAPROOT_CONTROL_BASE_SIZE = 33;
static constexpr size_t TAPROOT_CONTROL_NODE_SIZE = 32;
static constexpr size_t TAPROOT_CONTROL_MAX_NODE_COUNT = 128;
static constexpr size_t TAPROOT_CONTROL_MAX_SIZE = TAPROOT_CONTROL_BASE_SIZE + TAPROOT_CONTROL_NODE_SIZE * TAPROOT_CONTROL_MAX_NODE_COUNT;

<<<<<<< HEAD
extern const CHashWriter HASHER_TAPLEAF_ELEMENTS;    //!< Hasher with tag "TapLeaf" pre-fed to it.
extern const CHashWriter HASHER_TAPBRANCH_ELEMENTS;  //!< Hasher with tag "TapBranch" pre-fed to it.
=======
extern const CHashWriter HASHER_TAPSIGHASH; //!< Hasher with tag "TapSighash" pre-fed to it.
extern const CHashWriter HASHER_TAPLEAF;    //!< Hasher with tag "TapLeaf" pre-fed to it.
extern const CHashWriter HASHER_TAPBRANCH;  //!< Hasher with tag "TapBranch" pre-fed to it.
>>>>>>> 5ccab718

template <class T>
uint256 SignatureHash(const CScript& scriptCode, const T& txTo, unsigned int nIn, int nHashType, const CConfidentialValue& amount, SigVersion sigversion, unsigned int flags, const PrecomputedTransactionData* cache = nullptr);

class BaseSignatureChecker
{
public:
    virtual bool CheckECDSASignature(const std::vector<unsigned char>& scriptSig, const std::vector<unsigned char>& vchPubKey, const CScript& scriptCode, SigVersion sigversion, unsigned int flags) const
    {
        return false;
    }

    virtual bool CheckSchnorrSignature(Span<const unsigned char> sig, Span<const unsigned char> pubkey, SigVersion sigversion, const ScriptExecutionData& execdata, ScriptError* serror = nullptr) const
    {
        return false;
    }

    virtual bool CheckLockTime(const CScriptNum& nLockTime) const
    {
         return false;
    }

    virtual bool CheckSequence(const CScriptNum& nSequence) const
    {
         return false;
    }

    virtual const std::vector<CTxIn>* GetTxvIn() const
    {
        return nullptr;
    }

    virtual const std::vector<CTxOut>* GetTxvOut() const
    {
        return nullptr;
    }

    virtual uint32_t GetLockTime() const
    {
        return 0;
    }

    virtual int32_t GetTxVersion() const
    {
        return 0;
    }

    virtual const PrecomputedTransactionData* GetPrecomputedTransactionData() const
    {
        return nullptr;
    }

    virtual uint32_t GetnIn() const
    {
        return std::numeric_limits<uint32_t>::max();
    }

    virtual ~BaseSignatureChecker() {}
};

/** Enum to specify what *TransactionSignatureChecker's behavior should be
 *  when dealing with missing transaction data.
 */
enum class MissingDataBehavior
{
    ASSERT_FAIL,  //!< Abort execution through assertion failure (for consensus code)
    FAIL,         //!< Just act as if the signature was invalid
};

template<typename T>
bool SignatureHashSchnorr(uint256& hash_out, const ScriptExecutionData& execdata, const T& tx_to, uint32_t in_pos, uint8_t hash_type, SigVersion sigversion, const PrecomputedTransactionData& cache, MissingDataBehavior mdb);

template <class T>
class GenericTransactionSignatureChecker : public BaseSignatureChecker
{
private:
    const T* txTo;
    const MissingDataBehavior m_mdb;
    unsigned int nIn;
    const CConfidentialValue amount;
    const PrecomputedTransactionData* txdata;

protected:
    virtual bool VerifyECDSASignature(const std::vector<unsigned char>& vchSig, const CPubKey& vchPubKey, const uint256& sighash) const;
    virtual bool VerifySchnorrSignature(Span<const unsigned char> sig, const XOnlyPubKey& pubkey, const uint256& sighash) const;

public:
    GenericTransactionSignatureChecker(const T* txToIn, unsigned int nInIn, const CConfidentialValue& amountIn, MissingDataBehavior mdb) : txTo(txToIn), m_mdb(mdb), nIn(nInIn), amount(amountIn), txdata(nullptr) {}
    GenericTransactionSignatureChecker(const T* txToIn, unsigned int nInIn, const CConfidentialValue& amountIn, const PrecomputedTransactionData& txdataIn, MissingDataBehavior mdb) : txTo(txToIn), m_mdb(mdb), nIn(nInIn), amount(amountIn), txdata(&txdataIn) {}
    bool CheckECDSASignature(const std::vector<unsigned char>& scriptSig, const std::vector<unsigned char>& vchPubKey, const CScript& scriptCode, SigVersion sigversion, unsigned int flags) const override;
    bool CheckSchnorrSignature(Span<const unsigned char> sig, Span<const unsigned char> pubkey, SigVersion sigversion, const ScriptExecutionData& execdata, ScriptError* serror = nullptr) const override;
    bool CheckLockTime(const CScriptNum& nLockTime) const override;
    bool CheckSequence(const CScriptNum& nSequence) const override;
    const std::vector<CTxIn>* GetTxvIn() const override;
    const std::vector<CTxOut>* GetTxvOut() const override;
    uint32_t GetLockTime() const override;
    int32_t GetTxVersion() const override;

    const PrecomputedTransactionData* GetPrecomputedTransactionData() const override;
    uint32_t GetnIn() const override;
};

using TransactionSignatureChecker = GenericTransactionSignatureChecker<CTransaction>;
using MutableTransactionSignatureChecker = GenericTransactionSignatureChecker<CMutableTransaction>;

class DeferringSignatureChecker : public BaseSignatureChecker
{
protected:
    BaseSignatureChecker& m_checker;

public:
    DeferringSignatureChecker(BaseSignatureChecker& checker) : m_checker(checker) {}

    bool CheckECDSASignature(const std::vector<unsigned char>& scriptSig, const std::vector<unsigned char>& vchPubKey, const CScript& scriptCode, SigVersion sigversion, unsigned int flags) const override
    {
        return m_checker.CheckECDSASignature(scriptSig, vchPubKey, scriptCode, sigversion, flags);
    }

    bool CheckSchnorrSignature(Span<const unsigned char> sig, Span<const unsigned char> pubkey, SigVersion sigversion, const ScriptExecutionData& execdata, ScriptError* serror = nullptr) const override
    {
        return m_checker.CheckSchnorrSignature(sig, pubkey, sigversion, execdata, serror);
    }

    bool CheckLockTime(const CScriptNum& nLockTime) const override
    {
        return m_checker.CheckLockTime(nLockTime);
    }
    bool CheckSequence(const CScriptNum& nSequence) const override
    {
        return m_checker.CheckSequence(nSequence);
    }
};

/** Compute the BIP341 tapleaf hash from leaf version & script. */
uint256 ComputeTapleafHash(uint8_t leaf_version, const CScript& script);
/** Compute the BIP341 taproot script tree Merkle root from control block and leaf hash.
 *  Requires control block to have valid length (33 + k*32, with k in {0,1,..,128}). */
uint256 ComputeTaprootMerkleRoot(Span<const unsigned char> control, const uint256& tapleaf_hash);

bool EvalScript(std::vector<std::vector<unsigned char> >& stack, const CScript& script, unsigned int flags, const BaseSignatureChecker& checker, SigVersion sigversion, ScriptExecutionData& execdata, ScriptError* error = nullptr);
bool EvalScript(std::vector<std::vector<unsigned char> >& stack, const CScript& script, unsigned int flags, const BaseSignatureChecker& checker, SigVersion sigversion, ScriptError* error = nullptr);
bool VerifyScript(const CScript& scriptSig, const CScript& scriptPubKey, const CScriptWitness* witness, unsigned int flags, const BaseSignatureChecker& checker, ScriptError* serror = nullptr);

size_t CountWitnessSigOps(const CScript& scriptSig, const CScript& scriptPubKey, const CScriptWitness* witness, unsigned int flags);

int FindAndDelete(CScript& script, const CScript& b);

bool CheckMinimalPush(const std::vector<unsigned char>& data, opcodetype opcode);

#endif // BITCOIN_SCRIPT_INTERPRETER_H<|MERGE_RESOLUTION|>--- conflicted
+++ resolved
@@ -258,14 +258,9 @@
 static constexpr size_t TAPROOT_CONTROL_MAX_NODE_COUNT = 128;
 static constexpr size_t TAPROOT_CONTROL_MAX_SIZE = TAPROOT_CONTROL_BASE_SIZE + TAPROOT_CONTROL_NODE_SIZE * TAPROOT_CONTROL_MAX_NODE_COUNT;
 
-<<<<<<< HEAD
+extern const CHashWriter HASHER_TAPSIGHASH_ELEMENTS; //!< Hasher with tag "TapSighash" pre-fed to it.
 extern const CHashWriter HASHER_TAPLEAF_ELEMENTS;    //!< Hasher with tag "TapLeaf" pre-fed to it.
 extern const CHashWriter HASHER_TAPBRANCH_ELEMENTS;  //!< Hasher with tag "TapBranch" pre-fed to it.
-=======
-extern const CHashWriter HASHER_TAPSIGHASH; //!< Hasher with tag "TapSighash" pre-fed to it.
-extern const CHashWriter HASHER_TAPLEAF;    //!< Hasher with tag "TapLeaf" pre-fed to it.
-extern const CHashWriter HASHER_TAPBRANCH;  //!< Hasher with tag "TapBranch" pre-fed to it.
->>>>>>> 5ccab718
 
 template <class T>
 uint256 SignatureHash(const CScript& scriptCode, const T& txTo, unsigned int nIn, int nHashType, const CConfidentialValue& amount, SigVersion sigversion, unsigned int flags, const PrecomputedTransactionData* cache = nullptr);
