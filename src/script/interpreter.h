// Copyright (c) 2009-2010 Satoshi Nakamoto
// Copyright (c) 2009-2021 The Bitcoin Core developers
// Distributed under the MIT software license, see the accompanying
// file COPYING or http://www.opensource.org/licenses/mit-license.php.

#ifndef BITCOIN_SCRIPT_INTERPRETER_H
#define BITCOIN_SCRIPT_INTERPRETER_H

#include <hash.h>
#include <script/script_error.h>
#include <span.h>
#include <primitives/transaction.h>

#include <optional>
#include <vector>
#include <stdint.h>

class CPubKey;
class XOnlyPubKey;
class CScript;
class CTransaction;
class CTxOut;
class uint256;

/** Signature hash types/flags */
enum
{
    SIGHASH_ALL = 1,
    SIGHASH_NONE = 2,
    SIGHASH_SINGLE = 3,
    SIGHASH_ANYONECANPAY = 0x80,

    SIGHASH_DEFAULT = 0, //!< Taproot only; implied when sighash byte is missing, and equivalent to SIGHASH_ALL
    SIGHASH_OUTPUT_MASK = 3,
    SIGHASH_INPUT_MASK = 0x80,

    // ELEMENTS:
    // A flag that means the rangeproofs should be included in the sighash.
    SIGHASH_RANGEPROOF = 0x40,
};

/** Script verification flags.
 *
 *  All flags are intended to be soft forks: the set of acceptable scripts under
 *  flags (A | B) is a subset of the acceptable scripts under flag (A).
 */
enum : uint32_t {
    SCRIPT_VERIFY_NONE      = 0,

    // Evaluate P2SH subscripts (BIP16).
    SCRIPT_VERIFY_P2SH      = (1U << 0),

    // Passing a non-strict-DER signature or one with undefined hashtype to a checksig operation causes script failure.
    // Evaluating a pubkey that is not (0x04 + 64 bytes) or (0x02 or 0x03 + 32 bytes) by checksig causes script failure.
    // (not used or intended as a consensus rule).
    SCRIPT_VERIFY_STRICTENC = (1U << 1),

    // Passing a non-strict-DER signature to a checksig operation causes script failure (BIP62 rule 1)
    SCRIPT_VERIFY_DERSIG    = (1U << 2),

    // Passing a non-strict-DER signature or one with S > order/2 to a checksig operation causes script failure
    // (BIP62 rule 5).
    SCRIPT_VERIFY_LOW_S     = (1U << 3),

    // verify dummy stack item consumed by CHECKMULTISIG is of zero-length (BIP62 rule 7).
    SCRIPT_VERIFY_NULLDUMMY = (1U << 4),

    // Using a non-push operator in the scriptSig causes script failure (BIP62 rule 2).
    SCRIPT_VERIFY_SIGPUSHONLY = (1U << 5),

    // Require minimal encodings for all push operations (OP_0... OP_16, OP_1NEGATE where possible, direct
    // pushes up to 75 bytes, OP_PUSHDATA up to 255 bytes, OP_PUSHDATA2 for anything larger). Evaluating
    // any other push causes the script to fail (BIP62 rule 3).
    // In addition, whenever a stack element is interpreted as a number, it must be of minimal length (BIP62 rule 4).
    SCRIPT_VERIFY_MINIMALDATA = (1U << 6),

    // Discourage use of NOPs reserved for upgrades (NOP1-10)
    //
    // Provided so that nodes can avoid accepting or mining transactions
    // containing executed NOP's whose meaning may change after a soft-fork,
    // thus rendering the script invalid; with this flag set executing
    // discouraged NOPs fails the script. This verification flag will never be
    // a mandatory flag applied to scripts in a block. NOPs that are not
    // executed, e.g.  within an unexecuted IF ENDIF block, are *not* rejected.
    // NOPs that have associated forks to give them new meaning (CLTV, CSV)
    // are not subject to this rule.
    SCRIPT_VERIFY_DISCOURAGE_UPGRADABLE_NOPS  = (1U << 7),

    // Require that only a single stack element remains after evaluation. This changes the success criterion from
    // "At least one stack element must remain, and when interpreted as a boolean, it must be true" to
    // "Exactly one stack element must remain, and when interpreted as a boolean, it must be true".
    // (BIP62 rule 6)
    // Note: CLEANSTACK should never be used without P2SH or WITNESS.
    // Note: WITNESS_V0 and TAPSCRIPT script execution have behavior similar to CLEANSTACK as part of their
    //       consensus rules. It is automatic there and does not need this flag.
    SCRIPT_VERIFY_CLEANSTACK = (1U << 8),

    // Verify CHECKLOCKTIMEVERIFY
    //
    // See BIP65 for details.
    SCRIPT_VERIFY_CHECKLOCKTIMEVERIFY = (1U << 9),

    // support CHECKSEQUENCEVERIFY opcode
    //
    // See BIP112 for details
    SCRIPT_VERIFY_CHECKSEQUENCEVERIFY = (1U << 10),

    // Support segregated witness
    //
    SCRIPT_VERIFY_WITNESS = (1U << 11),

    // Making v1-v16 witness program non-standard
    //
    SCRIPT_VERIFY_DISCOURAGE_UPGRADABLE_WITNESS_PROGRAM = (1U << 12),

    // Segwit script only: Require the argument of OP_IF/NOTIF to be exactly 0x01 or empty vector
    //
    // Note: TAPSCRIPT script execution has behavior similar to MINIMALIF as part of its consensus
    //       rules. It is automatic there and does not depend on this flag.
    SCRIPT_VERIFY_MINIMALIF = (1U << 13),

    // Signature(s) must be empty vector if a CHECK(MULTI)SIG operation failed
    //
    SCRIPT_VERIFY_NULLFAIL = (1U << 14),

    // Public keys in segregated witness scripts must be compressed
    //
    SCRIPT_VERIFY_WITNESS_PUBKEYTYPE = (1U << 15),

    // Making OP_CODESEPARATOR and FindAndDelete fail any non-segwit scripts
    //
    SCRIPT_VERIFY_CONST_SCRIPTCODE = (1U << 16),

    // Taproot/Tapscript validation (BIPs 341 & 342)
    //
    SCRIPT_VERIFY_TAPROOT = (1U << 17),

    // Making unknown Taproot leaf versions non-standard
    //
    SCRIPT_VERIFY_DISCOURAGE_UPGRADABLE_TAPROOT_VERSION = (1U << 18),

    // Making unknown OP_SUCCESS non-standard
    SCRIPT_VERIFY_DISCOURAGE_OP_SUCCESS = (1U << 19),

    // Making unknown public key versions (in BIP 342 scripts) non-standard
    SCRIPT_VERIFY_DISCOURAGE_UPGRADABLE_PUBKEYTYPE = (1U << 20),

    // ELEMENTS:
    // Signature checking assumes no sighash byte after the DER signature
    //
    SCRIPT_NO_SIGHASH_BYTE = (1U << 21),

    // ELEMENTS:
    // Support/allow SIGHASH_RANGEPROOF.
    //
    SCRIPT_SIGHASH_RANGEPROOF = (1U << 22),

    // Constants to point to the highest flag in use. Add new flags above this line.
    //
    SCRIPT_VERIFY_END_MARKER
};

bool CheckSignatureEncoding(const std::vector<unsigned char> &vchSig, unsigned int flags, ScriptError* serror);

struct PrecomputedTransactionData
{
    // BIP341 precomputed data.
    // These are single-SHA256, see https://github.com/bitcoin/bips/blob/master/bip-0341.mediawiki#cite_note-15.
    uint256 m_prevouts_single_hash;
    uint256 m_sequences_single_hash;
    uint256 m_outputs_single_hash;
    uint256 m_spent_amounts_single_hash;
    uint256 m_spent_scripts_single_hash;
    // Elements
    uint64_t m_tx_weight;
    uint256 m_outpoints_flag_single_hash;
    uint256 m_spent_asset_amounts_single_hash;
    uint256 m_issuances_single_hash;
    uint256 m_output_witnesses_single_hash;
    uint256 m_issuance_rangeproofs_single_hash;
    //! transaction outputs scriptpubkey sha single hash
    std::vector<uint256> m_output_spk_single_hashes;
    //! Whether the 11 fields above are initialized.
    bool m_bip341_taproot_ready = false;

    // BIP143 precomputed data (double-SHA256).
    uint256 hashPrevouts, hashSequence, hashOutputs, hashIssuance, hashRangeproofs;
    //! Whether the 5 fields above are initialized.
    bool m_bip143_segwit_ready = false;

    std::vector<CTxOut> m_spent_outputs;
    //! ELEMENTS: spent outputs scriptpubkey sha single hash
    std::vector<uint256> m_spent_output_spk_single_hashes;
    //! Whether m_spent_outputs is initialized.
    bool m_spent_outputs_ready = false;

    //! ELEMENTS: parent genesis hash
    CHashWriter m_tapsighash_hasher;

    explicit PrecomputedTransactionData(const uint256& hash_genesis_block);
    explicit PrecomputedTransactionData() : PrecomputedTransactionData(uint256{}) {}

    /** Initialize this PrecomputedTransactionData with transaction data.
     *
     * @param[in]   tx             The transaction for which data is being precomputed.
     * @param[in]   spent_outputs  The CTxOuts being spent, one for each tx.vin, in order.
     * @param[in]   force          Whether to precompute data for all optional features,
     *                             regardless of what is in the inputs (used at signing
     *                             time, when the inputs aren't filled in yet). */
    template <class T>
    void Init(const T& tx, std::vector<CTxOut>&& spent_outputs, bool force = false);

    template <class T>
    explicit PrecomputedTransactionData(const T& tx);
};

enum class SigVersion
{
    BASE = 0,        //!< Bare scripts and BIP16 P2SH-wrapped redeemscripts
    WITNESS_V0 = 1,  //!< Witness v0 (P2WPKH and P2WSH); see BIP 141
    TAPROOT = 2,     //!< Witness v1 with 32-byte program, not BIP16 P2SH-wrapped, key path spending; see BIP 341
    TAPSCRIPT = 3,   //!< Witness v1 with 32-byte program, not BIP16 P2SH-wrapped, script path spending, leaf version 0xc0; see BIP 342
};

struct ScriptExecutionData
{
    //! Whether m_tapleaf_hash is initialized.
    bool m_tapleaf_hash_init = false;
    //! The tapleaf hash.
    uint256 m_tapleaf_hash;

    //! Whether m_codeseparator_pos is initialized.
    bool m_codeseparator_pos_init = false;
    //! Opcode position of the last executed OP_CODESEPARATOR (or 0xFFFFFFFF if none executed).
    uint32_t m_codeseparator_pos;

    //! Whether m_annex_present and (when needed) m_annex_hash are initialized.
    bool m_annex_init = false;
    //! Whether an annex is present.
    bool m_annex_present;
    //! Hash of the annex data.
    uint256 m_annex_hash;

    //! Whether m_validation_weight_left is initialized.
    bool m_validation_weight_left_init = false;
    //! How much validation weight is left (decremented for every successful non-empty signature check).
    int64_t m_validation_weight_left;

    //! The hash of the corresponding output
    std::optional<uint256> m_output_hash;
};

/** Signature hash sizes */
static constexpr size_t WITNESS_V0_SCRIPTHASH_SIZE = 32;
static constexpr size_t WITNESS_V0_KEYHASH_SIZE = 20;
static constexpr size_t WITNESS_V1_TAPROOT_SIZE = 32;

static constexpr uint8_t TAPROOT_LEAF_MASK = 0xfe;
static constexpr uint8_t TAPROOT_LEAF_TAPSCRIPT = 0xc4;
static constexpr size_t TAPROOT_CONTROL_BASE_SIZE = 33;
static constexpr size_t TAPROOT_CONTROL_NODE_SIZE = 32;
static constexpr size_t TAPROOT_CONTROL_MAX_NODE_COUNT = 128;
static constexpr size_t TAPROOT_CONTROL_MAX_SIZE = TAPROOT_CONTROL_BASE_SIZE + TAPROOT_CONTROL_NODE_SIZE * TAPROOT_CONTROL_MAX_NODE_COUNT;

extern const CHashWriter HASHER_TAPSIGHASH_ELEMENTS; //!< Hasher with tag "TapSighash" pre-fed to it.
extern const CHashWriter HASHER_TAPLEAF_ELEMENTS;    //!< Hasher with tag "TapLeaf" pre-fed to it.
extern const CHashWriter HASHER_TAPBRANCH_ELEMENTS;  //!< Hasher with tag "TapBranch" pre-fed to it.

template <class T>
uint256 SignatureHash(const CScript& scriptCode, const T& txTo, unsigned int nIn, int nHashType, const CConfidentialValue& amount, SigVersion sigversion, unsigned int flags, const PrecomputedTransactionData* cache = nullptr);

class BaseSignatureChecker
{
public:
    virtual bool CheckECDSASignature(const std::vector<unsigned char>& scriptSig, const std::vector<unsigned char>& vchPubKey, const CScript& scriptCode, SigVersion sigversion, unsigned int flags) const
    {
        return false;
    }

    virtual bool CheckSchnorrSignature(Span<const unsigned char> sig, Span<const unsigned char> pubkey, SigVersion sigversion, ScriptExecutionData& execdata, ScriptError* serror = nullptr) const
    {
        return false;
    }

    virtual bool CheckLockTime(const CScriptNum& nLockTime) const
    {
         return false;
    }

    virtual bool CheckSequence(const CScriptNum& nSequence) const
    {
         return false;
    }

    virtual const std::vector<CTxIn>* GetTxvIn() const
    {
        return nullptr;
    }

    virtual const std::vector<CTxOut>* GetTxvOut() const
    {
        return nullptr;
    }

    virtual uint32_t GetLockTime() const
    {
        return 0;
    }

    virtual int32_t GetTxVersion() const
    {
        return 0;
    }

    virtual const PrecomputedTransactionData* GetPrecomputedTransactionData() const
    {
        return nullptr;
    }

    virtual uint32_t GetnIn() const
    {
        return std::numeric_limits<uint32_t>::max();
    }

    virtual ~BaseSignatureChecker() {}
};

/** Enum to specify what *TransactionSignatureChecker's behavior should be
 *  when dealing with missing transaction data.
 */
enum class MissingDataBehavior
{
    ASSERT_FAIL,  //!< Abort execution through assertion failure (for consensus code)
    FAIL,         //!< Just act as if the signature was invalid
};

template<typename T>
bool SignatureHashSchnorr(uint256& hash_out, ScriptExecutionData& execdata, const T& tx_to, uint32_t in_pos, uint8_t hash_type, SigVersion sigversion, const PrecomputedTransactionData& cache, MissingDataBehavior mdb);

template <class T>
class GenericTransactionSignatureChecker : public BaseSignatureChecker
{
private:
    const T* txTo;
    const MissingDataBehavior m_mdb;
    unsigned int nIn;
    const CConfidentialValue amount;
    const PrecomputedTransactionData* txdata;

protected:
    virtual bool VerifyECDSASignature(const std::vector<unsigned char>& vchSig, const CPubKey& vchPubKey, const uint256& sighash) const;
    virtual bool VerifySchnorrSignature(Span<const unsigned char> sig, const XOnlyPubKey& pubkey, const uint256& sighash) const;

public:
<<<<<<< HEAD
    GenericTransactionSignatureChecker(const T* txToIn, unsigned int nInIn, const CConfidentialValue& amountIn, MissingDataBehavior mdb) : txTo(txToIn), m_mdb(mdb), nIn(nInIn), amount(amountIn), txdata(nullptr) {}
    GenericTransactionSignatureChecker(const T* txToIn, unsigned int nInIn, const CConfidentialValue& amountIn, const PrecomputedTransactionData& txdataIn, MissingDataBehavior mdb) : txTo(txToIn), m_mdb(mdb), nIn(nInIn), amount(amountIn), txdata(&txdataIn) {}
    bool CheckECDSASignature(const std::vector<unsigned char>& scriptSig, const std::vector<unsigned char>& vchPubKey, const CScript& scriptCode, SigVersion sigversion, unsigned int flags) const override;
    bool CheckSchnorrSignature(Span<const unsigned char> sig, Span<const unsigned char> pubkey, SigVersion sigversion, const ScriptExecutionData& execdata, ScriptError* serror = nullptr) const override;
=======
    GenericTransactionSignatureChecker(const T* txToIn, unsigned int nInIn, const CAmount& amountIn, MissingDataBehavior mdb) : txTo(txToIn), m_mdb(mdb), nIn(nInIn), amount(amountIn), txdata(nullptr) {}
    GenericTransactionSignatureChecker(const T* txToIn, unsigned int nInIn, const CAmount& amountIn, const PrecomputedTransactionData& txdataIn, MissingDataBehavior mdb) : txTo(txToIn), m_mdb(mdb), nIn(nInIn), amount(amountIn), txdata(&txdataIn) {}
    bool CheckECDSASignature(const std::vector<unsigned char>& scriptSig, const std::vector<unsigned char>& vchPubKey, const CScript& scriptCode, SigVersion sigversion) const override;
    bool CheckSchnorrSignature(Span<const unsigned char> sig, Span<const unsigned char> pubkey, SigVersion sigversion, ScriptExecutionData& execdata, ScriptError* serror = nullptr) const override;
>>>>>>> bd482b3f
    bool CheckLockTime(const CScriptNum& nLockTime) const override;
    bool CheckSequence(const CScriptNum& nSequence) const override;
    const std::vector<CTxIn>* GetTxvIn() const override;
    const std::vector<CTxOut>* GetTxvOut() const override;
    uint32_t GetLockTime() const override;
    int32_t GetTxVersion() const override;

    const PrecomputedTransactionData* GetPrecomputedTransactionData() const override;
    uint32_t GetnIn() const override;
};

using TransactionSignatureChecker = GenericTransactionSignatureChecker<CTransaction>;
using MutableTransactionSignatureChecker = GenericTransactionSignatureChecker<CMutableTransaction>;

class DeferringSignatureChecker : public BaseSignatureChecker
{
protected:
    BaseSignatureChecker& m_checker;

public:
    DeferringSignatureChecker(BaseSignatureChecker& checker) : m_checker(checker) {}

    bool CheckECDSASignature(const std::vector<unsigned char>& scriptSig, const std::vector<unsigned char>& vchPubKey, const CScript& scriptCode, SigVersion sigversion, unsigned int flags) const override
    {
        return m_checker.CheckECDSASignature(scriptSig, vchPubKey, scriptCode, sigversion, flags);
    }

    bool CheckSchnorrSignature(Span<const unsigned char> sig, Span<const unsigned char> pubkey, SigVersion sigversion, ScriptExecutionData& execdata, ScriptError* serror = nullptr) const override
    {
        return m_checker.CheckSchnorrSignature(sig, pubkey, sigversion, execdata, serror);
    }

    bool CheckLockTime(const CScriptNum& nLockTime) const override
    {
        return m_checker.CheckLockTime(nLockTime);
    }
    bool CheckSequence(const CScriptNum& nSequence) const override
    {
        return m_checker.CheckSequence(nSequence);
    }
};

/** Compute the BIP341 tapleaf hash from leaf version & script. */
uint256 ComputeTapleafHash(uint8_t leaf_version, const CScript& script);
/** Compute the BIP341 taproot script tree Merkle root from control block and leaf hash.
 *  Requires control block to have valid length (33 + k*32, with k in {0,1,..,128}). */
uint256 ComputeTaprootMerkleRoot(Span<const unsigned char> control, const uint256& tapleaf_hash);

bool EvalScript(std::vector<std::vector<unsigned char> >& stack, const CScript& script, unsigned int flags, const BaseSignatureChecker& checker, SigVersion sigversion, ScriptExecutionData& execdata, ScriptError* error = nullptr);
bool EvalScript(std::vector<std::vector<unsigned char> >& stack, const CScript& script, unsigned int flags, const BaseSignatureChecker& checker, SigVersion sigversion, ScriptError* error = nullptr);
bool VerifyScript(const CScript& scriptSig, const CScript& scriptPubKey, const CScriptWitness* witness, unsigned int flags, const BaseSignatureChecker& checker, ScriptError* serror = nullptr);

size_t CountWitnessSigOps(const CScript& scriptSig, const CScript& scriptPubKey, const CScriptWitness* witness, unsigned int flags);

int FindAndDelete(CScript& script, const CScript& b);

bool CheckMinimalPush(const std::vector<unsigned char>& data, opcodetype opcode);

#endif // BITCOIN_SCRIPT_INTERPRETER_H<|MERGE_RESOLUTION|>--- conflicted
+++ resolved
@@ -248,6 +248,10 @@
 
     //! The hash of the corresponding output
     std::optional<uint256> m_output_hash;
+
+    // ELEMENTS
+    //! The hash of the corresponding output witness
+    std::optional<uint256> m_output_witness_hash;
 };
 
 /** Signature hash sizes */
@@ -352,17 +356,10 @@
     virtual bool VerifySchnorrSignature(Span<const unsigned char> sig, const XOnlyPubKey& pubkey, const uint256& sighash) const;
 
 public:
-<<<<<<< HEAD
     GenericTransactionSignatureChecker(const T* txToIn, unsigned int nInIn, const CConfidentialValue& amountIn, MissingDataBehavior mdb) : txTo(txToIn), m_mdb(mdb), nIn(nInIn), amount(amountIn), txdata(nullptr) {}
     GenericTransactionSignatureChecker(const T* txToIn, unsigned int nInIn, const CConfidentialValue& amountIn, const PrecomputedTransactionData& txdataIn, MissingDataBehavior mdb) : txTo(txToIn), m_mdb(mdb), nIn(nInIn), amount(amountIn), txdata(&txdataIn) {}
     bool CheckECDSASignature(const std::vector<unsigned char>& scriptSig, const std::vector<unsigned char>& vchPubKey, const CScript& scriptCode, SigVersion sigversion, unsigned int flags) const override;
-    bool CheckSchnorrSignature(Span<const unsigned char> sig, Span<const unsigned char> pubkey, SigVersion sigversion, const ScriptExecutionData& execdata, ScriptError* serror = nullptr) const override;
-=======
-    GenericTransactionSignatureChecker(const T* txToIn, unsigned int nInIn, const CAmount& amountIn, MissingDataBehavior mdb) : txTo(txToIn), m_mdb(mdb), nIn(nInIn), amount(amountIn), txdata(nullptr) {}
-    GenericTransactionSignatureChecker(const T* txToIn, unsigned int nInIn, const CAmount& amountIn, const PrecomputedTransactionData& txdataIn, MissingDataBehavior mdb) : txTo(txToIn), m_mdb(mdb), nIn(nInIn), amount(amountIn), txdata(&txdataIn) {}
-    bool CheckECDSASignature(const std::vector<unsigned char>& scriptSig, const std::vector<unsigned char>& vchPubKey, const CScript& scriptCode, SigVersion sigversion) const override;
     bool CheckSchnorrSignature(Span<const unsigned char> sig, Span<const unsigned char> pubkey, SigVersion sigversion, ScriptExecutionData& execdata, ScriptError* serror = nullptr) const override;
->>>>>>> bd482b3f
     bool CheckLockTime(const CScriptNum& nLockTime) const override;
     bool CheckSequence(const CScriptNum& nSequence) const override;
     const std::vector<CTxIn>* GetTxvIn() const override;
