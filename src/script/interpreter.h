// Copyright (c) 2009-2010 Satoshi Nakamoto
// Copyright (c) 2009-2019 The Bitcoin Core developers
// Distributed under the MIT software license, see the accompanying
// file COPYING or http://www.opensource.org/licenses/mit-license.php.

#ifndef BITCOIN_SCRIPT_INTERPRETER_H
#define BITCOIN_SCRIPT_INTERPRETER_H

#include <script/script_error.h>
#include <span.h>
#include <primitives/transaction.h>

#include <vector>
#include <stdint.h>

class CPubKey;
class XOnlyPubKey;
class CScript;
class CTransaction;
class CTxOut;
class uint256;

/** Signature hash types/flags */
enum
{
    SIGHASH_ALL = 1,
    SIGHASH_NONE = 2,
    SIGHASH_SINGLE = 3,
    SIGHASH_ANYONECANPAY = 0x80,

    SIGHASH_DEFAULT = 0, //!< Taproot only; implied when sighash byte is missing, and equivalent to SIGHASH_ALL
    SIGHASH_OUTPUT_MASK = 3,
    SIGHASH_INPUT_MASK = 0x80,
};

/** Script verification flags.
 *
 *  All flags are intended to be soft forks: the set of acceptable scripts under
 *  flags (A | B) is a subset of the acceptable scripts under flag (A).
 */
enum
{
    SCRIPT_VERIFY_NONE      = 0,

    // Evaluate P2SH subscripts (BIP16).
    SCRIPT_VERIFY_P2SH      = (1U << 0),

    // Passing a non-strict-DER signature or one with undefined hashtype to a checksig operation causes script failure.
    // Evaluating a pubkey that is not (0x04 + 64 bytes) or (0x02 or 0x03 + 32 bytes) by checksig causes script failure.
    // (not used or intended as a consensus rule).
    SCRIPT_VERIFY_STRICTENC = (1U << 1),

    // Passing a non-strict-DER signature to a checksig operation causes script failure (BIP62 rule 1)
    SCRIPT_VERIFY_DERSIG    = (1U << 2),

    // Passing a non-strict-DER signature or one with S > order/2 to a checksig operation causes script failure
    // (BIP62 rule 5).
    SCRIPT_VERIFY_LOW_S     = (1U << 3),

    // verify dummy stack item consumed by CHECKMULTISIG is of zero-length (BIP62 rule 7).
    SCRIPT_VERIFY_NULLDUMMY = (1U << 4),

    // Using a non-push operator in the scriptSig causes script failure (BIP62 rule 2).
    SCRIPT_VERIFY_SIGPUSHONLY = (1U << 5),

    // Require minimal encodings for all push operations (OP_0... OP_16, OP_1NEGATE where possible, direct
    // pushes up to 75 bytes, OP_PUSHDATA up to 255 bytes, OP_PUSHDATA2 for anything larger). Evaluating
    // any other push causes the script to fail (BIP62 rule 3).
    // In addition, whenever a stack element is interpreted as a number, it must be of minimal length (BIP62 rule 4).
    SCRIPT_VERIFY_MINIMALDATA = (1U << 6),

    // Discourage use of NOPs reserved for upgrades (NOP1-10)
    //
    // Provided so that nodes can avoid accepting or mining transactions
    // containing executed NOP's whose meaning may change after a soft-fork,
    // thus rendering the script invalid; with this flag set executing
    // discouraged NOPs fails the script. This verification flag will never be
    // a mandatory flag applied to scripts in a block. NOPs that are not
    // executed, e.g.  within an unexecuted IF ENDIF block, are *not* rejected.
    // NOPs that have associated forks to give them new meaning (CLTV, CSV)
    // are not subject to this rule.
    SCRIPT_VERIFY_DISCOURAGE_UPGRADABLE_NOPS  = (1U << 7),

    // Require that only a single stack element remains after evaluation. This changes the success criterion from
    // "At least one stack element must remain, and when interpreted as a boolean, it must be true" to
    // "Exactly one stack element must remain, and when interpreted as a boolean, it must be true".
    // (BIP62 rule 6)
    // Note: CLEANSTACK should never be used without P2SH or WITNESS.
    // Note: WITNESS_V0 and TAPSCRIPT script execution have behavior similar to CLEANSTACK as part of their
    //       consensus rules. It is automatic there and does not need this flag.
    SCRIPT_VERIFY_CLEANSTACK = (1U << 8),

    // Verify CHECKLOCKTIMEVERIFY
    //
    // See BIP65 for details.
    SCRIPT_VERIFY_CHECKLOCKTIMEVERIFY = (1U << 9),

    // support CHECKSEQUENCEVERIFY opcode
    //
    // See BIP112 for details
    SCRIPT_VERIFY_CHECKSEQUENCEVERIFY = (1U << 10),

    // Support segregated witness
    //
    SCRIPT_VERIFY_WITNESS = (1U << 11),

    // Making v1-v16 witness program non-standard
    //
    SCRIPT_VERIFY_DISCOURAGE_UPGRADABLE_WITNESS_PROGRAM = (1U << 12),

    // Segwit script only: Require the argument of OP_IF/NOTIF to be exactly 0x01 or empty vector
    //
    // Note: TAPSCRIPT script execution has behavior similar to MINIMALIF as part of its consensus
    //       rules. It is automatic there and does not depend on this flag.
    SCRIPT_VERIFY_MINIMALIF = (1U << 13),

    // Signature(s) must be empty vector if a CHECK(MULTI)SIG operation failed
    //
    SCRIPT_VERIFY_NULLFAIL = (1U << 14),

    // Public keys in segregated witness scripts must be compressed
    //
    SCRIPT_VERIFY_WITNESS_PUBKEYTYPE = (1U << 15),

    // Making OP_CODESEPARATOR and FindAndDelete fail any non-segwit scripts
    //
    SCRIPT_VERIFY_CONST_SCRIPTCODE = (1U << 16),

<<<<<<< HEAD
    // Signature checking assumes no sighash byte after the DER signature
    //
    SCRIPT_NO_SIGHASH_BYTE = (1U << 17),
=======
    // Taproot/Tapscript validation (BIPs 341 & 342)
    //
    SCRIPT_VERIFY_TAPROOT = (1U << 17),

    // Making unknown Taproot leaf versions non-standard
    //
    SCRIPT_VERIFY_DISCOURAGE_UPGRADABLE_TAPROOT_VERSION = (1U << 18),

    // Making unknown OP_SUCCESS non-standard
    SCRIPT_VERIFY_DISCOURAGE_OP_SUCCESS = (1U << 19),

    // Making unknown public key versions (in BIP 342 scripts) non-standard
    SCRIPT_VERIFY_DISCOURAGE_UPGRADABLE_PUBKEYTYPE = (1U << 20),
>>>>>>> 3caee169
};

bool CheckSignatureEncoding(const std::vector<unsigned char> &vchSig, unsigned int flags, ScriptError* serror);

struct PrecomputedTransactionData
{
<<<<<<< HEAD
    uint256 hashPrevouts, hashSequence, hashOutputs, hashIssuance;
    bool m_ready = false;
=======
    // BIP341 precomputed data.
    // These are single-SHA256, see https://github.com/bitcoin/bips/blob/master/bip-0341.mediawiki#cite_note-15.
    uint256 m_prevouts_single_hash;
    uint256 m_sequences_single_hash;
    uint256 m_outputs_single_hash;
    uint256 m_spent_amounts_single_hash;
    uint256 m_spent_scripts_single_hash;
    //! Whether the 5 fields above are initialized.
    bool m_bip341_taproot_ready = false;

    // BIP143 precomputed data (double-SHA256).
    uint256 hashPrevouts, hashSequence, hashOutputs;
    //! Whether the 3 fields above are initialized.
    bool m_bip143_segwit_ready = false;

    std::vector<CTxOut> m_spent_outputs;
    //! Whether m_spent_outputs is initialized.
    bool m_spent_outputs_ready = false;
>>>>>>> 3caee169

    PrecomputedTransactionData() = default;

    template <class T>
    void Init(const T& tx, std::vector<CTxOut>&& spent_outputs);

    template <class T>
    explicit PrecomputedTransactionData(const T& tx);
};

enum class SigVersion
{
    BASE = 0,        //!< Bare scripts and BIP16 P2SH-wrapped redeemscripts
    WITNESS_V0 = 1,  //!< Witness v0 (P2WPKH and P2WSH); see BIP 141
    TAPROOT = 2,     //!< Witness v1 with 32-byte program, not BIP16 P2SH-wrapped, key path spending; see BIP 341
    TAPSCRIPT = 3,   //!< Witness v1 with 32-byte program, not BIP16 P2SH-wrapped, script path spending, leaf version 0xc0; see BIP 342
};

struct ScriptExecutionData
{
    //! Whether m_tapleaf_hash is initialized.
    bool m_tapleaf_hash_init = false;
    //! The tapleaf hash.
    uint256 m_tapleaf_hash;

    //! Whether m_codeseparator_pos is initialized.
    bool m_codeseparator_pos_init = false;
    //! Opcode position of the last executed OP_CODESEPARATOR (or 0xFFFFFFFF if none executed).
    uint32_t m_codeseparator_pos;

    //! Whether m_annex_present and (when needed) m_annex_hash are initialized.
    bool m_annex_init = false;
    //! Whether an annex is present.
    bool m_annex_present;
    //! Hash of the annex data.
    uint256 m_annex_hash;

    //! Whether m_validation_weight_left is initialized.
    bool m_validation_weight_left_init = false;
    //! How much validation weight is left (decremented for every successful non-empty signature check).
    int64_t m_validation_weight_left;
};

/** Signature hash sizes */
static constexpr size_t WITNESS_V0_SCRIPTHASH_SIZE = 32;
static constexpr size_t WITNESS_V0_KEYHASH_SIZE = 20;
static constexpr size_t WITNESS_V1_TAPROOT_SIZE = 32;

static constexpr uint8_t TAPROOT_LEAF_MASK = 0xfe;
static constexpr uint8_t TAPROOT_LEAF_TAPSCRIPT = 0xc0;
static constexpr size_t TAPROOT_CONTROL_BASE_SIZE = 33;
static constexpr size_t TAPROOT_CONTROL_NODE_SIZE = 32;
static constexpr size_t TAPROOT_CONTROL_MAX_NODE_COUNT = 128;
static constexpr size_t TAPROOT_CONTROL_MAX_SIZE = TAPROOT_CONTROL_BASE_SIZE + TAPROOT_CONTROL_NODE_SIZE * TAPROOT_CONTROL_MAX_NODE_COUNT;

template <class T>
uint256 SignatureHash(const CScript& scriptCode, const T& txTo, unsigned int nIn, int nHashType, const CConfidentialValue& amount, SigVersion sigversion, const PrecomputedTransactionData* cache = nullptr);

class BaseSignatureChecker
{
public:
    virtual bool CheckECDSASignature(const std::vector<unsigned char>& scriptSig, const std::vector<unsigned char>& vchPubKey, const CScript& scriptCode, SigVersion sigversion) const
    {
        return false;
    }

    virtual bool CheckSchnorrSignature(Span<const unsigned char> sig, Span<const unsigned char> pubkey, SigVersion sigversion, const ScriptExecutionData& execdata, ScriptError* serror = nullptr) const
    {
        return false;
    }

    virtual bool CheckLockTime(const CScriptNum& nLockTime) const
    {
         return false;
    }

    virtual bool CheckSequence(const CScriptNum& nSequence) const
    {
         return false;
    }

    virtual ~BaseSignatureChecker() {}
};

template <class T>
class GenericTransactionSignatureChecker : public BaseSignatureChecker
{
private:
    const T* txTo;
    unsigned int nIn;
    const CConfidentialValue amount;
    const PrecomputedTransactionData* txdata;

protected:
    virtual bool VerifyECDSASignature(const std::vector<unsigned char>& vchSig, const CPubKey& vchPubKey, const uint256& sighash) const;
    virtual bool VerifySchnorrSignature(Span<const unsigned char> sig, const XOnlyPubKey& pubkey, const uint256& sighash) const;

public:
<<<<<<< HEAD
    GenericTransactionSignatureChecker(const T* txToIn, unsigned int nInIn, const CConfidentialValue& amountIn) : txTo(txToIn), nIn(nInIn), amount(amountIn), txdata(nullptr) {}
    GenericTransactionSignatureChecker(const T* txToIn, unsigned int nInIn, const CConfidentialValue& amountIn, const PrecomputedTransactionData& txdataIn) : txTo(txToIn), nIn(nInIn), amount(amountIn), txdata(&txdataIn) {}
    bool CheckSig(const std::vector<unsigned char>& scriptSig, const std::vector<unsigned char>& vchPubKey, const CScript& scriptCode, SigVersion sigversion) const override;
=======
    GenericTransactionSignatureChecker(const T* txToIn, unsigned int nInIn, const CAmount& amountIn) : txTo(txToIn), nIn(nInIn), amount(amountIn), txdata(nullptr) {}
    GenericTransactionSignatureChecker(const T* txToIn, unsigned int nInIn, const CAmount& amountIn, const PrecomputedTransactionData& txdataIn) : txTo(txToIn), nIn(nInIn), amount(amountIn), txdata(&txdataIn) {}
    bool CheckECDSASignature(const std::vector<unsigned char>& scriptSig, const std::vector<unsigned char>& vchPubKey, const CScript& scriptCode, SigVersion sigversion) const override;
    bool CheckSchnorrSignature(Span<const unsigned char> sig, Span<const unsigned char> pubkey, SigVersion sigversion, const ScriptExecutionData& execdata, ScriptError* serror = nullptr) const override;
>>>>>>> 3caee169
    bool CheckLockTime(const CScriptNum& nLockTime) const override;
    bool CheckSequence(const CScriptNum& nSequence) const override;
};

using TransactionSignatureChecker = GenericTransactionSignatureChecker<CTransaction>;
using MutableTransactionSignatureChecker = GenericTransactionSignatureChecker<CMutableTransaction>;

bool EvalScript(std::vector<std::vector<unsigned char> >& stack, const CScript& script, unsigned int flags, const BaseSignatureChecker& checker, SigVersion sigversion, ScriptExecutionData& execdata, ScriptError* error = nullptr);
bool EvalScript(std::vector<std::vector<unsigned char> >& stack, const CScript& script, unsigned int flags, const BaseSignatureChecker& checker, SigVersion sigversion, ScriptError* error = nullptr);
bool VerifyScript(const CScript& scriptSig, const CScript& scriptPubKey, const CScriptWitness* witness, unsigned int flags, const BaseSignatureChecker& checker, ScriptError* serror = nullptr);

size_t CountWitnessSigOps(const CScript& scriptSig, const CScript& scriptPubKey, const CScriptWitness* witness, unsigned int flags);

int FindAndDelete(CScript& script, const CScript& b);

bool CheckMinimalPush(const std::vector<unsigned char>& data, opcodetype opcode);

#endif // BITCOIN_SCRIPT_INTERPRETER_H<|MERGE_RESOLUTION|>--- conflicted
+++ resolved
@@ -126,11 +126,6 @@
     //
     SCRIPT_VERIFY_CONST_SCRIPTCODE = (1U << 16),
 
-<<<<<<< HEAD
-    // Signature checking assumes no sighash byte after the DER signature
-    //
-    SCRIPT_NO_SIGHASH_BYTE = (1U << 17),
-=======
     // Taproot/Tapscript validation (BIPs 341 & 342)
     //
     SCRIPT_VERIFY_TAPROOT = (1U << 17),
@@ -144,17 +139,16 @@
 
     // Making unknown public key versions (in BIP 342 scripts) non-standard
     SCRIPT_VERIFY_DISCOURAGE_UPGRADABLE_PUBKEYTYPE = (1U << 20),
->>>>>>> 3caee169
+
+    // Signature checking assumes no sighash byte after the DER signature
+    //
+    SCRIPT_NO_SIGHASH_BYTE = (1U << 21),
 };
 
 bool CheckSignatureEncoding(const std::vector<unsigned char> &vchSig, unsigned int flags, ScriptError* serror);
 
 struct PrecomputedTransactionData
 {
-<<<<<<< HEAD
-    uint256 hashPrevouts, hashSequence, hashOutputs, hashIssuance;
-    bool m_ready = false;
-=======
     // BIP341 precomputed data.
     // These are single-SHA256, see https://github.com/bitcoin/bips/blob/master/bip-0341.mediawiki#cite_note-15.
     uint256 m_prevouts_single_hash;
@@ -166,14 +160,13 @@
     bool m_bip341_taproot_ready = false;
 
     // BIP143 precomputed data (double-SHA256).
-    uint256 hashPrevouts, hashSequence, hashOutputs;
+    uint256 hashPrevouts, hashSequence, hashOutputs, hashIssuance;
     //! Whether the 3 fields above are initialized.
     bool m_bip143_segwit_ready = false;
 
     std::vector<CTxOut> m_spent_outputs;
     //! Whether m_spent_outputs is initialized.
     bool m_spent_outputs_ready = false;
->>>>>>> 3caee169
 
     PrecomputedTransactionData() = default;
 
@@ -272,16 +265,10 @@
     virtual bool VerifySchnorrSignature(Span<const unsigned char> sig, const XOnlyPubKey& pubkey, const uint256& sighash) const;
 
 public:
-<<<<<<< HEAD
     GenericTransactionSignatureChecker(const T* txToIn, unsigned int nInIn, const CConfidentialValue& amountIn) : txTo(txToIn), nIn(nInIn), amount(amountIn), txdata(nullptr) {}
     GenericTransactionSignatureChecker(const T* txToIn, unsigned int nInIn, const CConfidentialValue& amountIn, const PrecomputedTransactionData& txdataIn) : txTo(txToIn), nIn(nInIn), amount(amountIn), txdata(&txdataIn) {}
-    bool CheckSig(const std::vector<unsigned char>& scriptSig, const std::vector<unsigned char>& vchPubKey, const CScript& scriptCode, SigVersion sigversion) const override;
-=======
-    GenericTransactionSignatureChecker(const T* txToIn, unsigned int nInIn, const CAmount& amountIn) : txTo(txToIn), nIn(nInIn), amount(amountIn), txdata(nullptr) {}
-    GenericTransactionSignatureChecker(const T* txToIn, unsigned int nInIn, const CAmount& amountIn, const PrecomputedTransactionData& txdataIn) : txTo(txToIn), nIn(nInIn), amount(amountIn), txdata(&txdataIn) {}
     bool CheckECDSASignature(const std::vector<unsigned char>& scriptSig, const std::vector<unsigned char>& vchPubKey, const CScript& scriptCode, SigVersion sigversion) const override;
     bool CheckSchnorrSignature(Span<const unsigned char> sig, Span<const unsigned char> pubkey, SigVersion sigversion, const ScriptExecutionData& execdata, ScriptError* serror = nullptr) const override;
->>>>>>> 3caee169
     bool CheckLockTime(const CScriptNum& nLockTime) const override;
     bool CheckSequence(const CScriptNum& nSequence) const override;
 };
