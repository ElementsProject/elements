// Copyright (c) 2009-2010 Satoshi Nakamoto
// Copyright (c) 2009-2021 The Bitcoin Core developers
// Distributed under the MIT software license, see the accompanying
// file COPYING or http://www.opensource.org/licenses/mit-license.php.

#include <script/sign.h>

#include <consensus/amount.h>
#include <key.h>
#include <pegins.h>
#include <policy/policy.h>
#include <primitives/transaction.h>
#include <script/keyorigin.h>
#include <script/pegins.h>  // for GetPeginOutputFromWitness()
#include <script/signingprovider.h>
#include <script/standard.h>
#include <uint256.h>
#include <util/translation.h>
#include <util/vector.h>

#include <chainparams.h>

typedef std::vector<unsigned char> valtype;

MutableTransactionSignatureCreator::MutableTransactionSignatureCreator(const CMutableTransaction& tx, unsigned int input_idx, const CConfidentialValue& amount, int hash_type)
    : m_txto{tx}, nIn{input_idx}, nHashType{hash_type}, amount{amount}, checker{&m_txto, nIn, amount, MissingDataBehavior::FAIL},
      m_txdata(nullptr)
{
}

MutableTransactionSignatureCreator::MutableTransactionSignatureCreator(const CMutableTransaction& tx, unsigned int input_idx, const CConfidentialValue& amount, const PrecomputedTransactionData* txdata, int hash_type)
    : m_txto{tx}, nIn{input_idx}, nHashType{hash_type}, amount{amount},
      checker{txdata ? MutableTransactionSignatureChecker{&m_txto, nIn, amount, *txdata, MissingDataBehavior::FAIL} :
                       MutableTransactionSignatureChecker{&m_txto, nIn, amount, MissingDataBehavior::FAIL}},
      m_txdata(txdata)
{
}

bool MutableTransactionSignatureCreator::CreateSig(const SigningProvider& provider, std::vector<unsigned char>& vchSig, const CKeyID& address, const CScript& scriptCode, SigVersion sigversion, unsigned int flags) const
{
    assert(sigversion == SigVersion::BASE || sigversion == SigVersion::WITNESS_V0);

    CKey key;
    if (!provider.GetKey(address, key))
        return false;

    // Signing with uncompressed keys is disabled in witness scripts
    if (sigversion == SigVersion::WITNESS_V0 && !key.IsCompressed())
        return false;

    // Signing without known amount does not work in witness scripts.
    if (sigversion == SigVersion::WITNESS_V0 && amount.IsNull()) return false;

    // BASE/WITNESS_V0 signatures don't support explicit SIGHASH_DEFAULT, use SIGHASH_ALL instead.
    const int hashtype = nHashType == SIGHASH_DEFAULT ? SIGHASH_ALL : nHashType;

    uint256 hash = SignatureHash(scriptCode, m_txto, nIn, hashtype, amount, sigversion, flags, m_txdata);
    if (!key.Sign(hash, vchSig))
        return false;
    vchSig.push_back((unsigned char)hashtype);
    return true;
}

bool MutableTransactionSignatureCreator::CreateSchnorrSig(const SigningProvider& provider, std::vector<unsigned char>& sig, const XOnlyPubKey& pubkey, const uint256* leaf_hash, const uint256* merkle_root, SigVersion sigversion) const
{
    assert(sigversion == SigVersion::TAPROOT || sigversion == SigVersion::TAPSCRIPT);

    CKey key;
    if (!provider.GetKeyByXOnly(pubkey, key)) return false;

    // BIP341/BIP342 signing needs lots of precomputed transaction data. While some
    // (non-SIGHASH_DEFAULT) sighash modes exist that can work with just some subset
    // of data present, for now, only support signing when everything is provided.
    if (!m_txdata || !m_txdata->m_bip341_taproot_ready || !m_txdata->m_spent_outputs_ready) return false;

    ScriptExecutionData execdata;
    execdata.m_annex_init = true;
    execdata.m_annex_present = false; // Only support annex-less signing for now.
    if (sigversion == SigVersion::TAPSCRIPT) {
        execdata.m_codeseparator_pos_init = true;
        execdata.m_codeseparator_pos = 0xFFFFFFFF; // Only support non-OP_CODESEPARATOR BIP342 signing for now.
        if (!leaf_hash) return false; // BIP342 signing needs leaf hash.
        execdata.m_tapleaf_hash_init = true;
        execdata.m_tapleaf_hash = *leaf_hash;
    }
    uint256 hash;
    if (!SignatureHashSchnorr(hash, execdata, m_txto, nIn, nHashType, sigversion, *m_txdata, MissingDataBehavior::FAIL)) return false;
    sig.resize(64);
    // Use uint256{} as aux_rnd for now.
    if (!key.SignSchnorr(hash, sig, merkle_root, {})) return false;
    if (nHashType) sig.push_back(nHashType);
    return true;
}

static bool GetCScript(const SigningProvider& provider, const SignatureData& sigdata, const CScriptID& scriptid, CScript& script)
{
    if (provider.GetCScript(scriptid, script)) {
        return true;
    }
    // Look for scripts in SignatureData
    if (CScriptID(sigdata.redeem_script) == scriptid) {
        script = sigdata.redeem_script;
        return true;
    } else if (CScriptID(sigdata.witness_script) == scriptid) {
        script = sigdata.witness_script;
        return true;
    }
    return false;
}

static bool GetPubKey(const SigningProvider& provider, const SignatureData& sigdata, const CKeyID& address, CPubKey& pubkey)
{
    // Look for pubkey in all partial sigs
    const auto it = sigdata.signatures.find(address);
    if (it != sigdata.signatures.end()) {
        pubkey = it->second.first;
        return true;
    }
    // Look for pubkey in pubkey list
    const auto& pk_it = sigdata.misc_pubkeys.find(address);
    if (pk_it != sigdata.misc_pubkeys.end()) {
        pubkey = pk_it->second.first;
        return true;
    }
    // Query the underlying provider
    return provider.GetPubKey(address, pubkey);
}

static bool CreateSig(const BaseSignatureCreator& creator, SignatureData& sigdata, const SigningProvider& provider, std::vector<unsigned char>& sig_out, const CPubKey& pubkey, const CScript& scriptcode, SigVersion sigversion, unsigned int flags)
{
    CKeyID keyid = pubkey.GetID();
    const auto it = sigdata.signatures.find(keyid);
    if (it != sigdata.signatures.end()) {
        sig_out = it->second.second;
        return true;
    }
    KeyOriginInfo info;
    if (provider.GetKeyOrigin(keyid, info)) {
        sigdata.misc_pubkeys.emplace(keyid, std::make_pair(pubkey, std::move(info)));
    }
    if (creator.CreateSig(provider, sig_out, keyid, scriptcode, sigversion, flags)) {
        auto i = sigdata.signatures.emplace(keyid, SigPair(pubkey, sig_out));
        assert(i.second);
        return true;
    }
    // Could not make signature or signature not found, add keyid to missing
    sigdata.missing_sigs.push_back(keyid);
    return false;
}

static bool CreateTaprootScriptSig(const BaseSignatureCreator& creator, SignatureData& sigdata, const SigningProvider& provider, std::vector<unsigned char>& sig_out, const XOnlyPubKey& pubkey, const uint256& leaf_hash, SigVersion sigversion)
{
    auto lookup_key = std::make_pair(pubkey, leaf_hash);
    auto it = sigdata.taproot_script_sigs.find(lookup_key);
    if (it != sigdata.taproot_script_sigs.end()) {
        sig_out = it->second;
        return true;
    }
    if (creator.CreateSchnorrSig(provider, sig_out, pubkey, &leaf_hash, nullptr, sigversion)) {
        sigdata.taproot_script_sigs[lookup_key] = sig_out;
        return true;
    }
    return false;
}

static bool SignTaprootScript(const SigningProvider& provider, const BaseSignatureCreator& creator, SignatureData& sigdata, int leaf_version, const CScript& script, std::vector<valtype>& result)
{
    // Only BIP342 tapscript signing is supported for now.
    if (leaf_version != TAPROOT_LEAF_TAPSCRIPT) return false;
    SigVersion sigversion = SigVersion::TAPSCRIPT;

<<<<<<< HEAD
    uint256 leaf_hash = (CHashWriter(HASHER_TAPLEAF_ELEMENTS) << uint8_t(leaf_version) << script).GetSHA256();
=======
    uint256 leaf_hash = (HashWriter{HASHER_TAPLEAF} << uint8_t(leaf_version) << script).GetSHA256();
>>>>>>> 510ac41e

    // <xonly pubkey> OP_CHECKSIG
    if (script.size() == 34 && script[33] == OP_CHECKSIG && script[0] == 0x20) {
        XOnlyPubKey pubkey{Span{script}.subspan(1, 32)};

        KeyOriginInfo info;
        if (provider.GetKeyOriginByXOnly(pubkey, info)) {
            auto it = sigdata.taproot_misc_pubkeys.find(pubkey);
            if (it == sigdata.taproot_misc_pubkeys.end()) {
                sigdata.taproot_misc_pubkeys.emplace(pubkey, std::make_pair(std::set<uint256>({leaf_hash}), info));
            } else {
                it->second.first.insert(leaf_hash);
            }
        }

        std::vector<unsigned char> sig;
        if (CreateTaprootScriptSig(creator, sigdata, provider, sig, pubkey, leaf_hash, sigversion)) {
            result = Vector(std::move(sig));
            return true;
        }
        return false;
    }

    // multi_a scripts (<key> OP_CHECKSIG <key> OP_CHECKSIGADD <key> OP_CHECKSIGADD <k> OP_NUMEQUAL)
    if (auto match = MatchMultiA(script)) {
        std::vector<std::vector<unsigned char>> sigs;
        int good_sigs = 0;
        for (size_t i = 0; i < match->second.size(); ++i) {
            XOnlyPubKey pubkey{*(match->second.rbegin() + i)};
            std::vector<unsigned char> sig;
            bool good_sig = CreateTaprootScriptSig(creator, sigdata, provider, sig, pubkey, leaf_hash, sigversion);
            if (good_sig && good_sigs < match->first) {
                ++good_sigs;
                sigs.push_back(std::move(sig));
            } else {
                sigs.emplace_back();
            }
        }
        if (good_sigs == match->first) {
            result = std::move(sigs);
            return true;
        }
        return false;
    }

    return false;
}

static bool SignTaproot(const SigningProvider& provider, const BaseSignatureCreator& creator, const WitnessV1Taproot& output, SignatureData& sigdata, std::vector<valtype>& result)
{
    TaprootSpendData spenddata;
    TaprootBuilder builder;

    // Gather information about this output.
    if (provider.GetTaprootSpendData(output, spenddata)) {
        sigdata.tr_spenddata.Merge(spenddata);
    }
    if (provider.GetTaprootBuilder(output, builder)) {
        sigdata.tr_builder = builder;
    }

    // Try key path spending.
    {
        KeyOriginInfo info;
        if (provider.GetKeyOriginByXOnly(sigdata.tr_spenddata.internal_key, info)) {
            auto it = sigdata.taproot_misc_pubkeys.find(sigdata.tr_spenddata.internal_key);
            if (it == sigdata.taproot_misc_pubkeys.end()) {
                sigdata.taproot_misc_pubkeys.emplace(sigdata.tr_spenddata.internal_key, std::make_pair(std::set<uint256>(), info));
            }
        }

        std::vector<unsigned char> sig;
        if (sigdata.taproot_key_path_sig.size() == 0) {
            if (creator.CreateSchnorrSig(provider, sig, sigdata.tr_spenddata.internal_key, nullptr, &sigdata.tr_spenddata.merkle_root, SigVersion::TAPROOT)) {
                sigdata.taproot_key_path_sig = sig;
            }
        }
        if (sigdata.taproot_key_path_sig.size()) {
            result = Vector(sigdata.taproot_key_path_sig);
            return true;
        }
    }

    // Try script path spending.
    std::vector<std::vector<unsigned char>> smallest_result_stack;
    for (const auto& [key, control_blocks] : sigdata.tr_spenddata.scripts) {
        const auto& [script, leaf_ver] = key;
        std::vector<std::vector<unsigned char>> result_stack;
        if (SignTaprootScript(provider, creator, sigdata, leaf_ver, script, result_stack)) {
            result_stack.emplace_back(std::begin(script), std::end(script)); // Push the script
            result_stack.push_back(*control_blocks.begin()); // Push the smallest control block
            if (smallest_result_stack.size() == 0 ||
                GetSerializeSize(result_stack, PROTOCOL_VERSION) < GetSerializeSize(smallest_result_stack, PROTOCOL_VERSION)) {
                smallest_result_stack = std::move(result_stack);
            }
        }
    }
    if (smallest_result_stack.size() != 0) {
        result = std::move(smallest_result_stack);
        return true;
    }

    return false;
}

/**
 * Sign scriptPubKey using signature made with creator.
 * Signatures are returned in scriptSigRet (or returns false if scriptPubKey can't be signed),
 * unless whichTypeRet is TxoutType::SCRIPTHASH, in which case scriptSigRet is the redemption script.
 * Returns false if scriptPubKey could not be completely satisfied.
 */
static bool SignStep(const SigningProvider& provider, const BaseSignatureCreator& creator, const CScript& scriptPubKey,
                     std::vector<valtype>& ret, TxoutType& whichTypeRet, SigVersion sigversion, SignatureData& sigdata,
                     unsigned int flags)
{
    CScript scriptRet;
    uint160 h160;
    ret.clear();
    std::vector<unsigned char> sig;

    std::vector<valtype> vSolutions;
    whichTypeRet = Solver(scriptPubKey, vSolutions);

    switch (whichTypeRet) {
    case TxoutType::NONSTANDARD:
    case TxoutType::NULL_DATA:
    case TxoutType::WITNESS_UNKNOWN:
        return false;
    case TxoutType::PUBKEY:
        if (!CreateSig(creator, sigdata, provider, sig, CPubKey(vSolutions[0]), scriptPubKey, sigversion, flags)) return false;
        ret.push_back(std::move(sig));
        return true;
    case TxoutType::PUBKEYHASH: {
        CKeyID keyID = CKeyID(uint160(vSolutions[0]));
        CPubKey pubkey;
        if (!GetPubKey(provider, sigdata, keyID, pubkey)) {
            // Pubkey could not be found, add to missing
            sigdata.missing_pubkeys.push_back(keyID);
            return false;
        }
        if (!CreateSig(creator, sigdata, provider, sig, pubkey, scriptPubKey, sigversion, flags)) return false;
        ret.push_back(std::move(sig));
        ret.push_back(ToByteVector(pubkey));
        return true;
    }
    case TxoutType::SCRIPTHASH:
        h160 = uint160(vSolutions[0]);
        if (GetCScript(provider, sigdata, CScriptID{h160}, scriptRet)) {
            ret.push_back(std::vector<unsigned char>(scriptRet.begin(), scriptRet.end()));
            return true;
        }
        // Could not find redeemScript, add to missing
        sigdata.missing_redeem_script = h160;
        return false;

    case TxoutType::MULTISIG: {
        size_t required = vSolutions.front()[0];
        ret.push_back(valtype()); // workaround CHECKMULTISIG bug
        for (size_t i = 1; i < vSolutions.size() - 1; ++i) {
            CPubKey pubkey = CPubKey(vSolutions[i]);
            // We need to always call CreateSig in order to fill sigdata with all
            // possible signatures that we can create. This will allow further PSBT
            // processing to work as it needs all possible signature and pubkey pairs
            if (CreateSig(creator, sigdata, provider, sig, pubkey, scriptPubKey, sigversion, flags)) {
                if (ret.size() < required + 1) {
                    ret.push_back(std::move(sig));
                }
            }
        }
        bool ok = ret.size() == required + 1;
        for (size_t i = 0; i + ret.size() < required + 1; ++i) {
            ret.push_back(valtype());
        }
        return ok;
    }
    case TxoutType::WITNESS_V0_KEYHASH:
        ret.push_back(vSolutions[0]);
        return true;

    case TxoutType::WITNESS_V0_SCRIPTHASH:
        CRIPEMD160().Write(vSolutions[0].data(), vSolutions[0].size()).Finalize(h160.begin());
        if (GetCScript(provider, sigdata, CScriptID{h160}, scriptRet)) {
            ret.push_back(std::vector<unsigned char>(scriptRet.begin(), scriptRet.end()));
            return true;
        }
        // Could not find witnessScript, add to missing
        sigdata.missing_witness_script = uint256(vSolutions[0]);
        return false;

    case TxoutType::WITNESS_V1_TAPROOT:
        return SignTaproot(provider, creator, WitnessV1Taproot(XOnlyPubKey{vSolutions[0]}), sigdata, ret);

    // ELEMENTS
    case TxoutType::FEE:
        return false;

    case TxoutType::OP_TRUE:
        return Params().anyonecanspend_aremine;

    } // no default case, so the compiler can warn about missing cases
    assert(false);
}

static CScript PushAll(const std::vector<valtype>& values)
{
    CScript result;
    for (const valtype& v : values) {
        if (v.size() == 0) {
            result << OP_0;
        } else if (v.size() == 1 && v[0] >= 1 && v[0] <= 16) {
            result << CScript::EncodeOP_N(v[0]);
        } else if (v.size() == 1 && v[0] == 0x81) {
            result << OP_1NEGATE;
        } else {
            result << v;
        }
    }
    return result;
}

bool ProduceSignature(const SigningProvider& provider, const BaseSignatureCreator& creator, const CScript& fromPubKey, SignatureData& sigdata, unsigned int additional_flags)
{
    if (sigdata.complete) return true;

    // We will already activate SIGHASH_RANGEPROOF for signing. This means that
    // users using the flag before it activates will produce invalid signatures.
    unsigned int signFlags = SCRIPT_SIGHASH_RANGEPROOF;
    unsigned int verifyFlags = STANDARD_SCRIPT_VERIFY_FLAGS | SCRIPT_SIGHASH_RANGEPROOF | additional_flags;

    std::vector<valtype> result;
    TxoutType whichType;
    bool solved = SignStep(provider, creator, fromPubKey, result, whichType, SigVersion::BASE, sigdata, signFlags);
    bool P2SH = false;
    CScript subscript;

    if (solved && whichType == TxoutType::SCRIPTHASH)
    {
        // Solver returns the subscript that needs to be evaluated;
        // the final scriptSig is the signatures from that
        // and then the serialized subscript:
        subscript = CScript(result[0].begin(), result[0].end());
        sigdata.redeem_script = subscript;
        solved = solved && SignStep(provider, creator, subscript, result, whichType, SigVersion::BASE, sigdata, signFlags) && whichType != TxoutType::SCRIPTHASH;
        P2SH = true;
    }

    if (solved && whichType == TxoutType::WITNESS_V0_KEYHASH)
    {
        CScript witnessscript;
        witnessscript << OP_DUP << OP_HASH160 << ToByteVector(result[0]) << OP_EQUALVERIFY << OP_CHECKSIG;
        TxoutType subType;
        solved = solved && SignStep(provider, creator, witnessscript, result, subType, SigVersion::WITNESS_V0, sigdata, signFlags);
        sigdata.scriptWitness.stack = result;
        sigdata.witness = true;
        result.clear();
    }
    else if (solved && whichType == TxoutType::WITNESS_V0_SCRIPTHASH)
    {
        CScript witnessscript(result[0].begin(), result[0].end());
        sigdata.witness_script = witnessscript;
        TxoutType subType;
        solved = solved && SignStep(provider, creator, witnessscript, result, subType, SigVersion::WITNESS_V0, sigdata, signFlags) && subType != TxoutType::SCRIPTHASH && subType != TxoutType::WITNESS_V0_SCRIPTHASH && subType != TxoutType::WITNESS_V0_KEYHASH;
        result.push_back(std::vector<unsigned char>(witnessscript.begin(), witnessscript.end()));
        sigdata.scriptWitness.stack = result;
        sigdata.witness = true;
        result.clear();
    } else if (whichType == TxoutType::WITNESS_V1_TAPROOT && !P2SH) {
        sigdata.witness = true;
        if (solved) {
            sigdata.scriptWitness.stack = std::move(result);
        }
        result.clear();
    } else if (solved && whichType == TxoutType::WITNESS_UNKNOWN) {
        sigdata.witness = true;
    }

    if (!sigdata.witness) sigdata.scriptWitness.stack.clear();
    if (P2SH) {
        result.push_back(std::vector<unsigned char>(subscript.begin(), subscript.end()));
    }
    sigdata.scriptSig = PushAll(result);

    // Test solution
    sigdata.complete = solved && VerifyScript(sigdata.scriptSig, fromPubKey, &sigdata.scriptWitness, verifyFlags, creator.Checker());
    return sigdata.complete;
}

namespace {
class SignatureExtractorChecker final : public DeferringSignatureChecker
{
private:
    SignatureData& sigdata;

public:
    SignatureExtractorChecker(SignatureData& sigdata, BaseSignatureChecker& checker) : DeferringSignatureChecker(checker), sigdata(sigdata) {}

    bool CheckECDSASignature(const std::vector<unsigned char>& scriptSig, const std::vector<unsigned char>& vchPubKey, const CScript& scriptCode, SigVersion sigversion, unsigned int flags) const override
    {
        if (m_checker.CheckECDSASignature(scriptSig, vchPubKey, scriptCode, sigversion, flags)) {
            CPubKey pubkey(vchPubKey);
            sigdata.signatures.emplace(pubkey.GetID(), SigPair(pubkey, scriptSig));
            return true;
        }
        return false;
    }
};

struct Stacks
{
    std::vector<valtype> script;
    std::vector<valtype> witness;

    Stacks() = delete;
    Stacks(const Stacks&) = delete;
    explicit Stacks(const SignatureData& data) : witness(data.scriptWitness.stack) {
        EvalScript(script, data.scriptSig, SCRIPT_VERIFY_STRICTENC, BaseSignatureChecker(), SigVersion::BASE);
    }
};
}

// Extracts signatures and scripts from incomplete scriptSigs. Please do not extend this, use PSBT instead
SignatureData DataFromTransaction(const CMutableTransaction& tx, unsigned int nIn, const CTxOut& txout)
{
    SignatureData data;
    assert(tx.vin.size() > nIn);
    data.scriptSig = tx.vin[nIn].scriptSig;
    data.scriptWitness = tx.witness.vtxinwit.size() > nIn ? tx.witness.vtxinwit[nIn].scriptWitness : CScriptWitness();
    Stacks stack(data);

    // Get signatures
    MutableTransactionSignatureChecker tx_checker(&tx, nIn, txout.nValue, MissingDataBehavior::FAIL);
    SignatureExtractorChecker extractor_checker(data, tx_checker);
    if (VerifyScript(data.scriptSig, txout.scriptPubKey, &data.scriptWitness, STANDARD_SCRIPT_VERIFY_FLAGS | SCRIPT_SIGHASH_RANGEPROOF, extractor_checker)) {
        data.complete = true;
        return data;
    }

    // Get scripts
    std::vector<std::vector<unsigned char>> solutions;
    TxoutType script_type = Solver(txout.scriptPubKey, solutions);
    SigVersion sigversion = SigVersion::BASE;
    CScript next_script = txout.scriptPubKey;

    if (script_type == TxoutType::SCRIPTHASH && !stack.script.empty() && !stack.script.back().empty()) {
        // Get the redeemScript
        CScript redeem_script(stack.script.back().begin(), stack.script.back().end());
        data.redeem_script = redeem_script;
        next_script = std::move(redeem_script);

        // Get redeemScript type
        script_type = Solver(next_script, solutions);
        stack.script.pop_back();
    }
    if (script_type == TxoutType::WITNESS_V0_SCRIPTHASH && !stack.witness.empty() && !stack.witness.back().empty()) {
        // Get the witnessScript
        CScript witness_script(stack.witness.back().begin(), stack.witness.back().end());
        data.witness_script = witness_script;
        next_script = std::move(witness_script);

        // Get witnessScript type
        script_type = Solver(next_script, solutions);
        stack.witness.pop_back();
        stack.script = std::move(stack.witness);
        stack.witness.clear();
        sigversion = SigVersion::WITNESS_V0;
    }
    // We enable SIGHASH_RANGEPROOF for signing.
    unsigned int flags = SCRIPT_SIGHASH_RANGEPROOF;
    if (script_type == TxoutType::MULTISIG && !stack.script.empty()) {
        // Build a map of pubkey -> signature by matching sigs to pubkeys:
        assert(solutions.size() > 1);
        unsigned int num_pubkeys = solutions.size()-2;
        unsigned int last_success_key = 0;
        for (const valtype& sig : stack.script) {
            for (unsigned int i = last_success_key; i < num_pubkeys; ++i) {
                const valtype& pubkey = solutions[i+1];
                // We either have a signature for this pubkey, or we have found a signature and it is valid
                if (data.signatures.count(CPubKey(pubkey).GetID()) || extractor_checker.CheckECDSASignature(sig, pubkey, next_script, sigversion, flags)) {
                    last_success_key = i + 1;
                    break;
                }
            }
        }
    }

    return data;
}

void UpdateTransaction(CMutableTransaction& tx, const size_t nIn, const SignatureData& data) {
    assert(tx.vin.size() > nIn);
    tx.witness.vtxinwit.resize(tx.vin.size());
    tx.vin[nIn].scriptSig = data.scriptSig;
    tx.witness.vtxinwit[nIn].scriptWitness = data.scriptWitness;
}

void SignatureData::MergeSignatureData(SignatureData sigdata)
{
    if (complete) return;
    if (sigdata.complete) {
        *this = std::move(sigdata);
        return;
    }
    if (redeem_script.empty() && !sigdata.redeem_script.empty()) {
        redeem_script = sigdata.redeem_script;
    }
    if (witness_script.empty() && !sigdata.witness_script.empty()) {
        witness_script = sigdata.witness_script;
    }
    signatures.insert(std::make_move_iterator(sigdata.signatures.begin()), std::make_move_iterator(sigdata.signatures.end()));
}

bool SignSignature(const SigningProvider &provider, const CScript& fromPubKey, CMutableTransaction& txTo, unsigned int nIn, const CConfidentialValue& amount, int nHashType)
{
    assert(nIn < txTo.vin.size());
    txTo.witness.vtxinwit.resize(txTo.vin.size());
    CTransaction txToConst(txTo);
    //TransactionSignatureCreator creator(&keystore, &txToConst, nIn, amount, nHashType);

    MutableTransactionSignatureCreator creator(txTo, nIn, amount, nHashType);

    SignatureData sigdata;
    bool ret = ProduceSignature(provider, creator, fromPubKey, sigdata);
    UpdateTransaction(txTo, nIn, sigdata);
    return ret;
}

bool SignSignature(const SigningProvider &provider, const CTransaction& txFrom, CMutableTransaction& txTo, unsigned int nIn, int nHashType)
{
    assert(nIn < txTo.vin.size());
    const CTxIn& txin = txTo.vin[nIn];
    assert(txin.prevout.n < txFrom.vout.size());
    const CTxOut& txout = txFrom.vout[txin.prevout.n];

    return SignSignature(provider, txout.scriptPubKey, txTo, nIn, txout.nValue, nHashType);
}

namespace {
/** Dummy signature checker which accepts all signatures. */
class DummySignatureChecker final : public BaseSignatureChecker
{
public:
    DummySignatureChecker() = default;
    bool CheckECDSASignature(const std::vector<unsigned char>& scriptSig, const std::vector<unsigned char>& vchPubKey, const CScript& scriptCode, SigVersion sigversion, unsigned int flags) const override { return true; }
    bool CheckSchnorrSignature(Span<const unsigned char> sig, Span<const unsigned char> pubkey, SigVersion sigversion, ScriptExecutionData& execdata, ScriptError* serror) const override { return true; }
};
const DummySignatureChecker DUMMY_CHECKER;

class DummySignatureCreator final : public BaseSignatureCreator {
private:
    char m_r_len = 32;
    char m_s_len = 32;
public:
    DummySignatureCreator(char r_len, char s_len) : m_r_len(r_len), m_s_len(s_len) {}
    const BaseSignatureChecker& Checker() const override { return DUMMY_CHECKER; }
    bool CreateSig(const SigningProvider& provider, std::vector<unsigned char>& vchSig, const CKeyID& keyid, const CScript& scriptCode, SigVersion sigversion, unsigned int flags) const override
    {
        // Create a dummy signature that is a valid DER-encoding
        vchSig.assign(m_r_len + m_s_len + 7, '\000');
        vchSig[0] = 0x30;
        vchSig[1] = m_r_len + m_s_len + 4;
        vchSig[2] = 0x02;
        vchSig[3] = m_r_len;
        vchSig[4] = 0x01;
        vchSig[4 + m_r_len] = 0x02;
        vchSig[5 + m_r_len] = m_s_len;
        vchSig[6 + m_r_len] = 0x01;
        vchSig[6 + m_r_len + m_s_len] = SIGHASH_ALL;
        return true;
    }
    bool CreateSchnorrSig(const SigningProvider& provider, std::vector<unsigned char>& sig, const XOnlyPubKey& pubkey, const uint256* leaf_hash, const uint256* tweak, SigVersion sigversion) const override
    {
        sig.assign(64, '\000');
        return true;
    }
};

}

const BaseSignatureCreator& DUMMY_SIGNATURE_CREATOR = DummySignatureCreator(32, 32);
const BaseSignatureCreator& DUMMY_MAXIMUM_SIGNATURE_CREATOR = DummySignatureCreator(33, 32);

bool IsSolvable(const SigningProvider& provider, const CScript& script)
{
    // This check is to make sure that the script we created can actually be solved for and signed by us
    // if we were to have the private keys. This is just to make sure that the script is valid and that,
    // if found in a transaction, we would still accept and relay that transaction. In particular,
    // it will reject witness outputs that require signing with an uncompressed public key.
    SignatureData sigs;
    // Make sure that STANDARD_SCRIPT_VERIFY_FLAGS includes SCRIPT_VERIFY_WITNESS_PUBKEYTYPE, the most
    // important property this function is designed to test for.
    static_assert(STANDARD_SCRIPT_VERIFY_FLAGS & SCRIPT_VERIFY_WITNESS_PUBKEYTYPE, "IsSolvable requires standard script flags to include WITNESS_PUBKEYTYPE");
    if (ProduceSignature(provider, DUMMY_SIGNATURE_CREATOR, script, sigs)) {
        // VerifyScript check is just defensive, and should never fail.
        bool verified = VerifyScript(sigs.scriptSig, script, &sigs.scriptWitness, STANDARD_SCRIPT_VERIFY_FLAGS, DUMMY_CHECKER);
        assert(verified);
        return true;
    }
    return false;
}

bool IsSegWitOutput(const SigningProvider& provider, const CScript& script)
{
    int version;
    valtype program;
    if (script.IsWitnessProgram(version, program)) return true;
    if (script.IsPayToScriptHash()) {
        std::vector<valtype> solutions;
        auto whichtype = Solver(script, solutions);
        if (whichtype == TxoutType::SCRIPTHASH) {
            auto h160 = uint160(solutions[0]);
            CScript subscript;
            if (provider.GetCScript(CScriptID{h160}, subscript)) {
                if (subscript.IsWitnessProgram(version, program)) return true;
            }
        }
    }
    return false;
}

bool SignTransaction(CMutableTransaction& mtx, const SigningProvider* keystore, const std::map<COutPoint, Coin>& coins, int nHashType, const uint256& hash_genesis_block, std::map<int, bilingual_str>& input_errors)
{
    bool fHashSingle = ((nHashType & ~SIGHASH_ANYONECANPAY) == SIGHASH_SINGLE);

    // Use CTransaction for the constant parts of the
    // transaction to avoid rehashing.
    const CTransaction txConst(mtx);

    PrecomputedTransactionData txdata{hash_genesis_block};
    std::vector<CTxOut> spent_outputs;
    for (unsigned int i = 0; i < mtx.vin.size(); ++i) {
        CTxIn& txin = mtx.vin[i];
        auto coin = coins.find(txin.prevout);
        if (coin == coins.end() || coin->second.IsSpent()) {
            txdata.Init(txConst, /*spent_outputs=*/{}, /*force=*/true);
            break;
        } else {
            spent_outputs.emplace_back(coin->second.out.nAsset, coin->second.out.nValue, coin->second.out.scriptPubKey);
        }
    }
    if (spent_outputs.size() == mtx.vin.size()) {
        txdata.Init(txConst, std::move(spent_outputs), true);
    }

    // Sign what we can, including pegin inputs:
    mtx.witness.vtxinwit.resize(mtx.vin.size());
    for (unsigned int i = 0; i < mtx.vin.size(); ++i) {
        CTxIn& txin = mtx.vin[i];
        const CTxInWitness& inWitness = mtx.witness.vtxinwit[i];

        CTxOut prevTxOut;
        if (txin.m_is_pegin) {
            prevTxOut = GetPeginOutputFromWitness(mtx.witness.vtxinwit[i].m_pegin_witness);
        } else {
            auto coin = coins.find(txin.prevout);
            if (coin == coins.end() || coin->second.IsSpent()) {
                input_errors[i] = _("Input not found or already spent");
                continue;
            }
            prevTxOut = coin->second.out;
        }

        const CScript& prevPubKey = prevTxOut.scriptPubKey;
        const CConfidentialValue& amount = prevTxOut.nValue;

        SignatureData sigdata = DataFromTransaction(mtx, i, prevTxOut);
        // Only sign SIGHASH_SINGLE if there's a corresponding output:
        if (!fHashSingle || (i < mtx.vout.size())) {
            ProduceSignature(*keystore, MutableTransactionSignatureCreator(mtx, i, amount, &txdata, nHashType), prevPubKey, sigdata);
        }

        UpdateTransaction(mtx, i, sigdata); // ELEMENTS: is UpdateInput in Core

        // amount must be specified for valid segwit signature
        if (amount.IsExplicit() && amount.GetAmount() == MAX_MONEY && !mtx.witness.vtxinwit[i].scriptWitness.IsNull()) {
            input_errors[i] = _("Missing amount");
            continue;
        }

        ScriptError serror = SCRIPT_ERR_OK;
        if (!VerifyScript(txin.scriptSig, prevPubKey, &inWitness.scriptWitness, STANDARD_SCRIPT_VERIFY_FLAGS, TransactionSignatureChecker(&txConst, i, amount, txdata, MissingDataBehavior::FAIL), &serror)) {
            if (serror == SCRIPT_ERR_INVALID_STACK_OPERATION) {
                // Unable to sign input and verification failed (possible attempt to partially sign).
                input_errors[i] = Untranslated("Unable to sign input, invalid stack size (possibly missing key)");
            } else if (serror == SCRIPT_ERR_SIG_NULLFAIL) {
                // Verification failed (possibly due to insufficient signatures).
                input_errors[i] = Untranslated("CHECK(MULTI)SIG failing with non-zero signature (possibly need more signatures)");
            } else {
                input_errors[i] = Untranslated(ScriptErrorString(serror));
            }
        } else {
            // If this input succeeds, make sure there is no error set for it
            input_errors.erase(i);
        }
    }
    return input_errors.empty();
}<|MERGE_RESOLUTION|>--- conflicted
+++ resolved
@@ -169,11 +169,7 @@
     if (leaf_version != TAPROOT_LEAF_TAPSCRIPT) return false;
     SigVersion sigversion = SigVersion::TAPSCRIPT;
 
-<<<<<<< HEAD
-    uint256 leaf_hash = (CHashWriter(HASHER_TAPLEAF_ELEMENTS) << uint8_t(leaf_version) << script).GetSHA256();
-=======
-    uint256 leaf_hash = (HashWriter{HASHER_TAPLEAF} << uint8_t(leaf_version) << script).GetSHA256();
->>>>>>> 510ac41e
+    uint256 leaf_hash = (HashWriter{HASHER_TAPLEAF_ELEMENTS} << uint8_t(leaf_version) << script).GetSHA256();
 
     // <xonly pubkey> OP_CHECKSIG
     if (script.size() == 34 && script[33] == OP_CHECKSIG && script[0] == 0x20) {
