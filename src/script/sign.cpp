--- conflicted
+++ resolved
@@ -565,13 +565,8 @@
 {
 public:
     DummySignatureChecker() {}
-<<<<<<< HEAD
     bool CheckECDSASignature(const std::vector<unsigned char>& scriptSig, const std::vector<unsigned char>& vchPubKey, const CScript& scriptCode, SigVersion sigversion, unsigned int flags) const override { return true; }
-    bool CheckSchnorrSignature(Span<const unsigned char> sig, Span<const unsigned char> pubkey, SigVersion sigversion, const ScriptExecutionData& execdata, ScriptError* serror) const override { return true; }
-=======
-    bool CheckECDSASignature(const std::vector<unsigned char>& scriptSig, const std::vector<unsigned char>& vchPubKey, const CScript& scriptCode, SigVersion sigversion) const override { return true; }
     bool CheckSchnorrSignature(Span<const unsigned char> sig, Span<const unsigned char> pubkey, SigVersion sigversion, ScriptExecutionData& execdata, ScriptError* serror) const override { return true; }
->>>>>>> bd482b3f
 };
 const DummySignatureChecker DUMMY_CHECKER;
 
