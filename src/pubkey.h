--- conflicted
+++ resolved
@@ -8,7 +8,6 @@
 #define BITCOIN_PUBKEY_H
 
 #include <hash.h>
-#include <optional.h>
 #include <serialize.h>
 #include <span.h>
 #include <uint256.h>
@@ -234,7 +233,6 @@
     XOnlyPubKey(const XOnlyPubKey&) = default;
     XOnlyPubKey& operator=(const XOnlyPubKey&) = default;
 
-<<<<<<< HEAD
     /** Determine if this pubkey is fully valid. This is true for approximately 50% of all
      *  possible 32-byte arrays. If false, VerifySchnorr and CreatePayToContract will always
      *  fail. */
@@ -244,8 +242,6 @@
      *  !IsFullyValid(). */
     bool IsNull() const { return m_keydata.IsNull(); }
 
-=======
->>>>>>> feee029d
     /** Construct an x-only pubkey from exactly 32 bytes. */
     explicit XOnlyPubKey(Span<const unsigned char> bytes);
 
@@ -256,8 +252,10 @@
      *
      * sigbytes must be exactly 64 bytes.
      */
-<<<<<<< HEAD
-    bool VerifySchnorr(const uint256& msg, Span<const unsigned char> sigbytes) const;
+    bool VerifySchnorr(const Span<const unsigned char> msg, Span<const unsigned char> sigbytes) const;
+
+    // ELEMENTS: this is preserved from an old version of the Taproot code for use in OP_TWEAKVERIFY
+    bool CheckPayToContract(const XOnlyPubKey& base, const uint256& hash, bool parity) const;
 
     /** Compute the Taproot tweak as specified in BIP341, with *this as internal
      * key:
@@ -275,28 +273,6 @@
 
     /** Construct a Taproot tweaked output point with this point as internal key. */
     std::optional<std::pair<XOnlyPubKey, bool>> CreateTapTweak(const uint256* merkle_root) const;
-=======
-    bool VerifySchnorr(const Span<const unsigned char> msg, Span<const unsigned char> sigbytes) const;
-    // ELEMENTS: this is preserved from an old version of the Taproot code for use in OP_TWEAKVERIFY
-    bool CheckPayToContract(const XOnlyPubKey& base, const uint256& hash, bool parity) const;
->>>>>>> feee029d
-
-    /** Compute the Taproot tweak as specified in BIP341, with *this as internal
-     * key:
-     *  - if merkle_root == nullptr: H_TapTweak(xonly_pubkey)
-     *  - otherwise:                 H_TapTweak(xonly_pubkey || *merkle_root)
-     *
-     * Note that the behavior of this function with merkle_root != nullptr is
-     * consensus critical.
-     */
-    uint256 ComputeTapTweakHash(const uint256* merkle_root) const;
-
-    /** Verify that this is a Taproot tweaked output point, against a specified internal key,
-     *  Merkle root, and parity. */
-    bool CheckTapTweak(const XOnlyPubKey& internal, const uint256& merkle_root, bool parity) const;
-
-    /** Construct a Taproot tweaked output point with this point as internal key. */
-    Optional<std::pair<XOnlyPubKey, bool>> CreateTapTweak(const uint256* merkle_root) const;
 
     const unsigned char& operator[](int pos) const { return *(m_keydata.begin() + pos); }
     const unsigned char* data() const { return m_keydata.begin(); }
@@ -305,10 +281,7 @@
     const unsigned char* end() const { return m_keydata.end(); }
     unsigned char* begin() { return m_keydata.begin(); }
     unsigned char* end() { return m_keydata.end(); }
-<<<<<<< HEAD
-=======
     unsigned char* data() { return m_keydata.begin(); }
->>>>>>> feee029d
     bool operator==(const XOnlyPubKey& other) const { return m_keydata == other.m_keydata; }
     bool operator!=(const XOnlyPubKey& other) const { return m_keydata != other.m_keydata; }
     bool operator<(const XOnlyPubKey& other) const { return m_keydata < other.m_keydata; }
