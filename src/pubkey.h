// Copyright (c) 2009-2010 Satoshi Nakamoto
// Copyright (c) 2009-2020 The Bitcoin Core developers
// Copyright (c) 2017 The Zcash developers
// Distributed under the MIT software license, see the accompanying
// file COPYING or http://www.opensource.org/licenses/mit-license.php.

#ifndef BITCOIN_PUBKEY_H
#define BITCOIN_PUBKEY_H

#include <hash.h>
#include <serialize.h>
#include <span.h>
#include <uint256.h>

#include <cstring>
#include <optional>
#include <vector>

const unsigned int BIP32_EXTKEY_SIZE = 74;
const unsigned int BIP32_EXTKEY_WITH_VERSION_SIZE = 78;

/** A reference to a CKey: the Hash160 of its serialized public key */
class CKeyID : public uint160
{
public:
    CKeyID() : uint160() {}
    explicit CKeyID(const uint160& in) : uint160(in) {}
};

typedef uint256 ChainCode;

/** An encapsulated public key. */
class CPubKey
{
public:
    /**
     * secp256k1:
     */
    static constexpr unsigned int SIZE                   = 65;
    static constexpr unsigned int COMPRESSED_SIZE        = 33;
    static constexpr unsigned int SIGNATURE_SIZE         = 72;
    static constexpr unsigned int COMPACT_SIGNATURE_SIZE = 65;
    /**
     * see www.keylength.com
     * script supports up to 75 for single byte push
     */
    static_assert(
        SIZE >= COMPRESSED_SIZE,
        "COMPRESSED_SIZE is larger than SIZE");

private:

    /**
     * Just store the serialized data.
     * Its length can very cheaply be computed from the first byte.
     */
    unsigned char vch[SIZE];

    //! Compute the length of a pubkey with a given first byte.
    unsigned int static GetLen(unsigned char chHeader)
    {
        if (chHeader == 2 || chHeader == 3)
            return COMPRESSED_SIZE;
        if (chHeader == 4 || chHeader == 6 || chHeader == 7)
            return SIZE;
        return 0;
    }

    //! Set this key data to be invalid
    void Invalidate()
    {
        vch[0] = 0xFF;
    }

public:

    bool static ValidSize(const std::vector<unsigned char> &vch) {
      return vch.size() > 0 && GetLen(vch[0]) == vch.size();
    }

    //! Construct an invalid public key.
    CPubKey()
    {
        Invalidate();
    }

    //! Initialize a public key using begin/end iterators to byte data.
    template <typename T>
    void Set(const T pbegin, const T pend)
    {
        int len = pend == pbegin ? 0 : GetLen(pbegin[0]);
        if (len && len == (pend - pbegin))
            memcpy(vch, (unsigned char*)&pbegin[0], len);
        else
            Invalidate();
    }

    //! Construct a public key using begin/end iterators to byte data.
    template <typename T>
    CPubKey(const T pbegin, const T pend)
    {
        Set(pbegin, pend);
    }

    //! Construct a public key from a byte vector.
    explicit CPubKey(Span<const uint8_t> _vch)
    {
        Set(_vch.begin(), _vch.end());
    }

    //! Simple read-only vector-like interface to the pubkey data.
    unsigned int size() const { return GetLen(vch[0]); }
    const unsigned char* data() const { return vch; }
    const unsigned char* begin() const { return vch; }
    const unsigned char* end() const { return vch + size(); }
    const unsigned char& operator[](unsigned int pos) const { return vch[pos]; }

    //! Comparator implementation.
    friend bool operator==(const CPubKey& a, const CPubKey& b)
    {
        return a.vch[0] == b.vch[0] &&
               memcmp(a.vch, b.vch, a.size()) == 0;
    }
    friend bool operator!=(const CPubKey& a, const CPubKey& b)
    {
        return !(a == b);
    }
    friend bool operator<(const CPubKey& a, const CPubKey& b)
    {
        return a.vch[0] < b.vch[0] ||
               (a.vch[0] == b.vch[0] && memcmp(a.vch, b.vch, a.size()) < 0);
    }
    friend bool operator>(const CPubKey& a, const CPubKey& b)
    {
        return a.vch[0] > b.vch[0] ||
               (a.vch[0] == b.vch[0] && memcmp(a.vch, b.vch, a.size()) > 0);
    }

    //! Implement serialization, as if this was a byte vector.
    template <typename Stream>
    void Serialize(Stream& s) const
    {
        unsigned int len = size();
        ::WriteCompactSize(s, len);
        s.write((char*)vch, len);
    }
    template <typename Stream>
    void Unserialize(Stream& s)
    {
        const unsigned int len(::ReadCompactSize(s));
        if (len <= SIZE) {
            s.read((char*)vch, len);
            if (len != size()) {
                Invalidate();
            }
        } else {
            // invalid pubkey, skip available data
            s.ignore(len);
            Invalidate();
        }
    }

    //! Get the KeyID of this public key (hash of its serialization)
    CKeyID GetID() const
    {
        return CKeyID(Hash160(Span{vch}.first(size())));
    }

    //! Get the 256-bit hash of this public key.
    uint256 GetHash() const
    {
        return Hash(Span{vch}.first(size()));
    }

    /*
     * Check syntactic correctness.
     *
     * When setting a pubkey (Set()) or deserializing fails (its header bytes
     * don't match the length of the data), the size is set to 0. Thus,
     * by checking size, one can observe whether Set() or deserialization has
     * failed.
     *
     * This does not check for more than that. In particular, it does not verify
     * that the coordinates correspond to a point on the curve (see IsFullyValid()
     * for that instead).
     *
     * Note that this is consensus critical as CheckECDSASignature() calls it!
     */
    bool IsValid() const
    {
        return size() > 0;
    }

    //! fully validate whether this is a valid public key (more expensive than IsValid())
    bool IsFullyValid() const;

    //! Check whether this is a compressed public key.
    bool IsCompressed() const
    {
        return size() == COMPRESSED_SIZE;
    }

    /**
     * Verify a DER signature (~72 bytes).
     * If this public key is not fully valid, the return value will be false.
     */
    bool Verify(const uint256& hash, const std::vector<unsigned char>& vchSig) const;

    /**
     * Check whether a signature is normalized (lower-S).
     */
    static bool CheckLowS(const std::vector<unsigned char>& vchSig);

    //! Recover a public key from a compact signature.
    bool RecoverCompact(const uint256& hash, const std::vector<unsigned char>& vchSig);

    //! Turn this public key into an uncompressed public key.
    bool Decompress();

    //! Derive BIP32 child pubkey.
    bool Derive(CPubKey& pubkeyChild, ChainCode &ccChild, unsigned int nChild, const ChainCode& cc, std::vector<unsigned char>* tweak = nullptr /* ELEMENTS: vector of key tweak values that are filled out if non-null */) const;

    //! Verify that when this public key is tweaked with tweak, the result is res
    bool TweakMulVerify(const CPubKey& res, const uint256& tweak) const;
};

class XOnlyPubKey
{
private:
    uint256 m_keydata;

public:
    /** Construct an empty x-only pubkey. */
    XOnlyPubKey() = default;

    XOnlyPubKey(const XOnlyPubKey&) = default;
    XOnlyPubKey& operator=(const XOnlyPubKey&) = default;

    /** Determine if this pubkey is fully valid. This is true for approximately 50% of all
     *  possible 32-byte arrays. If false, VerifySchnorr, CheckTapTweak and CreateTapTweak
     *  will always fail. */
    bool IsFullyValid() const;

    /** Test whether this is the 0 key (the result of default construction). This implies
     *  !IsFullyValid(). */
    bool IsNull() const { return m_keydata.IsNull(); }

    /** Construct an x-only pubkey from exactly 32 bytes. */
    explicit XOnlyPubKey(Span<const unsigned char> bytes);

    /** Construct an x-only pubkey from a normal pubkey. */
    explicit XOnlyPubKey(const CPubKey& pubkey) : XOnlyPubKey(Span{pubkey}.subspan(1, 32)) {}

    /** Verify a Schnorr signature against this public key.
     *
     * sigbytes must be exactly 64 bytes.
     */
    bool VerifySchnorr(const Span<const unsigned char> msg, Span<const unsigned char> sigbytes) const;

    // ELEMENTS: this is preserved from an old version of the Taproot code for use in OP_TWEAKVERIFY
    bool CheckPayToContract(const XOnlyPubKey& base, const uint256& hash, bool parity) const;

    /** Compute the Taproot tweak as specified in BIP341, with *this as internal
     * key:
     *  - if merkle_root == nullptr: H_TapTweak(xonly_pubkey)
     *  - otherwise:                 H_TapTweak(xonly_pubkey || *merkle_root)
     *
     * Note that the behavior of this function with merkle_root != nullptr is
     * consensus critical.
     */
    uint256 ComputeTapTweakHash(const uint256* merkle_root) const;

    /** Verify that this is a Taproot tweaked output point, against a specified internal key,
     *  Merkle root, and parity. */
    bool CheckTapTweak(const XOnlyPubKey& internal, const uint256& merkle_root, bool parity) const;

    /** Construct a Taproot tweaked output point with this point as internal key. */
    std::optional<std::pair<XOnlyPubKey, bool>> CreateTapTweak(const uint256* merkle_root) const;

    /** Returns a list of CKeyIDs for the CPubKeys that could have been used to create this XOnlyPubKey.
     * This is needed for key lookups since keys are indexed by CKeyID.
     */
    std::vector<CKeyID> GetKeyIDs() const;

    const unsigned char& operator[](int pos) const { return *(m_keydata.begin() + pos); }
    const unsigned char* data() const { return m_keydata.begin(); }
    static constexpr size_t size() { return decltype(m_keydata)::size(); }
    const unsigned char* begin() const { return m_keydata.begin(); }
    const unsigned char* end() const { return m_keydata.end(); }
    unsigned char* begin() { return m_keydata.begin(); }
    unsigned char* end() { return m_keydata.end(); }
    unsigned char* data() { return m_keydata.begin(); }
    bool operator==(const XOnlyPubKey& other) const { return m_keydata == other.m_keydata; }
    bool operator!=(const XOnlyPubKey& other) const { return m_keydata != other.m_keydata; }
    bool operator<(const XOnlyPubKey& other) const { return m_keydata < other.m_keydata; }
};

struct CExtPubKey {
    unsigned char version[4];
    unsigned char nDepth;
    unsigned char vchFingerprint[4];
    unsigned int nChild;
    ChainCode chaincode;
    CPubKey pubkey;

    friend bool operator==(const CExtPubKey &a, const CExtPubKey &b)
    {
        return a.nDepth == b.nDepth &&
            memcmp(a.vchFingerprint, b.vchFingerprint, sizeof(vchFingerprint)) == 0 &&
            a.nChild == b.nChild &&
            a.chaincode == b.chaincode &&
            a.pubkey == b.pubkey;
    }

    friend bool operator!=(const CExtPubKey &a, const CExtPubKey &b)
    {
        return !(a == b);
    }

    friend bool operator<(const CExtPubKey &a, const CExtPubKey &b)
    {
        if (a.pubkey < b.pubkey) {
            return true;
<<<<<<< HEAD
=======
        } else if (a.pubkey > b.pubkey) {
            return false;
>>>>>>> 50c502f5
        }
        return a.chaincode < b.chaincode;
    }

    void Encode(unsigned char code[BIP32_EXTKEY_SIZE]) const;
    void Decode(const unsigned char code[BIP32_EXTKEY_SIZE]);
    void EncodeWithVersion(unsigned char code[BIP32_EXTKEY_WITH_VERSION_SIZE]) const;
    void DecodeWithVersion(const unsigned char code[BIP32_EXTKEY_WITH_VERSION_SIZE]);
    bool Derive(CExtPubKey& out, unsigned int nChild) const;
};

/** Users of this module must hold an ECCVerifyHandle. The constructor and
 *  destructor of these are not allowed to run in parallel, though. */
class ECCVerifyHandle
{
    static int refcount;

public:
    ECCVerifyHandle();
    ~ECCVerifyHandle();
};

typedef struct secp256k1_context_struct secp256k1_context;

/** Access to the internal secp256k1 context used for verification. Only intended to be used
 *  by key.cpp. */
const secp256k1_context* GetVerifyContext();

#endif // BITCOIN_PUBKEY_H<|MERGE_RESOLUTION|>--- conflicted
+++ resolved
@@ -321,11 +321,8 @@
     {
         if (a.pubkey < b.pubkey) {
             return true;
-<<<<<<< HEAD
-=======
         } else if (a.pubkey > b.pubkey) {
             return false;
->>>>>>> 50c502f5
         }
         return a.chaincode < b.chaincode;
     }
