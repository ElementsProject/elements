// Copyright (c) 2009-2010 Satoshi Nakamoto
// Copyright (c) 2009-2020 The Bitcoin Core developers
// Distributed under the MIT software license, see the accompanying
// file COPYING or http://www.opensource.org/licenses/mit-license.php.

#include <outputtype.h>

#include <pubkey.h>
#include <script/script.h>
#include <script/sign.h>
#include <script/signingprovider.h>
#include <script/standard.h>
#include <util/vector.h>

#include <assert.h>
#include <optional>
#include <string>

static const std::string OUTPUT_TYPE_STRING_LEGACY = "legacy";
static const std::string OUTPUT_TYPE_STRING_P2SH_SEGWIT = "p2sh-segwit";
static const std::string OUTPUT_TYPE_STRING_BECH32 = "bech32";
static const std::string OUTPUT_TYPE_STRING_BLECH32 = "blech32";
static const std::string OUTPUT_TYPE_STRING_BECH32M = "bech32m";

std::optional<OutputType> ParseOutputType(const std::string& type)
{
    if (type == OUTPUT_TYPE_STRING_LEGACY) {
        return OutputType::LEGACY;
    } else if (type == OUTPUT_TYPE_STRING_P2SH_SEGWIT) {
<<<<<<< HEAD
        output_type = OutputType::P2SH_SEGWIT;
        return true;
    } else if (type == OUTPUT_TYPE_STRING_BECH32 || type == OUTPUT_TYPE_STRING_BLECH32) {
        output_type = OutputType::BECH32;
        return true;
=======
        return OutputType::P2SH_SEGWIT;
    } else if (type == OUTPUT_TYPE_STRING_BECH32) {
        return OutputType::BECH32;
>>>>>>> 4f1a75b1
    } else if (type == OUTPUT_TYPE_STRING_BECH32M) {
        return OutputType::BECH32M;
    }
    return std::nullopt;
}

const std::string& FormatOutputType(OutputType type)
{
    switch (type) {
    case OutputType::LEGACY: return OUTPUT_TYPE_STRING_LEGACY;
    case OutputType::P2SH_SEGWIT: return OUTPUT_TYPE_STRING_P2SH_SEGWIT;
    case OutputType::BECH32: return OUTPUT_TYPE_STRING_BECH32;
    case OutputType::BECH32M: return OUTPUT_TYPE_STRING_BECH32M;
    } // no default case, so the compiler can warn about missing cases
    assert(false);
}

CTxDestination GetDestinationForKey(const CPubKey& key, OutputType type)
{
    switch (type) {
    case OutputType::LEGACY: return PKHash(key);
    case OutputType::P2SH_SEGWIT:
    case OutputType::BECH32: {
        if (!key.IsCompressed()) return PKHash(key);
        CTxDestination witdest = WitnessV0KeyHash(key);
        CScript witprog = GetScriptForDestination(witdest);
        if (type == OutputType::P2SH_SEGWIT) {
            return ScriptHash(witprog);
        } else {
            return witdest;
        }
    }
    case OutputType::BECH32M: {} // This function should never be used with BECH32M, so let it assert
    } // no default case, so the compiler can warn about missing cases
    assert(false);
}

std::vector<CTxDestination> GetAllDestinationsForKey(const CPubKey& key)
{
    PKHash keyid(key);
    CTxDestination p2pkh{keyid};
    if (key.IsCompressed()) {
        CTxDestination segwit = WitnessV0KeyHash(keyid);
        CTxDestination p2sh = ScriptHash(GetScriptForDestination(segwit));
        return Vector(std::move(p2pkh), std::move(p2sh), std::move(segwit));
    } else {
        return Vector(std::move(p2pkh));
    }
}

CTxDestination AddAndGetDestinationForScript(FillableSigningProvider& keystore, const CScript& script, OutputType type)
{
    // Add script to keystore
    keystore.AddCScript(script);
    // Note that scripts over 520 bytes are not yet supported.
    switch (type) {
    case OutputType::LEGACY:
        return ScriptHash(script);
    case OutputType::P2SH_SEGWIT:
    case OutputType::BECH32: {
        CTxDestination witdest = WitnessV0ScriptHash(script);
        CScript witprog = GetScriptForDestination(witdest);
        // Check if the resulting program is solvable (i.e. doesn't use an uncompressed key)
        if (!IsSolvable(keystore, witprog)) return ScriptHash(script);
        // Add the redeemscript, so that P2WSH and P2SH-P2WSH outputs are recognized as ours.
        keystore.AddCScript(witprog);
        if (type == OutputType::BECH32) {
            return witdest;
        } else {
            return ScriptHash(witprog);
        }
    }
    case OutputType::BECH32M: {} // This function should not be used for BECH32M, so let it assert
    } // no default case, so the compiler can warn about missing cases
    assert(false);
}

std::optional<OutputType> OutputTypeFromDestination(const CTxDestination& dest) {
    if (std::holds_alternative<PKHash>(dest) ||
        std::holds_alternative<ScriptHash>(dest)) {
        return OutputType::LEGACY;
    }
    if (std::holds_alternative<WitnessV0KeyHash>(dest) ||
        std::holds_alternative<WitnessV0ScriptHash>(dest)) {
        return OutputType::BECH32;
    }
    if (std::holds_alternative<WitnessV1Taproot>(dest) ||
        std::holds_alternative<WitnessUnknown>(dest)) {
        return OutputType::BECH32M;
    }
    return std::nullopt;
}<|MERGE_RESOLUTION|>--- conflicted
+++ resolved
@@ -27,17 +27,9 @@
     if (type == OUTPUT_TYPE_STRING_LEGACY) {
         return OutputType::LEGACY;
     } else if (type == OUTPUT_TYPE_STRING_P2SH_SEGWIT) {
-<<<<<<< HEAD
-        output_type = OutputType::P2SH_SEGWIT;
-        return true;
+        return OutputType::P2SH_SEGWIT;
     } else if (type == OUTPUT_TYPE_STRING_BECH32 || type == OUTPUT_TYPE_STRING_BLECH32) {
-        output_type = OutputType::BECH32;
-        return true;
-=======
-        return OutputType::P2SH_SEGWIT;
-    } else if (type == OUTPUT_TYPE_STRING_BECH32) {
         return OutputType::BECH32;
->>>>>>> 4f1a75b1
     } else if (type == OUTPUT_TYPE_STRING_BECH32M) {
         return OutputType::BECH32M;
     }
