--- conflicted
+++ resolved
@@ -40,11 +40,7 @@
 
     //! The queue of elements to be processed.
     //! As the order of booleans doesn't matter, it is used as a LIFO (stack)
-<<<<<<< HEAD
-    std::vector<T*> queue;
-=======
-    std::vector<T> queue GUARDED_BY(m_mutex);
->>>>>>> b386d373
+    std::vector<T*> queue GUARDED_BY(m_mutex);
 
     //! The number of workers (including the master) that are idle.
     int nIdle GUARDED_BY(m_mutex){0};
@@ -71,13 +67,8 @@
     /** Internal function that does bulk of the verification work. */
     bool Loop(bool fMaster)
     {
-<<<<<<< HEAD
-        boost::condition_variable& cond = fMaster ? condMaster : condWorker;
+        std::condition_variable& cond = fMaster ? m_master_cv : m_worker_cv;
         std::vector<T*> vChecks;
-=======
-        std::condition_variable& cond = fMaster ? m_master_cv : m_worker_cv;
-        std::vector<T> vChecks;
->>>>>>> b386d373
         vChecks.reserve(nBatchSize);
         unsigned int nNow = 0;
         bool fOk = true;
@@ -119,19 +110,9 @@
                 // * Try to account for idle jobs which will instantly start helping.
                 // * Don't do batches smaller than 1 (duh), or larger than nBatchSize.
                 nNow = std::max(1U, std::min(nBatchSize, (unsigned int)queue.size() / (nTotal + nIdle + 1)));
-<<<<<<< HEAD
                 vChecks.clear();
                 vChecks.insert(vChecks.end(), queue.end() - nNow, queue.end());
                 queue.resize(queue.size() - nNow);
-=======
-                vChecks.resize(nNow);
-                for (unsigned int i = 0; i < nNow; i++) {
-                    // We want the lock on the m_mutex to be as short as possible, so swap jobs from the global
-                    // queue to the local batch vector instead of copying.
-                    vChecks[i].swap(queue.back());
-                    queue.pop_back();
-                }
->>>>>>> b386d373
                 // Check whether we need to do work at all
                 fOk = fAllOk;
             }
@@ -184,16 +165,8 @@
     //! Add a batch of checks to the queue
     void Add(const std::vector<T*> vChecks)
     {
-<<<<<<< HEAD
-        boost::unique_lock<boost::mutex> lock(mutex);
+        LOCK(m_mutex);
         queue.insert(queue.end(), vChecks.begin(), vChecks.end());
-=======
-        LOCK(m_mutex);
-        for (T& check : vChecks) {
-            queue.push_back(T());
-            check.swap(queue.back());
-        }
->>>>>>> b386d373
         nTodo += vChecks.size();
         if (vChecks.size() == 1)
             m_worker_cv.notify_one();
@@ -215,11 +188,8 @@
 
     ~CCheckQueue()
     {
-<<<<<<< HEAD
         for (auto remaining : queue) delete remaining;
-=======
         assert(m_worker_threads.empty());
->>>>>>> b386d373
     }
 
 };
