// Copyright (c) 2012-2020 The Bitcoin Core developers
// Distributed under the MIT software license, see the accompanying
// file COPYING or http://www.opensource.org/licenses/mit-license.php.

#ifndef BITCOIN_CHECKQUEUE_H
#define BITCOIN_CHECKQUEUE_H

#include <sync.h>
#include <tinyformat.h>
#include <util/syscall_sandbox.h>
#include <util/threadnames.h>

#include <algorithm>
#include <vector>

template <typename T>
class CCheckQueueControl;

/**
 * Queue for verifications that have to be performed.
  * The verifications are represented by a type T, which must provide an
  * operator(), returning a bool.
  *
  * One thread (the master) is assumed to push batches of verifications
  * onto the queue, where they are processed by N-1 worker threads. When
  * the master is done adding work, it temporarily joins the worker pool
  * as an N'th worker, until all jobs are done.
  */
template <typename T>
class CCheckQueue
{
private:
    //! Mutex to protect the inner state
    Mutex m_mutex;

    //! Worker threads block on this when out of work
    std::condition_variable m_worker_cv;

    //! Master thread blocks on this when out of work
    std::condition_variable m_master_cv;

    //! The queue of elements to be processed.
    //! As the order of booleans doesn't matter, it is used as a LIFO (stack)
    std::vector<T*> queue GUARDED_BY(m_mutex);

    //! The number of workers (including the master) that are idle.
    int nIdle GUARDED_BY(m_mutex){0};

    //! The total number of workers (including the master).
    int nTotal GUARDED_BY(m_mutex){0};

    //! The temporary evaluation result.
    bool fAllOk GUARDED_BY(m_mutex){true};

    /**
     * Number of verifications that haven't completed yet.
     * This includes elements that are no longer queued, but still in the
     * worker's own batches.
     */
    unsigned int nTodo GUARDED_BY(m_mutex){0};

    //! The maximum number of elements to be processed in one batch
    const unsigned int nBatchSize;

    std::vector<std::thread> m_worker_threads;
    bool m_request_stop GUARDED_BY(m_mutex){false};

    /** Internal function that does bulk of the verification work. */
    bool Loop(bool fMaster)
    {
        std::condition_variable& cond = fMaster ? m_master_cv : m_worker_cv;
        std::vector<T*> vChecks;
        vChecks.reserve(nBatchSize);
        unsigned int nNow = 0;
        bool fOk = true;
        do {
            {
                WAIT_LOCK(m_mutex, lock);
                // first do the clean-up of the previous loop run (allowing us to do it in the same critsect)
                if (nNow) {
                    fAllOk &= fOk;
                    nTodo -= nNow;
                    if (nTodo == 0 && !fMaster)
                        // We processed the last element; inform the master it can exit and return the result
                        m_master_cv.notify_one();
                } else {
                    // first iteration
                    nTotal++;
                }
                // logically, the do loop starts here
                while (queue.empty() && !m_request_stop) {
                    if (fMaster && nTodo == 0) {
                        nTotal--;
                        bool fRet = fAllOk;
                        // reset the status for new work later
                        fAllOk = true;
                        // return the current status
                        return fRet;
                    }
                    nIdle++;
                    cond.wait(lock); // wait
                    nIdle--;
                }
                if (m_request_stop) {
                    return false;
                }

                // Decide how many work units to process now.
                // * Do not try to do everything at once, but aim for increasingly smaller batches so
                //   all workers finish approximately simultaneously.
                // * Try to account for idle jobs which will instantly start helping.
                // * Don't do batches smaller than 1 (duh), or larger than nBatchSize.
                nNow = std::max(1U, std::min(nBatchSize, (unsigned int)queue.size() / (nTotal + nIdle + 1)));
                vChecks.clear();
                vChecks.insert(vChecks.end(), queue.end() - nNow, queue.end());
                queue.resize(queue.size() - nNow);
                // Check whether we need to do work at all
                fOk = fAllOk;
            }
            // execute work
            for (T* check : vChecks) {
                assert(check);
                if (fOk) {
                    fOk = (*check)();
                }
                delete check;
            }
            vChecks.clear();
        } while (true);
    }

public:
    //! Mutex to ensure only one concurrent CCheckQueueControl
    Mutex m_control_mutex;

    //! Create a new check queue
    explicit CCheckQueue(unsigned int nBatchSizeIn)
        : nBatchSize(nBatchSizeIn)
    {
    }

    //! Create a pool of new worker threads.
    void StartWorkerThreads(const int threads_num)
    {
        {
            LOCK(m_mutex);
            nIdle = 0;
            nTotal = 0;
            fAllOk = true;
        }
        assert(m_worker_threads.empty());
        for (int n = 0; n < threads_num; ++n) {
            m_worker_threads.emplace_back([this, n]() {
                util::ThreadRename(strprintf("scriptch.%i", n));
                SetSyscallSandboxPolicy(SyscallSandboxPolicy::VALIDATION_SCRIPT_CHECK);
                Loop(false /* worker thread */);
            });
        }
    }

    //! Wait until execution finishes, and return whether all evaluations were successful.
    bool Wait()
    {
        return Loop(true /* master thread */);
    }

    //! Add a batch of checks to the queue
    void Add(const std::vector<T*> vChecks)
    {
<<<<<<< HEAD
        LOCK(m_mutex);
        queue.insert(queue.end(), vChecks.begin(), vChecks.end());
        nTodo += vChecks.size();
        if (vChecks.size() == 1)
=======
        if (vChecks.empty()) {
            return;
        }

        {
            LOCK(m_mutex);
            for (T& check : vChecks) {
                queue.emplace_back();
                check.swap(queue.back());
            }
            nTodo += vChecks.size();
        }

        if (vChecks.size() == 1) {
>>>>>>> b4f647fa
            m_worker_cv.notify_one();
        } else {
            m_worker_cv.notify_all();
        }
    }

    //! Stop all of the worker threads.
    void StopWorkerThreads()
    {
        WITH_LOCK(m_mutex, m_request_stop = true);
        m_worker_cv.notify_all();
        for (std::thread& t : m_worker_threads) {
            t.join();
        }
        m_worker_threads.clear();
        WITH_LOCK(m_mutex, m_request_stop = false);
    }

    ~CCheckQueue()
    {
        for (auto remaining : queue) delete remaining;
        assert(m_worker_threads.empty());
    }

};

/**
 * RAII-style controller object for a CCheckQueue that guarantees the passed
 * queue is finished before continuing.
 */
template <typename T>
class CCheckQueueControl
{
private:
    CCheckQueue<T>* const pqueue;
    bool fDone;

public:
    CCheckQueueControl() = delete;
    CCheckQueueControl(const CCheckQueueControl&) = delete;
    CCheckQueueControl& operator=(const CCheckQueueControl&) = delete;
    explicit CCheckQueueControl(CCheckQueue<T>* const pqueueIn) : pqueue(pqueueIn), fDone(false)
    {
        // passed queue is supposed to be unused, or nullptr
        if (pqueue != nullptr) {
            ENTER_CRITICAL_SECTION(pqueue->m_control_mutex);
        }
    }

    bool Wait()
    {
        if (pqueue == nullptr)
            return true;
        bool fRet = pqueue->Wait();
        fDone = true;
        return fRet;
    }

    void Add(std::vector<T*> vChecks)
    {
        if (pqueue != nullptr)
            pqueue->Add(vChecks);
    }

    ~CCheckQueueControl()
    {
        if (!fDone)
            Wait();
        if (pqueue != nullptr) {
            LEAVE_CRITICAL_SECTION(pqueue->m_control_mutex);
        }
    }
};

#endif // BITCOIN_CHECKQUEUE_H<|MERGE_RESOLUTION|>--- conflicted
+++ resolved
@@ -167,27 +167,17 @@
     //! Add a batch of checks to the queue
     void Add(const std::vector<T*> vChecks)
     {
-<<<<<<< HEAD
-        LOCK(m_mutex);
-        queue.insert(queue.end(), vChecks.begin(), vChecks.end());
-        nTodo += vChecks.size();
-        if (vChecks.size() == 1)
-=======
         if (vChecks.empty()) {
             return;
         }
 
         {
             LOCK(m_mutex);
-            for (T& check : vChecks) {
-                queue.emplace_back();
-                check.swap(queue.back());
-            }
+            queue.insert(queue.end(), vChecks.begin(), vChecks.end());
             nTodo += vChecks.size();
         }
 
         if (vChecks.size() == 1) {
->>>>>>> b4f647fa
             m_worker_cv.notify_one();
         } else {
             m_worker_cv.notify_all();
