// Copyright (c) 2009-2020 The Bitcoin Core developers
// Distributed under the MIT software license, see the accompanying
// file COPYING or http://www.opensource.org/licenses/mit-license.php.

#ifndef BITCOIN_PSBT_H
#define BITCOIN_PSBT_H

#include <attributes.h>
#include <chainparams.h>
#include <node/transaction.h>
<<<<<<< HEAD
=======
#include <optional.h>
#include <pegins.h>
>>>>>>> 9a154599
#include <policy/feerate.h>
#include <primitives/transaction.h>
#include <primitives/bitcoin/transaction.h>
#include <primitives/bitcoin/merkleblock.h>
#include <pubkey.h>
#include <script/sign.h>
#include <script/signingprovider.h>

<<<<<<< HEAD
#include <optional>
#include <variant>
=======
#include <bitset>
>>>>>>> 9a154599

// Magic bytes
// static constexpr uint8_t PSBT_MAGIC_BYTES[5] = {'p', 's', 'b', 't', 0xff};
static constexpr uint8_t PSBT_ELEMENTS_MAGIC_BYTES[5] = {'p', 's', 'e', 't', 0xff};

// Global types
static constexpr uint8_t PSBT_GLOBAL_UNSIGNED_TX = 0x00;
static constexpr uint8_t PSBT_GLOBAL_XPUB = 0x01;
static constexpr uint8_t PSBT_GLOBAL_TX_VERSION = 0x02;
static constexpr uint8_t PSBT_GLOBAL_FALLBACK_LOCKTIME = 0x03;
static constexpr uint8_t PSBT_GLOBAL_INPUT_COUNT = 0x04;
static constexpr uint8_t PSBT_GLOBAL_OUTPUT_COUNT = 0x05;
static constexpr uint8_t PSBT_GLOBAL_TX_MODIFIABLE = 0x06;
static constexpr uint8_t PSBT_GLOBAL_VERSION = 0xFB;
static constexpr uint8_t PSBT_GLOBAL_PROPRIETARY = 0xFC;
// Elements proprietary types
static constexpr uint8_t PSBT_ELEMENTS_GLOBAL_SCALAR = 0x00;
static constexpr uint8_t PSBT_ELEMENTS_GLOBAL_TX_MODIFIABLE = 0x01;

// Input types
static constexpr uint8_t PSBT_IN_NON_WITNESS_UTXO = 0x00;
static constexpr uint8_t PSBT_IN_WITNESS_UTXO = 0x01;
static constexpr uint8_t PSBT_IN_PARTIAL_SIG = 0x02;
static constexpr uint8_t PSBT_IN_SIGHASH = 0x03;
static constexpr uint8_t PSBT_IN_REDEEMSCRIPT = 0x04;
static constexpr uint8_t PSBT_IN_WITNESSSCRIPT = 0x05;
static constexpr uint8_t PSBT_IN_BIP32_DERIVATION = 0x06;
static constexpr uint8_t PSBT_IN_SCRIPTSIG = 0x07;
static constexpr uint8_t PSBT_IN_SCRIPTWITNESS = 0x08;
static constexpr uint8_t PSBT_IN_PREVIOUS_TXID = 0x0e;
static constexpr uint8_t PSBT_IN_OUTPUT_INDEX = 0x0f;
static constexpr uint8_t PSBT_IN_SEQUENCE = 0x10;
static constexpr uint8_t PSBT_IN_REQUIRED_TIME_LOCKTIME = 0x11;
static constexpr uint8_t PSBT_IN_REQUIRED_HEIGHT_LOCKTIME = 0x12;
static constexpr uint8_t PSBT_IN_PROPRIETARY = 0xFC;
// Elements proprietary types
static constexpr uint8_t PSBT_ELEMENTS_IN_ISSUANCE_VALUE = 0x00;
static constexpr uint8_t PSBT_ELEMENTS_IN_ISSUANCE_VALUE_COMMITMENT = 0x01;
static constexpr uint8_t PSBT_ELEMENTS_IN_ISSUANCE_VALUE_RANGEPROOF = 0x02;
static constexpr uint8_t PSBT_ELEMENTS_IN_ISSUANCE_INFLATION_KEYS_RANGEPROOF = 0x03;
static constexpr uint8_t PSBT_ELEMENTS_IN_PEG_IN_TX = 0x04;
static constexpr uint8_t PSBT_ELEMENTS_IN_PEG_IN_TXOUT_PROOF = 0x05;
static constexpr uint8_t PSBT_ELEMENTS_IN_PEG_IN_GENESIS_HASH = 0x06;
static constexpr uint8_t PSBT_ELEMENTS_IN_PEG_IN_CLAIM_SCRIPT = 0x07;
static constexpr uint8_t PSBT_ELEMENTS_IN_PEG_IN_VALUE = 0x08;
static constexpr uint8_t PSBT_ELEMENTS_IN_PEG_IN_WITNESS = 0x09;
static constexpr uint8_t PSBT_ELEMENTS_IN_ISSUANCE_INFLATION_KEYS_AMOUNT = 0x0a;
static constexpr uint8_t PSBT_ELEMENTS_IN_ISSUANCE_INFLATION_KEYS_COMMITMENT = 0x0b;
static constexpr uint8_t PSBT_ELEMENTS_IN_ISSUANCE_BLINDING_NONCE = 0x0c;
static constexpr uint8_t PSBT_ELEMENTS_IN_ISSUANCE_ASSET_ENTROPY = 0x0d;
static constexpr uint8_t PSBT_ELEMENTS_IN_UTXO_RANGEPROOF = 0x0e;

// Output types
static constexpr uint8_t PSBT_OUT_REDEEMSCRIPT = 0x00;
static constexpr uint8_t PSBT_OUT_WITNESSSCRIPT = 0x01;
static constexpr uint8_t PSBT_OUT_BIP32_DERIVATION = 0x02;
static constexpr uint8_t PSBT_OUT_AMOUNT = 0x03;
static constexpr uint8_t PSBT_OUT_SCRIPT = 0x04;
static constexpr uint8_t PSBT_OUT_PROPRIETARY = 0xFC;
// Elements proprietary types
static constexpr uint8_t PSBT_ELEMENTS_OUT_VALUE_COMMITMENT = 0x01;
static constexpr uint8_t PSBT_ELEMENTS_OUT_ASSET = 0x02;
static constexpr uint8_t PSBT_ELEMENTS_OUT_ASSET_COMMITMENT = 0x03;
static constexpr uint8_t PSBT_ELEMENTS_OUT_VALUE_RANGEPROOF = 0x04;
static constexpr uint8_t PSBT_ELEMENTS_OUT_ASSET_SURJECTION_PROOF = 0x05;
static constexpr uint8_t PSBT_ELEMENTS_OUT_BLINDING_PUBKEY = 0x06;
static constexpr uint8_t PSBT_ELEMENTS_OUT_ECDH_PUBKEY = 0x07;
static constexpr uint8_t PSBT_ELEMENTS_OUT_BLINDER_INDEX = 0x08;

// Proprietary type identifer string
static const std::vector<unsigned char> PSBT_ELEMENTS_ID = {'p', 's', 'e', 't'};

// The separator is 0x00. Reading this in means that the unserializer can interpret it
// as a 0 length key which indicates that this is the separator. The separator has no value.
static constexpr uint8_t PSBT_SEPARATOR = 0x00;

// BIP 174 does not specify a maximum file size, but we set a limit anyway
// to prevent reading a stream indefinitely and running out of memory.
const std::streamsize MAX_FILE_SIZE_PSBT = 100000000; // 100 MiB

// PSBT version number
static constexpr uint32_t PSBT_HIGHEST_VERSION = 2;

/** A structure for PSBT proprietary types */
struct PSBTProprietary
{
    uint64_t subtype;
    std::vector<unsigned char> identifier;
    std::vector<unsigned char> key;
    std::vector<unsigned char> value;

    bool operator<(const PSBTProprietary &b) const {
        return key < b.key;
    }
    bool operator==(const PSBTProprietary &b) const {
        return key == b.key;
    }
};

// Takes a stream and multiple arguments and serializes them as if first serialized into a vector and then into the stream
// The resulting output into the stream has the total serialized length of all of the objects followed by all objects concatenated with each other.
template<typename Stream, typename... X>
void SerializeToVector(Stream& s, const X&... args)
{
    WriteCompactSize(s, GetSerializeSizeMany(s.GetVersion(), args...));
    SerializeMany(s, args...);
}

// Takes a stream and multiple arguments and unserializes them first as a vector then each object individually in the order provided in the arguments
template<typename Stream, typename... X>
void UnserializeFromVector(Stream& s, X&... args)
{
    size_t expected_size = ReadCompactSize(s);
    size_t remaining_before = s.size();
    UnserializeMany(s, args...);
    size_t remaining_after = s.size();
    if (remaining_after + expected_size != remaining_before) {
        throw std::ios_base::failure("Size of value was not the stated size");
    }
}

// Deserialize an individual HD keypath to a stream
template<typename Stream>
void DeserializeHDKeypath(Stream& s, KeyOriginInfo& hd_keypath)
{
    // Read in key path
    uint64_t value_len = ReadCompactSize(s);
    if (value_len % 4 || value_len == 0) {
        throw std::ios_base::failure("Invalid length for HD key path");
    }

    s >> hd_keypath.fingerprint;
    for (unsigned int i = 4; i < value_len; i += sizeof(uint32_t)) {
        uint32_t index;
        s >> index;
        hd_keypath.path.push_back(index);
    }
}

// Deserialize HD keypaths into a map
template<typename Stream>
void DeserializeHDKeypaths(Stream& s, const std::vector<unsigned char>& key, std::map<CPubKey, KeyOriginInfo>& hd_keypaths)
{
    // Make sure that the key is the size of pubkey + 1
    if (key.size() != CPubKey::SIZE + 1 && key.size() != CPubKey::COMPRESSED_SIZE + 1) {
        throw std::ios_base::failure("Size of key was not the expected size for the type BIP32 keypath");
    }
    // Read in the pubkey from key
    CPubKey pubkey(key.begin() + 1, key.end());
    if (!pubkey.IsFullyValid()) {
       throw std::ios_base::failure("Invalid pubkey");
    }
    if (hd_keypaths.count(pubkey) > 0) {
        throw std::ios_base::failure("Duplicate Key, pubkey derivation path already provided");
    }

    KeyOriginInfo keypath;
    DeserializeHDKeypath(s, keypath);

    // Add to map
    hd_keypaths.emplace(pubkey, std::move(keypath));
}

// Serialize an individual HD keypath to a stream
template<typename Stream>
void SerializeHDKeypath(Stream& s, KeyOriginInfo hd_keypath)
{
    WriteCompactSize(s, (hd_keypath.path.size() + 1) * sizeof(uint32_t));
    s << hd_keypath.fingerprint;
    for (const auto& path : hd_keypath.path) {
        s << path;
    }
}

// Serialize HD keypaths to a stream from a map
template<typename Stream>
void SerializeHDKeypaths(Stream& s, const std::map<CPubKey, KeyOriginInfo>& hd_keypaths, CompactSizeWriter type)
{
    for (auto keypath_pair : hd_keypaths) {
        if (!keypath_pair.first.IsValid()) {
            throw std::ios_base::failure("Invalid CPubKey being serialized");
        }
        SerializeToVector(s, type, MakeSpan(keypath_pair.first));
        SerializeHDKeypath(s, keypath_pair.second);
    }
}

/** A structure for PSBTs which contain per-input information */
struct PSBTInput
{
    CTransactionRef non_witness_utxo;
    CTxOut witness_utxo;
    CScript redeem_script;
    CScript witness_script;
    CScript final_script_sig;
    CScriptWitness final_script_witness;
    std::map<CPubKey, KeyOriginInfo> hd_keypaths;
    std::map<CKeyID, SigPair> partial_sigs;
    uint256 prev_txid;
    Optional<uint32_t> prev_out{nullopt};
    Optional<uint32_t> sequence{nullopt};
    Optional<uint32_t> time_locktime{nullopt};
    Optional<uint32_t> height_locktime{nullopt};
    std::map<std::vector<unsigned char>, std::vector<unsigned char>> unknown;
    std::set<PSBTProprietary> m_proprietary;
    int sighash_type = 0;

<<<<<<< HEAD
    std::optional<CAmount> value;
    uint256 value_blinding_factor;
    CAsset asset;
    uint256 asset_blinding_factor;

    std::variant<std::monostate, CTransactionRef, Sidechain::Bitcoin::CTransactionRef> peg_in_tx;
    std::variant<std::monostate, CMerkleBlock, Sidechain::Bitcoin::CMerkleBlock> txout_proof;
    CScript claim_script;
    uint256 genesis_hash;
=======
    uint32_t m_psbt_version;

    // Elements proprietary fields
    // Issuances
    Optional<CAmount> m_issuance_value{nullopt};
    CConfidentialValue m_issuance_value_commitment;
    std::vector<unsigned char> m_issuance_rangeproof;
    std::vector<unsigned char> m_issuance_inflation_keys_rangeproof;
    Optional<CAmount> m_issuance_inflation_keys_amount{nullopt};
    CConfidentialValue m_issuance_inflation_keys_commitment;
    uint256 m_issuance_blinding_nonce;
    uint256 m_issuance_asset_entropy;

    // Peg-in
    boost::variant<boost::blank, Sidechain::Bitcoin::CTransactionRef, CTransactionRef> m_peg_in_tx;
    boost::variant<boost::blank, Sidechain::Bitcoin::CMerkleBlock, CMerkleBlock> m_peg_in_txout_proof;
    CScript m_peg_in_claim_script;
    uint256 m_peg_in_genesis_hash;
    Optional<CAmount> m_peg_in_value{nullopt};
    CScriptWitness m_peg_in_witness;

    // Auxiliary elements stuff
    std::vector<unsigned char> m_utxo_rangeproof;
>>>>>>> 9a154599

    bool IsNull() const;
    void FillSignatureData(SignatureData& sigdata) const;
    void FromSignatureData(const SignatureData& sigdata);
    bool Merge(const PSBTInput& input);
    bool GetUTXO(CTxOut& utxo) const;
    COutPoint GetOutPoint() const;
    PSBTInput(uint32_t version) : m_psbt_version(version) {}

    template <typename Stream>
    inline void Serialize(Stream& s) const {
        // Write the utxo
        if (non_witness_utxo) {
            SerializeToVector(s, CompactSizeWriter(PSBT_IN_NON_WITNESS_UTXO));
            OverrideStream<Stream> os(&s, s.GetType(), s.GetVersion() | SERIALIZE_TRANSACTION_NO_WITNESS);
            SerializeToVector(os, non_witness_utxo);
        }
        if (!witness_utxo.IsNull()) {
            SerializeToVector(s, CompactSizeWriter(PSBT_IN_WITNESS_UTXO));
            SerializeToVector(s, witness_utxo);
        }

        if (final_script_sig.empty() && final_script_witness.IsNull()) {
            // Write any partial signatures
            for (auto sig_pair : partial_sigs) {
                SerializeToVector(s, CompactSizeWriter(PSBT_IN_PARTIAL_SIG), MakeSpan(sig_pair.second.first));
                s << sig_pair.second.second;
            }

            // Write the sighash type
            if (sighash_type > 0) {
                SerializeToVector(s, CompactSizeWriter(PSBT_IN_SIGHASH));
                SerializeToVector(s, sighash_type);
            }

            // Write the redeem script
            if (!redeem_script.empty()) {
                SerializeToVector(s, CompactSizeWriter(PSBT_IN_REDEEMSCRIPT));
                s << redeem_script;
            }

            // Write the witness script
            if (!witness_script.empty()) {
                SerializeToVector(s, CompactSizeWriter(PSBT_IN_WITNESSSCRIPT));
                s << witness_script;
            }

            // Write any hd keypaths
            SerializeHDKeypaths(s, hd_keypaths, CompactSizeWriter(PSBT_IN_BIP32_DERIVATION));
        }

        // Write script sig
        if (!final_script_sig.empty()) {
            SerializeToVector(s, CompactSizeWriter(PSBT_IN_SCRIPTSIG));
            s << final_script_sig;
        }
        // write script witness
        if (!final_script_witness.IsNull()) {
            SerializeToVector(s, CompactSizeWriter(PSBT_IN_SCRIPTWITNESS));
            SerializeToVector(s, final_script_witness.stack);
        }

<<<<<<< HEAD
        // Write peg-in data
        if (Params().GetConsensus().ParentChainHasPow()) {
            if (peg_in_tx.index() > 0) {
                const auto btc_peg_in_tx = std::get_if<Sidechain::Bitcoin::CTransactionRef>(&peg_in_tx);
                if (btc_peg_in_tx) {
                    SerializeToVector(s, PSBT_IN_PROPRIETARY, PSBT_ELEMENTS_ID, PSBT_IN_PEG_IN_TX);
                    OverrideStream<Stream> os(&s, s.GetType(), s.GetVersion() | SERIALIZE_TRANSACTION_NO_WITNESS);
                    SerializeToVector(os, *btc_peg_in_tx);
                }
            }
            if (txout_proof.index() > 0) {
                const auto btc_txout_proof = std::get_if<Sidechain::Bitcoin::CMerkleBlock>(&txout_proof);
                if (btc_txout_proof) {
                    SerializeToVector(s, PSBT_IN_PROPRIETARY, PSBT_ELEMENTS_ID, PSBT_IN_TXOUT_PROOF);
                    SerializeToVector(s, *btc_txout_proof);
                }
            }
        } else {
            if (peg_in_tx.index() > 0) {
                const auto elem_peg_in_tx = std::get_if<CTransactionRef>(&peg_in_tx);
                if (elem_peg_in_tx) {
                    SerializeToVector(s, PSBT_IN_PROPRIETARY, PSBT_ELEMENTS_ID, PSBT_IN_PEG_IN_TX);
                    OverrideStream<Stream> os(&s, s.GetType(), s.GetVersion() | SERIALIZE_TRANSACTION_NO_WITNESS);
                    SerializeToVector(os, *elem_peg_in_tx);
                }
            }
            if (txout_proof.index() > 0) {
                const auto elem_txout_proof = std::get_if<CMerkleBlock>(&txout_proof);
                if (elem_txout_proof) {
                    SerializeToVector(s, PSBT_IN_PROPRIETARY, PSBT_ELEMENTS_ID, PSBT_IN_TXOUT_PROOF);
                    SerializeToVector(s, *elem_txout_proof);
=======
        // Write PSBTv2 fields
        if (m_psbt_version >= 2) {
            // Write prev txid, vout, sequence, and lock times
            if (!prev_txid.IsNull()) {
                SerializeToVector(s, CompactSizeWriter(PSBT_IN_PREVIOUS_TXID));
                SerializeToVector(s, prev_txid);
            }
            if (prev_out != nullopt) {
                SerializeToVector(s, CompactSizeWriter(PSBT_IN_OUTPUT_INDEX));
                SerializeToVector(s, *prev_out);
            }
            if (sequence != nullopt) {
                SerializeToVector(s, CompactSizeWriter(PSBT_IN_SEQUENCE));
                SerializeToVector(s, *sequence);
            }
            if (time_locktime != nullopt) {
                SerializeToVector(s, CompactSizeWriter(PSBT_IN_REQUIRED_TIME_LOCKTIME));
                SerializeToVector(s, *time_locktime);
            }
            if (height_locktime != nullopt) {
                SerializeToVector(s, CompactSizeWriter(PSBT_IN_REQUIRED_HEIGHT_LOCKTIME));
                SerializeToVector(s, *height_locktime);
            }

            // Elements proprietary fields are only allowed with v2
            // Issuance value
            // We shouldn't have both value and value commitment. If we do, ignore the explicit value
            if (!m_issuance_value_commitment.IsNull()) {
                SerializeToVector(s, CompactSizeWriter(PSBT_IN_PROPRIETARY), PSBT_ELEMENTS_ID, CompactSizeWriter(PSBT_ELEMENTS_IN_ISSUANCE_VALUE_COMMITMENT));
                SerializeToVector(s, m_issuance_value_commitment);
            } else if (m_issuance_value != nullopt) {
                SerializeToVector(s, CompactSizeWriter(PSBT_IN_PROPRIETARY), PSBT_ELEMENTS_ID, CompactSizeWriter(PSBT_ELEMENTS_IN_ISSUANCE_VALUE));
                SerializeToVector(s, *m_issuance_value);
            }

            // Issuance rangeproof
            if (!m_issuance_rangeproof.empty()) {
                SerializeToVector(s, CompactSizeWriter(PSBT_IN_PROPRIETARY), PSBT_ELEMENTS_ID, CompactSizeWriter(PSBT_ELEMENTS_IN_ISSUANCE_VALUE_RANGEPROOF));
                s << m_issuance_rangeproof;
            }

            // Issuance inflation keys rangeproof
            if (!m_issuance_inflation_keys_rangeproof.empty()) {
                SerializeToVector(s, CompactSizeWriter(PSBT_IN_PROPRIETARY), PSBT_ELEMENTS_ID, CompactSizeWriter(PSBT_ELEMENTS_IN_ISSUANCE_INFLATION_KEYS_RANGEPROOF));
                s << m_issuance_inflation_keys_rangeproof;
            }

            if (Params().GetConsensus().ParentChainHasPow()) {
                // Peg-in tx
                if (m_peg_in_tx.which() > 0) {
                    const Sidechain::Bitcoin::CTransactionRef& peg_in_tx = boost::get<Sidechain::Bitcoin::CTransactionRef>(m_peg_in_tx);
                    if (peg_in_tx) {
                        SerializeToVector(s, CompactSizeWriter(PSBT_IN_PROPRIETARY), PSBT_ELEMENTS_ID, CompactSizeWriter(PSBT_ELEMENTS_IN_PEG_IN_TX));
                        OverrideStream<Stream> os(&s, s.GetType(), s.GetVersion() | SERIALIZE_TRANSACTION_NO_WITNESS);
                        SerializeToVector(os, peg_in_tx);
                    }
                }

                // Peg-in proof
                if (m_peg_in_txout_proof.which() > 0) {
                    const Sidechain::Bitcoin::CMerkleBlock& txout_proof = boost::get<Sidechain::Bitcoin::CMerkleBlock>(m_peg_in_txout_proof);
                    if (!txout_proof.header.IsNull()) {
                        SerializeToVector(s, CompactSizeWriter(PSBT_IN_PROPRIETARY), PSBT_ELEMENTS_ID, CompactSizeWriter(PSBT_ELEMENTS_IN_PEG_IN_TXOUT_PROOF));
                        SerializeToVector(s, txout_proof);
                    }
                }
            } else {
                // Peg-in tx
                if (m_peg_in_tx.which() > 0) {
                    const CTransactionRef& peg_in_tx = boost::get<CTransactionRef>(m_peg_in_tx);
                    if (peg_in_tx) {
                        SerializeToVector(s, CompactSizeWriter(PSBT_IN_PROPRIETARY), PSBT_ELEMENTS_ID, CompactSizeWriter(PSBT_ELEMENTS_IN_PEG_IN_TX));
                        OverrideStream<Stream> os(&s, s.GetType(), s.GetVersion() | SERIALIZE_TRANSACTION_NO_WITNESS);
                        SerializeToVector(os, peg_in_tx);
                    }
                }

                // Peg-in proof
                if (m_peg_in_txout_proof.which() > 0) {
                    const CMerkleBlock& txout_proof = boost::get<CMerkleBlock>(m_peg_in_txout_proof);
                    if (!txout_proof.header.IsNull()) {
                        SerializeToVector(s, CompactSizeWriter(PSBT_IN_PROPRIETARY), PSBT_ELEMENTS_ID, CompactSizeWriter(PSBT_ELEMENTS_IN_PEG_IN_TXOUT_PROOF));
                        SerializeToVector(s, txout_proof);
                    }
>>>>>>> 9a154599
                }
            }

            // Peg-in genesis hash
            if (!m_peg_in_genesis_hash.IsNull()) {
                SerializeToVector(s, CompactSizeWriter(PSBT_IN_PROPRIETARY), PSBT_ELEMENTS_ID, CompactSizeWriter(PSBT_ELEMENTS_IN_PEG_IN_GENESIS_HASH));
                SerializeToVector(s, m_peg_in_genesis_hash);
            }

            // Peg-in claim script
            if (!m_peg_in_claim_script.empty()) {
                SerializeToVector(s, CompactSizeWriter(PSBT_IN_PROPRIETARY), PSBT_ELEMENTS_ID, CompactSizeWriter(PSBT_ELEMENTS_IN_PEG_IN_CLAIM_SCRIPT));
                s << m_peg_in_claim_script;
            }

            // Peg-in value
            if (m_peg_in_value != nullopt) {
                SerializeToVector(s, CompactSizeWriter(PSBT_IN_PROPRIETARY), PSBT_ELEMENTS_ID, CompactSizeWriter(PSBT_ELEMENTS_IN_PEG_IN_VALUE));
                SerializeToVector(s, *m_peg_in_value);
            }

            // Peg-in witness
            if (!m_peg_in_witness.IsNull()) {
                SerializeToVector(s, CompactSizeWriter(PSBT_IN_PROPRIETARY), PSBT_ELEMENTS_ID, CompactSizeWriter(PSBT_ELEMENTS_IN_PEG_IN_WITNESS));
                SerializeToVector(s, m_peg_in_witness.stack);
            }

            // Issuance inflation keys amount
            if (m_issuance_inflation_keys_amount != nullopt) {
                SerializeToVector(s, CompactSizeWriter(PSBT_IN_PROPRIETARY), PSBT_ELEMENTS_ID, CompactSizeWriter(PSBT_ELEMENTS_IN_ISSUANCE_INFLATION_KEYS_AMOUNT));
                SerializeToVector(s, *m_issuance_inflation_keys_amount);
            }

            // Issuance inflation keys commitment
            if (!m_issuance_inflation_keys_commitment.IsNull()) {
                SerializeToVector(s, CompactSizeWriter(PSBT_IN_PROPRIETARY), PSBT_ELEMENTS_ID, CompactSizeWriter(PSBT_ELEMENTS_IN_ISSUANCE_INFLATION_KEYS_COMMITMENT));
                SerializeToVector(s, m_issuance_inflation_keys_commitment);
            }

            // Issuance blinding nonce
            if (!m_issuance_blinding_nonce.IsNull()) {
                SerializeToVector(s, CompactSizeWriter(PSBT_IN_PROPRIETARY), PSBT_ELEMENTS_ID, CompactSizeWriter(PSBT_ELEMENTS_IN_ISSUANCE_BLINDING_NONCE));
                SerializeToVector(s, m_issuance_blinding_nonce);
            }

            // Issuance asset entropy
            if (!m_issuance_asset_entropy.IsNull()) {
                SerializeToVector(s, CompactSizeWriter(PSBT_IN_PROPRIETARY), PSBT_ELEMENTS_ID, CompactSizeWriter(PSBT_ELEMENTS_IN_ISSUANCE_ASSET_ENTROPY));
                SerializeToVector(s, m_issuance_asset_entropy);
            }

            // UTXO rangeproof
            if (!m_utxo_rangeproof.empty()) {
                SerializeToVector(s, CompactSizeWriter(PSBT_OUT_PROPRIETARY), PSBT_ELEMENTS_ID, CompactSizeWriter(PSBT_ELEMENTS_IN_UTXO_RANGEPROOF));
                s << m_utxo_rangeproof;
            }
        }

        // Write proprietary things
        for (const auto& entry : m_proprietary) {
            s << entry.key;
            s << entry.value;
        }

        // Write unknown things
        for (auto& entry : unknown) {
            s << entry.first;
            s << entry.second;
        }

        s << PSBT_SEPARATOR;
    }


    template <typename Stream>
    inline void Unserialize(Stream& s) {
        // Used for duplicate key detection
        std::set<std::vector<unsigned char>> key_lookup;

        // Read loop
        bool found_sep = false;
        while(!s.empty()) {
            // Read
            std::vector<unsigned char> key;
            s >> key;

            // the key is empty if that was actually a separator byte
            // This is a special case for key lengths 0 as those are not allowed (except for separator)
            if (key.empty()) {
                found_sep = true;
                break;
            }

            // Type is compact size uint at beginning of key
            VectorReader skey(s.GetType(), s.GetVersion(), key, 0);
            uint64_t type = ReadCompactSize(skey);

            // Do stuff based on type
            switch(type) {
                case PSBT_IN_NON_WITNESS_UTXO:
                {
                    if (!key_lookup.emplace(key).second) {
                        throw std::ios_base::failure("Duplicate Key, input non-witness utxo already provided");
                    } else if (key.size() != 1) {
                        throw std::ios_base::failure("Non-witness utxo key is more than one byte type");
                    }
                    // Set the stream to unserialize with witness since this is always a valid network transaction
                    OverrideStream<Stream> os(&s, s.GetType(), s.GetVersion() & ~SERIALIZE_TRANSACTION_NO_WITNESS);
                    UnserializeFromVector(os, non_witness_utxo);
                    break;
                }
                case PSBT_IN_WITNESS_UTXO:
                    if (!key_lookup.emplace(key).second) {
                        throw std::ios_base::failure("Duplicate Key, input witness utxo already provided");
                    } else if (key.size() != 1) {
                        throw std::ios_base::failure("Witness utxo key is more than one byte type");
                    }
                    UnserializeFromVector(s, witness_utxo);
                    break;
                case PSBT_IN_PARTIAL_SIG:
                {
                    // Make sure that the key is the size of pubkey + 1
                    if (key.size() != CPubKey::SIZE + 1 && key.size() != CPubKey::COMPRESSED_SIZE + 1) {
                        throw std::ios_base::failure("Size of key was not the expected size for the type partial signature pubkey");
                    }
                    // Read in the pubkey from key
                    CPubKey pubkey(key.begin() + 1, key.end());
                    if (!pubkey.IsFullyValid()) {
                       throw std::ios_base::failure("Invalid pubkey");
                    }
                    if (partial_sigs.count(pubkey.GetID()) > 0) {
                        throw std::ios_base::failure("Duplicate Key, input partial signature for pubkey already provided");
                    }

                    // Read in the signature from value
                    std::vector<unsigned char> sig;
                    s >> sig;

                    // Add to list
                    partial_sigs.emplace(pubkey.GetID(), SigPair(pubkey, std::move(sig)));
                    break;
                }
                case PSBT_IN_SIGHASH:
                    if (!key_lookup.emplace(key).second) {
                        throw std::ios_base::failure("Duplicate Key, input sighash type already provided");
                    } else if (key.size() != 1) {
                        throw std::ios_base::failure("Sighash type key is more than one byte type");
                    }
                    UnserializeFromVector(s, sighash_type);
                    break;
                case PSBT_IN_REDEEMSCRIPT:
                {
                    if (!key_lookup.emplace(key).second) {
                        throw std::ios_base::failure("Duplicate Key, input redeemScript already provided");
                    } else if (key.size() != 1) {
                        throw std::ios_base::failure("Input redeemScript key is more than one byte type");
                    }
                    s >> redeem_script;
                    break;
                }
                case PSBT_IN_WITNESSSCRIPT:
                {
                    if (!key_lookup.emplace(key).second) {
                        throw std::ios_base::failure("Duplicate Key, input witnessScript already provided");
                    } else if (key.size() != 1) {
                        throw std::ios_base::failure("Input witnessScript key is more than one byte type");
                    }
                    s >> witness_script;
                    break;
                }
                case PSBT_IN_BIP32_DERIVATION:
                {
                    DeserializeHDKeypaths(s, key, hd_keypaths);
                    break;
                }
                case PSBT_IN_SCRIPTSIG:
                {
                    if (!key_lookup.emplace(key).second) {
                        throw std::ios_base::failure("Duplicate Key, input final scriptSig already provided");
                    } else if (key.size() != 1) {
                        throw std::ios_base::failure("Final scriptSig key is more than one byte type");
                    }
                    s >> final_script_sig;
                    break;
                }
                case PSBT_IN_SCRIPTWITNESS:
                {
                    if (!key_lookup.emplace(key).second) {
                        throw std::ios_base::failure("Duplicate Key, input final scriptWitness already provided");
                    } else if (key.size() != 1) {
                        throw std::ios_base::failure("Final scriptWitness key is more than one byte type");
                    }
                    UnserializeFromVector(s, final_script_witness.stack);
                    break;
                }
                case PSBT_IN_PREVIOUS_TXID:
                {
                    if (!key_lookup.emplace(key).second) {
                        throw std::ios_base::failure("Duplicate Key, previous txid is already provided");
                    } else if (key.size() != 1) {
                        throw std::ios_base::failure("Previous txid key is more than one byte type");
                    } else if (m_psbt_version == 0) {
                        throw std::ios_base::failure("Previous txid is only allowed in PSBTv2");
                    }
                    UnserializeFromVector(s, prev_txid);
                    break;
                }
                case PSBT_IN_OUTPUT_INDEX:
                {
                    if (!key_lookup.emplace(key).second) {
                        throw std::ios_base::failure("Duplicate Key, previous output's index is already provided");
                    } else if (key.size() != 1) {
                        throw std::ios_base::failure("Previous output's index is more than one byte type");
                    } else if (m_psbt_version == 0) {
                        throw std::ios_base::failure("Previous output's index is only allowed in PSBTv2");
                    }
                    uint32_t v;
                    UnserializeFromVector(s, v);
                    prev_out = v;
                    break;
                }
                case PSBT_IN_SEQUENCE:
                {
                    if (!key_lookup.emplace(key).second) {
                        throw std::ios_base::failure("Duplicate Key, sequence is already provided");
                    } else if (key.size() != 1) {
                        throw std::ios_base::failure("Sequence key is more than one byte type");
                    } else if (m_psbt_version == 0) {
                        throw std::ios_base::failure("Sequence is only allowed in PSBTv2");
                    }
                    uint32_t v;
                    UnserializeFromVector(s, v);
                    sequence = v;
                    break;
                }
                case PSBT_IN_REQUIRED_TIME_LOCKTIME:
                {
                    if (!key_lookup.emplace(key).second) {
                        throw std::ios_base::failure("Duplicate Key, required time based locktime is already provided");
                    } else if (key.size() != 1) {
                        throw std::ios_base::failure("Required time based locktime is more than one byte type");
                    } else if (m_psbt_version == 0) {
                        throw std::ios_base::failure("Required time based locktime is only allowed in PSBTv2");
                    }
                    uint32_t v;
                    UnserializeFromVector(s, v);
                    time_locktime = v;
                    break;
                }
                case PSBT_IN_REQUIRED_HEIGHT_LOCKTIME:
                {
                    if (!key_lookup.emplace(key).second) {
                        throw std::ios_base::failure("Duplicate Key, required height based locktime is already provided");
                    } else if (key.size() != 1) {
                        throw std::ios_base::failure("Required height based locktime is more than one byte type");
                    } else if (m_psbt_version == 0) {
                        throw std::ios_base::failure("Required height based locktime is only allowed in PSBTv2");
                    }
                    uint32_t v;
                    UnserializeFromVector(s, v);
                    height_locktime = v;
                    break;
                }
                case PSBT_IN_PROPRIETARY:
                {
                    bool known = false;
                    PSBTProprietary this_prop;
                    skey >> this_prop.identifier;
                    size_t subkey_len = skey.size();
<<<<<<< HEAD
                    uint64_t subtype = ReadCompactSize(skey);

                    switch(subtype) {
                        case PSBT_IN_VALUE:
                        {
                            if (value != std::nullopt) {
                                throw std::ios_base::failure("Duplicate Key, input value already provided");
                            } else if (subkey_len != 1) {
                                throw std::ios_base::failure("Final value key is more than one byte type");
=======
                    this_prop.subtype = ReadCompactSize(skey);

                    if (this_prop.identifier == PSBT_ELEMENTS_ID) {
                        known = true;

                        switch(this_prop.subtype) {
                            case PSBT_ELEMENTS_IN_ISSUANCE_VALUE:
                            {
                                if (m_issuance_value != nullopt) {
                                    throw std::ios_base::failure("Duplicate Key, input issuance value already provided");
                                } else if (subkey_len != 1) {
                                    throw std::ios_base::failure("Input issuance value is more than one byte type");
                                }
                                CAmount amt;
                                UnserializeFromVector(s, amt);
                                m_issuance_value = amt;
                                break;
>>>>>>> 9a154599
                            }
                            case PSBT_ELEMENTS_IN_ISSUANCE_VALUE_COMMITMENT:
                            {
                                if (!m_issuance_value_commitment.IsNull()) {
                                    throw std::ios_base::failure("Duplicate Key, input issuance value commitment already provided");
                                } else if (subkey_len != 1) {
                                    throw std::ios_base::failure("Input issuance value commitment key is more than one byte type");
                                }
                                UnserializeFromVector(s, m_issuance_value_commitment);
                                break;
                            }
                            case PSBT_ELEMENTS_IN_ISSUANCE_VALUE_RANGEPROOF:
                            {
                                if (!m_issuance_rangeproof.empty()) {
                                    throw std::ios_base::failure("Duplicate Key, input issuance value rangeproof already provided");
                                } else if (subkey_len != 1) {
                                    throw std::ios_base::failure("Input issuance value rangeproof key is more than one byte type");
                                }
                                s >> m_issuance_rangeproof;
                                break;
                            }
                            case PSBT_ELEMENTS_IN_ISSUANCE_INFLATION_KEYS_RANGEPROOF:
                            {
                                if (!m_issuance_inflation_keys_rangeproof.empty()) {
                                    throw std::ios_base::failure("Duplicate Key, input issuance inflation keys rangeproof already provided");
                                } else if (subkey_len != 1) {
                                    throw std::ios_base::failure("Input issuance inflation keys rangeproof key is more than one byte type");
                                }
                                s >> m_issuance_inflation_keys_rangeproof;
                                break;
                            }
<<<<<<< HEAD
                            UnserializeFromVector(s, asset_blinding_factor);
                            break;
                        }
                        case PSBT_IN_PEG_IN_TX:
                        {
                            if (peg_in_tx.index() != 0) {
                                throw std::ios_base::failure("Duplicate Key, peg-in tx already provided");
                            } else if (subkey_len != 1) {
                                throw std::ios_base::failure("Peg-in tx key is more than one byte type");
=======
                            case PSBT_ELEMENTS_IN_PEG_IN_TX:
                            {
                                if (m_peg_in_tx.which() != 0) {
                                    throw std::ios_base::failure("Duplicate Key, peg-in tx already provided");
                                } else if (subkey_len != 1) {
                                    throw std::ios_base::failure("Peg-in tx key is more than one byte type");
                                }
                                if (Params().GetConsensus().ParentChainHasPow()) {
                                    Sidechain::Bitcoin::CTransactionRef tx;
                                    OverrideStream<Stream> os(&s, s.GetType(), s.GetVersion());
                                    UnserializeFromVector(os, tx);
                                    m_peg_in_tx = tx;
                                } else {
                                    CTransactionRef tx;
                                    OverrideStream<Stream> os(&s, s.GetType(), s.GetVersion());
                                    UnserializeFromVector(os, tx);
                                    m_peg_in_tx = tx;
                                }
                                break;
>>>>>>> 9a154599
                            }
                            case PSBT_ELEMENTS_IN_PEG_IN_TXOUT_PROOF:
                            {
                                if (m_peg_in_txout_proof.which() != 0) {
                                    throw std::ios_base::failure("Duplicate Key, peg-in txout proof already provided");
                                } else if (subkey_len != 1) {
                                    throw std::ios_base::failure("Peg-in txout proof key is more than one byte type");
                                }
                                if (Params().GetConsensus().ParentChainHasPow()) {
                                    Sidechain::Bitcoin::CMerkleBlock tx_proof;
                                    UnserializeFromVector(s, tx_proof);
                                    m_peg_in_txout_proof = tx_proof;
                                } else {
                                    CMerkleBlock tx_proof;
                                    UnserializeFromVector(s, tx_proof);
                                    m_peg_in_txout_proof = tx_proof;
                                }
                                break;
                            }
<<<<<<< HEAD
                            break;
                        }
                        case PSBT_IN_TXOUT_PROOF:
                        {
                            if (txout_proof.index() != 0) {
                                throw std::ios_base::failure("Duplicate Key, peg-in txout proof already provided");
                            } else if (subkey_len != 1) {
                                throw std::ios_base::failure("Peg-in txout proof key is more than one byte type");
=======
                            case PSBT_ELEMENTS_IN_PEG_IN_GENESIS_HASH:
                            {
                                if (!m_peg_in_genesis_hash.IsNull()) {
                                    throw std::ios_base::failure("Duplicate Key, peg-in genesis hash already provided");
                                } else if (subkey_len != 1) {
                                    throw std::ios_base::failure("Peg-in genesis hash is more than one byte type");
                                }
                                UnserializeFromVector(s, m_peg_in_genesis_hash);
                                break;
>>>>>>> 9a154599
                            }
                            case PSBT_ELEMENTS_IN_PEG_IN_CLAIM_SCRIPT:
                            {
                                if (!m_peg_in_claim_script.empty()) {
                                    throw std::ios_base::failure("Duplicate Key, peg-in claim script already provided");
                                } else if (subkey_len != 1) {
                                    throw std::ios_base::failure("Peg-in claim script key is more than one byte type");
                                }
                                s >> m_peg_in_claim_script;
                                break;
                            }
                            case PSBT_ELEMENTS_IN_PEG_IN_VALUE:
                            {
                                if (m_peg_in_value != nullopt) {
                                    throw std::ios_base::failure("Duplicate Key, input issuance value already provided");
                                } else if (subkey_len != 1) {
                                    throw std::ios_base::failure("Input issuance value is more than one byte type");
                                }
                                CAmount amt;
                                UnserializeFromVector(s, amt);
                                m_peg_in_value = amt;
                                break;
                            }
                            case PSBT_ELEMENTS_IN_PEG_IN_WITNESS:
                            {
                                if (!m_peg_in_witness.IsNull()) {
                                    throw std::ios_base::failure("Duplicate Key, input peg-in witness already provided");
                                } else if (subkey_len != 1) {
                                    throw std::ios_base::failure("Input peg-in witness key is more than one byte type");
                                }
                                UnserializeFromVector(s, m_peg_in_witness.stack);
                                break;
                            }
                            case PSBT_ELEMENTS_IN_ISSUANCE_INFLATION_KEYS_AMOUNT:
                            {
                                if (m_issuance_inflation_keys_amount != nullopt) {
                                    throw std::ios_base::failure("Duplicate Key, input issuance inflation keys already provided");
                                } else if (subkey_len != 1) {
                                    throw std::ios_base::failure("Input issuance inflation keys is more than one byte type");
                                }
                                CAmount amt;
                                UnserializeFromVector(s, amt);
                                m_issuance_inflation_keys_amount = amt;
                                break;
                            }
                            case PSBT_ELEMENTS_IN_ISSUANCE_INFLATION_KEYS_COMMITMENT:
                            {
                                if (!m_issuance_inflation_keys_commitment.IsNull()) {
                                    throw std::ios_base::failure("Duplicate Key, input issuance inflation keys commitment already provided");
                                } else if (subkey_len != 1) {
                                    throw std::ios_base::failure("Input issuance inflation keys commitment key is more than one byte type");
                                }
                                UnserializeFromVector(s, m_issuance_inflation_keys_commitment);
                                break;
                            }
                            case PSBT_ELEMENTS_IN_ISSUANCE_BLINDING_NONCE:
                            {
                                if (!m_issuance_blinding_nonce.IsNull()) {
                                    throw std::ios_base::failure("Duplicate Key, input issuance blinding nonce already provided");
                                } else if (subkey_len != 1) {
                                    throw std::ios_base::failure("Input issuance blinding nonce is more than one byte type");
                                }
                                UnserializeFromVector(s, m_issuance_blinding_nonce);
                                break;
                            }
                            case PSBT_ELEMENTS_IN_ISSUANCE_ASSET_ENTROPY:
                            {
                                if (!m_issuance_asset_entropy.IsNull()) {
                                    throw std::ios_base::failure("Duplicate Key, input issuance asset entropy already provided");
                                } else if (subkey_len != 1) {
                                    throw std::ios_base::failure("Input issuance asset entropy is more than one byte type");
                                }
                                UnserializeFromVector(s, m_issuance_asset_entropy);
                                break;
                            }
                            case PSBT_ELEMENTS_IN_UTXO_RANGEPROOF:
                            {
                                if (!m_utxo_rangeproof.empty()) {
                                    throw std::ios_base::failure("Duplicate Key, input utxo rangeproof already provided");
                                } else if (subkey_len != 1) {
                                    throw std::ios_base::failure("Input UTXO rangeproof key is more than one byte type");
                                }
                                s >> m_utxo_rangeproof;
                                break;
                            }
                            default:
                            {
                                known = false;
                                break;
                            }
                        }
                    }

                    if (!known) {
                        this_prop.key = key;

                        if (m_proprietary.count(this_prop) > 0) {
                            throw std::ios_base::failure("Duplicate Key, proprietary key already found");
                        }
                        s >> this_prop.value;
                        m_proprietary.insert(this_prop);
                    }
                    break;
                }
                // Unknown stuff
                default:
                    if (unknown.count(key) > 0) {
                        throw std::ios_base::failure("Duplicate Key, key for unknown value already provided");
                    }
                    // Read in the value
                    std::vector<unsigned char> val_bytes;
                    s >> val_bytes;
                    unknown.emplace(std::move(key), std::move(val_bytes));
                    break;
            }
        }

        if (!found_sep) {
            throw std::ios_base::failure("Separator is missing at the end of an input map");
        }

        // Make sure required PSBTv2 fields are present
        if (m_psbt_version >= 2) {
            if (prev_txid.IsNull()) {
                throw std::ios_base::failure("Previous TXID is required in PSBTv2");
            }
            if (prev_out == nullopt) {
                throw std::ios_base::failure("Previous output's index is required in PSBTv2");
            }
            if (m_issuance_value != nullopt && !m_issuance_value_commitment.IsNull()) {
                throw std::ios_base::failure("Both issuance value and issuance value commitment cannot be provided at the same time");
            }
            if (m_issuance_inflation_keys_amount != nullopt && !m_issuance_inflation_keys_commitment.IsNull()) {
                throw std::ios_base::failure("Both issuance inflations keys amount and issuance inflations keys commitment cannot be provided at the same time");
            }
            if (!m_issuance_value_commitment.IsNull() && m_issuance_rangeproof.empty()) {
                throw std::ios_base::failure("Issuance value commitment provided without value rangeproof");
            }
            if (!m_issuance_inflation_keys_commitment.IsNull() && m_issuance_inflation_keys_rangeproof.empty()) {
                throw std::ios_base::failure("Issuance inflatio nkeys commitment provided without inflation keys rangeproof");
            }
        }
    }

    template <typename Stream>
    PSBTInput(deserialize_type, Stream& s) {
        Unserialize(s);
    }
};

/** A structure for PSBTs which contains per output information */
struct PSBTOutput
{
    CScript redeem_script;
    CScript witness_script;
    std::map<CPubKey, KeyOriginInfo> hd_keypaths;
    Optional<CAmount> amount{nullopt};
    Optional<CScript> script{nullopt};
    std::map<std::vector<unsigned char>, std::vector<unsigned char>> unknown;
    std::set<PSBTProprietary> m_proprietary;

    uint32_t m_psbt_version;

    // Elements proprietary fields
    CConfidentialValue m_value_commitment;
    uint256 m_asset;
    CConfidentialAsset m_asset_commitment;
    std::vector<unsigned char> m_value_rangeproof;
    std::vector<unsigned char> m_asset_surjection_proof;
    CPubKey m_ecdh_pubkey;
    CPubKey m_blinding_pubkey;
    Optional<uint32_t> m_blinder_index{nullopt};

    bool IsNull() const;
    void FillSignatureData(SignatureData& sigdata) const;
    void FromSignatureData(const SignatureData& sigdata);
    bool Merge(const PSBTOutput& output);
    bool IsBlinded() const; //! This output has a blinding pubkey and is or will be blinded.
    bool IsPartiallyBlinded() const; //! This output has some blinding information. This is not a good state to be in.
    bool IsFullyBlinded() const; //! This output has all of the blinding information and is actually blinded.
    CTxOut GetTxOut() const;
    PSBTOutput(uint32_t version) : m_psbt_version(version) {}

    template <typename Stream>
    inline void Serialize(Stream& s) const {
        // Write the redeem script
        if (!redeem_script.empty()) {
            SerializeToVector(s, CompactSizeWriter(PSBT_OUT_REDEEMSCRIPT));
            s << redeem_script;
        }

        // Write the witness script
        if (!witness_script.empty()) {
            SerializeToVector(s, CompactSizeWriter(PSBT_OUT_WITNESSSCRIPT));
            s << witness_script;
        }

        // Write any hd keypaths
        SerializeHDKeypaths(s, hd_keypaths, CompactSizeWriter(PSBT_OUT_BIP32_DERIVATION));

        if (m_psbt_version >= 2) {
            // Write spk
            if (script != nullopt) {
                SerializeToVector(s, CompactSizeWriter(PSBT_OUT_SCRIPT));
                s << *script;
            }

            // Elements proprietary fields are v2 only
            // Amount
            // We shouldn't have both amount and amount commitment. If we do, only write the amount commitment
            if (!m_value_commitment.IsNull()) {
                SerializeToVector(s, CompactSizeWriter(PSBT_OUT_PROPRIETARY), PSBT_ELEMENTS_ID, CompactSizeWriter(PSBT_ELEMENTS_OUT_VALUE_COMMITMENT));
                SerializeToVector(s, m_value_commitment);
            } else if (amount != nullopt) {
                SerializeToVector(s, CompactSizeWriter(PSBT_OUT_AMOUNT));
                SerializeToVector(s, *amount);
            }

            // Asset
            // We shouldn't have both asset and asset commitment, but if we do, write only the asset commitment
            if (!m_asset_commitment.IsNull()) {
                SerializeToVector(s, CompactSizeWriter(PSBT_OUT_PROPRIETARY), PSBT_ELEMENTS_ID, CompactSizeWriter(PSBT_ELEMENTS_OUT_ASSET_COMMITMENT));
                SerializeToVector(s, m_asset_commitment);
            } else if (!m_asset.IsNull()) {
                SerializeToVector(s, CompactSizeWriter(PSBT_OUT_PROPRIETARY), PSBT_ELEMENTS_ID, CompactSizeWriter(PSBT_ELEMENTS_OUT_ASSET));
                SerializeToVector(s, m_asset);
            }

            // Value rangeproof
            if (!m_value_rangeproof.empty()) {
                SerializeToVector(s, CompactSizeWriter(PSBT_OUT_PROPRIETARY), PSBT_ELEMENTS_ID, CompactSizeWriter(PSBT_ELEMENTS_OUT_VALUE_RANGEPROOF));
                s << m_value_rangeproof;
            }

            // Asset surjection proof
            if (!m_asset_surjection_proof.empty()) {
                SerializeToVector(s, CompactSizeWriter(PSBT_OUT_PROPRIETARY), PSBT_ELEMENTS_ID, CompactSizeWriter(PSBT_ELEMENTS_OUT_ASSET_SURJECTION_PROOF));
                s << m_asset_surjection_proof;
            }

            // Blinding pubkey
            if (m_blinding_pubkey.IsValid()) {
                SerializeToVector(s, CompactSizeWriter(PSBT_OUT_PROPRIETARY), PSBT_ELEMENTS_ID, CompactSizeWriter(PSBT_ELEMENTS_OUT_BLINDING_PUBKEY));
                s << m_blinding_pubkey;
            }

            // ECDH pubkey
            if (m_ecdh_pubkey.IsValid()) {
                SerializeToVector(s, CompactSizeWriter(PSBT_OUT_PROPRIETARY), PSBT_ELEMENTS_ID, CompactSizeWriter(PSBT_ELEMENTS_OUT_ECDH_PUBKEY));
                s << m_ecdh_pubkey;
            }

            // Blinder index
            if (m_blinder_index != nullopt) {
                SerializeToVector(s, CompactSizeWriter(PSBT_OUT_PROPRIETARY), PSBT_ELEMENTS_ID, CompactSizeWriter(PSBT_ELEMENTS_OUT_BLINDER_INDEX));
                SerializeToVector(s, *m_blinder_index);
            }
        }

        // Write proprietary things
        for (const auto& entry : m_proprietary) {
            s << entry.key;
            s << entry.value;
        }

        // Write unknown things
        for (auto& entry : unknown) {
            s << entry.first;
            s << entry.second;
        }

        s << PSBT_SEPARATOR;
    }


    template <typename Stream>
    inline void Unserialize(Stream& s) {
        // Used for duplicate key detection
        std::set<std::vector<unsigned char>> key_lookup;

        // Read loop
        bool found_sep = false;
        while(!s.empty()) {
            // Read
            std::vector<unsigned char> key;
            s >> key;

            // the key is empty if that was actually a separator byte
            // This is a special case for key lengths 0 as those are not allowed (except for separator)
            if (key.empty()) {
                found_sep = true;
                break;
            }

            // Type is compact size uint at beginning of key
            VectorReader skey(s.GetType(), s.GetVersion(), key, 0);
            uint64_t type = ReadCompactSize(skey);

            // Do stuff based on type
            switch(type) {
                case PSBT_OUT_REDEEMSCRIPT:
                {
                    if (!key_lookup.emplace(key).second) {
                        throw std::ios_base::failure("Duplicate Key, output redeemScript already provided");
                    } else if (key.size() != 1) {
                        throw std::ios_base::failure("Output redeemScript key is more than one byte type");
                    }
                    s >> redeem_script;
                    break;
                }
                case PSBT_OUT_WITNESSSCRIPT:
                {
                    if (!key_lookup.emplace(key).second) {
                        throw std::ios_base::failure("Duplicate Key, output witnessScript already provided");
                    } else if (key.size() != 1) {
                        throw std::ios_base::failure("Output witnessScript key is more than one byte type");
                    }
                    s >> witness_script;
                    break;
                }
                case PSBT_OUT_BIP32_DERIVATION:
                {
                    DeserializeHDKeypaths(s, key, hd_keypaths);
                    break;
                }
                case PSBT_OUT_AMOUNT:
                {
                    if (!key_lookup.emplace(key).second) {
                        throw std::ios_base::failure("Duplicate Key, output amount is already provided");
                    } else if (key.size() != 1) {
                        throw std::ios_base::failure("Output amount key is more than one byte type");
                    }
                    CAmount v;
                    UnserializeFromVector(s, v);
                    amount = v;
                    break;
                }
                case PSBT_OUT_SCRIPT:
                {
                    if (!key_lookup.emplace(key).second) {
                        throw std::ios_base::failure("Duplicate Key, output script is already provided");
                    } else if (key.size() != 1) {
                        throw std::ios_base::failure("Output script key is more than one byte type");
                    }
                    CScript sc;
                    s >> sc;
                    script = sc;
                    break;
                }
                case PSBT_OUT_PROPRIETARY:
                {
                    bool known = false;
                    PSBTProprietary this_prop;
                    skey >> this_prop.identifier;
                    size_t subkey_len = skey.size();
                    this_prop.subtype = ReadCompactSize(skey);

                    if (this_prop.identifier == PSBT_ELEMENTS_ID) {
                        known = true;

                        switch(this_prop.subtype) {
                            case PSBT_ELEMENTS_OUT_VALUE_COMMITMENT:
                            {
                                if (!m_value_commitment.IsNull()) {
                                    throw std::ios_base::failure("Duplicate Key, output value commitment already provided");
                                } else if (subkey_len != 1) {
                                    throw std::ios_base::failure("Output value cmmitment key is more than one byte type");
                                }
                                UnserializeFromVector(s, m_value_commitment);
                                break;
                            }
                            case PSBT_ELEMENTS_OUT_ASSET:
                            {
                                if (!m_asset.IsNull()) {
                                    throw std::ios_base::failure("Duplicate Key, output asset already provided");
                                } else if (subkey_len != 1) {
                                    throw std::ios_base::failure("Output asset key is more than one byte type");
                                }
                                UnserializeFromVector(s, m_asset);
                                break;
                            }
                            case PSBT_ELEMENTS_OUT_ASSET_COMMITMENT:
                            {
                                if (!m_asset_commitment.IsNull()) {
                                    throw std::ios_base::failure("Duplicate Key, output asset commitment already provided");
                                } else if (subkey_len != 1) {
                                    throw std::ios_base::failure("Output asset commitment key is more than one byte type");
                                }
                                UnserializeFromVector(s, m_asset_commitment);
                                break;
                            }
                            case PSBT_ELEMENTS_OUT_VALUE_RANGEPROOF:
                            {
                                if (!m_value_rangeproof.empty()) {
                                    throw std::ios_base::failure("Duplicate Key, output value rangeproof already provided");
                                } else if (subkey_len != 1) {
                                    throw std::ios_base::failure("Output value rangeproof key is more than one byte type");
                                }
                                s >> m_value_rangeproof;
                                break;
                            }
                            case PSBT_ELEMENTS_OUT_ASSET_SURJECTION_PROOF:
                            {
                                if (!m_asset_surjection_proof.empty()) {
                                    throw std::ios_base::failure("Duplicate Key, output asset surjection proof already provided");
                                } else if (subkey_len != 1) {
                                    throw std::ios_base::failure("Output asset surjection proof key is more than one byte type");
                                }
                                s >> m_asset_surjection_proof;
                                break;
                            }
                            case PSBT_ELEMENTS_OUT_BLINDING_PUBKEY:
                            {
                                if (m_blinding_pubkey.IsValid()) {
                                    throw std::ios_base::failure("Duplicate Key, output blinding pubkey already provided");
                                } else if (subkey_len != 1) {
                                    throw std::ios_base::failure("Output blinding pubkey key is more than one byte type");
                                }
                                s >> m_blinding_pubkey;
                                break;
                            }
                            case PSBT_ELEMENTS_OUT_ECDH_PUBKEY:
                            {
                                if (m_ecdh_pubkey.IsValid()) {
                                    throw std::ios_base::failure("Duplicate Key, output ecdh pubkey already provided");
                                } else if (subkey_len != 1) {
                                    throw std::ios_base::failure("Output ecdh pubkey key is more than one byte type");
                                }
                                s >> m_ecdh_pubkey;
                                break;
                            }
                            case PSBT_ELEMENTS_OUT_BLINDER_INDEX:
                            {
                                if (m_blinder_index != nullopt) {
                                    throw std::ios_base::failure("Duplicate Key, output blinder_index already provided");
                                } else if (subkey_len != 1) {
                                    throw std::ios_base::failure("Output blinder_index key is more than one byte type");
                                }
                                uint32_t i;
                                UnserializeFromVector(s, i);
                                m_blinder_index = i;
                                break;
                            }
                        }
                    }

                    if (!known) {
                        this_prop.key = key;

                        if (m_proprietary.count(this_prop) > 0) {
                            throw std::ios_base::failure("Duplicate Key, proprietary key already found");
                        }
                        s >> this_prop.value;
                        m_proprietary.insert(this_prop);
                    }
                    break;
                }
                // Unknown stuff
                default: {
                    if (unknown.count(key) > 0) {
                        throw std::ios_base::failure("Duplicate Key, key for unknown value already provided");
                    }
                    // Read in the value
                    std::vector<unsigned char> val_bytes;
                    s >> val_bytes;
                    unknown.emplace(std::move(key), std::move(val_bytes));
                    break;
                }
            }
        }

        if (!found_sep) {
            throw std::ios_base::failure("Separator is missing at the end of an output map");
        }

        // Make sure required PSBTv2 fields are present
        if (m_psbt_version >= 2) {
            if (amount == nullopt && m_value_commitment.IsNull()) {
                throw std::ios_base::failure("Output amount is required in PSBTv2");
            }
            if (script == nullopt) {
                throw std::ios_base::failure("Output script is required in PSBTv2");
            }
            if (amount != nullopt && !m_value_commitment.IsNull()) {
                throw std::ios_base::failure("Both output amount and output value commitment cannot be specified at the same time");
            }
            if (m_asset.IsNull() && m_asset_commitment.IsNull()) {
                throw std::ios_base::failure("Output asset is required in PSET");
            }
            if (!m_asset.IsNull() && !m_asset_commitment.IsNull()) {
                throw std::ios_base::failure("Both output asset and output asset commitment cannot be specified at the same time");
            }
            if (m_blinding_pubkey.IsValid() && m_blinder_index == nullopt) {
                throw std::ios_base::failure("Output is blinded but does not have a blinder index");
            }
            if (IsBlinded() && IsPartiallyBlinded() && !IsFullyBlinded()) {
                throw std::ios_base::failure("Blinded output contains some blinding data but not all, this is an invalid state");
            }
        }
    }

    template <typename Stream>
    PSBTOutput(deserialize_type, Stream& s) {
        Unserialize(s);
    }
};

/** A version of CTransaction with the PSBT format*/
struct PartiallySignedTransaction
{
<<<<<<< HEAD
    std::optional<CMutableTransaction> tx;
=======
    Optional<CMutableTransaction> tx{nullopt};
    // We use a set of CExtPubKey in the event that there happens to be the same KeyOriginInfos for different CExtPubKeys
    // Note that this map swaps the key and values from the serialization
    std::map<KeyOriginInfo, std::set<CExtPubKey>> m_xpubs;
    Optional<int32_t> tx_version{nullopt};
    Optional<uint32_t> fallback_locktime{nullopt};
    Optional<std::bitset<8>> m_tx_modifiable{nullopt};
>>>>>>> 9a154599
    std::vector<PSBTInput> inputs;
    std::vector<PSBTOutput> outputs;
    std::map<std::vector<unsigned char>, std::vector<unsigned char>> unknown;
    Optional<uint32_t> m_version{nullopt};
    std::set<PSBTProprietary> m_proprietary;

    // Elements proprietary fields
    std::set<uint256> m_scalar_offsets;

    bool IsNull() const;
    uint32_t GetVersion() const;

    /** Merge psbt into this. The two psbts must have the same underlying CTransaction (i.e. the
      * same actual Bitcoin transaction.) Returns true if the merge succeeded, false otherwise. */
    [[nodiscard]] bool Merge(const PartiallySignedTransaction& psbt);
<<<<<<< HEAD
    bool AddInput(const CTxIn& txin, PSBTInput& psbtin);
    bool AddOutput(const CTxOut& txout, const PSBTOutput& psbtout);
=======
    bool AddInput(PSBTInput& psbtin);
    bool AddOutput(const PSBTOutput& psbtout);
    void SetupFromTx(const CMutableTransaction& tx);
    void CacheUnsignedTxPieces();
    bool ComputeTimeLock(uint32_t& locktime) const;
    CMutableTransaction GetUnsignedTx() const;
    uint256 GetUniqueID() const;
>>>>>>> 9a154599
    PartiallySignedTransaction() {}
    PartiallySignedTransaction(uint32_t version);
    explicit PartiallySignedTransaction(const CMutableTransaction& tx, uint32_t version = 0);
    /** Returns whether the PSBT has outputs that require blinding. Said outputs may already be blinded */
    bool IsBlinded() const;
    /** Returns whether the PSBT is fully blinded. Fully blinded means that no blinding is required, so this includes PSBTs that do not require blinding at all */
    bool IsFullyBlinded() const;

    template <typename Stream>
    inline void Serialize(Stream& s) const {

        // magic bytes
        s << PSBT_ELEMENTS_MAGIC_BYTES;

        if (GetVersion() == 0) {
            // unsigned tx flag
            SerializeToVector(s, CompactSizeWriter(PSBT_GLOBAL_UNSIGNED_TX));

            // Write serialized tx to a stream
            OverrideStream<Stream> os(&s, s.GetType(), s.GetVersion() | SERIALIZE_TRANSACTION_NO_WITNESS);
            SerializeToVector(os, GetUnsignedTx());
        }

        // Write xpubs
        for (const auto& xpub_pair : m_xpubs) {
            for (const auto& xpub : xpub_pair.second) {
                unsigned char ser_xpub[BIP32_EXTKEY_WITH_VERSION_SIZE];
                xpub.EncodeWithVersion(ser_xpub);
                // Note that the serialization swaps the key and value
                // The xpub is the key (for uniqueness) while the path is the value
                SerializeToVector(s, PSBT_GLOBAL_XPUB, ser_xpub);
                SerializeHDKeypath(s, xpub_pair.first);
            }
        }

        if (GetVersion() >= 2) {
            // Write PSBTv2 tx version, locktime, counts, etc.
            SerializeToVector(s, CompactSizeWriter(PSBT_GLOBAL_TX_VERSION));
            SerializeToVector(s, *tx_version);

            if (fallback_locktime != nullopt) {
                SerializeToVector(s, CompactSizeWriter(PSBT_GLOBAL_FALLBACK_LOCKTIME));
                SerializeToVector(s, *fallback_locktime);
            }

            SerializeToVector(s, CompactSizeWriter(PSBT_GLOBAL_INPUT_COUNT));
            SerializeToVector(s, CompactSizeWriter(inputs.size()));
            SerializeToVector(s, CompactSizeWriter(PSBT_GLOBAL_OUTPUT_COUNT));
            SerializeToVector(s, CompactSizeWriter(outputs.size()));

            if (m_tx_modifiable != nullopt) {
                SerializeToVector(s, CompactSizeWriter(PSBT_GLOBAL_TX_MODIFIABLE));
                SerializeToVector(s, static_cast<uint8_t>(m_tx_modifiable->to_ulong()));
            }

            // Elements proprietary fields
            // Scalar offsets
            for (const uint256& scalar : m_scalar_offsets) {
                SerializeToVector(s, CompactSizeWriter(PSBT_GLOBAL_PROPRIETARY), PSBT_ELEMENTS_ID, CompactSizeWriter(PSBT_ELEMENTS_GLOBAL_SCALAR), scalar);
                SerializeToVector(s, std::vector<unsigned char>());
            }
        }

        // PSBT version
        if (GetVersion() > 0) {
            SerializeToVector(s, CompactSizeWriter(PSBT_GLOBAL_VERSION));
            SerializeToVector(s, *m_version);
        }

        // Write proprietary things
        for (const auto& entry : m_proprietary) {
            s << entry.key;
            s << entry.value;
        }

        // Write the unknown things
        for (auto& entry : unknown) {
            s << entry.first;
            s << entry.second;
        }

        // Separator
        s << PSBT_SEPARATOR;

        // Write inputs
        for (const PSBTInput& input : inputs) {
            s << input;
        }
        // Write outputs
        for (const PSBTOutput& output : outputs) {
            s << output;
        }
    }


    template <typename Stream>
    inline void Unserialize(Stream& s) {
        // Read the magic bytes
        uint8_t magic[5];
        s >> magic;
        if (!std::equal(magic, magic + 5, PSBT_ELEMENTS_MAGIC_BYTES)) {
            throw std::ios_base::failure("Invalid PSBT magic bytes");
        }

        // Used for duplicate key detection
        std::set<std::vector<unsigned char>> key_lookup;

        // Track the global xpubs we have already seen. Just for sanity checking
        std::set<CExtPubKey> global_xpubs;

        // Read global data
        bool found_sep = false;
        uint64_t input_count = 0;
        uint64_t output_count = 0;
        bool found_input_count = false;
        bool found_output_count = false;
        while(!s.empty()) {
            // Read
            std::vector<unsigned char> key;
            s >> key;

            // the key is empty if that was actually a separator byte
            // This is a special case for key lengths 0 as those are not allowed (except for separator)
            if (key.empty()) {
                found_sep = true;
                break;
            }

            // Type is compact size uint at beginning of key
            VectorReader skey(s.GetType(), s.GetVersion(), key, 0);
            uint64_t type = ReadCompactSize(skey);

            // Do stuff based on type
            switch(type) {
                case PSBT_GLOBAL_UNSIGNED_TX:
                {
                    if (g_con_elementsmode) {
                        throw std::ios_base::failure("Unsigned tx is not allowed in PSET");
                    }
                    if (!key_lookup.emplace(key).second) {
                        throw std::ios_base::failure("Duplicate Key, unsigned tx already provided");
                    } else if (key.size() != 1) {
                        throw std::ios_base::failure("Global unsigned tx key is more than one byte type");
                    }
                    CMutableTransaction mtx;
                    // Set the stream to serialize with non-witness since this should always be non-witness
                    OverrideStream<Stream> os(&s, s.GetType(), s.GetVersion() | SERIALIZE_TRANSACTION_NO_WITNESS);
                    UnserializeFromVector(os, mtx);
                    tx = std::move(mtx);
                    // Make sure that all scriptSigs and scriptWitnesses are empty
                    for (unsigned int i = 0; i < tx->vin.size(); i++) {
                        const CTxIn& txin = tx->vin[i];
                        if (!txin.scriptSig.empty() || !tx->witness.vtxinwit[i].scriptWitness.IsNull()) {
                            throw std::ios_base::failure("Unsigned tx does not have empty scriptSigs and scriptWitnesses.");
                        }
                    }
                    // Set the input and output counts
                    input_count = tx->vin.size();
                    output_count = tx->vout.size();
                    break;
                }
                case PSBT_GLOBAL_TX_VERSION:
                {
                    if (!key_lookup.emplace(key).second) {
                        throw std::ios_base::failure("Duplicate Key, global transaction version is already provided");
                    } else if (key.size() != 1) {
                        throw std::ios_base::failure("Global transaction version key is more than one byte type");
                    }
                    uint32_t v;
                    UnserializeFromVector(s, v);
                    tx_version = v;
                    break;
                }
                case PSBT_GLOBAL_FALLBACK_LOCKTIME:
                {
                    if (!key_lookup.emplace(key).second) {
                        throw std::ios_base::failure("Duplicate Key, global fallback locktime is already provided");
                    } else if (key.size() != 1) {
                        throw std::ios_base::failure("Global fallback locktime key is more than one byte type");
                    }
                    uint32_t v;
                    UnserializeFromVector(s, v);
                    fallback_locktime = v;
                    break;
                }
                case PSBT_GLOBAL_INPUT_COUNT:
                {
                    if (!key_lookup.emplace(key).second) {
                        throw std::ios_base::failure("Duplicate Key, global input count is already provided");
                    } else if (key.size() != 1) {
                        throw std::ios_base::failure("Global input count key is more than one byte type");
                    }
                    CompactSizeReader reader(input_count);
                    UnserializeFromVector(s, reader);
                    found_input_count = true;
                    break;
                }
                case PSBT_GLOBAL_OUTPUT_COUNT:
                {
                    if (!key_lookup.emplace(key).second) {
                        throw std::ios_base::failure("Duplicate Key, global output count is already provided");
                    } else if (key.size() != 1) {
                        throw std::ios_base::failure("Global output count key is more than one byte type");
                    }
                    CompactSizeReader reader(output_count);
                    UnserializeFromVector(s, reader);
                    found_output_count = true;
                    break;
                }
                case PSBT_GLOBAL_TX_MODIFIABLE:
                {
                    if (!key_lookup.emplace(key).second) {
                        throw std::ios_base::failure("Duplicate Key, tx modifiable flags is already provided");
                    } else if (key.size() != 1) {
                        throw std::ios_base::failure("Global tx modifiable flags key is more than one byte type");
                    }
                    uint8_t tx_mod;
                    UnserializeFromVector(s, tx_mod);
                    m_tx_modifiable.emplace(tx_mod);
                    break;
                }
                case PSBT_GLOBAL_XPUB:
                {
                    if (key.size() != BIP32_EXTKEY_WITH_VERSION_SIZE + 1) {
                        throw std::ios_base::failure("Size of key was not the expected size for the type global xpub");
                    }
                    // Read in the xpub from key
                    CExtPubKey xpub;
                    xpub.DecodeWithVersion(&key.data()[1]);
                    if (!xpub.pubkey.IsFullyValid()) {
                       throw std::ios_base::failure("Invalid pubkey");
                    }
                    if (global_xpubs.count(xpub) > 0) {
                       throw std::ios_base::failure("Duplicate key, global xpub already provided");
                    }
                    global_xpubs.insert(xpub);
                    // Read in the keypath from stream
                    KeyOriginInfo keypath;
                    DeserializeHDKeypath(s, keypath);

                    // Note that we store these swapped to make searches faster.
                    // Serialization uses xpub -> keypath to enqure key uniqueness
                    if (m_xpubs.count(keypath) == 0) {
                        // Make a new set to put the xpub in
                        m_xpubs[keypath] = {xpub};
                    } else {
                        // Insert xpub into existing set
                        m_xpubs[keypath].insert(xpub);
                    }
                    break;
                }
                case PSBT_GLOBAL_VERSION:
                {
                    if (m_version) {
                        throw std::ios_base::failure("Duplicate Key, version already provided");
                    } else if (key.size() != 1) {
                        throw std::ios_base::failure("Global version key is more than one byte type");
                    }
                    uint32_t v;
                    UnserializeFromVector(s, v);
                    m_version = v;
                    if (m_version > PSBT_HIGHEST_VERSION) {
                        throw std::ios_base::failure("Unsupported version number");
                    }
                    break;
                }
                case PSBT_GLOBAL_PROPRIETARY:
                {
                    bool known = false;
                    PSBTProprietary this_prop;
                    skey >> this_prop.identifier;
                    size_t subkey_len = skey.size();
                    this_prop.subtype = ReadCompactSize(skey);

                    if (this_prop.identifier == PSBT_ELEMENTS_ID) {
                        known = true;

                        switch(this_prop.subtype) {
                            case PSBT_ELEMENTS_GLOBAL_SCALAR:
                            {
                                uint256 scalar;
                                skey >> scalar;
                                if (m_scalar_offsets.count(scalar) > 0) {
                                    throw std::ios_base::failure("Duplicate key, the same scalar offset was provided multiple times");
                                } else if (subkey_len != 33) {
                                    throw std::ios_base::failure("Global scalar offset key was not the expected length");
                                }
                                std::vector<unsigned char> val;
                                UnserializeFromVector(s, val);
                                if (val.size() != 0) {
                                    throw std::ios_base::failure("Global scalar value was not empty");
                                }
                                m_scalar_offsets.insert(scalar);
                                break;
                            }
                        }
                    }

                    if (!known) {
                        this_prop.key = key;

                        if (m_proprietary.count(this_prop) > 0) {
                            throw std::ios_base::failure("Duplicate Key, proprietary key already found");
                        }
                        s >> this_prop.value;
                        m_proprietary.insert(this_prop);
                    }
                    break;
                }
                // Unknown stuff
                default: {
                    if (unknown.count(key) > 0) {
                        throw std::ios_base::failure("Duplicate Key, key for unknown value already provided");
                    }
                    // Read in the value
                    std::vector<unsigned char> val_bytes;
                    s >> val_bytes;
                    unknown.emplace(std::move(key), std::move(val_bytes));
                }
            }
        }

        if (!found_sep) {
            throw std::ios_base::failure("Separator is missing at the end of the global map");
        }

        uint32_t psbt_ver = GetVersion();

        // Check PSBT version constraints
        if (psbt_ver == 0) {
            // Make sure that we got an unsigned tx for PSBTv0
            if (!tx) {
                throw std::ios_base::failure("No unsigned transcation was provided");
            }
            // Make sure no PSBTv2 fields are present
            if (tx_version != nullopt) {
                throw std::ios_base::failure("PSBT_GLOBAL_TX_VERSION is not allowed in PSBTv0");
            }
            if (fallback_locktime != nullopt) {
                throw std::ios_base::failure("PSBT_GLOBAL_FALLBACK_LOCKTIME is not allowed in PSBTv0");
            }
            if (found_input_count) {
                throw std::ios_base::failure("PSBT_GLOBAL_INPUT_COUNT is not allowed in PSBTv0");
            }
            if (found_output_count) {
                throw std::ios_base::failure("PSBT_GLOBAL_OUTPUT_COUNT is not allowed in PSBTv0");
            }
            if (m_tx_modifiable != nullopt) {
                throw std::ios_base::failure("PSBT_GLOBAL_TX_MODIFIABLE is not allowed in PSBTv0");
            }
        }
        // Disallow v1
        if (psbt_ver == 1) {
            throw std::ios_base::failure("There is no PSBT version 1");
        }
        if (psbt_ver >= 2) {
            // Tx version, input, and output counts are required
            if (tx_version == nullopt) {
                throw std::ios_base::failure("PSBT_GLOBAL_TX_VERSION is required in PSBTv2");
            }
            if (!found_input_count) {
                throw std::ios_base::failure("PSBT_GLOBAL_INPUT_COUNT is required in PSBTv2");
            }
            if (!found_output_count) {
                throw std::ios_base::failure("PSBT_GLOBAL_OUTPUT_COUNT is required in PSBTv2");
            }
            // Unsigned tx is disallowed
            if (tx) {
                throw std::ios_base::failure("PSBT_GLOBAL_UNSIGNED_TX is not allowed in PSBTv2");
            }
        }

        // Read input data
        unsigned int i = 0;
        while (!s.empty() && i < input_count) {
            PSBTInput input(psbt_ver);
            s >> input;
            inputs.push_back(input);

            // Make sure the non-witness utxo matches the outpoint
            if (input.non_witness_utxo && ((tx != nullopt && input.non_witness_utxo->GetHash() != tx->vin[i].prevout.hash) || (!input.prev_txid.IsNull() && input.non_witness_utxo->GetHash() != input.prev_txid))) {
                throw std::ios_base::failure("Non-witness UTXO does not match outpoint hash");
            }
            ++i;
        }
        // Make sure that the number of inputs matches the number of inputs in the transaction
        if (inputs.size() != input_count) {
            throw std::ios_base::failure("Inputs provided does not match the number of inputs in transaction.");
        }

        // Read output data
        i = 0;
        while (!s.empty() && i < output_count) {
            PSBTOutput output(psbt_ver);
            s >> output;
            outputs.push_back(output);
            ++i;
        }
        // Make sure that the number of outputs matches the number of outputs in the transaction
        if (outputs.size() != output_count) {
            throw std::ios_base::failure("Outputs provided does not match the number of outputs in transaction.");
        }

        CacheUnsignedTxPieces();
    }

    template <typename Stream>
    PartiallySignedTransaction(deserialize_type, Stream& s) {
        Unserialize(s);
    }
};

enum class PSBTRole {
    CREATOR,
    UPDATER,
    BLINDER,
    SIGNER,
    FINALIZER,
    EXTRACTOR
};

std::string PSBTRoleName(PSBTRole role);

/** Compute a PrecomputedTransactionData object from a psbt. */
PrecomputedTransactionData PrecomputePSBTData(const PartiallySignedTransaction& psbt);

/** Checks whether a PSBTInput is already signed. */
bool PSBTInputSigned(const PSBTInput& input);

/** Signs a PSBTInput, verifying that all provided data matches what is being signed.
 *
 * txdata should be the output of PrecomputePSBTData (which can be shared across
 * multiple SignPSBTInput calls). If it is nullptr, a dummy signature will be created.
 **/
bool SignPSBTInput(const SigningProvider& provider, PartiallySignedTransaction& psbt, int index, const PrecomputedTransactionData* txdata, int sighash = SIGHASH_ALL, SignatureData* out_sigdata = nullptr);

/** Counts the unsigned inputs of a PSBT. */
size_t CountPSBTUnsignedInputs(const PartiallySignedTransaction& psbt);

/** Updates a PSBTOutput with information from provider.
 *
 * This fills in the redeem_script, witness_script, and hd_keypaths where possible.
 */
void UpdatePSBTOutput(const SigningProvider& provider, PartiallySignedTransaction& psbt, int index);

/**
 * Finalizes a PSBT if possible, combining partial signatures.
 *
 * @param[in,out] psbtx PartiallySignedTransaction to finalize
 * return True if the PSBT is now complete, false otherwise
 */
bool FinalizePSBT(PartiallySignedTransaction& psbtx);

/**
 * Finalizes a PSBT if possible, and extracts it to a CMutableTransaction if it could be finalized.
 *
 * @param[in]  psbtx PartiallySignedTransaction
 * @param[out] result CMutableTransaction representing the complete transaction, if successful
 * @return True if we successfully extracted the transaction, false otherwise
 */
bool FinalizeAndExtractPSBT(PartiallySignedTransaction& psbtx, CMutableTransaction& result);

/**
 * Combines PSBTs with the same underlying transaction, resulting in a single PSBT with all partial signatures from each input.
 *
 * @param[out] out   the combined PSBT, if successful
 * @param[in]  psbtxs the PSBTs to combine
 * @return error (OK if we successfully combined the transactions, other error if they were not compatible)
 */
[[nodiscard]] TransactionError CombinePSBTs(PartiallySignedTransaction& out, const std::vector<PartiallySignedTransaction>& psbtxs);

//! Decode a base64ed PSBT into a PartiallySignedTransaction
[[nodiscard]] bool DecodeBase64PSBT(PartiallySignedTransaction& decoded_psbt, const std::string& base64_psbt, std::string& error);
//! Decode a raw (binary blob) PSBT into a PartiallySignedTransaction
[[nodiscard]] bool DecodeRawPSBT(PartiallySignedTransaction& decoded_psbt, const std::string& raw_psbt, std::string& error);

std::string EncodePSBT(const PartiallySignedTransaction& psbt);

#endif // BITCOIN_PSBT_H<|MERGE_RESOLUTION|>--- conflicted
+++ resolved
@@ -8,11 +8,7 @@
 #include <attributes.h>
 #include <chainparams.h>
 #include <node/transaction.h>
-<<<<<<< HEAD
-=======
-#include <optional.h>
 #include <pegins.h>
->>>>>>> 9a154599
 #include <policy/feerate.h>
 #include <primitives/transaction.h>
 #include <primitives/bitcoin/transaction.h>
@@ -21,12 +17,9 @@
 #include <script/sign.h>
 #include <script/signingprovider.h>
 
-<<<<<<< HEAD
+#include <bitset>
 #include <optional>
 #include <variant>
-=======
-#include <bitset>
->>>>>>> 9a154599
 
 // Magic bytes
 // static constexpr uint8_t PSBT_MAGIC_BYTES[5] = {'p', 's', 'b', 't', 0xff};
@@ -226,49 +219,37 @@
     std::map<CPubKey, KeyOriginInfo> hd_keypaths;
     std::map<CKeyID, SigPair> partial_sigs;
     uint256 prev_txid;
-    Optional<uint32_t> prev_out{nullopt};
-    Optional<uint32_t> sequence{nullopt};
-    Optional<uint32_t> time_locktime{nullopt};
-    Optional<uint32_t> height_locktime{nullopt};
+    std::optional<uint32_t> prev_out{std::nullopt};
+    std::optional<uint32_t> sequence{std::nullopt};
+    std::optional<uint32_t> time_locktime{std::nullopt};
+    std::optional<uint32_t> height_locktime{std::nullopt};
     std::map<std::vector<unsigned char>, std::vector<unsigned char>> unknown;
     std::set<PSBTProprietary> m_proprietary;
     int sighash_type = 0;
 
-<<<<<<< HEAD
-    std::optional<CAmount> value;
-    uint256 value_blinding_factor;
-    CAsset asset;
-    uint256 asset_blinding_factor;
-
-    std::variant<std::monostate, CTransactionRef, Sidechain::Bitcoin::CTransactionRef> peg_in_tx;
-    std::variant<std::monostate, CMerkleBlock, Sidechain::Bitcoin::CMerkleBlock> txout_proof;
-    CScript claim_script;
-    uint256 genesis_hash;
-=======
     uint32_t m_psbt_version;
 
     // Elements proprietary fields
     // Issuances
-    Optional<CAmount> m_issuance_value{nullopt};
+    std::optional<CAmount> m_issuance_value{std::nullopt};
     CConfidentialValue m_issuance_value_commitment;
     std::vector<unsigned char> m_issuance_rangeproof;
     std::vector<unsigned char> m_issuance_inflation_keys_rangeproof;
-    Optional<CAmount> m_issuance_inflation_keys_amount{nullopt};
+    std::optional<CAmount> m_issuance_inflation_keys_amount{std::nullopt};
     CConfidentialValue m_issuance_inflation_keys_commitment;
     uint256 m_issuance_blinding_nonce;
     uint256 m_issuance_asset_entropy;
 
     // Peg-in
-    boost::variant<boost::blank, Sidechain::Bitcoin::CTransactionRef, CTransactionRef> m_peg_in_tx;
-    boost::variant<boost::blank, Sidechain::Bitcoin::CMerkleBlock, CMerkleBlock> m_peg_in_txout_proof;
+    std::variant<std::monostate, Sidechain::Bitcoin::CTransactionRef, CTransactionRef> m_peg_in_tx;
+    std::variant<std::monostate, Sidechain::Bitcoin::CMerkleBlock, CMerkleBlock> m_peg_in_txout_proof;
     CScript m_peg_in_claim_script;
     uint256 m_peg_in_genesis_hash;
-    Optional<CAmount> m_peg_in_value{nullopt};
+    std::optional<CAmount> m_peg_in_value{std::nullopt};
     CScriptWitness m_peg_in_witness;
 
     // Auxiliary elements stuff
     std::vector<unsigned char> m_utxo_rangeproof;
->>>>>>> 9a154599
 
     bool IsNull() const;
     void FillSignatureData(SignatureData& sigdata) const;
@@ -331,39 +312,6 @@
             SerializeToVector(s, final_script_witness.stack);
         }
 
-<<<<<<< HEAD
-        // Write peg-in data
-        if (Params().GetConsensus().ParentChainHasPow()) {
-            if (peg_in_tx.index() > 0) {
-                const auto btc_peg_in_tx = std::get_if<Sidechain::Bitcoin::CTransactionRef>(&peg_in_tx);
-                if (btc_peg_in_tx) {
-                    SerializeToVector(s, PSBT_IN_PROPRIETARY, PSBT_ELEMENTS_ID, PSBT_IN_PEG_IN_TX);
-                    OverrideStream<Stream> os(&s, s.GetType(), s.GetVersion() | SERIALIZE_TRANSACTION_NO_WITNESS);
-                    SerializeToVector(os, *btc_peg_in_tx);
-                }
-            }
-            if (txout_proof.index() > 0) {
-                const auto btc_txout_proof = std::get_if<Sidechain::Bitcoin::CMerkleBlock>(&txout_proof);
-                if (btc_txout_proof) {
-                    SerializeToVector(s, PSBT_IN_PROPRIETARY, PSBT_ELEMENTS_ID, PSBT_IN_TXOUT_PROOF);
-                    SerializeToVector(s, *btc_txout_proof);
-                }
-            }
-        } else {
-            if (peg_in_tx.index() > 0) {
-                const auto elem_peg_in_tx = std::get_if<CTransactionRef>(&peg_in_tx);
-                if (elem_peg_in_tx) {
-                    SerializeToVector(s, PSBT_IN_PROPRIETARY, PSBT_ELEMENTS_ID, PSBT_IN_PEG_IN_TX);
-                    OverrideStream<Stream> os(&s, s.GetType(), s.GetVersion() | SERIALIZE_TRANSACTION_NO_WITNESS);
-                    SerializeToVector(os, *elem_peg_in_tx);
-                }
-            }
-            if (txout_proof.index() > 0) {
-                const auto elem_txout_proof = std::get_if<CMerkleBlock>(&txout_proof);
-                if (elem_txout_proof) {
-                    SerializeToVector(s, PSBT_IN_PROPRIETARY, PSBT_ELEMENTS_ID, PSBT_IN_TXOUT_PROOF);
-                    SerializeToVector(s, *elem_txout_proof);
-=======
         // Write PSBTv2 fields
         if (m_psbt_version >= 2) {
             // Write prev txid, vout, sequence, and lock times
@@ -371,19 +319,19 @@
                 SerializeToVector(s, CompactSizeWriter(PSBT_IN_PREVIOUS_TXID));
                 SerializeToVector(s, prev_txid);
             }
-            if (prev_out != nullopt) {
+            if (prev_out != std::nullopt) {
                 SerializeToVector(s, CompactSizeWriter(PSBT_IN_OUTPUT_INDEX));
                 SerializeToVector(s, *prev_out);
             }
-            if (sequence != nullopt) {
+            if (sequence != std::nullopt) {
                 SerializeToVector(s, CompactSizeWriter(PSBT_IN_SEQUENCE));
                 SerializeToVector(s, *sequence);
             }
-            if (time_locktime != nullopt) {
+            if (time_locktime != std::nullopt) {
                 SerializeToVector(s, CompactSizeWriter(PSBT_IN_REQUIRED_TIME_LOCKTIME));
                 SerializeToVector(s, *time_locktime);
             }
-            if (height_locktime != nullopt) {
+            if (height_locktime != std::nullopt) {
                 SerializeToVector(s, CompactSizeWriter(PSBT_IN_REQUIRED_HEIGHT_LOCKTIME));
                 SerializeToVector(s, *height_locktime);
             }
@@ -394,7 +342,7 @@
             if (!m_issuance_value_commitment.IsNull()) {
                 SerializeToVector(s, CompactSizeWriter(PSBT_IN_PROPRIETARY), PSBT_ELEMENTS_ID, CompactSizeWriter(PSBT_ELEMENTS_IN_ISSUANCE_VALUE_COMMITMENT));
                 SerializeToVector(s, m_issuance_value_commitment);
-            } else if (m_issuance_value != nullopt) {
+            } else if (m_issuance_value != std::nullopt) {
                 SerializeToVector(s, CompactSizeWriter(PSBT_IN_PROPRIETARY), PSBT_ELEMENTS_ID, CompactSizeWriter(PSBT_ELEMENTS_IN_ISSUANCE_VALUE));
                 SerializeToVector(s, *m_issuance_value);
             }
@@ -413,42 +361,41 @@
 
             if (Params().GetConsensus().ParentChainHasPow()) {
                 // Peg-in tx
-                if (m_peg_in_tx.which() > 0) {
-                    const Sidechain::Bitcoin::CTransactionRef& peg_in_tx = boost::get<Sidechain::Bitcoin::CTransactionRef>(m_peg_in_tx);
+                if (m_peg_in_tx.index() > 0) {
+                    const auto peg_in_tx = std::get_if<Sidechain::Bitcoin::CTransactionRef>(&m_peg_in_tx);
                     if (peg_in_tx) {
                         SerializeToVector(s, CompactSizeWriter(PSBT_IN_PROPRIETARY), PSBT_ELEMENTS_ID, CompactSizeWriter(PSBT_ELEMENTS_IN_PEG_IN_TX));
                         OverrideStream<Stream> os(&s, s.GetType(), s.GetVersion() | SERIALIZE_TRANSACTION_NO_WITNESS);
-                        SerializeToVector(os, peg_in_tx);
+                        SerializeToVector(os, *peg_in_tx);
                     }
                 }
 
                 // Peg-in proof
-                if (m_peg_in_txout_proof.which() > 0) {
-                    const Sidechain::Bitcoin::CMerkleBlock& txout_proof = boost::get<Sidechain::Bitcoin::CMerkleBlock>(m_peg_in_txout_proof);
-                    if (!txout_proof.header.IsNull()) {
+                if (m_peg_in_txout_proof.index() > 0) {
+                    const auto txout_proof = std::get_if<Sidechain::Bitcoin::CMerkleBlock>(&m_peg_in_txout_proof);
+                    if (txout_proof) {
                         SerializeToVector(s, CompactSizeWriter(PSBT_IN_PROPRIETARY), PSBT_ELEMENTS_ID, CompactSizeWriter(PSBT_ELEMENTS_IN_PEG_IN_TXOUT_PROOF));
-                        SerializeToVector(s, txout_proof);
+                        SerializeToVector(s, *txout_proof);
                     }
                 }
             } else {
                 // Peg-in tx
-                if (m_peg_in_tx.which() > 0) {
-                    const CTransactionRef& peg_in_tx = boost::get<CTransactionRef>(m_peg_in_tx);
+                if (m_peg_in_tx.index() > 0) {
+                    const auto peg_in_tx = std::get_if<CTransactionRef>(&m_peg_in_tx);
                     if (peg_in_tx) {
                         SerializeToVector(s, CompactSizeWriter(PSBT_IN_PROPRIETARY), PSBT_ELEMENTS_ID, CompactSizeWriter(PSBT_ELEMENTS_IN_PEG_IN_TX));
                         OverrideStream<Stream> os(&s, s.GetType(), s.GetVersion() | SERIALIZE_TRANSACTION_NO_WITNESS);
-                        SerializeToVector(os, peg_in_tx);
+                        SerializeToVector(os, *peg_in_tx);
                     }
                 }
 
                 // Peg-in proof
-                if (m_peg_in_txout_proof.which() > 0) {
-                    const CMerkleBlock& txout_proof = boost::get<CMerkleBlock>(m_peg_in_txout_proof);
-                    if (!txout_proof.header.IsNull()) {
+                if (m_peg_in_txout_proof.index() > 0) {
+                    const auto txout_proof = std::get_if<CMerkleBlock>(&m_peg_in_txout_proof);
+                    if (txout_proof) {
                         SerializeToVector(s, CompactSizeWriter(PSBT_IN_PROPRIETARY), PSBT_ELEMENTS_ID, CompactSizeWriter(PSBT_ELEMENTS_IN_PEG_IN_TXOUT_PROOF));
-                        SerializeToVector(s, txout_proof);
-                    }
->>>>>>> 9a154599
+                        SerializeToVector(s, *txout_proof);
+                    }
                 }
             }
 
@@ -465,7 +412,7 @@
             }
 
             // Peg-in value
-            if (m_peg_in_value != nullopt) {
+            if (m_peg_in_value != std::nullopt) {
                 SerializeToVector(s, CompactSizeWriter(PSBT_IN_PROPRIETARY), PSBT_ELEMENTS_ID, CompactSizeWriter(PSBT_ELEMENTS_IN_PEG_IN_VALUE));
                 SerializeToVector(s, *m_peg_in_value);
             }
@@ -477,7 +424,7 @@
             }
 
             // Issuance inflation keys amount
-            if (m_issuance_inflation_keys_amount != nullopt) {
+            if (m_issuance_inflation_keys_amount != std::nullopt) {
                 SerializeToVector(s, CompactSizeWriter(PSBT_IN_PROPRIETARY), PSBT_ELEMENTS_ID, CompactSizeWriter(PSBT_ELEMENTS_IN_ISSUANCE_INFLATION_KEYS_AMOUNT));
                 SerializeToVector(s, *m_issuance_inflation_keys_amount);
             }
@@ -718,17 +665,6 @@
                     PSBTProprietary this_prop;
                     skey >> this_prop.identifier;
                     size_t subkey_len = skey.size();
-<<<<<<< HEAD
-                    uint64_t subtype = ReadCompactSize(skey);
-
-                    switch(subtype) {
-                        case PSBT_IN_VALUE:
-                        {
-                            if (value != std::nullopt) {
-                                throw std::ios_base::failure("Duplicate Key, input value already provided");
-                            } else if (subkey_len != 1) {
-                                throw std::ios_base::failure("Final value key is more than one byte type");
-=======
                     this_prop.subtype = ReadCompactSize(skey);
 
                     if (this_prop.identifier == PSBT_ELEMENTS_ID) {
@@ -737,7 +673,7 @@
                         switch(this_prop.subtype) {
                             case PSBT_ELEMENTS_IN_ISSUANCE_VALUE:
                             {
-                                if (m_issuance_value != nullopt) {
+                                if (m_issuance_value != std::nullopt) {
                                     throw std::ios_base::failure("Duplicate Key, input issuance value already provided");
                                 } else if (subkey_len != 1) {
                                     throw std::ios_base::failure("Input issuance value is more than one byte type");
@@ -746,7 +682,6 @@
                                 UnserializeFromVector(s, amt);
                                 m_issuance_value = amt;
                                 break;
->>>>>>> 9a154599
                             }
                             case PSBT_ELEMENTS_IN_ISSUANCE_VALUE_COMMITMENT:
                             {
@@ -778,20 +713,9 @@
                                 s >> m_issuance_inflation_keys_rangeproof;
                                 break;
                             }
-<<<<<<< HEAD
-                            UnserializeFromVector(s, asset_blinding_factor);
-                            break;
-                        }
-                        case PSBT_IN_PEG_IN_TX:
-                        {
-                            if (peg_in_tx.index() != 0) {
-                                throw std::ios_base::failure("Duplicate Key, peg-in tx already provided");
-                            } else if (subkey_len != 1) {
-                                throw std::ios_base::failure("Peg-in tx key is more than one byte type");
-=======
                             case PSBT_ELEMENTS_IN_PEG_IN_TX:
                             {
-                                if (m_peg_in_tx.which() != 0) {
+                                if (m_peg_in_tx.index() != 0) {
                                     throw std::ios_base::failure("Duplicate Key, peg-in tx already provided");
                                 } else if (subkey_len != 1) {
                                     throw std::ios_base::failure("Peg-in tx key is more than one byte type");
@@ -808,11 +732,10 @@
                                     m_peg_in_tx = tx;
                                 }
                                 break;
->>>>>>> 9a154599
                             }
                             case PSBT_ELEMENTS_IN_PEG_IN_TXOUT_PROOF:
                             {
-                                if (m_peg_in_txout_proof.which() != 0) {
+                                if (m_peg_in_txout_proof.index() != 0) {
                                     throw std::ios_base::failure("Duplicate Key, peg-in txout proof already provided");
                                 } else if (subkey_len != 1) {
                                     throw std::ios_base::failure("Peg-in txout proof key is more than one byte type");
@@ -828,16 +751,6 @@
                                 }
                                 break;
                             }
-<<<<<<< HEAD
-                            break;
-                        }
-                        case PSBT_IN_TXOUT_PROOF:
-                        {
-                            if (txout_proof.index() != 0) {
-                                throw std::ios_base::failure("Duplicate Key, peg-in txout proof already provided");
-                            } else if (subkey_len != 1) {
-                                throw std::ios_base::failure("Peg-in txout proof key is more than one byte type");
-=======
                             case PSBT_ELEMENTS_IN_PEG_IN_GENESIS_HASH:
                             {
                                 if (!m_peg_in_genesis_hash.IsNull()) {
@@ -847,7 +760,6 @@
                                 }
                                 UnserializeFromVector(s, m_peg_in_genesis_hash);
                                 break;
->>>>>>> 9a154599
                             }
                             case PSBT_ELEMENTS_IN_PEG_IN_CLAIM_SCRIPT:
                             {
@@ -861,7 +773,7 @@
                             }
                             case PSBT_ELEMENTS_IN_PEG_IN_VALUE:
                             {
-                                if (m_peg_in_value != nullopt) {
+                                if (m_peg_in_value != std::nullopt) {
                                     throw std::ios_base::failure("Duplicate Key, input issuance value already provided");
                                 } else if (subkey_len != 1) {
                                     throw std::ios_base::failure("Input issuance value is more than one byte type");
@@ -883,7 +795,7 @@
                             }
                             case PSBT_ELEMENTS_IN_ISSUANCE_INFLATION_KEYS_AMOUNT:
                             {
-                                if (m_issuance_inflation_keys_amount != nullopt) {
+                                if (m_issuance_inflation_keys_amount != std::nullopt) {
                                     throw std::ios_base::failure("Duplicate Key, input issuance inflation keys already provided");
                                 } else if (subkey_len != 1) {
                                     throw std::ios_base::failure("Input issuance inflation keys is more than one byte type");
@@ -974,13 +886,13 @@
             if (prev_txid.IsNull()) {
                 throw std::ios_base::failure("Previous TXID is required in PSBTv2");
             }
-            if (prev_out == nullopt) {
+            if (prev_out == std::nullopt) {
                 throw std::ios_base::failure("Previous output's index is required in PSBTv2");
             }
-            if (m_issuance_value != nullopt && !m_issuance_value_commitment.IsNull()) {
+            if (m_issuance_value != std::nullopt && !m_issuance_value_commitment.IsNull()) {
                 throw std::ios_base::failure("Both issuance value and issuance value commitment cannot be provided at the same time");
             }
-            if (m_issuance_inflation_keys_amount != nullopt && !m_issuance_inflation_keys_commitment.IsNull()) {
+            if (m_issuance_inflation_keys_amount != std::nullopt && !m_issuance_inflation_keys_commitment.IsNull()) {
                 throw std::ios_base::failure("Both issuance inflations keys amount and issuance inflations keys commitment cannot be provided at the same time");
             }
             if (!m_issuance_value_commitment.IsNull() && m_issuance_rangeproof.empty()) {
@@ -1004,8 +916,8 @@
     CScript redeem_script;
     CScript witness_script;
     std::map<CPubKey, KeyOriginInfo> hd_keypaths;
-    Optional<CAmount> amount{nullopt};
-    Optional<CScript> script{nullopt};
+    std::optional<CAmount> amount{std::nullopt};
+    std::optional<CScript> script{std::nullopt};
     std::map<std::vector<unsigned char>, std::vector<unsigned char>> unknown;
     std::set<PSBTProprietary> m_proprietary;
 
@@ -1019,7 +931,7 @@
     std::vector<unsigned char> m_asset_surjection_proof;
     CPubKey m_ecdh_pubkey;
     CPubKey m_blinding_pubkey;
-    Optional<uint32_t> m_blinder_index{nullopt};
+    std::optional<uint32_t> m_blinder_index{std::nullopt};
 
     bool IsNull() const;
     void FillSignatureData(SignatureData& sigdata) const;
@@ -1050,7 +962,7 @@
 
         if (m_psbt_version >= 2) {
             // Write spk
-            if (script != nullopt) {
+            if (script != std::nullopt) {
                 SerializeToVector(s, CompactSizeWriter(PSBT_OUT_SCRIPT));
                 s << *script;
             }
@@ -1061,7 +973,7 @@
             if (!m_value_commitment.IsNull()) {
                 SerializeToVector(s, CompactSizeWriter(PSBT_OUT_PROPRIETARY), PSBT_ELEMENTS_ID, CompactSizeWriter(PSBT_ELEMENTS_OUT_VALUE_COMMITMENT));
                 SerializeToVector(s, m_value_commitment);
-            } else if (amount != nullopt) {
+            } else if (amount != std::nullopt) {
                 SerializeToVector(s, CompactSizeWriter(PSBT_OUT_AMOUNT));
                 SerializeToVector(s, *amount);
             }
@@ -1101,7 +1013,7 @@
             }
 
             // Blinder index
-            if (m_blinder_index != nullopt) {
+            if (m_blinder_index != std::nullopt) {
                 SerializeToVector(s, CompactSizeWriter(PSBT_OUT_PROPRIETARY), PSBT_ELEMENTS_ID, CompactSizeWriter(PSBT_ELEMENTS_OUT_BLINDER_INDEX));
                 SerializeToVector(s, *m_blinder_index);
             }
@@ -1281,7 +1193,7 @@
                             }
                             case PSBT_ELEMENTS_OUT_BLINDER_INDEX:
                             {
-                                if (m_blinder_index != nullopt) {
+                                if (m_blinder_index != std::nullopt) {
                                     throw std::ios_base::failure("Duplicate Key, output blinder_index already provided");
                                 } else if (subkey_len != 1) {
                                     throw std::ios_base::failure("Output blinder_index key is more than one byte type");
@@ -1325,13 +1237,13 @@
 
         // Make sure required PSBTv2 fields are present
         if (m_psbt_version >= 2) {
-            if (amount == nullopt && m_value_commitment.IsNull()) {
+            if (amount == std::nullopt && m_value_commitment.IsNull()) {
                 throw std::ios_base::failure("Output amount is required in PSBTv2");
             }
-            if (script == nullopt) {
+            if (script == std::nullopt) {
                 throw std::ios_base::failure("Output script is required in PSBTv2");
             }
-            if (amount != nullopt && !m_value_commitment.IsNull()) {
+            if (amount != std::nullopt && !m_value_commitment.IsNull()) {
                 throw std::ios_base::failure("Both output amount and output value commitment cannot be specified at the same time");
             }
             if (m_asset.IsNull() && m_asset_commitment.IsNull()) {
@@ -1340,7 +1252,7 @@
             if (!m_asset.IsNull() && !m_asset_commitment.IsNull()) {
                 throw std::ios_base::failure("Both output asset and output asset commitment cannot be specified at the same time");
             }
-            if (m_blinding_pubkey.IsValid() && m_blinder_index == nullopt) {
+            if (m_blinding_pubkey.IsValid() && m_blinder_index == std::nullopt) {
                 throw std::ios_base::failure("Output is blinded but does not have a blinder index");
             }
             if (IsBlinded() && IsPartiallyBlinded() && !IsFullyBlinded()) {
@@ -1358,21 +1270,17 @@
 /** A version of CTransaction with the PSBT format*/
 struct PartiallySignedTransaction
 {
-<<<<<<< HEAD
-    std::optional<CMutableTransaction> tx;
-=======
-    Optional<CMutableTransaction> tx{nullopt};
+    std::optional<CMutableTransaction> tx{std::nullopt};
     // We use a set of CExtPubKey in the event that there happens to be the same KeyOriginInfos for different CExtPubKeys
     // Note that this map swaps the key and values from the serialization
     std::map<KeyOriginInfo, std::set<CExtPubKey>> m_xpubs;
-    Optional<int32_t> tx_version{nullopt};
-    Optional<uint32_t> fallback_locktime{nullopt};
-    Optional<std::bitset<8>> m_tx_modifiable{nullopt};
->>>>>>> 9a154599
+    std::optional<int32_t> tx_version{std::nullopt};
+    std::optional<uint32_t> fallback_locktime{std::nullopt};
+    std::optional<std::bitset<8>> m_tx_modifiable{std::nullopt};
     std::vector<PSBTInput> inputs;
     std::vector<PSBTOutput> outputs;
     std::map<std::vector<unsigned char>, std::vector<unsigned char>> unknown;
-    Optional<uint32_t> m_version{nullopt};
+    std::optional<uint32_t> m_version{std::nullopt};
     std::set<PSBTProprietary> m_proprietary;
 
     // Elements proprietary fields
@@ -1384,10 +1292,6 @@
     /** Merge psbt into this. The two psbts must have the same underlying CTransaction (i.e. the
       * same actual Bitcoin transaction.) Returns true if the merge succeeded, false otherwise. */
     [[nodiscard]] bool Merge(const PartiallySignedTransaction& psbt);
-<<<<<<< HEAD
-    bool AddInput(const CTxIn& txin, PSBTInput& psbtin);
-    bool AddOutput(const CTxOut& txout, const PSBTOutput& psbtout);
-=======
     bool AddInput(PSBTInput& psbtin);
     bool AddOutput(const PSBTOutput& psbtout);
     void SetupFromTx(const CMutableTransaction& tx);
@@ -1395,7 +1299,6 @@
     bool ComputeTimeLock(uint32_t& locktime) const;
     CMutableTransaction GetUnsignedTx() const;
     uint256 GetUniqueID() const;
->>>>>>> 9a154599
     PartiallySignedTransaction() {}
     PartiallySignedTransaction(uint32_t version);
     explicit PartiallySignedTransaction(const CMutableTransaction& tx, uint32_t version = 0);
@@ -1436,7 +1339,7 @@
             SerializeToVector(s, CompactSizeWriter(PSBT_GLOBAL_TX_VERSION));
             SerializeToVector(s, *tx_version);
 
-            if (fallback_locktime != nullopt) {
+            if (fallback_locktime != std::nullopt) {
                 SerializeToVector(s, CompactSizeWriter(PSBT_GLOBAL_FALLBACK_LOCKTIME));
                 SerializeToVector(s, *fallback_locktime);
             }
@@ -1446,7 +1349,7 @@
             SerializeToVector(s, CompactSizeWriter(PSBT_GLOBAL_OUTPUT_COUNT));
             SerializeToVector(s, CompactSizeWriter(outputs.size()));
 
-            if (m_tx_modifiable != nullopt) {
+            if (m_tx_modifiable != std::nullopt) {
                 SerializeToVector(s, CompactSizeWriter(PSBT_GLOBAL_TX_MODIFIABLE));
                 SerializeToVector(s, static_cast<uint8_t>(m_tx_modifiable->to_ulong()));
             }
@@ -1731,10 +1634,10 @@
                 throw std::ios_base::failure("No unsigned transcation was provided");
             }
             // Make sure no PSBTv2 fields are present
-            if (tx_version != nullopt) {
+            if (tx_version != std::nullopt) {
                 throw std::ios_base::failure("PSBT_GLOBAL_TX_VERSION is not allowed in PSBTv0");
             }
-            if (fallback_locktime != nullopt) {
+            if (fallback_locktime != std::nullopt) {
                 throw std::ios_base::failure("PSBT_GLOBAL_FALLBACK_LOCKTIME is not allowed in PSBTv0");
             }
             if (found_input_count) {
@@ -1743,7 +1646,7 @@
             if (found_output_count) {
                 throw std::ios_base::failure("PSBT_GLOBAL_OUTPUT_COUNT is not allowed in PSBTv0");
             }
-            if (m_tx_modifiable != nullopt) {
+            if (m_tx_modifiable != std::nullopt) {
                 throw std::ios_base::failure("PSBT_GLOBAL_TX_MODIFIABLE is not allowed in PSBTv0");
             }
         }
@@ -1753,7 +1656,7 @@
         }
         if (psbt_ver >= 2) {
             // Tx version, input, and output counts are required
-            if (tx_version == nullopt) {
+            if (tx_version == std::nullopt) {
                 throw std::ios_base::failure("PSBT_GLOBAL_TX_VERSION is required in PSBTv2");
             }
             if (!found_input_count) {
@@ -1776,7 +1679,7 @@
             inputs.push_back(input);
 
             // Make sure the non-witness utxo matches the outpoint
-            if (input.non_witness_utxo && ((tx != nullopt && input.non_witness_utxo->GetHash() != tx->vin[i].prevout.hash) || (!input.prev_txid.IsNull() && input.non_witness_utxo->GetHash() != input.prev_txid))) {
+            if (input.non_witness_utxo && ((tx != std::nullopt && input.non_witness_utxo->GetHash() != tx->vin[i].prevout.hash) || (!input.prev_txid.IsNull() && input.non_witness_utxo->GetHash() != input.prev_txid))) {
                 throw std::ios_base::failure("Non-witness UTXO does not match outpoint hash");
             }
             ++i;
