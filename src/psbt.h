--- conflicted
+++ resolved
@@ -95,14 +95,11 @@
 static constexpr uint8_t PSBT_OUT_REDEEMSCRIPT = 0x00;
 static constexpr uint8_t PSBT_OUT_WITNESSSCRIPT = 0x01;
 static constexpr uint8_t PSBT_OUT_BIP32_DERIVATION = 0x02;
-<<<<<<< HEAD
 static constexpr uint8_t PSBT_OUT_AMOUNT = 0x03;
 static constexpr uint8_t PSBT_OUT_SCRIPT = 0x04;
-=======
 static constexpr uint8_t PSBT_OUT_TAP_INTERNAL_KEY = 0x05;
 static constexpr uint8_t PSBT_OUT_TAP_TREE = 0x06;
 static constexpr uint8_t PSBT_OUT_TAP_BIP32_DERIVATION = 0x07;
->>>>>>> 5bf65ec6
 static constexpr uint8_t PSBT_OUT_PROPRIETARY = 0xFC;
 // Elements proprietary types
 static constexpr uint8_t PSBT_ELEMENTS_OUT_VALUE_COMMITMENT = 0x01;
@@ -1346,14 +1343,11 @@
     CScript redeem_script;
     CScript witness_script;
     std::map<CPubKey, KeyOriginInfo> hd_keypaths;
-<<<<<<< HEAD
     std::optional<CAmount> amount{std::nullopt};
     std::optional<CScript> script{std::nullopt};
-=======
     XOnlyPubKey m_tap_internal_key;
     std::optional<TaprootBuilder> m_tap_tree;
     std::map<XOnlyPubKey, std::pair<std::set<uint256>, KeyOriginInfo>> m_tap_bip32_paths;
->>>>>>> 5bf65ec6
     std::map<std::vector<unsigned char>, std::vector<unsigned char>> unknown;
     std::set<PSBTProprietary> m_proprietary;
 
@@ -1569,7 +1563,6 @@
                     DeserializeHDKeypaths(s, key, hd_keypaths);
                     break;
                 }
-<<<<<<< HEAD
                 case PSBT_OUT_AMOUNT:
                 {
                     if (!key_lookup.emplace(key).second) {
@@ -1592,7 +1585,8 @@
                     CScript sc;
                     s >> sc;
                     script = sc;
-=======
+                    break;
+                }
                 case PSBT_OUT_TAP_INTERNAL_KEY:
                 {
                     if (!key_lookup.emplace(key).second) {
@@ -1644,7 +1638,6 @@
                     size_t hashes_len = before_hashes - after_hashes;
                     size_t origin_len = value_len - hashes_len;
                     m_tap_bip32_paths.emplace(xonly, std::make_pair(leaf_hashes, DeserializeKeyOrigin(s, origin_len)));
->>>>>>> 5bf65ec6
                     break;
                 }
                 case PSBT_OUT_PROPRIETARY:
