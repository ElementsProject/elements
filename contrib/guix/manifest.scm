(use-modules (gnu)
             (gnu packages)
             (gnu packages autotools)
             (gnu packages base)
             (gnu packages bash)
             (gnu packages bison)
             (gnu packages certs)
             (gnu packages cdrom)
             (gnu packages check)
             (gnu packages cmake)
             (gnu packages commencement)
             (gnu packages compression)
             (gnu packages cross-base)
             (gnu packages curl)
             (gnu packages file)
             (gnu packages gawk)
             (gnu packages gcc)
             (gnu packages gnome)
             (gnu packages installers)
             (gnu packages linux)
             (gnu packages llvm)
             (gnu packages mingw)
             (gnu packages moreutils)
             (gnu packages pkg-config)
             (gnu packages python)
             (gnu packages python-crypto)
             (gnu packages python-web)
             (gnu packages shells)
             (gnu packages tls)
             (gnu packages version-control)
             (guix build-system cmake)
             (guix build-system gnu)
             (guix build-system python)
             (guix build-system trivial)
             (guix download)
             (guix gexp)
             (guix git-download)
             ((guix licenses) #:prefix license:)
             (guix packages)
             (guix profiles)
             (guix utils))

(define-syntax-rule (search-our-patches file-name ...)
  "Return the list of absolute file names corresponding to each
FILE-NAME found in ./patches relative to the current file."
  (parameterize
      ((%patch-path (list (string-append (dirname (current-filename)) "/patches"))))
    (list (search-patch file-name) ...)))

(define (make-ssp-fixed-gcc xgcc)
  "Given a XGCC package, return a modified package that uses the SSP function
from glibc instead of from libssp.so. Our `symbol-check' script will complain if
we link against libssp.so, and thus will ensure that this works properly.

Taken from:
http://www.linuxfromscratch.org/hlfs/view/development/chapter05/gcc-pass1.html"
  (package
    (inherit xgcc)
    (arguments
     (substitute-keyword-arguments (package-arguments xgcc)
       ((#:make-flags flags)
        `(cons "gcc_cv_libc_provides_ssp=yes" ,flags))))))

(define (make-gcc-rpath-link xgcc)
  "Given a XGCC package, return a modified package that replace each instance of
-rpath in the default system spec that's inserted by Guix with -rpath-link"
  (package
    (inherit xgcc)
    (arguments
     (substitute-keyword-arguments (package-arguments xgcc)
       ((#:phases phases)
        `(modify-phases ,phases
           (add-after 'pre-configure 'replace-rpath-with-rpath-link
             (lambda _
               (substitute* (cons "gcc/config/rs6000/sysv4.h"
                                  (find-files "gcc/config"
                                              "^gnu-user.*\\.h$"))
                 (("-rpath=") "-rpath-link="))
               #t))))))))

(define building-on (string-append (list-ref (string-split (%current-system) #\-) 0) "-guix-linux-gnu"))

(define (explicit-cross-configure package)
  (package-with-extra-configure-variable package "--build" building-on))

(define (make-cross-toolchain target
                              base-gcc-for-libc
                              base-kernel-headers
                              base-libc
                              base-gcc)
  "Create a cross-compilation toolchain package for TARGET"
  (let* ((xbinutils (cross-binutils target))
         ;; 1. Build a cross-compiling gcc without targeting any libc, derived
         ;; from BASE-GCC-FOR-LIBC
         (xgcc-sans-libc (explicit-cross-configure (cross-gcc target
                                                              #:xgcc base-gcc-for-libc
                                                              #:xbinutils xbinutils)))
         ;; 2. Build cross-compiled kernel headers with XGCC-SANS-LIBC, derived
         ;; from BASE-KERNEL-HEADERS
         (xkernel (cross-kernel-headers target
                                        base-kernel-headers
                                        xgcc-sans-libc
                                        xbinutils))
         ;; 3. Build a cross-compiled libc with XGCC-SANS-LIBC and XKERNEL,
         ;; derived from BASE-LIBC
         (xlibc (explicit-cross-configure (cross-libc target
                                                      base-libc
                                                      xgcc-sans-libc
                                                      xbinutils
                                                      xkernel)))
         ;; 4. Build a cross-compiling gcc targeting XLIBC, derived from
         ;; BASE-GCC
         (xgcc (explicit-cross-configure (cross-gcc target
                                                    #:xgcc base-gcc
                                                    #:xbinutils xbinutils
                                                    #:libc xlibc))))
    ;; Define a meta-package that propagates the resulting XBINUTILS, XLIBC, and
    ;; XGCC
    (package
      (name (string-append target "-toolchain"))
      (version (package-version xgcc))
      (source #f)
      (build-system trivial-build-system)
      (arguments '(#:builder (begin (mkdir %output) #t)))
      (propagated-inputs
       `(("binutils" ,xbinutils)
         ("libc" ,xlibc)
         ("libc:static" ,xlibc "static")
         ("gcc" ,xgcc)
         ("gcc-lib" ,xgcc "lib")))
      (synopsis (string-append "Complete GCC tool chain for " target))
      (description (string-append "This package provides a complete GCC tool
chain for " target " development."))
      (home-page (package-home-page xgcc))
      (license (package-license xgcc)))))

(define base-gcc gcc-10)
(define base-linux-kernel-headers linux-libre-headers-5.15)

;; https://gcc.gnu.org/install/configure.html
(define (hardened-gcc gcc)
  (package-with-extra-configure-variable (
    package-with-extra-configure-variable (
      package-with-extra-configure-variable gcc
      "--enable-initfini-array" "yes")
      "--enable-default-ssp" "yes")
      "--enable-default-pie" "yes"))

(define* (make-bitcoin-cross-toolchain target
                                       #:key
                                       (base-gcc-for-libc base-gcc)
                                       (base-kernel-headers base-linux-kernel-headers)
                                       (base-libc (hardened-glibc glibc-2.27))
                                       (base-gcc (make-gcc-rpath-link (hardened-gcc base-gcc))))
  "Convenience wrapper around MAKE-CROSS-TOOLCHAIN with default values
desirable for building Bitcoin Core release binaries."
  (make-cross-toolchain target
                        base-gcc-for-libc
                        base-kernel-headers
                        base-libc
                        base-gcc))

(define (make-gcc-with-pthreads gcc)
  (package-with-extra-configure-variable
    (package-with-extra-patches gcc
      (search-our-patches "gcc-10-remap-guix-store.patch"))
    "--enable-threads" "posix"))

(define (make-mingw-w64-cross-gcc cross-gcc)
  (package-with-extra-patches cross-gcc
    (search-our-patches "vmov-alignment.patch"
                        "gcc-broken-longjmp.patch")))

(define (make-mingw-w64-cross-gcc cross-gcc)
  (package-with-extra-patches cross-gcc
    (search-our-patches "vmov-alignment.patch"
                        "gcc-broken-longjmp.patch")))

(define (make-mingw-pthreads-cross-toolchain target)
  "Create a cross-compilation toolchain package for TARGET"
  (let* ((xbinutils (cross-binutils target))
         (pthreads-xlibc mingw-w64-x86_64-winpthreads)
         (pthreads-xgcc (make-gcc-with-pthreads
                         (cross-gcc target
<<<<<<< HEAD
                                    #:xgcc (make-ssp-fixed-gcc (make-mingw-w64-cross-gcc base-gcc))
=======
                                    #:xgcc (make-gcc-without-newlib (make-ssp-fixed-gcc (make-mingw-w64-cross-gcc base-gcc)))
>>>>>>> abbc1704
                                    #:xbinutils xbinutils
                                    #:libc pthreads-xlibc))))
    ;; Define a meta-package that propagates the resulting XBINUTILS, XLIBC, and
    ;; XGCC
    (package
      (name (string-append target "-posix-toolchain"))
      (version (package-version pthreads-xgcc))
      (source #f)
      (build-system trivial-build-system)
      (arguments '(#:builder (begin (mkdir %output) #t)))
      (propagated-inputs
       `(("binutils" ,xbinutils)
         ("libc" ,pthreads-xlibc)
         ("gcc" ,pthreads-xgcc)
         ("gcc-lib" ,pthreads-xgcc "lib")))
      (synopsis (string-append "Complete GCC tool chain for " target))
      (description (string-append "This package provides a complete GCC tool
chain for " target " development."))
      (home-page (package-home-page pthreads-xgcc))
      (license (package-license pthreads-xgcc)))))

(define (make-nsis-for-gcc-10 base-nsis)
  (package-with-extra-patches base-nsis
    (search-our-patches "nsis-gcc-10-memmove.patch"
                        "nsis-disable-installer-reloc.patch")))
<<<<<<< HEAD

(define (fix-ppc64-nx-default lief)
  (package-with-extra-patches lief
    (search-our-patches "lief-fix-ppc64-nx-default.patch")))
=======
>>>>>>> abbc1704

;; Our python-lief package can be removed once we are using
;; guix 83bfdb409787cb2737e68b093a319b247b7858e6 or later.
;; Note we currently use cmake-minimal.
(define-public python-lief
  (package
    (name "python-lief")
    (version "0.12.3")
    (source (origin
              (method git-fetch)
              (uri (git-reference
                    (url "https://github.com/lief-project/LIEF")
                    (commit version)))
              (file-name (git-file-name name version))
              (sha256
               (base32
                "11i6hqmcjh56y554kqhl61698n9v66j2qk1c1g63mv2w07h2z661"))))
    (build-system python-build-system)
    (native-inputs (list cmake-minimal))
    (arguments
     (list
      #:tests? #f                  ;needs network
      #:phases #~(modify-phases %standard-phases
                   (replace 'build
                     (lambda _
                       (invoke
                        "python" "setup.py" "--sdk" "build"
                        (string-append
                         "-j" (number->string (parallel-job-count)))))))))
    (home-page "https://github.com/lief-project/LIEF")
    (synopsis "Library to instrument executable formats")
    (description
     "@code{python-lief} is a cross platform library which can parse, modify
and abstract ELF, PE and MachO formats.")
    (license license:asl2.0)))

(define osslsigncode
  (package
    (name "osslsigncode")
    (version "2.5")
    (source (origin
              (method url-fetch)
              (uri (string-append "https://github.com/mtrojnar/"
                                  name "/archive/" version ".tar.gz"))
              (sha256
               (base32
                "03by9706gg0an6dn48pljx38vcb76ziv11bgm8ilwsf293x2k4hv"))))
    (build-system cmake-build-system)
    (inputs
     `(("openssl", openssl)))
    (arguments
     '(#:configure-flags
        (list "-DCMAKE_DISABLE_FIND_PACKAGE_CURL=TRUE")))
    (home-page "https://github.com/mtrojnar/osslsigncode")
    (synopsis "Authenticode signing and timestamping tool")
    (description "osslsigncode is a small tool that implements part of the
functionality of the Microsoft tool signtool.exe - more exactly the Authenticode
signing and timestamping. But osslsigncode is based on OpenSSL and cURL, and
thus should be able to compile on most platforms where these exist.")
    (license license:gpl3+))) ; license is with openssl exception

(define-public python-elfesteem
  (let ((commit "2eb1e5384ff7a220fd1afacd4a0170acff54fe56"))
    (package
      (name "python-elfesteem")
      (version (git-version "0.1" "1" commit))
      (source
       (origin
         (method git-fetch)
         (uri (git-reference
               (url "https://github.com/LRGH/elfesteem")
               (commit commit)))
         (file-name (git-file-name name commit))
         (sha256
          (base32
           "07x6p8clh11z8s1n2kdxrqwqm2almgc5qpkcr9ckb6y5ivjdr5r6"))))
      (build-system python-build-system)
      ;; There are no tests, but attempting to run python setup.py test leads to
      ;; PYTHONPATH problems, just disable the test
      (arguments '(#:tests? #f))
      (home-page "https://github.com/LRGH/elfesteem")
      (synopsis "ELF/PE/Mach-O parsing library")
      (description "elfesteem parses ELF, PE and Mach-O files.")
      (license license:lgpl2.1))))

(define-public python-oscrypto
  (package
    (name "python-oscrypto")
    (version "1.2.1")
    (source
     (origin
       (method git-fetch)
       (uri (git-reference
             (url "https://github.com/wbond/oscrypto")
             (commit version)))
       (file-name (git-file-name name version))
       (sha256
        (base32
         "1d4d8s4z340qhvb3g5m5v3436y3a71yc26wk4749q64m09kxqc3l"))
       (patches (search-our-patches "oscrypto-hard-code-openssl.patch"))))
    (build-system python-build-system)
    (native-search-paths
     (list (search-path-specification
            (variable "SSL_CERT_FILE")
            (file-type 'regular)
            (separator #f)                ;single entry
            (files '("etc/ssl/certs/ca-certificates.crt")))))

    (propagated-inputs
     `(("python-asn1crypto" ,python-asn1crypto)
       ("openssl" ,openssl)))
    (arguments
     `(#:phases
       (modify-phases %standard-phases
         (add-after 'unpack 'hard-code-path-to-libscrypt
           (lambda* (#:key inputs #:allow-other-keys)
             (let ((openssl (assoc-ref inputs "openssl")))
               (substitute* "oscrypto/__init__.py"
                 (("@GUIX_OSCRYPTO_USE_OPENSSL@")
                  (string-append openssl "/lib/libcrypto.so" "," openssl "/lib/libssl.so")))
               #t)))
         (add-after 'unpack 'disable-broken-tests
           (lambda _
             ;; This test is broken as there is no keyboard interrupt.
             (substitute* "tests/test_trust_list.py"
               (("^(.*)class TrustListTests" line indent)
                (string-append indent
                               "@unittest.skip(\"Disabled by Guix\")\n"
                               line)))
             (substitute* "tests/test_tls.py"
               (("^(.*)class TLSTests" line indent)
                (string-append indent
                               "@unittest.skip(\"Disabled by Guix\")\n"
                               line)))
             #t))
         (replace 'check
           (lambda _
             (invoke "python" "run.py" "tests")
             #t)))))
    (home-page "https://github.com/wbond/oscrypto")
    (synopsis "Compiler-free Python crypto library backed by the OS")
    (description "oscrypto is a compilation-free, always up-to-date encryption library for Python.")
    (license license:expat)))

(define-public python-oscryptotests
  (package (inherit python-oscrypto)
    (name "python-oscryptotests")
    (propagated-inputs
      `(("python-oscrypto" ,python-oscrypto)))
    (arguments
     `(#:tests? #f
       #:phases
       (modify-phases %standard-phases
         (add-after 'unpack 'hard-code-path-to-libscrypt
           (lambda* (#:key inputs #:allow-other-keys)
             (chdir "tests")
             #t)))))))

(define-public python-certvalidator
  (let ((commit "a145bf25eb75a9f014b3e7678826132efbba6213"))
    (package
      (name "python-certvalidator")
      (version (git-version "0.1" "1" commit))
      (source
       (origin
         (method git-fetch)
         (uri (git-reference
               (url "https://github.com/achow101/certvalidator")
               (commit commit)))
         (file-name (git-file-name name commit))
         (sha256
          (base32
           "1qw2k7xis53179lpqdqyylbcmp76lj7sagp883wmxg5i7chhc96k"))))
      (build-system python-build-system)
      (propagated-inputs
       `(("python-asn1crypto" ,python-asn1crypto)
         ("python-oscrypto" ,python-oscrypto)
         ("python-oscryptotests", python-oscryptotests))) ;; certvalidator tests import oscryptotests
      (arguments
       `(#:phases
         (modify-phases %standard-phases
           (add-after 'unpack 'disable-broken-tests
             (lambda _
               (substitute* "tests/test_certificate_validator.py"
                 (("^(.*)class CertificateValidatorTests" line indent)
                  (string-append indent
                                 "@unittest.skip(\"Disabled by Guix\")\n"
                                 line)))
               (substitute* "tests/test_crl_client.py"
                 (("^(.*)def test_fetch_crl" line indent)
                  (string-append indent
                                 "@unittest.skip(\"Disabled by Guix\")\n"
                                 line)))
               (substitute* "tests/test_ocsp_client.py"
                 (("^(.*)def test_fetch_ocsp" line indent)
                  (string-append indent
                                 "@unittest.skip(\"Disabled by Guix\")\n"
                                 line)))
               (substitute* "tests/test_registry.py"
                 (("^(.*)def test_build_paths" line indent)
                  (string-append indent
                                 "@unittest.skip(\"Disabled by Guix\")\n"
                                 line)))
               (substitute* "tests/test_validate.py"
                 (("^(.*)def test_revocation_mode_hard" line indent)
                  (string-append indent
                                 "@unittest.skip(\"Disabled by Guix\")\n"
                                 line)))
               (substitute* "tests/test_validate.py"
                 (("^(.*)def test_revocation_mode_soft" line indent)
                  (string-append indent
                                 "@unittest.skip(\"Disabled by Guix\")\n"
                                 line)))
               #t))
           (replace 'check
             (lambda _
               (invoke "python" "run.py" "tests")
               #t)))))
      (home-page "https://github.com/wbond/certvalidator")
      (synopsis "Python library for validating X.509 certificates and paths")
      (description "certvalidator is a Python library for validating X.509
certificates or paths. Supports various options, including: validation at a
specific moment in time, whitelisting and revocation checks.")
      (license license:expat))))

(define-public python-altgraph
  (package
    (name "python-altgraph")
    (version "0.17")
    (source
     (origin
       (method git-fetch)
       (uri (git-reference
             (url "https://github.com/ronaldoussoren/altgraph")
             (commit (string-append "v" version))))
       (file-name (git-file-name name version))
       (sha256
        (base32
         "09sm4srvvkw458pn48ga9q7ykr4xlz7q8gh1h9w7nxpf001qgpwb"))))
    (build-system python-build-system)
    (home-page "https://github.com/ronaldoussoren/altgraph")
    (synopsis "Python graph (network) package")
    (description "altgraph is a fork of graphlib: a graph (network) package for
constructing graphs, BFS and DFS traversals, topological sort, shortest paths,
etc. with graphviz output.")
    (license license:expat)))


(define-public python-macholib
  (package
    (name "python-macholib")
    (version "1.14")
    (source
     (origin
       (method git-fetch)
       (uri (git-reference
             (url "https://github.com/ronaldoussoren/macholib")
             (commit (string-append "v" version))))
       (file-name (git-file-name name version))
       (sha256
        (base32
         "0aislnnfsza9wl4f0vp45ivzlc0pzhp9d4r08700slrypn5flg42"))))
    (build-system python-build-system)
    (propagated-inputs
     `(("python-altgraph" ,python-altgraph)))
    (arguments
     '(#:phases
       (modify-phases %standard-phases
         (add-after 'unpack 'disable-broken-tests
           (lambda _
             ;; This test is broken as there is no keyboard interrupt.
             (substitute* "macholib_tests/test_command_line.py"
               (("^(.*)class TestCmdLine" line indent)
                (string-append indent
                               "@unittest.skip(\"Disabled by Guix\")\n"
                               line)))
             (substitute* "macholib_tests/test_dyld.py"
               (("^(.*)def test_\\S+_find" line indent)
                (string-append indent
                               "@unittest.skip(\"Disabled by Guix\")\n"
                               line))
               (("^(.*)def testBasic" line indent)
                (string-append indent
                               "@unittest.skip(\"Disabled by Guix\")\n"
                               line))
               )
             #t)))))
    (home-page "https://github.com/ronaldoussoren/macholib")
    (synopsis "Python library for analyzing and editing Mach-O headers")
    (description "macholib is a Macho-O header analyzer and editor. It's
typically used as a dependency analysis tool, and also to rewrite dylib
references in Mach-O headers to be @executable_path relative. Though this tool
targets a platform specific file format, it is pure python code that is platform
and endian independent.")
    (license license:expat)))

(define-public python-signapple
  (let ((commit "8a945a2e7583be2665cf3a6a89d665b70ecd1ab6"))
    (package
      (name "python-signapple")
      (version (git-version "0.1" "1" commit))
      (source
       (origin
         (method git-fetch)
         (uri (git-reference
               (url "https://github.com/achow101/signapple")
               (commit commit)))
         (file-name (git-file-name name commit))
         (sha256
          (base32
           "0fr1hangvfyiwflca6jg5g8zvg3jc9qr7vd2c12ff89pznf38dlg"))))
      (build-system python-build-system)
      (propagated-inputs
       `(("python-asn1crypto" ,python-asn1crypto)
         ("python-oscrypto" ,python-oscrypto)
         ("python-certvalidator" ,python-certvalidator)
         ("python-elfesteem" ,python-elfesteem)
         ("python-requests" ,python-requests)
         ("python-macholib" ,python-macholib)))
      ;; There are no tests, but attempting to run python setup.py test leads to
      ;; problems, just disable the test
      (arguments '(#:tests? #f))
      (home-page "https://github.com/achow101/signapple")
      (synopsis "Mach-O binary signature tool")
      (description "signapple is a Python tool for creating, verifying, and
inspecting signatures in Mach-O binaries.")
      (license license:expat))))

;; https://www.gnu.org/software/libc/manual/html_node/Configuring-and-compiling.html
;; We don't use --disable-werror directly, as that would be passed through to bash,
;; and cause it's build to fail.
(define (hardened-glibc glibc)
  (package-with-extra-configure-variable (
    package-with-extra-configure-variable (
      package-with-extra-configure-variable glibc
      "enable_werror" "no")
      "--enable-stack-protector" "all")
      "--enable-bind-now" "yes"))

(define-public glibc-2.27
  (package
    (inherit glibc-2.31)
    (version "2.27")
    (source (origin
              (method git-fetch)
              (uri (git-reference
                    (url "https://sourceware.org/git/glibc.git")
                    (commit "73886db6218e613bd6d4edf529f11e008a6c2fa6")))
              (file-name (git-file-name "glibc" "73886db6218e613bd6d4edf529f11e008a6c2fa6"))
              (sha256
               (base32
                "0azpb9cvnbv25zg8019rqz48h8i2257ngyjg566dlnp74ivrs9vq"))
              (patches (search-our-patches "glibc-ldd-x86_64.patch"
                                           "glibc-versioned-locpath.patch"
                                           "glibc-2.27-riscv64-Use-__has_include-to-include-asm-syscalls.h.patch"
                                           "glibc-2.27-fcommon.patch"
                                           "glibc-2.27-guix-prefix.patch"))))))

(packages->manifest
 (append
  (list ;; The Basics
        bash-minimal
        which
        coreutils-minimal
        util-linux
        ;; File(system) inspection
        file
        grep
        diffutils
        findutils
        ;; File transformation
        patch
        gawk
        sed
        moreutils
        ;; Compression and archiving
        tar
        bzip2
        gzip
        xz
        ;; Build tools
        gnu-make
        libtool-2.4.7
        autoconf-2.71
        automake
        pkg-config
        bison
        ;; Native GCC 10 toolchain
        gcc-toolchain-10
        (list gcc-toolchain-10 "static")
        ;; Scripting
        python-minimal ;; (3.9)
        ;; Git
        git-minimal
        ;; Tests
        (fix-ppc64-nx-default python-lief))
  (let ((target (getenv "HOST")))
    (cond ((string-suffix? "-mingw32" target)
           ;; Windows
           (list zip
                 (make-mingw-pthreads-cross-toolchain "x86_64-w64-mingw32")
                 (make-nsis-for-gcc-10 nsis-x86_64)
                 nss-certs
                 osslsigncode))
          ((string-contains target "-linux-")
           (list (make-bitcoin-cross-toolchain target)))
          ((string-contains target "darwin")
           (list clang-toolchain-10 binutils cmake-minimal xorriso python-signapple))
          (else '())))))<|MERGE_RESOLUTION|>--- conflicted
+++ resolved
@@ -182,11 +182,7 @@
          (pthreads-xlibc mingw-w64-x86_64-winpthreads)
          (pthreads-xgcc (make-gcc-with-pthreads
                          (cross-gcc target
-<<<<<<< HEAD
                                     #:xgcc (make-ssp-fixed-gcc (make-mingw-w64-cross-gcc base-gcc))
-=======
-                                    #:xgcc (make-gcc-without-newlib (make-ssp-fixed-gcc (make-mingw-w64-cross-gcc base-gcc)))
->>>>>>> abbc1704
                                     #:xbinutils xbinutils
                                     #:libc pthreads-xlibc))))
     ;; Define a meta-package that propagates the resulting XBINUTILS, XLIBC, and
@@ -212,13 +208,10 @@
   (package-with-extra-patches base-nsis
     (search-our-patches "nsis-gcc-10-memmove.patch"
                         "nsis-disable-installer-reloc.patch")))
-<<<<<<< HEAD
 
 (define (fix-ppc64-nx-default lief)
   (package-with-extra-patches lief
     (search-our-patches "lief-fix-ppc64-nx-default.patch")))
-=======
->>>>>>> abbc1704
 
 ;; Our python-lief package can be removed once we are using
 ;; guix 83bfdb409787cb2737e68b093a319b247b7858e6 or later.
