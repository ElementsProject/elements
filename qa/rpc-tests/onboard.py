--- conflicted
+++ resolved
@@ -20,16 +20,11 @@
         self.extra_args[0].append("-burnlist=1")
         self.extra_args[0].append("-pkhwhitelist=1")
         self.extra_args[0].append("-rescan=1")
+        self.extra_args[0].append("-initialfreecoins=2100000000000000")
         self.extra_args[0].append("-policycoins=50000000000000")
-<<<<<<< HEAD
-        self.extra_args[0].append("-initialfreecoins=50000000000000")
+        self.extra_args[0].append("-regtest=0")
         self.extra_args[0].append("-initialfreecoinsdestination=76a914b87ed64e2613422571747f5d968fff29a466e24e88ac")
         self.extra_args[0].append("-issuancecoinsdestination=76a914df4439eb1a54b3a91d71979a0bb5b3f5971ff44c88ac")
-=======
-        self.extra_args[0].append("-regtest=0")
-        self.extra_args[0].append("-initialfreecoinsdestination=76a914bc835aff853179fa88f2900f9003bb674e17ed4288ac")
-        self.extra_args[0].append("-issuancecoinsdestination=76a914bc835aff853179fa88f2900f9003bb674e17ed4288ac")
->>>>>>> 5443776f
         self.extra_args[0].append("-freezelistcoinsdestination=76a91474168445da07d331faabd943422653dbe19321cd88ac")
         self.extra_args[0].append("-burnlistcoinsdestination=76a9142166a4cd304b86db7dfbbc7309131fb0c4b645cd88ac")
         self.extra_args[0].append("-whitelistcoinsdestination=76a914427bf8530a3962ed77fd3c07d17fd466cb31c2fd88ac")
@@ -37,8 +32,8 @@
         self.extra_args[1].append("-regtest=0")
         self.extra_args[1].append("-pkhwhitelist-scan=1")
         self.extra_args[1].append("-keypool=100")
+        self.extra_args[1].append("-initialfreecoins=2100000000000000")
         self.extra_args[1].append("-policycoins=50000000000000")
-        self.extra_args[1].append("-initialfreecoins=50000000000000")
         self.extra_args[1].append("-initialfreecoinsdestination=76a914b87ed64e2613422571747f5d968fff29a466e24e88ac")
         self.extra_args[1].append("-issuancecoinsdestination=76a914df4439eb1a54b3a91d71979a0bb5b3f5971ff44c88ac")
         self.extra_args[1].append("-freezelistcoinsdestination=76a91474168445da07d331faabd943422653dbe19321cd88ac")
@@ -48,8 +43,8 @@
         self.extra_args[2].append("-regtest=0")
         self.extra_args[2].append("-pkhwhitelist-scan=1")
         self.extra_args[2].append("-keypool=100")
+        self.extra_args[2].append("-initialfreecoins=2100000000000000")
         self.extra_args[2].append("-policycoins=50000000000000")
-        self.extra_args[2].append("-initialfreecoins=50000000000000")
         self.extra_args[2].append("-initialfreecoinsdestination=76a914b87ed64e2613422571747f5d968fff29a466e24e88ac")
         self.extra_args[2].append("-issuancecoinsdestination=76a914df4439eb1a54b3a91d71979a0bb5b3f5971ff44c88ac")
         self.extra_args[2].append("-freezelistcoinsdestination=76a91474168445da07d331faabd943422653dbe19321cd88ac")
@@ -153,10 +148,7 @@
         self.sync_all()
 
         #Onboard node1
-<<<<<<< HEAD
-=======
         kycfile=self.initfile("kycfile.dat")
->>>>>>> 5443776f
         userOnboardPubKey=self.nodes[1].dumpkycfile(kycfile)
 
         self.nodes[0].generate(101)
@@ -246,6 +238,7 @@
         time.sleep(5)
         self.nodes[0].generate(101)
         self.sync_all()
+        nwhitelisted+=1
         time.sleep(1)
         wl1file_4=self.initfile("wl1_4.dat")
         self.nodes[1].dumpwhitelist(wl1file_4)
@@ -259,8 +252,12 @@
         
         wl1file=self.initfile("wl1.dat")
         self.nodes[1].dumpwhitelist(wl1file)
+
+        kycpubkey=self.nodes[0].getkycpubkey(self.nodes[1].getnewaddress())
+
         #Adding the created p2sh to the whitelist via addmultitowhitelist rpc
-        self.nodes[1].addmultitowhitelist(multiAddress1['address'],[clientAddress1['derivedpubkey'],clientAddress2['derivedpubkey'],clientAddress3['derivedpubkey']],2,kycaddr)
+        self.nodes[1].addmultitowhitelist(multiAddress1['address'],[clientAddress1['derivedpubkey'],clientAddress2['derivedpubkey'],clientAddress3['derivedpubkey']],2,kycpubkey)
+        nwhitelisted+=1
         wl1file_2=self.initfile("wl1_2.dat")
         self.nodes[1].dumpwhitelist(wl1file_2)
         nlines1=self.linecount(wl1file)
@@ -273,14 +270,14 @@
             raise AssertionError("Pubkey and derived pubkey are the same for a new address. Either tweaking failed or the contract is not valid/existing.") 
         try:
             multiAddress2=self.nodes[1].createmultisig(2,["asdasdasdasdasdas",clientAddress2['pubkey'],clientAddress4['pubkey']])
-            self.nodes[1].addmultitowhitelist(multiAddress2['address'],[clientAddress1['derivedpubkey'],clientAddress2['derivedpubkey'],clientAddress3['derivedpubkey']],2,kycaddr)
+            self.nodes[1].addmultitowhitelist(multiAddress2['address'],[clientAddress1['derivedpubkey'],clientAddress2['derivedpubkey'],clientAddress3['derivedpubkey']],2,kycpubkey)
         except JSONRPCException as e:
             assert("Invalid public key: asdasdasdasdasdas" in e.error['message'])
         else:
             raise AssertionError("P2SH multisig with an invalid first pubkey has been validated and accepted to the whitelist.")
 
         try:
-            self.nodes[1].addmultitowhitelist("XKyFz4ezBfJPyeCuQNmDGZhF77m9PF1Jv2",[clientAddress1['derivedpubkey'],clientAddress2['derivedpubkey'],clientAddress3['derivedpubkey']],2,kycaddr)
+            self.nodes[1].addmultitowhitelist("XKyFz4ezBfJPyeCuQNmDGZhF77m9PF1Jv2",[clientAddress1['derivedpubkey'],clientAddress2['derivedpubkey'],clientAddress3['derivedpubkey']],2,kycpubkey)
         except JSONRPCException as e:
             assert("invalid Bitcoin address: XKyFz4ezBfJPyeCuQNmDGZhF77m9PF1Jv2" in e.error['message'])
         else:
@@ -288,7 +285,7 @@
 
         try:
             multiAddress2=self.nodes[1].createmultisig(2,[clientAddress1['pubkey'],clientAddress2['pubkey'],clientAddress4['pubkey']])
-            self.nodes[1].addmultitowhitelist(multiAddress2['address'],[clientAddress1['derivedpubkey'],clientAddress2['derivedpubkey'],clientAddress3['derivedpubkey']],2,kycaddr)
+            self.nodes[1].addmultitowhitelist(multiAddress2['address'],[clientAddress1['derivedpubkey'],clientAddress2['derivedpubkey'],clientAddress3['derivedpubkey']],2,kycpubkey)
         except JSONRPCException as e:
             assert("add_multisig_whitelist: address does not derive from public keys when tweaked with contract hash" in e.error['message'])
         else:
@@ -296,7 +293,7 @@
 
         try:
             multiAddress2=self.nodes[1].createmultisig(2,[clientAddress1['pubkey'],clientAddress2['pubkey'],clientAddress3['derivedpubkey']])
-            self.nodes[1].addmultitowhitelist(multiAddress2['address'],[clientAddress1['derivedpubkey'],clientAddress2['derivedpubkey'],clientAddress3['derivedpubkey']],2,kycaddr)
+            self.nodes[1].addmultitowhitelist(multiAddress2['address'],[clientAddress1['derivedpubkey'],clientAddress2['derivedpubkey'],clientAddress3['derivedpubkey']],2,kycpubkey)
         except JSONRPCException as e:
             assert("add_multisig_whitelist: address does not derive from public keys when tweaked with contract hash" in e.error['message'])
         else:
@@ -304,7 +301,7 @@
 
         try:
             multiAddress2=self.nodes[1].createmultisig(2,[clientAddress1['pubkey'],clientAddress2['pubkey'],clientAddress3['pubkey'],clientAddress4['pubkey']])
-            self.nodes[1].addmultitowhitelist(multiAddress2['address'],[clientAddress1['derivedpubkey'],clientAddress2['derivedpubkey'],clientAddress3['derivedpubkey']],2,kycaddr)
+            self.nodes[1].addmultitowhitelist(multiAddress2['address'],[clientAddress1['derivedpubkey'],clientAddress2['derivedpubkey'],clientAddress3['derivedpubkey']],2,kycpubkey)
         except JSONRPCException as e:
             assert("add_multisig_whitelist: address does not derive from public keys when tweaked with contract hash" in e.error['message'])
         else:
@@ -312,7 +309,7 @@
 
         try:
             multiAddress2=self.nodes[1].createmultisig(4,[clientAddress1['pubkey'],clientAddress2['pubkey'],clientAddress4['pubkey']])
-            self.nodes[1].addmultitowhitelist(multiAddress2['address'],[clientAddress1['derivedpubkey'],clientAddress2['derivedpubkey'],clientAddress3['derivedpubkey']],2,kycaddr)
+            self.nodes[1].addmultitowhitelist(multiAddress2['address'],[clientAddress1['derivedpubkey'],clientAddress2['derivedpubkey'],clientAddress3['derivedpubkey']],2,kycpubkey)
         except JSONRPCException as e:
             assert("not enough keys supplied (got 3 keys, but need at least 4 to redeem)" in e.error['message'])
         else:
@@ -320,13 +317,16 @@
 
         try:
             multiAddress2=self.nodes[1].createmultisig(0,[clientAddress1['pubkey'],clientAddress2['pubkey'],clientAddress3['pubkey']])
-            self.nodes[1].addmultitowhitelist(multiAddress2['address'],[clientAddress1['derivedpubkey'],clientAddress2['derivedpubkey'],clientAddress3['derivedpubkey']],2,kycaddr)
+            self.nodes[1].addmultitowhitelist(multiAddress2['address'],[clientAddress1['derivedpubkey'],clientAddress2['derivedpubkey'],clientAddress3['derivedpubkey']],2,kycpubkey)
         except JSONRPCException as e:
             assert("a multisignature address must require at least one key to redeem" in e.error['message'])
         else:
             raise AssertionError("P2SH multisig with n=0 has been validated and accepted to the whitelist.")
 
 
+        wl1_file=self.initfile("wl1.dat")
+        self.nodes[1].dumpwhitelist(wl1_file)
+        
         #Get kyc pubkey for node1 from node1 and node0
         addr1=self.nodes[1].getnewaddress()
         kycpub1=self.nodes[0].getkycpubkey(addr1)
@@ -342,12 +342,13 @@
         self.nodes[1].dumpwhitelist(wl1_bl_file)
 
         #The whitelist should now be empty
-        nlines=self.linecount(wl1file_3)
+        nlines=self.linecount(wl1_file)
         nlines_bl=self.linecount(wl1_bl_file)
 
+        print(nlines)
+        print(nlines_bl)
         assert_equal(nlines-nlines_bl,nwhitelisted)
 
-<<<<<<< HEAD
         #Re-whitelist node1 wallet
         kycpubkeyarr=[kycpub1]
         self.nodes[0].whitelistkycpubkeys(kycpubkeyarr)
@@ -377,14 +378,7 @@
         except JSONRPCException as e:
             assert("too many keys in input array" in e.error['message'])
 
-        os.remove(wl1file)
-        os.remove(wl1file_2)
-        os.remove(wl1file_3)
-        os.remove(wl1_bl_file)
-=======
         self.cleanup_files()
-
->>>>>>> 5443776f
         return
 
 if __name__ == '__main__':
