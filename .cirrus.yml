--- conflicted
+++ resolved
@@ -198,15 +198,9 @@
   << : *GLOBAL_TASK_TEMPLATE
   container:
     image: debian:bullseye
-<<<<<<< HEAD
     docker_arguments:
       CI_IMAGE_NAME_TAG: debian:bullseye
   << : *CREDITS_TEMPLATE
-=======
-    cpu: 2
-    memory: 8G
-    # docker_arguments:  # Can use dockerfile after https://github.com/cirruslabs/cirrus-ci-docs/issues/1154
->>>>>>> 5165984a
   env:
     << : *CIRRUS_EPHEMERAL_WORKER_TEMPLATE_ENV
     FILE_ENV: "./ci/test/00_setup_env_arm.sh"
@@ -226,13 +220,9 @@
   name: '32-bit + dash [gui] [Rocky 8]'
   << : *GLOBAL_TASK_TEMPLATE
   container:
-<<<<<<< HEAD
-    image: quay.io/rockylinux/rockylinux:8
-=======
-    docker_arguments:
-      CI_IMAGE_NAME_TAG: quay.io/centos/centos:stream8
+    docker_arguments:
+      CI_IMAGE_NAME_TAG: quay.io/rockylinux/rockylinux:8
       FILE_ENV: "./ci/test/00_setup_env_i686_centos.sh"
->>>>>>> 5165984a
   # For faster CI feedback, immediately schedule one task that runs all tests
   << : *CREDITS_TEMPLATE
   env:
@@ -253,22 +243,14 @@
   name: '[TSan, depends, gui] [2404]'
   << : *GLOBAL_TASK_TEMPLATE
   container:
-<<<<<<< HEAD
-    image: ubuntu:24.04
-=======
->>>>>>> 5165984a
     cpu: 6  # Increase CPU and Memory to avoid timeout
     memory: 24G
     docker_arguments:
-      CI_IMAGE_NAME_TAG: ubuntu:lunar
+      CI_IMAGE_NAME_TAG: ubuntu:24.04
       FILE_ENV: "./ci/test/00_setup_env_native_tsan.sh"
   env:
     << : *CIRRUS_EPHEMERAL_WORKER_TEMPLATE_ENV
-<<<<<<< HEAD
-    FILE_ENV: "./ci/test/00_setup_env_native_tsan.sh"
     MAKEJOBS: "-j2"  # Avoid excessive memory use due to MSan
-=======
->>>>>>> 5165984a
 
 task:
   name: '[MSan, depends] [lunar]'
@@ -279,11 +261,7 @@
       FILE_ENV: "./ci/test/00_setup_env_native_msan.sh"
   env:
     << : *CIRRUS_EPHEMERAL_WORKER_TEMPLATE_ENV
-<<<<<<< HEAD
-    FILE_ENV: "./ci/test/00_setup_env_native_msan.sh"
-=======
     MAKEJOBS: "-j4"  # Avoid excessive memory use due to MSan
->>>>>>> 5165984a
 
 task:
   name: '[ASan + LSan + UBSan + integer, no depends, USDT] [jammy]'
@@ -306,15 +284,10 @@
   name: '[fuzzer,address,undefined,integer, no depends] [lunar]'
   << : *GLOBAL_TASK_TEMPLATE
   container:
-<<<<<<< HEAD
-    image: ubuntu:jammy
     cpu: 8  # Increase CPU and memory to avoid timeout
-=======
-    cpu: 4  # Increase CPU and memory to avoid timeout
->>>>>>> 5165984a
     memory: 16G
     docker_arguments:
-      CI_IMAGE_NAME_TAG: ubuntu:lunar
+      CI_IMAGE_NAME_TAG: ubuntu:jammy
       FILE_ENV: "./ci/test/00_setup_env_native_fuzz.sh"
   env:
     << : *CIRRUS_EPHEMERAL_WORKER_TEMPLATE_ENV
