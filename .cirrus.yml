env:  # Global defaults
  SECP256K1_TEST_ITERS: 16 # ELEMENTS: avoid test timeouts on arm
  CIRRUS_CLONE_DEPTH: 1
  PACKAGE_MANAGER_INSTALL: "apt-get update && apt-get install -y"
  MAKEJOBS: "-j3" # ELEMENTS: reduced from j4
  TEST_RUNNER_PORT_MIN: "14000"  # Must be larger than 12321, which is used for the http cache. See https://cirrus-ci.org/guide/writing-tasks/#http-cache
  CI_FAILFAST_TEST_LEAVE_DANGLING: "1"  # Cirrus CI does not care about dangling process and setting this variable avoids killing the CI script itself on error
  CCACHE_SIZE: "200M"
  CCACHE_DIR: "/tmp/ccache_dir"
  CCACHE_NOHASHDIR: "1"  # Debug info might contain a stale path if the build dir changes, but this is fine

cirrus_ephemeral_worker_template_env: &CIRRUS_EPHEMERAL_WORKER_TEMPLATE_ENV
  DANGER_RUN_CI_ON_HOST: "1"  # Containers will be discarded after the run, so there is no risk that the ci scripts modify the system

persistent_worker_template_env: &PERSISTENT_WORKER_TEMPLATE_ENV
  RESTART_CI_DOCKER_BEFORE_RUN: "1"

persistent_worker_template: &PERSISTENT_WORKER_TEMPLATE
  persistent_worker: {}  # https://cirrus-ci.org/guide/persistent-workers/

# https://cirrus-ci.org/guide/tips-and-tricks/#sharing-configuration-between-tasks
filter_template: &FILTER_TEMPLATE
  skip: $CIRRUS_REPO_FULL_NAME == "bitcoin-core/gui" && $CIRRUS_PR == ""  # No need to run on the read-only mirror, unless it is a PR. https://cirrus-ci.org/guide/writing-tasks/#conditional-task-execution
  stateful: false  # https://cirrus-ci.org/guide/writing-tasks/#stateful-tasks

base_template: &BASE_TEMPLATE
  << : *FILTER_TEMPLATE
  merge_base_script:
    # Unconditionally install git (used in fingerprint_script).
    - bash -c "$PACKAGE_MANAGER_INSTALL git"
    - if [ "$CIRRUS_PR" = "" ]; then exit 0; fi
    - git fetch --depth=1 $CIRRUS_REPO_CLONE_URL "pull/${CIRRUS_PR}/merge"
    - git checkout FETCH_HEAD  # Use merged changes to detect silent merge conflicts
                               # Also, the merge commit is used to lint COMMIT_RANGE="HEAD~..HEAD"

main_template: &MAIN_TEMPLATE
  timeout_in: 120m  # https://cirrus-ci.org/faq/#instance-timed-out
  ccache_cache:
    folder: "/tmp/ccache_dir"
  ci_script:
    - ./ci/test_run_all.sh

container_depends_template: &CONTAINER_DEPENDS_TEMPLATE
  << : *BASE_TEMPLATE
  container:
    # https://cirrus-ci.org/faq/#are-there-any-limits
    # Each project has 16 CPU in total, assign 2 to each container, so that 8 tasks run in parallel
    cpu: 2
    greedy: true
    memory: 8G  # Set to 8GB to avoid OOM. https://cirrus-ci.org/guide/linux/#linux-containers
  depends_built_cache:
    folder: "depends/built"
    fingerprint_script: echo $CIRRUS_TASK_NAME $(git rev-list -1 HEAD ./depends)

global_task_template: &GLOBAL_TASK_TEMPLATE
  << : *CONTAINER_DEPENDS_TEMPLATE
  << : *MAIN_TEMPLATE

compute_credits_template: &CREDITS_TEMPLATE
  # https://cirrus-ci.org/pricing/#compute-credits
  # Only use credits for pull requests to the main repo
  use_compute_credits: $CIRRUS_REPO_FULL_NAME == 'ElementsProject/elements' && $CIRRUS_PR != ""

task:
  name: 'lint [jammy]'
  << : *BASE_TEMPLATE
  container:
    image: ubuntu:jammy
    cpu: 1
    memory: 1G
  # For faster CI feedback, immediately schedule the linters
  << : *CREDITS_TEMPLATE
  python_cache:
    folder: "/tmp/python"
    fingerprint_script: cat .python-version /etc/os-release
  unshallow_script:
    - git fetch --unshallow --no-tags
  lint_script:
    - ./ci/lint_run_all.sh
  env:
    << : *CIRRUS_EPHEMERAL_WORKER_TEMPLATE_ENV

task:
  name: 'tidy [jammy]'
  << : *GLOBAL_TASK_TEMPLATE
  container:
    image: ubuntu:jammy
    cpu: 2
    memory: 5G
  # For faster CI feedback, immediately schedule the linters
  << : *CREDITS_TEMPLATE
  env:
    << : *CIRRUS_EPHEMERAL_WORKER_TEMPLATE_ENV
    FILE_ENV: "./ci/test/00_setup_env_native_tidy.sh"

task:
  name: "Win64 native [vs2022]"
  << : *FILTER_TEMPLATE
  windows_container:
    cpu: 6
    memory: 12G
    image: cirrusci/windowsservercore:visualstudio2022
  timeout_in: 120m
  env:
    PATH: 'C:\jom;C:\Python39;C:\Python39\Scripts;C:\Program Files (x86)\Microsoft Visual Studio\2022\BuildTools\MSBuild\Current\Bin;%PATH%'
    PYTHONUTF8: 1
    CI_VCPKG_TAG: '2023.01.09'
    VCPKG_DOWNLOADS: 'C:\Users\ContainerAdministrator\AppData\Local\vcpkg\downloads'
    VCPKG_DEFAULT_BINARY_CACHE: 'C:\Users\ContainerAdministrator\AppData\Local\vcpkg\archives'
    CCACHE_DIR: 'C:\Users\ContainerAdministrator\AppData\Local\ccache'
    WRAPPED_CL: 'C:\Users\ContainerAdministrator\AppData\Local\Temp\cirrus-ci-build\ci\test\wrapped-cl.bat'
    QT_DOWNLOAD_URL: 'https://download.qt.io/official_releases/qt/5.15/5.15.5/single/qt-everywhere-opensource-src-5.15.5.zip'
    QT_LOCAL_PATH: 'C:\qt-everywhere-opensource-src-5.15.5.zip'
    QT_SOURCE_DIR: 'C:\qt-everywhere-src-5.15.5'
    QTBASEDIR: 'C:\Qt_static'
    x64_NATIVE_TOOLS: '"C:\Program Files (x86)\Microsoft Visual Studio\2022\BuildTools\VC\Auxiliary\Build\vcvars64.bat"'
    QT_CONFIGURE_COMMAND: '..\configure -release -silent -opensource -confirm-license -opengl desktop -static -static-runtime -mp -qt-zlib -qt-pcre -qt-libpng -nomake examples -nomake tests -nomake tools -no-angle -no-dbus -no-gif -no-gtk -no-ico -no-icu -no-libjpeg -no-libudev -no-sql-sqlite -no-sql-odbc -no-sqlite -no-vulkan -skip qt3d -skip qtactiveqt -skip qtandroidextras -skip qtcharts -skip qtconnectivity -skip qtdatavis3d -skip qtdeclarative -skip doc -skip qtdoc -skip qtgamepad -skip qtgraphicaleffects -skip qtimageformats -skip qtlocation -skip qtlottie -skip qtmacextras -skip qtmultimedia -skip qtnetworkauth -skip qtpurchasing -skip qtquick3d -skip qtquickcontrols -skip qtquickcontrols2 -skip qtquicktimeline -skip qtremoteobjects -skip qtscript -skip qtscxml -skip qtsensors -skip qtserialbus -skip qtserialport -skip qtspeech -skip qtsvg -skip qtvirtualkeyboard -skip qtwayland -skip qtwebchannel -skip qtwebengine -skip qtwebglplugin -skip qtwebsockets -skip qtwebview -skip qtx11extras -skip qtxmlpatterns -no-openssl -no-feature-bearermanagement -no-feature-printdialog -no-feature-printer -no-feature-printpreviewdialog -no-feature-printpreviewwidget -no-feature-sql -no-feature-sqlmodel -no-feature-textbrowser -no-feature-textmarkdownwriter -no-feature-textodfwriter -no-feature-xml'
    IgnoreWarnIntDirInTempDetected: 'true'
  merge_script:
    - PowerShell -NoLogo -Command if ($env:CIRRUS_PR -ne $null) { git fetch $env:CIRRUS_REPO_CLONE_URL pull/$env:CIRRUS_PR/merge; git reset --hard FETCH_HEAD; }
  msvc_qt_built_cache:
    folder: "%QTBASEDIR%"
    reupload_on_changes: false
    fingerprint_script:
      - echo %QT_DOWNLOAD_URL% %QT_CONFIGURE_COMMAND%
      - msbuild -version
    populate_script:
      - curl -L -o C:\jom.zip http://download.qt.io/official_releases/jom/jom.zip
      - mkdir C:\jom
      - tar -xf C:\jom.zip -C C:\jom
      - curl -L -o %QT_LOCAL_PATH% %QT_DOWNLOAD_URL%
      - tar -xf %QT_LOCAL_PATH% -C C:\
      - '%x64_NATIVE_TOOLS%'
      - cd %QT_SOURCE_DIR%
      - mkdir build
      - cd build
      - '%QT_CONFIGURE_COMMAND% -prefix %QTBASEDIR%'
      - jom
      - jom install
  vcpkg_tools_cache:
    folder: '%VCPKG_DOWNLOADS%\tools'
    reupload_on_changes: false
    fingerprint_script:
      - echo %CI_VCPKG_TAG%
      - msbuild -version
  vcpkg_binary_cache:
    folder: '%VCPKG_DEFAULT_BINARY_CACHE%'
    reupload_on_changes: true
    fingerprint_script:
      - echo %CI_VCPKG_TAG%
      - type build_msvc\vcpkg.json
      - msbuild -version
    populate_script:
      - mkdir %VCPKG_DEFAULT_BINARY_CACHE%
  ccache_cache:
    folder: '%CCACHE_DIR%'
  install_tools_script:
    - choco install --yes --no-progress ccache --version=4.7.4
    - choco install --yes --no-progress python3 --version=3.9.6
    - pip install zmq
    - ccache --version
    - python -VV
  install_vcpkg_script:
    - cd ..
    - git clone --quiet https://github.com/microsoft/vcpkg.git
    - cd vcpkg
    - git -c advice.detachedHead=false checkout %CI_VCPKG_TAG%
    - .\bootstrap-vcpkg -disableMetrics
    - echo set(VCPKG_BUILD_TYPE release) >> triplets\x64-windows-static.cmake
    - .\vcpkg integrate install
    - .\vcpkg version
  build_script:
    - '%x64_NATIVE_TOOLS%'
    - cd %CIRRUS_WORKING_DIR%
    - ccache --zero-stats --max-size=%CCACHE_SIZE%
    - python build_msvc\msvc-autogen.py
    - msbuild build_msvc\bitcoin.sln -property:Configuration=Release -maxCpuCount -verbosity:minimal -noLogo
    - ccache --show-stats
  check_script:
    - src\test_elements.exe -l test_suite
    - src\bench_elements.exe --sanity-check
    - python test\util\test_runner.py
    - python test\util\rpcauth-test.py
  functional_tests_script:
    # Increase the dynamic port range to the maximum allowed value to mitigate "OSError: [WinError 10048] Only one usage of each socket address (protocol/network address/port) is normally permitted".
    # See: https://learn.microsoft.com/en-us/biztalk/technical-guides/settings-that-can-be-modified-to-improve-network-performance
    - netsh int ipv4 set dynamicport tcp start=1025 num=64511
    - netsh int ipv6 set dynamicport tcp start=1025 num=64511
    # Exclude feature_dbcrash for now due to timeout
    # Exclude also wallet_avoidreuse due to timeout
    # Ignore failures for now, need to investigate but we really don't use native win64 builds
    - python test\functional\test_runner.py --nocleanup --ci --quiet --combinedlogslen=99999999 --jobs=4 --timeout-factor=8 --extended --exclude feature_dbcrash,wallet_avoidreuse || true

task:
  name: 'ARM [unit tests, no functional tests] [bullseye]'
  << : *GLOBAL_TASK_TEMPLATE
  container:
    image: debian:bullseye
    docker_arguments:
      CI_IMAGE_NAME_TAG: debian:bullseye
  << : *CREDITS_TEMPLATE
  env:
    << : *CIRRUS_EPHEMERAL_WORKER_TEMPLATE_ENV
    FILE_ENV: "./ci/test/00_setup_env_arm.sh"

task:
  name: 'Win64 [unit tests, no gui tests, no boost::process, no functional tests] [jammy]'
  << : *GLOBAL_TASK_TEMPLATE
  container:
    image: ubuntu:jammy
  env:
    << : *CIRRUS_EPHEMERAL_WORKER_TEMPLATE_ENV
    FILE_ENV: "./ci/test/00_setup_env_win64.sh"

task:
  name: '32-bit + dash [gui] [Rocky 8]'
  << : *GLOBAL_TASK_TEMPLATE
  container:
    image: quay.io/rockylinux/rockylinux:8
  # For faster CI feedback, immediately schedule one task that runs all tests
  << : *CREDITS_TEMPLATE
  env:
    << : *CIRRUS_EPHEMERAL_WORKER_TEMPLATE_ENV
    PACKAGE_MANAGER_INSTALL: "yum install -y"
    FILE_ENV: "./ci/test/00_setup_env_i686_centos.sh"

task:
  name: '[previous releases, uses qt5 dev package and some depends packages, DEBUG] [unsigned char] [buster]'
  previous_releases_cache:
    folder: "releases"
  << : *GLOBAL_TASK_TEMPLATE
  << : *PERSISTENT_WORKER_TEMPLATE
  env:
    << : *PERSISTENT_WORKER_TEMPLATE_ENV
    FILE_ENV: "./ci/test/00_setup_env_native_qt5.sh"

task:
  name: '[TSan, depends, gui] [2404]'
  << : *GLOBAL_TASK_TEMPLATE
  container:
    image: ubuntu:24.04
    cpu: 6  # Increase CPU and Memory to avoid timeout
    memory: 24G
  env:
    << : *CIRRUS_EPHEMERAL_WORKER_TEMPLATE_ENV
    FILE_ENV: "./ci/test/00_setup_env_native_tsan.sh"
    MAKEJOBS: "-j2"  # Avoid excessive memory use due to MSan

task:
  name: '[MSan, depends] [focal]'
  << : *GLOBAL_TASK_TEMPLATE
  container:
    image: ubuntu:focal
  env:
    << : *CIRRUS_EPHEMERAL_WORKER_TEMPLATE_ENV
    FILE_ENV: "./ci/test/00_setup_env_native_msan.sh"

task:
  name: '[ASan + LSan + UBSan + integer, no depends, USDT] [jammy]'
  << : *GLOBAL_TASK_TEMPLATE
  # We can't use a 'container' for the USDT interface tests as the CirrusCI
  # containers don't have privileges to hook into bitcoind. CirrusCI uses
  # Google Compute Engine instances: https://cirrus-ci.org/guide/custom-vms/
  # Images can be found here: https://cloud.google.com/compute/docs/images/os-details
  compute_engine_instance:
    image_project: ubuntu-os-cloud
    image: family/ubuntu-2204-lts # when upgrading, check if we can drop "ADD_UNTRUSTED_BPFCC_PPA"
    cpu: 4  # ELEMENTS: cirrus wants more CPUs if you want more memory
    memory: 16G # ELEMENTS: need more memory
  env:
    << : *CIRRUS_EPHEMERAL_WORKER_TEMPLATE_ENV
    HOME: /root/  # Only needed for compute_engine_instance
    FILE_ENV: "./ci/test/00_setup_env_native_asan.sh"

task:
  name: '[fuzzer,address,undefined,integer, no depends] [jammy]'
  << : *GLOBAL_TASK_TEMPLATE
  container:
    image: ubuntu:jammy
    cpu: 8  # Increase CPU and memory to avoid timeout
    memory: 16G
  env:
    << : *CIRRUS_EPHEMERAL_WORKER_TEMPLATE_ENV
    FILE_ENV: "./ci/test/00_setup_env_native_fuzz.sh"

task:
  name: '[multiprocess, i686, DEBUG] [focal]'
  # Disable for Elements for now; Multiprocess build is not supported or tested and fails CI.
  only_if: false
  << : *GLOBAL_TASK_TEMPLATE
  container:
    image: ubuntu:focal
    cpu: 4
    memory: 16G  # The default memory is sometimes just a bit too small, so double everything
  env:
    << : *CIRRUS_EPHEMERAL_WORKER_TEMPLATE_ENV
    FILE_ENV: "./ci/test/00_setup_env_i686_multiprocess.sh"

task:
  name: '[no wallet, libbitcoinkernel] [buster]'
  << : *GLOBAL_TASK_TEMPLATE
  container:
    image: debian:buster
  env:
    << : *CIRRUS_EPHEMERAL_WORKER_TEMPLATE_ENV
    FILE_ENV: "./ci/test/00_setup_env_native_nowallet_libbitcoinkernel.sh"

task:
  name: 'macOS 10.15 [gui, no tests] [focal]'
  << : *CONTAINER_DEPENDS_TEMPLATE
  container:
    image: ubuntu:focal
  macos_sdk_cache:
    folder: "depends/SDKs/$MACOS_SDK"
    fingerprint_key: "$MACOS_SDK"
  << : *MAIN_TEMPLATE
  env:
    MACOS_SDK: "Xcode-12.2-12B45b-extracted-SDK-with-libcxx-headers"
    << : *CIRRUS_EPHEMERAL_WORKER_TEMPLATE_ENV
    FILE_ENV: "./ci/test/00_setup_env_mac.sh"

task:
  name: 'macOS 13 native arm64 [gui, sqlite only] [no depends]'
  macos_instance:
    # Use latest image, but hardcode version to avoid silent upgrades (and breaks)
    image: ghcr.io/cirruslabs/macos-ventura-xcode:14.1  # https://cirrus-ci.org/guide/macOS
  << : *BASE_TEMPLATE
  check_clang_script:
    - clang --version
  brew_install_script:
    - brew install boost libevent qt@5 miniupnpc libnatpmp ccache zeromq qrencode libtool automake gnu-getopt
  << : *MAIN_TEMPLATE
  env:
    << : *CIRRUS_EPHEMERAL_WORKER_TEMPLATE_ENV
    CI_USE_APT_INSTALL: "no"
    PACKAGE_MANAGER_INSTALL: "echo"  # Nothing to do
    FILE_ENV: "./ci/test/00_setup_env_mac_native_arm64.sh"

task:
  name: 'ARM64 Android APK [jammy]'
<<<<<<< HEAD
  # Disable for Elements; Android build is broken and unsupported.
  only_if: false
  << : *BASE_TEMPLATE
=======
  << : *CONTAINER_DEPENDS_TEMPLATE
  container:
    image: ubuntu:jammy
>>>>>>> af2bd075
  android_sdk_cache:
    folder: "depends/SDKs/android"
    fingerprint_key: "ANDROID_API_LEVEL=28 ANDROID_BUILD_TOOLS_VERSION=28.0.3 ANDROID_NDK_VERSION=23.2.8568313"
  depends_sources_cache:
    folder: "depends/sources"
    fingerprint_script: git rev-list -1 HEAD ./depends
  << : *MAIN_TEMPLATE
  env:
    << : *CIRRUS_EPHEMERAL_WORKER_TEMPLATE_ENV
    FILE_ENV: "./ci/test/00_setup_env_android.sh"<|MERGE_RESOLUTION|>--- conflicted
+++ resolved
@@ -338,15 +338,11 @@
 
 task:
   name: 'ARM64 Android APK [jammy]'
-<<<<<<< HEAD
   # Disable for Elements; Android build is broken and unsupported.
   only_if: false
-  << : *BASE_TEMPLATE
-=======
   << : *CONTAINER_DEPENDS_TEMPLATE
   container:
     image: ubuntu:jammy
->>>>>>> af2bd075
   android_sdk_cache:
     folder: "depends/SDKs/android"
     fingerprint_key: "ANDROID_API_LEVEL=28 ANDROID_BUILD_TOOLS_VERSION=28.0.3 ANDROID_NDK_VERSION=23.2.8568313"
