--- conflicted
+++ resolved
@@ -174,15 +174,9 @@
     - python build_msvc\msvc-autogen.py
     - msbuild build_msvc\bitcoin.sln -property:Configuration=Release -maxCpuCount -verbosity:minimal -noLogo
     - ccache --show-stats
-<<<<<<< HEAD
-  unit_tests_script:
+  check_script:
     - src\test_elements.exe -l test_suite
-    - src\bench_elements.exe > NUL
-=======
-  check_script:
-    - src\test_bitcoin.exe -l test_suite
-    - src\bench_bitcoin.exe --sanity-check
->>>>>>> b9028b2e
+    - src\bench_elements.exe --sanity-check
     - python test\util\test_runner.py
     - python test\util\rpcauth-test.py
   functional_tests_script:
