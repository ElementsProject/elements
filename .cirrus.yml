### Global defaults

env:
  SECP256K1_TEST_ITERS: 16 # ELEMENTS: avoid test timeouts on arm
  PACKAGE_MANAGER_INSTALL: "apt-get update && apt-get install -y"
  MAKEJOBS: "-j3" # ELEMENTS: reduced from j4
  TEST_RUNNER_PORT_MIN: "14000"  # Must be larger than 12321, which is used for the http cache. See https://cirrus-ci.org/guide/writing-tasks/#http-cache
  CCACHE_SIZE: "200M"
  CCACHE_DIR: "/tmp/ccache_dir"
  CCACHE_NOHASHDIR: "1"  # Debug info might contain a stale path if the build dir changes, but this is fine

cirrus_ephemeral_worker_template_env: &CIRRUS_EPHEMERAL_WORKER_TEMPLATE_ENV
  DANGER_RUN_CI_ON_HOST: "1"  # Containers will be discarded after the run, so there is no risk that the ci scripts modify the system

persistent_worker_template_env: &PERSISTENT_WORKER_TEMPLATE_ENV
  RESTART_CI_DOCKER_BEFORE_RUN: "1"

persistent_worker_template: &PERSISTENT_WORKER_TEMPLATE
  persistent_worker: {}  # https://cirrus-ci.org/guide/persistent-workers/

# https://cirrus-ci.org/guide/tips-and-tricks/#sharing-configuration-between-tasks
base_template: &BASE_TEMPLATE
  skip: $CIRRUS_REPO_FULL_NAME == "bitcoin-core/gui" && $CIRRUS_PR == ""  # No need to run on the read-only mirror, unless it is a PR. https://cirrus-ci.org/guide/writing-tasks/#conditional-task-execution
  merge_base_script:
    - if [ "$CIRRUS_PR" = "" ]; then exit 0; fi
    - bash -c "$PACKAGE_MANAGER_INSTALL git"
    - git fetch $CIRRUS_REPO_CLONE_URL $CIRRUS_BASE_BRANCH
    - git config --global user.email "ci@ci.ci"
    - git config --global user.name "ci"
    - git merge FETCH_HEAD  # Merge base to detect silent merge conflicts
  stateful: false  # https://cirrus-ci.org/guide/writing-tasks/#stateful-tasks

global_task_template: &GLOBAL_TASK_TEMPLATE
  << : *BASE_TEMPLATE
  timeout_in: 120m  # https://cirrus-ci.org/faq/#instance-timed-out
  container:
    # https://cirrus-ci.org/faq/#are-there-any-limits
    # Each project has 16 CPU in total, assign 2 to each container, so that 8 tasks run in parallel
    cpu: 2
    memory: 8G  # Set to 8GB to avoid OOM. https://cirrus-ci.org/guide/linux/#linux-containers
  ccache_cache:
    folder: "/tmp/ccache_dir"
  depends_built_cache:
    folder: "depends/built"
  ci_script:
    - ./ci/test_run_all.sh

depends_sdk_cache_template: &DEPENDS_SDK_CACHE_TEMPLATE
  depends_sdk_cache:
    folder: "depends/sdk-sources"

compute_credits_template: &CREDITS_TEMPLATE
  # https://cirrus-ci.org/pricing/#compute-credits
  # Only use credits for pull requests to the main repo
  use_compute_credits: $CIRRUS_REPO_FULL_NAME == 'bitcoin/bitcoin' && $CIRRUS_PR != ""

#task:
#  name: "Windows"
#  windows_container:
#    image: cirrusci/windowsservercore:2019
#  env:
#    CIRRUS_SHELL: powershell
#    PATH: 'C:\Python37;C:\Python37\Scripts;%PATH%'
#    PYTHONUTF8: 1
#    QT_DOWNLOAD_URL: 'https://github.com/sipsorcery/qt_win_binary/releases/download/v1.6/Qt5.9.8_x64_static_vs2019.zip'
#    QT_DOWNLOAD_HASH: '9a8c6eb20967873785057fdcd329a657c7f922b0af08c5fde105cc597dd37e21'
#    QT_LOCAL_PATH: 'C:\Qt5.9.8_x64_static_vs2019'
#    VCPKG_INSTALL_PATH: 'C:\tools\vcpkg\installed'
#    VCPKG_COMMIT_ID: 'ed0df8ecc4ed7e755ea03e18aaf285fd9b4b4a74'
#  install_script:
#    - choco install python --version=3.7.7 -y

task:
  name: 'lint [bionic]'
  << : *BASE_TEMPLATE
  container:
    image: ubuntu:bionic  # For python 3.6, oldest supported version according to doc/dependencies.md
    cpu: 1
    memory: 1G
  # For faster CI feedback, immediately schedule the linters
  << : *CREDITS_TEMPLATE
  lint_script:
    - ./ci/lint_run_all.sh
  env:
    << : *CIRRUS_EPHEMERAL_WORKER_TEMPLATE_ENV

task:
  name: 'ARM [unit tests, no functional tests] [buster]'
  << : *GLOBAL_TASK_TEMPLATE
  container:
    image: debian:buster
  env:
    << : *CIRRUS_EPHEMERAL_WORKER_TEMPLATE_ENV
    FILE_ENV: "./ci/test/00_setup_env_arm.sh"

task:
  name: 'Win64 [unit tests, no gui tests, no boost::process, no functional tests] [focal]'
  << : *GLOBAL_TASK_TEMPLATE
  container:
    image: ubuntu:focal
  env:
    << : *CIRRUS_EPHEMERAL_WORKER_TEMPLATE_ENV
    FILE_ENV: "./ci/test/00_setup_env_win64.sh"

task:
  name: '32-bit + dash [gui] [CentOS 8]'
  << : *GLOBAL_TASK_TEMPLATE
  container:
    image: centos:8
  env:
    << : *CIRRUS_EPHEMERAL_WORKER_TEMPLATE_ENV
    PACKAGE_MANAGER_INSTALL: "yum install -y"
    FILE_ENV: "./ci/test/00_setup_env_i686_centos.sh"

task:
  name: '[previous releases, uses qt5 dev package and some depends packages, DEBUG] [unsigned char] [bionic]'
  previous_releases_cache:
    folder: "releases"
  << : *GLOBAL_TASK_TEMPLATE
  << : *PERSISTENT_WORKER_TEMPLATE
  env:
    << : *PERSISTENT_WORKER_TEMPLATE_ENV
    FILE_ENV: "./ci/test/00_setup_env_native_qt5.sh"

task:
  name: '[depends, sanitizers: thread (TSan), no gui] [hirsute]'
  << : *GLOBAL_TASK_TEMPLATE
  container:
    image: ubuntu:hirsute
    cpu: 6  # Increase CPU and Memory to avoid timeout
    memory: 24G
  env:
    << : *CIRRUS_EPHEMERAL_WORKER_TEMPLATE_ENV
    MAKEJOBS: "-j6" # ELEMENTS: reduced from -j8
    FILE_ENV: "./ci/test/00_setup_env_native_tsan.sh"

task:
  name: '[depends, sanitizers: memory (MSan)] [focal]'
  << : *GLOBAL_TASK_TEMPLATE
  container:
    image: ubuntu:focal
  env:
    << : *CIRRUS_EPHEMERAL_WORKER_TEMPLATE_ENV
    FILE_ENV: "./ci/test/00_setup_env_native_msan.sh"

task:
  name: '[no depends, sanitizers: address/leak (ASan + LSan) + undefined (UBSan) + integer] [hirsute]'
  << : *GLOBAL_TASK_TEMPLATE
  container:
    image: ubuntu:hirsute
    memory: 16G # ELEMENTS: need more memory
    cpu: 4  # ELEMENTS: cirrus wants more CPUs if you want more memory
  env:
    << : *CIRRUS_EPHEMERAL_WORKER_TEMPLATE_ENV
    FILE_ENV: "./ci/test/00_setup_env_native_asan.sh"

task:
  name: '[no depends, sanitizers: fuzzer,address,undefined,integer] [focal]'
  << : *GLOBAL_TASK_TEMPLATE
  container:
    image: ubuntu:focal
<<<<<<< HEAD
    memory: 16G # ELEMENTS: need more memory
    cpu: 4  # ELEMENTS: cirrus wants more CPUs if you want more memory
=======
    cpu: 4  # Increase CPU and memory to avoid timeout
    memory: 16G
>>>>>>> 0ab6ff5e
  env:
    << : *CIRRUS_EPHEMERAL_WORKER_TEMPLATE_ENV
    MAKEJOBS: "-j8"
    FILE_ENV: "./ci/test/00_setup_env_native_fuzz.sh"

task:
  name: '[multiprocess, DEBUG] [focal]'
  << : *GLOBAL_TASK_TEMPLATE
  container:
    image: ubuntu:focal
  env:
    << : *CIRRUS_EPHEMERAL_WORKER_TEMPLATE_ENV
    FILE_ENV: "./ci/test/00_setup_env_native_multiprocess.sh"

task:
  name: '[no wallet] [bionic]'
  << : *GLOBAL_TASK_TEMPLATE
  container:
    image: ubuntu:bionic
  env:
    << : *CIRRUS_EPHEMERAL_WORKER_TEMPLATE_ENV
    FILE_ENV: "./ci/test/00_setup_env_native_nowallet.sh"

task:
  name: 'macOS 10.14 [gui, no tests] [focal]'
  << : *DEPENDS_SDK_CACHE_TEMPLATE
  << : *GLOBAL_TASK_TEMPLATE
  container:
    image: ubuntu:focal
  env:
    << : *CIRRUS_EPHEMERAL_WORKER_TEMPLATE_ENV
    FILE_ENV: "./ci/test/00_setup_env_mac.sh"

task:
  name: 'macOS 11 native [gui] [no depends]'
  brew_install_script:
    - brew update
    - brew install boost libevent berkeley-db4 qt@5 miniupnpc libnatpmp ccache zeromq qrencode sqlite libtool automake pkg-config gnu-getopt
  << : *GLOBAL_TASK_TEMPLATE
  osx_instance:
    # Use latest image, but hardcode version to avoid silent upgrades (and breaks)
    image: big-sur-xcode-12.4  # https://cirrus-ci.org/guide/macOS
  env:
    << : *CIRRUS_EPHEMERAL_WORKER_TEMPLATE_ENV
    CI_USE_APT_INSTALL: "no"
    PACKAGE_MANAGER_INSTALL: "echo"  # Nothing to do
    FILE_ENV: "./ci/test/00_setup_env_mac_host.sh"

task:
  name: 'ARM64 Android APK [focal]'
  << : *DEPENDS_SDK_CACHE_TEMPLATE
  depends_sources_cache:
    folder: "depends/sources"
  << : *GLOBAL_TASK_TEMPLATE
  container:
    image: ubuntu:focal
  env:
    << : *CIRRUS_EPHEMERAL_WORKER_TEMPLATE_ENV
    FILE_ENV: "./ci/test/00_setup_env_android.sh"<|MERGE_RESOLUTION|>--- conflicted
+++ resolved
@@ -159,13 +159,8 @@
   << : *GLOBAL_TASK_TEMPLATE
   container:
     image: ubuntu:focal
-<<<<<<< HEAD
-    memory: 16G # ELEMENTS: need more memory
-    cpu: 4  # ELEMENTS: cirrus wants more CPUs if you want more memory
-=======
     cpu: 4  # Increase CPU and memory to avoid timeout
     memory: 16G
->>>>>>> 0ab6ff5e
   env:
     << : *CIRRUS_EPHEMERAL_WORKER_TEMPLATE_ENV
     MAKEJOBS: "-j8"
