--- conflicted
+++ resolved
@@ -45,12 +45,7 @@
     "src/chain.h.*trim"
     "src/dbwrapper.cpp.*stoul"
     "src/dbwrapper.cpp:.*vsnprintf"
-<<<<<<< HEAD
     "src/init.cpp.*trim"
-    "src/node/blockstorage.cpp:.*atoi"
-    "src/qt/rpcconsole.cpp:.*atoi"
-=======
->>>>>>> cdb4dfcb
     "src/rest.cpp:.*strtol"
     "src/test/dbwrapper_tests.cpp:.*snprintf"
     "src/test/fuzz/locale.cpp"
