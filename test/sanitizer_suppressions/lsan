# Suppress warnings triggered in dependencies
<<<<<<< HEAD
leak:libQt5Widgets

# false-positive due to use of secure_allocator<>
leak:GetRNGState

# Temporary hack while figuring out why wallet destruction doesn't seem to happen according to asan
leak:LoadWallets
=======
leak:libQt5Widgets
>>>>>>> 47184cfa
<|MERGE_RESOLUTION|>--- conflicted
+++ resolved
@@ -1,12 +1,5 @@
 # Suppress warnings triggered in dependencies
-<<<<<<< HEAD
 leak:libQt5Widgets
 
-# false-positive due to use of secure_allocator<>
-leak:GetRNGState
-
-# Temporary hack while figuring out why wallet destruction doesn't seem to happen according to asan
-leak:LoadWallets
-=======
-leak:libQt5Widgets
->>>>>>> 47184cfa
+# ELEMENTS FIXME: Temporary hack while figuring out why wallet destruction doesn't seem to happen according to asan
+leak:LoadWallets