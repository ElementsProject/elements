#!/usr/bin/env python3
# Copyright (c) 2015-2019 The Bitcoin Core developers
# Distributed under the MIT software license, see the accompanying
# file COPYING or http://www.opensource.org/licenses/mit-license.php.
"""Test transaction signing using the signrawtransaction* RPCs."""

from test_framework.test_framework import BitcoinTestFramework
from test_framework.util import assert_equal, assert_raises_rpc_error, hex_str_to_bytes
from test_framework.messages import sha256
from test_framework.script import CScript, OP_0

from decimal import Decimal

class SignRawTransactionsTest(BitcoinTestFramework):
    def set_test_params(self):
        self.setup_clean_chain = True
        self.num_nodes = 2
<<<<<<< HEAD
        prefix_args = ["-pubkeyprefix=111", "-scriptprefix=196", "-secretprefix=239", "-extpubkeyprefix=043587CF", "-extprvkeyprefix=04358394", "-bech32_hrp=bcrt"]
        self.extra_args = [prefix_args, prefix_args]
=======
        self.supports_cli = False
>>>>>>> df2b7437

    def skip_test_if_missing_module(self):
        self.skip_if_no_wallet()

    def successful_signing_test(self):
        """Create and sign a valid raw transaction with one input.

        Expected results:

        1) The transaction has a complete set of signatures
        2) No script verification error occurred"""
        privKeys = ['cUeKHd5orzT3mz8P9pxyREHfsWtVfgsfDjiZZBcjUBAaGk1BTj7N', 'cVKpPfVKSJxKqVpE9awvXNWuLHCa5j5tiE7K6zbUSptFpTEtiFrA']

        inputs = [
            # Valid pay-to-pubkey scripts
            {'txid': '9b907ef1e3c26fc71fe4a4b3580bc75264112f95050014157059c736f0202e71', 'vout': 0,
             'scriptPubKey': '76a91460baa0f494b38ce3c940dea67f3804dc52d1fb9488ac'},
            {'txid': '83a4f6a6b73660e13ee6cb3c6063fa3759c50c9b7521d0536022961898f4fb02', 'vout': 0,
             'scriptPubKey': '76a914669b857c03a5ed269d5d85a1ffac9ed5d663072788ac'},
        ]

        outputs = {'mpLQjfK79b7CCV4VMJWEWAj5Mpx8Up5zxB': 0.1}

        rawTx = self.nodes[0].createrawtransaction(inputs, outputs)
        rawTxSigned = self.nodes[0].signrawtransactionwithkey(rawTx, privKeys, inputs)

        # 1) The transaction has a complete set of signatures
        assert rawTxSigned['complete']

        # 2) No script verification error occurred
        assert 'errors' not in rawTxSigned

    def test_with_lock_outputs(self):
        """Test correct error reporting when trying to sign a locked output"""
        self.nodes[0].encryptwallet("password")

        rawTx = '02000000000156b958f78e3f24e0b2f4e4db1255426b0902027cb37e3ddadb52e37c3557dddb0000000000ffffffff0101230f4f5d4b7c6fa845806ee4f67713459e1b69e8e60fcee2e4940c7a0d5de1b2010000000129b9a6c0001600149a2ee8c77140a053f36018ac8124a6ececc1668a00000000'

        assert_raises_rpc_error(-13, "Please enter the wallet passphrase with walletpassphrase first", self.nodes[0].signrawtransactionwithwallet, rawTx)

    def script_verification_error_test(self):
        """Create and sign a raw transaction with valid (vin 0), invalid (vin 1) and one missing (vin 2) input script.

        Expected results:

        3) The transaction has no complete set of signatures
        4) Two script verification errors occurred
        5) Script verification errors have certain properties ("txid", "vout", "scriptSig", "sequence", "error")
        6) The verification errors refer to the invalid (vin 1) and missing input (vin 2)"""
        privKeys = ['cUeKHd5orzT3mz8P9pxyREHfsWtVfgsfDjiZZBcjUBAaGk1BTj7N']

        inputs = [
            # Valid pay-to-pubkey script
            {'txid': '9b907ef1e3c26fc71fe4a4b3580bc75264112f95050014157059c736f0202e71', 'vout': 0},
            # Invalid script
            {'txid': '5b8673686910442c644b1f4993d8f7753c7c8fcb5c87ee40d56eaeef25204547', 'vout': 7},
            # Missing scriptPubKey
            {'txid': '9b907ef1e3c26fc71fe4a4b3580bc75264112f95050014157059c736f0202e71', 'vout': 1},
        ]

        scripts = [
            # Valid pay-to-pubkey script
            {'txid': '9b907ef1e3c26fc71fe4a4b3580bc75264112f95050014157059c736f0202e71', 'vout': 0,
             'scriptPubKey': '76a91460baa0f494b38ce3c940dea67f3804dc52d1fb9488ac'},
            # Invalid script
            {'txid': '5b8673686910442c644b1f4993d8f7753c7c8fcb5c87ee40d56eaeef25204547', 'vout': 7,
             'scriptPubKey': 'badbadbadbad'}
        ]

        outputs = {'mpLQjfK79b7CCV4VMJWEWAj5Mpx8Up5zxB': 0.1}

        rawTx = self.nodes[0].createrawtransaction(inputs, outputs)

        # Make sure decoderawtransaction is at least marginally sane
        decodedRawTx = self.nodes[0].decoderawtransaction(rawTx)
        for i, inp in enumerate(inputs):
            assert_equal(decodedRawTx["vin"][i]["txid"], inp["txid"])
            assert_equal(decodedRawTx["vin"][i]["vout"], inp["vout"])

        # Make sure decoderawtransaction throws if there is extra data
        assert_raises_rpc_error(-22, "TX decode failed", self.nodes[0].decoderawtransaction, rawTx + "00")

        rawTxSigned = self.nodes[0].signrawtransactionwithkey(rawTx, privKeys, scripts)

        # 3) The transaction has no complete set of signatures
        assert not rawTxSigned['complete']

        # 4) Two script verification errors occurred
        assert 'errors' in rawTxSigned
        assert_equal(len(rawTxSigned['errors']), 2)

        # 5) Script verification errors have certain properties
        assert 'txid' in rawTxSigned['errors'][0]
        assert 'vout' in rawTxSigned['errors'][0]
        assert 'witness' in rawTxSigned['errors'][0]
        assert 'scriptSig' in rawTxSigned['errors'][0]
        assert 'sequence' in rawTxSigned['errors'][0]
        assert 'error' in rawTxSigned['errors'][0]

        # 6) The verification errors refer to the invalid (vin 1) and missing input (vin 2)
        assert_equal(rawTxSigned['errors'][0]['txid'], inputs[1]['txid'])
        assert_equal(rawTxSigned['errors'][0]['vout'], inputs[1]['vout'])
        assert_equal(rawTxSigned['errors'][1]['txid'], inputs[2]['txid'])
        assert_equal(rawTxSigned['errors'][1]['vout'], inputs[2]['vout'])
        assert not rawTxSigned['errors'][0]['witness']

        # Now test signing failure for transaction with input witnesses
        p2wpkh_raw_tx = "010000000102fff7f7881a8099afa6940d42d1e7f6362bec38171ea3edf433541db4e4ad969f00000000494830450221008b9d1dc26ba6a9cb62127b02742fa9d754cd3bebf337f7a55d114c8e5cdd30be022040529b194ba3f9281a99f2b1c0a19c0489bc22ede944ccf4ecbab4cc618ef3ed01eeffffffef51e1b804cc89d182d279655c3aa89e815b1b309fe287d9b2b55d57b90ec68a0100000000ffffffff0201ac2e6a47e85fdc2a5a27334544440f2f5135553a7476f4f5e3b9792da6a58fe0010000000006b22c20001976a9148280b37df378db99f66f85c95a783a76ac7a6d5988ac01ac2e6a47e85fdc2a5a27334544440f2f5135553a7476f4f5e3b9792da6a58fe001000000000d519390001976a9143bde42dbee7e4dbe6a21b2d50ce2f0167faa815988ac110000000000000000000247304402203609e17b84f6a7d30c80bfa610b5b4542f32a8a0d5447a12fb1366d7f01cc44a0220573a954c4518331561406f90300e8f3358f51928d43c212a8caed02de67eebee0121025476c2e83188368da1ff3e292e7acafcdb3566bb0ad253f62fc70f07aeee63570000000000"

        rawTxSigned = self.nodes[0].signrawtransactionwithwallet(p2wpkh_raw_tx)

        # 7) The transaction has no complete set of signatures
        assert not rawTxSigned['complete']

        # 8) Two script verification errors occurred
        assert 'errors' in rawTxSigned
        assert_equal(len(rawTxSigned['errors']), 2)

        # 9) Script verification errors have certain properties
        assert 'txid' in rawTxSigned['errors'][0]
        assert 'vout' in rawTxSigned['errors'][0]
        assert 'witness' in rawTxSigned['errors'][0]
        assert 'scriptSig' in rawTxSigned['errors'][0]
        assert 'sequence' in rawTxSigned['errors'][0]
        assert 'error' in rawTxSigned['errors'][0]

        # Non-empty witness checked here
        assert_equal(rawTxSigned['errors'][1]['witness'], ["304402203609e17b84f6a7d30c80bfa610b5b4542f32a8a0d5447a12fb1366d7f01cc44a0220573a954c4518331561406f90300e8f3358f51928d43c212a8caed02de67eebee01", "025476c2e83188368da1ff3e292e7acafcdb3566bb0ad253f62fc70f07aeee6357"])
        assert not rawTxSigned['errors'][0]['witness']

    def witness_script_test(self):
        # Now test signing transaction to P2SH-P2WSH addresses without wallet
        # Create a new P2SH-P2WSH 1-of-1 multisig address:
        embedded_address = self.nodes[1].getaddressinfo(self.nodes[1].getnewaddress())
        embedded_privkey = self.nodes[1].dumpprivkey(embedded_address["address"])
        p2sh_p2wsh_address = self.nodes[1].addmultisigaddress(1, [embedded_address["pubkey"]], "", "p2sh-segwit")
        # send transaction to P2SH-P2WSH 1-of-1 multisig address
        self.nodes[0].generate(101)
        self.nodes[0].sendtoaddress(p2sh_p2wsh_address["address"], 49.999)
        self.nodes[0].generate(1)
        self.sync_all()
        # Find the UTXO for the transaction node[1] should have received, check witnessScript matches
        unspent_output = self.nodes[1].listunspent(0, 999999, [p2sh_p2wsh_address["address"]])[0]
        assert_equal(unspent_output["witnessScript"], p2sh_p2wsh_address["redeemScript"])
        p2sh_redeemScript = CScript([OP_0, sha256(hex_str_to_bytes(p2sh_p2wsh_address["redeemScript"]))])
        assert_equal(unspent_output["redeemScript"], p2sh_redeemScript.hex())
        # Now create and sign a transaction spending that output on node[0], which doesn't know the scripts or keys
        spending_tx = self.nodes[0].createrawtransaction([unspent_output], {self.nodes[1].getnewaddress(): Decimal("49.998")})
        spending_tx_signed = self.nodes[0].signrawtransactionwithkey(spending_tx, [embedded_privkey], [unspent_output])
        # Check the signing completed successfully
        assert 'complete' in spending_tx_signed
        assert_equal(spending_tx_signed['complete'], True)

    def run_test(self):
        self.nodes[0].set_deterministic_priv_key('2Mysp7FKKe52eoC2JmU46irt1dt58TpCvhQ', 'cTNbtVJmhx75RXomhYWSZAafuNNNKPd1cr2ZiUcAeukLNGrHWjvJ')
        self.nodes[0].importprivkey("cTNbtVJmhx75RXomhYWSZAafuNNNKPd1cr2ZiUcAeukLNGrHWjvJ")

        self.successful_signing_test()
        self.script_verification_error_test()
        self.witness_script_test()
        self.test_with_lock_outputs()


if __name__ == '__main__':
    SignRawTransactionsTest().main()<|MERGE_RESOLUTION|>--- conflicted
+++ resolved
@@ -15,12 +15,9 @@
     def set_test_params(self):
         self.setup_clean_chain = True
         self.num_nodes = 2
-<<<<<<< HEAD
         prefix_args = ["-pubkeyprefix=111", "-scriptprefix=196", "-secretprefix=239", "-extpubkeyprefix=043587CF", "-extprvkeyprefix=04358394", "-bech32_hrp=bcrt"]
         self.extra_args = [prefix_args, prefix_args]
-=======
         self.supports_cli = False
->>>>>>> df2b7437
 
     def skip_test_if_missing_module(self):
         self.skip_if_no_wallet()
