--- conflicted
+++ resolved
@@ -214,13 +214,8 @@
         # send transaction to P2SH-P2WSH 1-of-1 multisig address
         self.generate(self.nodes[0], COINBASE_MATURITY + 1)
         self.nodes[0].sendtoaddress(p2sh_p2wsh_address["address"], 49.999)
-<<<<<<< HEAD
-        self.nodes[0].generate(1)
+        self.generate(self.nodes[0], 1)
         self.sync_all(self.nodes[:2])
-=======
-        self.generate(self.nodes[0], 1)
-        self.sync_all()
->>>>>>> a5d00d4b
         # Get the UTXO info from scantxoutset
         unspent_output = self.nodes[1].scantxoutset('start', [p2sh_p2wsh_address['descriptor']])['unspents'][0]
         spk = script_to_p2sh_p2wsh_script(p2sh_p2wsh_address['redeemScript']).hex()
