--- conflicted
+++ resolved
@@ -70,14 +70,10 @@
         self.assert_raises_tool_error('Invalid command: help', 'help')
         self.assert_raises_tool_error('Error: two methods provided (info and create). Only one method should be provided.', 'info', 'create')
         self.assert_raises_tool_error('Error parsing command line arguments: Invalid parameter -foo', '-foo')
-<<<<<<< HEAD
         locked_dir = os.path.join(self.options.tmpdir, "node0", "elementsregtest", "wallets")
-=======
-        locked_dir = os.path.join(self.options.tmpdir, "node0", "regtest", "wallets")
         error = 'Error initializing wallet database environment "{}"!'.format(locked_dir)
         if self.options.descriptors:
             error = "SQLiteDatabase: Unable to obtain an exclusive lock on the database, is it being used by another bitcoind?"
->>>>>>> ef4c7c4e
         self.assert_raises_tool_error(
             error,
             '-wallet=' + self.default_wallet_name,
