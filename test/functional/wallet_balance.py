--- conflicted
+++ resolved
@@ -271,15 +271,9 @@
         self.log.info('Put txs back into mempool of node 1 (not node 0)')
         self.nodes[0].invalidateblock(block_reorg)
         self.nodes[1].invalidateblock(block_reorg)
-<<<<<<< HEAD
         assert_equal(self.nodes[0].getbalance(minconf=0)['bitcoin'], 0)  # wallet txs not in the mempool are untrusted
-        self.generatetoaddress(self.nodes[0], 1, ADDRESS_WATCHONLY)
+        self.generatetoaddress(self.nodes[0], 1, ADDRESS_WATCHONLY, sync_fun=self.no_op)
         assert_equal(self.nodes[0].getbalance(minconf=0)['bitcoin'], 0)  # wallet txs not in the mempool are untrusted
-=======
-        assert_equal(self.nodes[0].getbalance(minconf=0), 0)  # wallet txs not in the mempool are untrusted
-        self.generatetoaddress(self.nodes[0], 1, ADDRESS_WATCHONLY, sync_fun=self.no_op)
-        assert_equal(self.nodes[0].getbalance(minconf=0), 0)  # wallet txs not in the mempool are untrusted
->>>>>>> 94db963d
 
         # Now confirm tx_orig
         self.restart_node(1, ['-persistmempool=0'])
