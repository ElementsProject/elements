--- conflicted
+++ resolved
@@ -248,38 +248,6 @@
                             {"label": label},
                             {}, True)
 
-<<<<<<< HEAD
-        # Test exclude_coinbase
-        address2 = self.nodes[1].getnewaddress(label)
-        self.generatetoaddress(self.nodes[1], COINBASE_MATURITY + 1, address2, sync_fun=self.no_op)
-
-        self.log.info("getreceivedbyaddress returns nothing when excluding coinbase")
-        balance = self.nodes[1].getreceivedbyaddress(address2)
-        assert_equal(balance["bitcoin"], 0)
-
-        self.log.info("getreceivedbylabel returns nothing when excluding coinbase")
-        balance = self.nodes[1].getreceivedbylabel("label")
-        assert_equal(balance["bitcoin"], 0)
-
-        self.log.info("listreceivedbyaddress does not include address when excluding coinbase")
-        assert_array_result(self.nodes[1].listreceivedbyaddress(),
-                            {"address": address2},
-                            {}, True)
-
-        self.log.info("listreceivedbylabel does not include label when excluding coinbase")
-        assert_array_result(self.nodes[1].listreceivedbylabel(),
-                            {"label": label},
-                            {}, True)
-
-        self.log.info("getreceivedbyaddress throws when setting include_immature_coinbase with deprecated exclude_coinbase")
-        assert_raises_rpc_error(-8, 'include_immature_coinbase is incompatible with deprecated exclude_coinbase', self.nodes[1].getreceivedbyaddress, address2, 1, "bitcoin", True)
-
-
-        self.log.info("listreceivedbyaddress throws when setting include_immature_coinbase with deprecated exclude_coinbase")
-        assert_raises_rpc_error(-8, 'include_immature_coinbase is incompatible with deprecated exclude_coinbase', self.nodes[1].listreceivedbyaddress, 1, False, False, "", "bitcoin", True)
-
-=======
->>>>>>> a7e3afb2
 
 if __name__ == '__main__':
     ReceivedByTest().main()