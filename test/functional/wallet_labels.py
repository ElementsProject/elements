#!/usr/bin/env python3
# Copyright (c) 2016-2020 The Bitcoin Core developers
# Distributed under the MIT software license, see the accompanying
# file COPYING or http://www.opensource.org/licenses/mit-license.php.
"""Test label RPCs.

RPCs tested are:
    - getaddressesbylabel
    - listaddressgroupings
    - setlabel
"""
from collections import defaultdict

from test_framework.test_framework import BitcoinTestFramework
from test_framework.util import assert_equal, assert_raises_rpc_error
from test_framework.wallet_util import test_address


class WalletLabelsTest(BitcoinTestFramework):
    def set_test_params(self):
        self.setup_clean_chain = True
        self.num_nodes = 1

    def skip_test_if_missing_module(self):
        self.skip_if_no_wallet()

    def run_test(self):
        # Check that there's no UTXO on the node
        node = self.nodes[0]
        assert_equal(len(node.listunspent()), 0)

        # Note each time we call generate, all generated coins go into
        # the same address, so we call twice to get two addresses w/50 each
        node.generatetoaddress(nblocks=1, address=node.getnewaddress(label='coinbase'))
        node.generatetoaddress(nblocks=101, address=node.getnewaddress(label='coinbase'))
        assert_equal(node.getbalance()['bitcoin'], 100)

        # there should be 2 address groups
        # each with 1 address with a balance of 50 Bitcoins
        address_groups = node.listaddressgroupings()
        assert_equal(len(address_groups), 2)
        # the addresses aren't linked now, but will be after we send to the
        # common address
        linked_addresses = set()
        for address_group in address_groups:
            assert_equal(len(address_group), 1)
            assert_equal(len(address_group[0]), 3)
            assert_equal(address_group[0][1], 50)
            assert_equal(address_group[0][2], 'coinbase')
            linked_addresses.add(address_group[0][0])

        # send 50 from each address to a third address not in this wallet
        common_address = "CTEtJrqH4767uF3AHRn7w8m9WWNE4uEv4gSzYPcCyq35Jb6BUZR5mVNZNRMZskJk21pkYCr6dRUz6BcZ"
        node.sendmany(
            amounts={common_address: 100},
            subtractfeefrom=[common_address],
            minconf=1,
        )
        # there should be 1 address group, with the previously
        # unlinked addresses now linked (they both have 0 balance)
        address_groups = node.listaddressgroupings()
        assert_equal(len(address_groups), 1)
        assert_equal(len(address_groups[0]), 2)
        assert_equal(set([a[0] for a in address_groups[0]]), linked_addresses)
        assert_equal([a[1] for a in address_groups[0]], [0, 0])

        node.generate(1)

        # we want to reset so that the "" label has what's expected.
        # otherwise we're off by exactly the fee amount as that's mined
        # and matures in the next 100 blocks
        amount_to_send = 1.0

        # Create labels and make sure subsequent label API calls
        # recognize the label/address associations.
        labels = [Label(name) for name in ("a", "b", "c", "d", "e")]
        for label in labels:
            address = node.getnewaddress(label.name)
            label.add_receive_address(address)
            label.verify(node)

        # Check all labels are returned by listlabels.
        assert_equal(node.listlabels(), sorted(['coinbase'] + [label.name for label in labels]))

        # Send a transaction to each label.
        for label in labels:
            node.sendtoaddress(label.addresses[0], amount_to_send)
            label.verify(node)

        # Check the amounts received.
        node.generate(1)
        for label in labels:
            assert_equal(
                node.getreceivedbyaddress(label.addresses[0])['bitcoin'], amount_to_send)
            assert_equal(
                node.getreceivedbyaddress(label.addresses[0], 1, "bitcoin"), amount_to_send)
            assert_equal(node.getreceivedbylabel(label.name)['bitcoin'], amount_to_send)
            assert_equal(node.getreceivedbylabel(label.name, 1, "bitcoin"), amount_to_send)

        for i, label in enumerate(labels):
            to_label = labels[(i + 1) % len(labels)]
            node.sendtoaddress(to_label.addresses[0], amount_to_send)
        node.generate(1)
        for label in labels:
            address = node.getnewaddress(label.name)
            label.add_receive_address(address)
            label.verify(node)
            assert_equal(node.getreceivedbylabel(label.name)['bitcoin'], 2)
            label.verify(node)
        node.generate(101)

        # Check that setlabel can assign a label to a new unused address.
        for label in labels:
            address = node.getnewaddress()
            node.setlabel(address, label.name)
            label.add_address(address)
            label.verify(node)
            assert_raises_rpc_error(-11, "No addresses with label", node.getaddressesbylabel, "")

        # Check that addmultisigaddress can assign labels.
        if not self.options.descriptors:
            for label in labels:
                addresses = []
                for _ in range(10):
                    addresses.append(node.getnewaddress())
                multisig_address = node.addmultisigaddress(5, addresses, label.name)['address']
                label.add_address(multisig_address)
                label.purpose[multisig_address] = "send"
                label.verify(node)
            node.generate(101)

        # Check that setlabel can change the label of an address from a
        # different label.
        change_label(node, labels[0].addresses[0], labels[0], labels[1])

        # Check that setlabel can set the label of an address already
        # in the label. This is a no-op.
        change_label(node, labels[2].addresses[0], labels[2], labels[2])

        self.log.info('Check watchonly labels')
        node.createwallet(wallet_name='watch_only', disable_private_keys=True)
        wallet_watch_only = node.get_wallet_rpc('watch_only')
        BECH32_VALID = {
<<<<<<< HEAD
            '✔️_VER15_PROG40': 'ert10qqqqqqqqqqqqqqqqqqqqqqqqqqqqqqqqqqqqqqqqqqqqqqqqqqqqqqqqqqqqqqqqygadtm',
            '✔️_VER16_PROG03': 'ert1sqqqqq78f8sy',
            '✔️_VER16_PROB02': 'ert1sqqqq8l77hs',
        }
        BECH32_INVALID = {
            '❌_VER15_PROG41': 'ert10qqqqqqqqqqqqqqqqqqqqqqqqqqqqqqqqqqqqqqqqqqqqqqqqqqqqqqqqqqqqqqqqqqkk69my',
            '❌_VER16_PROB01': 'ert1sqqpx5djq',
=======
            '✔️_VER15_PROG40': 'bcrt10qqqqqqqqqqqqqqqqqqqqqqqqqqqqqqqqqqqqqqqqqqqqqqqqqqqqqqqqqqqqqqqqxkg7fn',
            '✔️_VER16_PROG03': 'bcrt1sqqqqq8uhdgr',
            '✔️_VER16_PROB02': 'bcrt1sqqqq4wstyw',
        }
        BECH32_INVALID = {
            '❌_VER15_PROG41': 'bcrt1sqqqqqqqqqqqqqqqqqqqqqqqqqqqqqqqqqqqqqqqqqqqqqqqqqqqqqqqqqqqqqqqqqqajlxj8',
            '❌_VER16_PROB01': 'bcrt1sqq5r4036',
>>>>>>> 8ec881d3
        }
        for l in BECH32_VALID:
            ad = BECH32_VALID[l]
            wallet_watch_only.importaddress(label=l, rescan=False, address=ad)
            node.generatetoaddress(1, ad)
            assert_equal(wallet_watch_only.getaddressesbylabel(label=l), {ad: {'purpose': 'receive'}})
            assert_equal(wallet_watch_only.getreceivedbylabel(label=l)['bitcoin'], 0)
        for l in BECH32_INVALID:
            ad = BECH32_INVALID[l]
            assert_raises_rpc_error(
                -5,
                "Address is not valid" if self.options.descriptors else "Invalid Bitcoin address or script",
                lambda: wallet_watch_only.importaddress(label=l, rescan=False, address=ad),
            )


class Label:
    def __init__(self, name):
        # Label name
        self.name = name
        # Current receiving address associated with this label.
        self.receive_address = None
        # List of all addresses assigned with this label
        self.addresses = []
        # Map of address to address purpose
        self.purpose = defaultdict(lambda: "receive")

    def add_address(self, address):
        assert_equal(address not in self.addresses, True)
        self.addresses.append(address)

    def add_receive_address(self, address):
        self.add_address(address)

    def verify(self, node):
        if self.receive_address is not None:
            assert self.receive_address in self.addresses
        for address in self.addresses:
            test_address(node, address, labels=[self.name])
        assert self.name in node.listlabels()
        assert_equal(
            node.getaddressesbylabel(self.name),
            {address: {"purpose": self.purpose[address]} for address in self.addresses})

def change_label(node, address, old_label, new_label):
    assert_equal(address in old_label.addresses, True)
    node.setlabel(address, new_label.name)

    old_label.addresses.remove(address)
    new_label.add_address(address)

    old_label.verify(node)
    new_label.verify(node)

if __name__ == '__main__':
    WalletLabelsTest().main()<|MERGE_RESOLUTION|>--- conflicted
+++ resolved
@@ -141,23 +141,13 @@
         node.createwallet(wallet_name='watch_only', disable_private_keys=True)
         wallet_watch_only = node.get_wallet_rpc('watch_only')
         BECH32_VALID = {
-<<<<<<< HEAD
-            '✔️_VER15_PROG40': 'ert10qqqqqqqqqqqqqqqqqqqqqqqqqqqqqqqqqqqqqqqqqqqqqqqqqqqqqqqqqqqqqqqqygadtm',
-            '✔️_VER16_PROG03': 'ert1sqqqqq78f8sy',
-            '✔️_VER16_PROB02': 'ert1sqqqq8l77hs',
+            '✔️_VER15_PROG40': 'ert10qqqqqqqqqqqqqqqqqqqqqqqqqqqqqqqqqqqqqqqqqqqqqqqqqqqqqqqqqqqqqqqq35dpwe',
+            '✔️_VER16_PROG03': 'ert1sqqqqqtmet4x',
+            '✔️_VER16_PROB02': 'ert1sqqqqjrwjjj',
         }
         BECH32_INVALID = {
-            '❌_VER15_PROG41': 'ert10qqqqqqqqqqqqqqqqqqqqqqqqqqqqqqqqqqqqqqqqqqqqqqqqqqqqqqqqqqqqqqqqqqkk69my',
-            '❌_VER16_PROB01': 'ert1sqqpx5djq',
-=======
-            '✔️_VER15_PROG40': 'bcrt10qqqqqqqqqqqqqqqqqqqqqqqqqqqqqqqqqqqqqqqqqqqqqqqqqqqqqqqqqqqqqqqqxkg7fn',
-            '✔️_VER16_PROG03': 'bcrt1sqqqqq8uhdgr',
-            '✔️_VER16_PROB02': 'bcrt1sqqqq4wstyw',
-        }
-        BECH32_INVALID = {
-            '❌_VER15_PROG41': 'bcrt1sqqqqqqqqqqqqqqqqqqqqqqqqqqqqqqqqqqqqqqqqqqqqqqqqqqqqqqqqqqqqqqqqqqajlxj8',
-            '❌_VER16_PROB01': 'bcrt1sqq5r4036',
->>>>>>> 8ec881d3
+            '❌_VER15_PROG41': 'ert1sqqqqqqqqqqqqqqqqqqqqqqqqqqqqqqqqqqqqqqqqqqqqqqqqqqqqqqqqqqqqqqqqqqfum9dr',
+            '❌_VER16_PROB01': 'ert1sqq56yphz',
         }
         for l in BECH32_VALID:
             ad = BECH32_VALID[l]
