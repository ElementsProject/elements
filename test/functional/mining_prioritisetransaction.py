#!/usr/bin/env python3
# Copyright (c) 2015-2021 The Bitcoin Core developers
# Distributed under the MIT software license, see the accompanying
# file COPYING or http://www.opensource.org/licenses/mit-license.php.
"""Test the prioritisetransaction mining RPC."""

from decimal import Decimal
import time

from test_framework.messages import (
    COIN,
    MAX_BLOCK_WEIGHT,
)
from test_framework.test_framework import BitcoinTestFramework
from test_framework.util import (
    assert_equal,
    assert_raises_rpc_error,
    create_lots_of_big_transactions,
    gen_return_txouts,
)
from test_framework.wallet import MiniWallet


class PrioritiseTransactionTest(BitcoinTestFramework):
    def set_test_params(self):
        self.num_nodes = 1
        self.extra_args = [[
            "-printpriority=1",
            "-acceptnonstdtxn=1",
        ]] * self.num_nodes
        self.supports_cli = False

    def test_diamond(self):
        self.log.info("Test diamond-shape package with priority")
        mock_time = int(time.time())
        self.nodes[0].setmocktime(mock_time)

        #      tx_a
        #      / \
        #     /   \
        #   tx_b  tx_c
        #     \   /
        #      \ /
        #      tx_d

        tx_o_a = self.wallet.send_self_transfer_multi(
            from_node=self.nodes[0],
            num_outputs=2,
        )
        txid_a = tx_o_a["txid"]

        tx_o_b, tx_o_c = [self.wallet.send_self_transfer(
            from_node=self.nodes[0],
            utxo_to_spend=u,
        ) for u in tx_o_a["new_utxos"]]
        txid_b = tx_o_b["txid"]
        txid_c = tx_o_c["txid"]

        tx_o_d = self.wallet.send_self_transfer_multi(
            from_node=self.nodes[0],
            utxos_to_spend=[
                self.wallet.get_utxo(txid=txid_b),
                self.wallet.get_utxo(txid=txid_c),
            ],
        )
        txid_d = tx_o_d["txid"]

        self.log.info("Test priority while txs are in mempool")
        raw_before = self.nodes[0].getrawmempool(verbose=True)
        fee_delta_b = Decimal(9999) / COIN
        fee_delta_c_1 = Decimal(-1234) / COIN
        fee_delta_c_2 = Decimal(8888) / COIN
        self.nodes[0].prioritisetransaction(txid=txid_b, fee_delta=int(fee_delta_b * COIN))
        self.nodes[0].prioritisetransaction(txid=txid_c, fee_delta=int(fee_delta_c_1 * COIN))
        self.nodes[0].prioritisetransaction(txid=txid_c, fee_delta=int(fee_delta_c_2 * COIN))
        raw_before[txid_a]["fees"]["descendant"] += fee_delta_b + fee_delta_c_1 + fee_delta_c_2
        raw_before[txid_b]["fees"]["modified"] += fee_delta_b
        raw_before[txid_b]["fees"]["ancestor"] += fee_delta_b
        raw_before[txid_b]["fees"]["descendant"] += fee_delta_b
        raw_before[txid_c]["fees"]["modified"] += fee_delta_c_1 + fee_delta_c_2
        raw_before[txid_c]["fees"]["ancestor"] += fee_delta_c_1 + fee_delta_c_2
        raw_before[txid_c]["fees"]["descendant"] += fee_delta_c_1 + fee_delta_c_2
        raw_before[txid_d]["fees"]["ancestor"] += fee_delta_b + fee_delta_c_1 + fee_delta_c_2
        raw_after = self.nodes[0].getrawmempool(verbose=True)
        assert_equal(raw_before[txid_a], raw_after[txid_a])
        assert_equal(raw_before, raw_after)

        self.log.info("Test priority while txs are not in mempool")
        self.restart_node(0, extra_args=["-nopersistmempool"])
        self.nodes[0].setmocktime(mock_time)
        assert_equal(self.nodes[0].getmempoolinfo()["size"], 0)
        self.nodes[0].prioritisetransaction(txid=txid_b, fee_delta=int(fee_delta_b * COIN))
        self.nodes[0].prioritisetransaction(txid=txid_c, fee_delta=int(fee_delta_c_1 * COIN))
        self.nodes[0].prioritisetransaction(txid=txid_c, fee_delta=int(fee_delta_c_2 * COIN))
        for t in [tx_o_a["hex"], tx_o_b["hex"], tx_o_c["hex"], tx_o_d["hex"]]:
            self.nodes[0].sendrawtransaction(t)
        raw_after = self.nodes[0].getrawmempool(verbose=True)
        assert_equal(raw_before[txid_a], raw_after[txid_a])
        assert_equal(raw_before, raw_after)

        # Clear mempool
        self.generate(self.nodes[0], 1)

        # Use default extra_args
        self.restart_node(0)

    def run_test(self):
        self.wallet = MiniWallet(self.nodes[0])
        self.wallet.rescan_utxos()

        # Test `prioritisetransaction` required parameters
        assert_raises_rpc_error(-1, "prioritisetransaction", self.nodes[0].prioritisetransaction)
        assert_raises_rpc_error(-1, "prioritisetransaction", self.nodes[0].prioritisetransaction, '')
        assert_raises_rpc_error(-1, "prioritisetransaction", self.nodes[0].prioritisetransaction, '', 0)

        # Test `prioritisetransaction` invalid extra parameters
        assert_raises_rpc_error(-1, "prioritisetransaction", self.nodes[0].prioritisetransaction, '', 0, 0, 0)

        # Test `prioritisetransaction` invalid `txid`
        assert_raises_rpc_error(-8, "txid must be of length 64 (not 3, for 'foo')", self.nodes[0].prioritisetransaction, txid='foo', fee_delta=0)
        assert_raises_rpc_error(-8, "txid must be hexadecimal string (not 'Zd1d4e24ed99057e84c3f80fd8fbec79ed9e1acee37da269356ecea000000000')", self.nodes[0].prioritisetransaction, txid='Zd1d4e24ed99057e84c3f80fd8fbec79ed9e1acee37da269356ecea000000000', fee_delta=0)

        # Test `prioritisetransaction` invalid `dummy`
        txid = '1d1d4e24ed99057e84c3f80fd8fbec79ed9e1acee37da269356ecea000000000'
        assert_raises_rpc_error(-1, "JSON value is not a number as expected", self.nodes[0].prioritisetransaction, txid, 'foo', 0)
        assert_raises_rpc_error(-8, "Priority is no longer supported, dummy argument to prioritisetransaction must be 0.", self.nodes[0].prioritisetransaction, txid, 1, 0)

        # Test `prioritisetransaction` invalid `fee_delta`
        assert_raises_rpc_error(-1, "JSON value is not an integer as expected", self.nodes[0].prioritisetransaction, txid=txid, fee_delta='foo')

        self.test_diamond()

        self.txouts = gen_return_txouts()
        self.relayfee = self.nodes[0].getnetworkinfo()['relayfee']

        utxo_count = 90
        utxos = self.wallet.send_self_transfer_multi(from_node=self.nodes[0], num_outputs=utxo_count)['new_utxos']
        self.generate(self.wallet, 1)
        assert_equal(len(self.nodes[0].getrawmempool()), 0)

        base_fee = self.relayfee*100 # our transactions are smaller than 100kb
        txids = []

        # Create 3 batches of transactions at 3 different fee rate levels
        range_size = utxo_count // 3
        for i in range(3):
            txids.append([])
            start_range = i * range_size
            end_range = start_range + range_size
            txids[i] = create_lots_of_big_transactions(
                self.wallet,
                self.nodes[0],
                (i+1) * base_fee,
                end_range - start_range,
                self.txouts,
                utxos[start_range:end_range])

        # Make sure that the size of each group of transactions exceeds
        # MAX_BLOCK_WEIGHT // 4 -- otherwise the test needs to be revised to
        # create more transactions.
        mempool = self.nodes[0].getrawmempool(True)
        sizes = [0, 0, 0]
        for i in range(3):
            for j in txids[i]:
                assert j in mempool
                sizes[i] += mempool[j]['vsize']
            assert sizes[i] > MAX_BLOCK_WEIGHT // 4  # Fail => raise utxo_count

        # add a fee delta to something in the cheapest bucket and make sure it gets mined
        # also check that a different entry in the cheapest bucket is NOT mined
        self.nodes[0].prioritisetransaction(txid=txids[0][0], fee_delta=int(3*base_fee*COIN))

        self.generate(self.nodes[0], 1)

        mempool = self.nodes[0].getrawmempool()
        self.log.info("Assert that prioritised transaction was mined")
        assert txids[0][0] not in mempool
        assert txids[0][1] in mempool

        high_fee_tx = None
        for x in txids[2]:
            if x not in mempool:
                high_fee_tx = x

        # Something high-fee should have been mined!
        assert high_fee_tx is not None

        # Add a prioritisation before a tx is in the mempool (de-prioritising a
        # high-fee transaction so that it's now low fee).
        self.nodes[0].prioritisetransaction(txid=high_fee_tx, fee_delta=-int(2*base_fee*COIN))

        # Add everything back to mempool
        self.nodes[0].invalidateblock(self.nodes[0].getbestblockhash())

        # Check to make sure our high fee rate tx is back in the mempool
        mempool = self.nodes[0].getrawmempool()
        assert high_fee_tx in mempool

        # Now verify the modified-high feerate transaction isn't mined before
        # the other high fee transactions. Keep mining until our mempool has
        # decreased by all the high fee size that we calculated above.
        while (self.nodes[0].getmempoolinfo()['bytes'] > sizes[0] + sizes[1]):
            self.generate(self.nodes[0], 1, sync_fun=self.no_op)

        # High fee transaction should not have been mined, but other high fee rate
        # transactions should have been.
        mempool = self.nodes[0].getrawmempool()
        self.log.info("Assert that de-prioritised transaction is still in mempool")
        assert high_fee_tx in mempool
        for x in txids[2]:
            if (x != high_fee_tx):
                assert x not in mempool

        # Create a free transaction.  Should be rejected.
<<<<<<< HEAD
        tx_res = self.wallet.create_self_transfer(from_node=self.nodes[0], fee_rate=0, mempool_valid=False)

        # ELEMENTS: create_self_trasfer adds a fee output at the end of the transaction
        # ELEMENTS: cannot have a 0 fee output (unlike bitcoin), so we need to set it
        #           manually to the lowest possible value (1 satoshi)
        tx = tx_res['tx']
        assert(tx.vout[1].is_fee())
        tx.vout[0].nValue.setToAmount(tx.vout[0].nValue.getAmount() - 1)
        tx.vout[1].nValue.setToAmount(1)

        tx_hex = tx.serialize().hex()
        tx_id = tx.rehash()
=======
        tx_res = self.wallet.create_self_transfer(from_node=self.nodes[0], fee_rate=0)
        tx_hex = tx_res['hex']
        tx_id = tx_res['txid']
>>>>>>> a55606c3

        # This will raise an exception due to min relay fee not being met
        assert_raises_rpc_error(-26, "min relay fee not met", self.nodes[0].sendrawtransaction, tx_hex)
        assert tx_id not in self.nodes[0].getrawmempool()

        # This is a less than 1000-byte transaction, so just set the fee
        # to be the minimum for a 1000-byte transaction and check that it is
        # accepted.
        self.nodes[0].prioritisetransaction(txid=tx_id, fee_delta=int(self.relayfee*COIN))

        self.log.info("Assert that prioritised free transaction is accepted to mempool")
        assert_equal(self.nodes[0].sendrawtransaction(tx_hex), tx_id)
        assert tx_id in self.nodes[0].getrawmempool()

        # Test that calling prioritisetransaction is sufficient to trigger
        # getblocktemplate to (eventually) return a new block.
        mock_time = int(time.time())
        self.nodes[0].setmocktime(mock_time)
        template = self.nodes[0].getblocktemplate({'rules': ['segwit']})
        self.nodes[0].prioritisetransaction(txid=tx_id, fee_delta=-int(self.relayfee*COIN))
        self.nodes[0].setmocktime(mock_time+10)
        new_template = self.nodes[0].getblocktemplate({'rules': ['segwit']})

        assert template != new_template

if __name__ == '__main__':
    PrioritiseTransactionTest().main()<|MERGE_RESOLUTION|>--- conflicted
+++ resolved
@@ -212,8 +212,7 @@
                 assert x not in mempool
 
         # Create a free transaction.  Should be rejected.
-<<<<<<< HEAD
-        tx_res = self.wallet.create_self_transfer(from_node=self.nodes[0], fee_rate=0, mempool_valid=False)
+        tx_res = self.wallet.create_self_transfer(from_node=self.nodes[0], fee_rate=0)
 
         # ELEMENTS: create_self_trasfer adds a fee output at the end of the transaction
         # ELEMENTS: cannot have a 0 fee output (unlike bitcoin), so we need to set it
@@ -225,11 +224,6 @@
 
         tx_hex = tx.serialize().hex()
         tx_id = tx.rehash()
-=======
-        tx_res = self.wallet.create_self_transfer(from_node=self.nodes[0], fee_rate=0)
-        tx_hex = tx_res['hex']
-        tx_id = tx_res['txid']
->>>>>>> a55606c3
 
         # This will raise an exception due to min relay fee not being met
         assert_raises_rpc_error(-26, "min relay fee not met", self.nodes[0].sendrawtransaction, tx_hex)
