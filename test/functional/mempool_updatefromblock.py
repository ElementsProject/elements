#!/usr/bin/env python3
# Copyright (c) 2020-2022 The Bitcoin Core developers
# Distributed under the MIT software license, see the accompanying
# file COPYING or http://www.opensource.org/licenses/mit-license.php.
"""Test mempool descendants/ancestors information update.

Test mempool update of transaction descendants/ancestors information (count, size)
when transactions have been re-added from a disconnected block to the mempool.
"""
from math import ceil
import time

from test_framework.test_framework import BitcoinTestFramework
from test_framework.util import assert_equal
from test_framework.wallet import MiniWallet


class MempoolUpdateFromBlockTest(BitcoinTestFramework):
    def set_test_params(self):
        self.num_nodes = 1
        # ELEMENTS: limitancestorsize needs to be a bit larger than bitcoin because elements transactions are larger
        # 1000 is the default for bitcoin, so we set it to 1100 to account for the larger elements transactions
        self.extra_args = [['-limitdescendantsize=1000', '-limitancestorsize=1100', '-limitancestorcount=100']]

    def transaction_graph_test(self, size, n_tx_to_mine=None, fee=100_000):
        """Create an acyclic tournament (a type of directed graph) of transactions and use it for testing.

        Keyword arguments:
        size -- the order N of the tournament which is equal to the number of the created transactions
        n_tx_to_mine -- the number of transaction that should be mined into a block

        If all of the N created transactions tx[0]..tx[N-1] reside in the mempool,
        the following holds:
            the tx[K] transaction:
            - has N-K descendants (including this one), and
            - has K+1 ancestors (including this one)

        More details: https://en.wikipedia.org/wiki/Tournament_(graph_theory)
        """
        wallet = MiniWallet(self.nodes[0])
        first_block_hash = ''
        tx_id = []
        tx_size = []
        self.log.info('Creating {} transactions...'.format(size))
        for i in range(0, size):
            self.log.debug('Preparing transaction #{}...'.format(i))
            # Prepare inputs.
            if i == 0:
                inputs = [wallet.get_utxo()]  # let MiniWallet provide a start UTXO
            else:
                inputs = []
                for j, tx in enumerate(tx_id[0:i]):
                    # Transaction tx[K] is a child of each of previous transactions tx[0]..tx[K-1] at their output K-1.
                    vout = i - j - 1
                    inputs.append(wallet.get_utxo(txid=tx_id[j], vout=vout))

            # Prepare outputs.
            tx_count = i + 1
            outputs_value = 0
            if tx_count < size:
                # Transaction tx[K] is an ancestor of each of subsequent transactions tx[K+1]..tx[N-1].
                n_outputs = size - tx_count
<<<<<<< HEAD
                output_value = ((inputs_value - fee) / Decimal(n_outputs)).quantize(Decimal('0.00000001'))
                outputs = []
                for _ in range(n_outputs):
                    outputs_value += output_value
                    outputs.append({self.get_new_address(): output_value})
            else:
                output_value = (inputs_value - fee).quantize(Decimal('0.00000001'))
                outputs_value += output_value
                outputs = [{end_address: output_value}]
            outputs.append({'fee': (inputs_value - outputs_value).quantize(Decimal('0.00000001'))})

            self.log.debug('outputs_value={}'.format(outputs_value))
            self.log.debug('output_value={}'.format(output_value))
            self.log.debug('outputs={}'.format(outputs))
=======
            else:
                n_outputs = 1
>>>>>>> a65d2259

            # Create a new transaction.
            new_tx = wallet.send_self_transfer_multi(
                from_node=self.nodes[0],
                utxos_to_spend=inputs,
                num_outputs=n_outputs,
                fee_per_output=ceil(fee / n_outputs)
            )
            tx_id.append(new_tx['txid'])
            tx_size.append(new_tx['tx'].get_vsize())

            if tx_count in n_tx_to_mine:
                # The created transactions are mined into blocks by batches.
                self.log.info('The batch of {} transactions has been accepted into the mempool.'.format(len(self.nodes[0].getrawmempool())))
                block_hash = self.generate(self.nodes[0], 1)[0]
                if not first_block_hash:
                    first_block_hash = block_hash
                assert_equal(len(self.nodes[0].getrawmempool()), 0)
                self.log.info('All of the transactions from the current batch have been mined into a block.')
            elif tx_count == size:
                # At the end all of the mined blocks are invalidated, and all of the created
                # transactions should be re-added from disconnected blocks to the mempool.
                self.log.info('The last batch of {} transactions has been accepted into the mempool.'.format(len(self.nodes[0].getrawmempool())))
                start = time.time()

                self.nodes[0].invalidateblock(first_block_hash)

                end = time.time()

                assert_equal(len(self.nodes[0].getrawmempool()), size)
                self.log.info('All of the recently mined transactions have been re-added into the mempool in {} seconds.'.format(end - start))

        self.log.info('Checking descendants/ancestors properties of all of the in-mempool transactions...')
        for k, tx in enumerate(tx_id):
            self.log.debug('Check transaction #{}.'.format(k))
            entry = self.nodes[0].getmempoolentry(tx)
            assert_equal(entry['descendantcount'], size - k)
            assert_equal(entry['descendantsize'], sum(tx_size[k:size]))
            assert_equal(entry['ancestorcount'], k + 1)
            assert_equal(entry['ancestorsize'], sum(tx_size[0:(k + 1)]))

    def run_test(self):
        # Use batch size limited by DEFAULT_ANCESTOR_LIMIT = 25 to not fire "too many unconfirmed parents" error.
        self.transaction_graph_test(size=100, n_tx_to_mine=[25, 50, 75])


if __name__ == '__main__':
    MempoolUpdateFromBlockTest().main()<|MERGE_RESOLUTION|>--- conflicted
+++ resolved
@@ -60,25 +60,8 @@
             if tx_count < size:
                 # Transaction tx[K] is an ancestor of each of subsequent transactions tx[K+1]..tx[N-1].
                 n_outputs = size - tx_count
-<<<<<<< HEAD
-                output_value = ((inputs_value - fee) / Decimal(n_outputs)).quantize(Decimal('0.00000001'))
-                outputs = []
-                for _ in range(n_outputs):
-                    outputs_value += output_value
-                    outputs.append({self.get_new_address(): output_value})
-            else:
-                output_value = (inputs_value - fee).quantize(Decimal('0.00000001'))
-                outputs_value += output_value
-                outputs = [{end_address: output_value}]
-            outputs.append({'fee': (inputs_value - outputs_value).quantize(Decimal('0.00000001'))})
-
-            self.log.debug('outputs_value={}'.format(outputs_value))
-            self.log.debug('output_value={}'.format(output_value))
-            self.log.debug('outputs={}'.format(outputs))
-=======
             else:
                 n_outputs = 1
->>>>>>> a65d2259
 
             # Create a new transaction.
             new_tx = wallet.send_self_transfer_multi(
