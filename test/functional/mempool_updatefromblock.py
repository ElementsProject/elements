#!/usr/bin/env python3
# Copyright (c) 2020-2021 The Bitcoin Core developers
# Distributed under the MIT software license, see the accompanying
# file COPYING or http://www.opensource.org/licenses/mit-license.php.
"""Test mempool descendants/ancestors information update.

Test mempool update of transaction descendants/ancestors information (count, size)
when transactions have been re-added from a disconnected block to the mempool.
"""
import time

from decimal import Decimal
from test_framework.test_framework import BitcoinTestFramework
from test_framework.util import assert_equal
from test_framework.address import key_to_p2pkh
from test_framework.wallet_util import bytes_to_wif
from test_framework.key import ECKey


class MempoolUpdateFromBlockTest(BitcoinTestFramework):
    def set_test_params(self):
        self.num_nodes = 1
        self.extra_args = [['-limitdescendantsize=1000', '-limitancestorsize=1000', '-limitancestorcount=100']]

    def get_new_address(self):
        key = ECKey()
        key.generate()
        pubkey = key.get_pubkey().get_bytes()
        address = key_to_p2pkh(pubkey)
        self.priv_keys.append(bytes_to_wif(key.get_bytes()))
        return address

    def transaction_graph_test(self, size, n_tx_to_mine=None, start_input_txid='', end_address='', fee=Decimal(0.00100000)):
        """Create an acyclic tournament (a type of directed graph) of transactions and use it for testing.

        Keyword arguments:
        size -- the order N of the tournament which is equal to the number of the created transactions
        n_tx_to_mine -- the number of transaction that should be mined into a block

        If all of the N created transactions tx[0]..tx[N-1] reside in the mempool,
        the following holds:
            the tx[K] transaction:
            - has N-K descendants (including this one), and
            - has K+1 ancestors (including this one)

        More details: https://en.wikipedia.org/wiki/Tournament_(graph_theory)
        """

        self.priv_keys = [self.nodes[0].get_deterministic_priv_key().key]
        if not start_input_txid:
            start_input_txid = self.nodes[0].getblock(self.nodes[0].getblockhash(1))['tx'][0]

        if not end_address:
            end_address = self.get_new_address()

        first_block_hash = ''
        tx_id = []
        tx_size = []
        self.log.info('Creating {} transactions...'.format(size))
        for i in range(0, size):
            self.log.debug('Preparing transaction #{}...'.format(i))
            # Prepare inputs.
            if i == 0:
                inputs = [{'txid': start_input_txid, 'vout': 0}]
                inputs_value = self.nodes[0].gettxout(start_input_txid, 0)['value']
            else:
                inputs = []
                inputs_value = 0
                for j, tx in enumerate(tx_id[0:i]):
                    # Transaction tx[K] is a child of each of previous transactions tx[0]..tx[K-1] at their output K-1.
                    vout = i - j - 1
                    inputs.append({'txid': tx_id[j], 'vout': vout})
                    inputs_value += self.nodes[0].gettxout(tx, vout)['value']

            self.log.debug('inputs={}'.format(inputs))
            self.log.debug('inputs_value={}'.format(inputs_value))

            # Prepare outputs.
            tx_count = i + 1
            outputs_value = 0
            if tx_count < size:
                # Transaction tx[K] is an ancestor of each of subsequent transactions tx[K+1]..tx[N-1].
                n_outputs = size - tx_count
                output_value = ((inputs_value - fee) / Decimal(n_outputs)).quantize(Decimal('0.00000001'))
                outputs = []
                for _ in range(n_outputs):
<<<<<<< HEAD
                    outputs_value += output_value
                    outputs.append({self.nodes[0].getnewaddress(): output_value})
=======
                    outputs[self.get_new_address()] = output_value
>>>>>>> 67c6b61f
            else:
                output_value = (inputs_value - fee).quantize(Decimal('0.00000001'))
                outputs_value += output_value
                outputs = [{end_address: output_value}]
            outputs.append({'fee': (inputs_value - outputs_value).quantize(Decimal('0.00000001'))})

            self.log.debug('outputs_value={}'.format(outputs_value))
            self.log.debug('output_value={}'.format(output_value))
            self.log.debug('outputs={}'.format(outputs))

            # Create a new transaction.
            unsigned_raw_tx = self.nodes[0].createrawtransaction(inputs, outputs)
            signed_raw_tx = self.nodes[0].signrawtransactionwithkey(unsigned_raw_tx, self.priv_keys)
            tx_id.append(self.nodes[0].sendrawtransaction(signed_raw_tx['hex']))
            tx_size.append(self.nodes[0].getmempoolentry(tx_id[-1])['vsize'])

            if tx_count in n_tx_to_mine:
                # The created transactions are mined into blocks by batches.
                self.log.info('The batch of {} transactions has been accepted into the mempool.'.format(len(self.nodes[0].getrawmempool())))
                block_hash = self.generate(self.nodes[0], 1)[0]
                if not first_block_hash:
                    first_block_hash = block_hash
                assert_equal(len(self.nodes[0].getrawmempool()), 0)
                self.log.info('All of the transactions from the current batch have been mined into a block.')
            elif tx_count == size:
                # At the end all of the mined blocks are invalidated, and all of the created
                # transactions should be re-added from disconnected blocks to the mempool.
                self.log.info('The last batch of {} transactions has been accepted into the mempool.'.format(len(self.nodes[0].getrawmempool())))
                start = time.time()
                self.nodes[0].invalidateblock(first_block_hash)
                end = time.time()
                assert_equal(len(self.nodes[0].getrawmempool()), size)
                self.log.info('All of the recently mined transactions have been re-added into the mempool in {} seconds.'.format(end - start))

        self.log.info('Checking descendants/ancestors properties of all of the in-mempool transactions...')
        for k, tx in enumerate(tx_id):
            self.log.debug('Check transaction #{}.'.format(k))
            entry = self.nodes[0].getmempoolentry(tx)
            assert_equal(entry['descendantcount'], size - k)
            assert_equal(entry['descendantsize'], sum(tx_size[k:size]))
            assert_equal(entry['ancestorcount'], k + 1)
            assert_equal(entry['ancestorsize'], sum(tx_size[0:(k + 1)]))

    def run_test(self):
        # Use batch size limited by DEFAULT_ANCESTOR_LIMIT = 25 to not fire "too many unconfirmed parents" error.
        self.transaction_graph_test(size=100, n_tx_to_mine=[25, 50, 75])


if __name__ == '__main__':
    MempoolUpdateFromBlockTest().main()<|MERGE_RESOLUTION|>--- conflicted
+++ resolved
@@ -20,7 +20,9 @@
 class MempoolUpdateFromBlockTest(BitcoinTestFramework):
     def set_test_params(self):
         self.num_nodes = 1
-        self.extra_args = [['-limitdescendantsize=1000', '-limitancestorsize=1000', '-limitancestorcount=100']]
+        # ELEMENTS: limitancestorsize needs to be a bit larger than bitcoin because elements transactions are larger
+        # 1000 is the default for bitcoin, so we set it to 1100 to account for the larger elements transactions
+        self.extra_args = [['-limitdescendantsize=1000', '-limitancestorsize=1100', '-limitancestorcount=100']]
 
     def get_new_address(self):
         key = ECKey()
@@ -84,12 +86,8 @@
                 output_value = ((inputs_value - fee) / Decimal(n_outputs)).quantize(Decimal('0.00000001'))
                 outputs = []
                 for _ in range(n_outputs):
-<<<<<<< HEAD
                     outputs_value += output_value
-                    outputs.append({self.nodes[0].getnewaddress(): output_value})
-=======
-                    outputs[self.get_new_address()] = output_value
->>>>>>> 67c6b61f
+                    outputs.append({self.get_new_address(): output_value})
             else:
                 output_value = (inputs_value - fee).quantize(Decimal('0.00000001'))
                 outputs_value += output_value
@@ -119,8 +117,11 @@
                 # transactions should be re-added from disconnected blocks to the mempool.
                 self.log.info('The last batch of {} transactions has been accepted into the mempool.'.format(len(self.nodes[0].getrawmempool())))
                 start = time.time()
+
                 self.nodes[0].invalidateblock(first_block_hash)
+
                 end = time.time()
+
                 assert_equal(len(self.nodes[0].getrawmempool()), size)
                 self.log.info('All of the recently mined transactions have been re-added into the mempool in {} seconds.'.format(end - start))
 
