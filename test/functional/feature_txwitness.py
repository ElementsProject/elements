#!/usr/bin/env python3
# Copyright (c) 2015-2018 The Bitcoin Core developers
# Distributed under the MIT software license, see the accompanying
# file COPYING or http://www.opensource.org/licenses/mit-license.php.
"""Test the txwitness for elements

1) Make sure python serialization stuff matches whatever the node/wallet creates, signed and unsigned
2) Segwit transactions have witness data still, and is validated correctly
3) Fast merkle root test? (where oh where are we going to find sha2 internals ripped open in python)
4) transaction round-trips through rpc, p2p, inside and outside of blocks
5) make sure non-segwit transactions have no witness data too
6) If we’re not touching all other tests, we’ll need to actually copy our CTransaction python stuff directly into this test, or another adjacent file, otherwise other tests will still break
7) Try to give it some bitcoin serialization transactions, make sure it fails to decode

"""

from test_framework.messages import CTransaction, CBlock, ser_uint256, FromHex, uint256_from_str, CTxOut, ToHex, WitToHex, CTxIn, COutPoint, OUTPOINT_ISSUANCE_FLAG, ser_string
from test_framework.test_framework import BitcoinTestFramework
from test_framework.util import assert_equal, hex_str_to_bytes, assert_raises_rpc_error, assert_greater_than
from test_framework import util
from test_framework.blocktools import get_witness_script

from io import BytesIO
import copy
import struct

class TxWitnessTest(BitcoinTestFramework):
    def set_test_params(self):
        self.setup_clean_chain = True
        self.num_nodes = 2

    def skip_test_if_missing_module(self):
        self.skip_if_no_wallet()

    def assert_tx_format_also_signed(self, utxo, segwit):
        raw = self.nodes[0].createrawtransaction(
            [{"txid": utxo["txid"], "vout": utxo["vout"]}],
            [{self.unknown_addr: "49.99"}, {"fee": "0.01"}]
        )

        unsigned_decoded = self.nodes[0].decoderawtransaction(raw)
        assert_equal(len(unsigned_decoded["vin"]), 1)
        assert 'txinwitness' not in unsigned_decoded["vin"][0]

        # Cross-check python serialization
        tx = CTransaction()
        tx.deserialize(BytesIO(hex_str_to_bytes(raw)))
        assert_equal(tx.vin[0].prevout.hash, int("0x"+utxo["txid"], 0))
        assert_equal(len(tx.vin), len(unsigned_decoded["vin"]))
        assert_equal(len(tx.vout), len(unsigned_decoded["vout"]))
        # assert re-encoding
        serialized = tx.serialize().hex()
        assert_equal(serialized, raw)

        # Now sign and repeat tests
        signed_raw = self.nodes[0].signrawtransactionwithwallet(raw)["hex"]
        signed_decoded = self.nodes[0].decoderawtransaction(signed_raw)
        assert_equal(len(signed_decoded["vin"]), 1)
        assert ("txinwitness" in signed_decoded["vin"][0]) == segwit

        # Cross-check python serialization
        tx = CTransaction()
        tx.deserialize(BytesIO(hex_str_to_bytes(signed_raw)))
        assert_equal(tx.vin[0].prevout.hash, int("0x"+utxo["txid"], 0))
        assert_equal(tx.vin[0].scriptSig.hex(), signed_decoded["vin"][0]["scriptSig"]["hex"])
        # test witness
        if segwit:
            wit_decoded = signed_decoded["vin"][0]["txinwitness"]
            for i in range(len(wit_decoded)):
                assert_equal(tx.wit.vtxinwit[0].scriptWitness.stack[i].hex(), wit_decoded[i])
        # assert re-encoding
        serialized = tx.serialize().hex()
        assert_equal(serialized, signed_raw)

        txid = self.nodes[0].sendrawtransaction(serialized)
        nodetx = self.nodes[0].getrawtransaction(txid, 1)
        assert_equal(nodetx["txid"], tx.rehash())
        # cross-check wtxid report from node
        wtxid = ser_uint256(tx.calc_sha256(True))[::-1].hex()
        assert_equal(nodetx["wtxid"], wtxid)
        assert_equal(nodetx["hash"], wtxid)

        # witness hash stuff
        assert_equal(nodetx["withash"], tx.calc_witness_hash())
        return (txid, wtxid)

    def test_transaction_serialization(self):
        legacy_addr = self.nodes[0].getnewaddress("", "legacy")
        p2sh_addr = self.nodes[0].getnewaddress("", "p2sh-segwit")
        bech32_addr = self.nodes[0].getnewaddress("", "bech32")
        self.unknown_addr = self.nodes[1].getnewaddress()

        # directly seed types of utxos required
        self.nodes[0].generatetoaddress(1, legacy_addr)
        self.nodes[0].generatetoaddress(1, p2sh_addr)
        self.nodes[0].generatetoaddress(1, bech32_addr)
        self.nodes[0].generatetoaddress(101, self.unknown_addr)

        # grab utxos filtering by age
        legacy_utxo = self.nodes[0].listunspent(104, 104)[0]
        p2sh_utxo = self.nodes[0].listunspent(103, 103)[0]
        bech32_utxo = self.nodes[0].listunspent(102, 102)[0]

        submitted_txids = []
        self.log.info("Testing legacy UTXO")
        submitted_txids.append(self.assert_tx_format_also_signed(legacy_utxo, segwit=False))
        self.log.info("Testing p2sh UTXO")
        submitted_txids.append(self.assert_tx_format_also_signed(p2sh_utxo, segwit=True))
        self.log.info("Testing bech32 UTXO")
        submitted_txids.append(self.assert_tx_format_also_signed(bech32_utxo, segwit=True))

        blockhash = self.nodes[0].generate(1)[0]
        hexblock = self.nodes[0].getblock(blockhash, 0)
        block_details = self.nodes[0].getblock(blockhash, 2)
        block = CBlock()
        block.deserialize(BytesIO(hex_str_to_bytes(hexblock)))
        assert len(block.vtx) == len(submitted_txids) + 1
        assert_equal(len(block_details["tx"]), len(block.vtx))
        for tx1, tx2 in zip(block.vtx[1:], block_details["tx"][1:]):
            # no tuple wildcard, just re-used tx2 on first one
            assert (tx1.rehash(), tx2["wtxid"]) in submitted_txids
            assert (tx2["txid"], tx2["hash"]) in submitted_txids
            assert (tx2["txid"], tx2["wtxid"]) in submitted_txids
        block.rehash()
        assert_equal(block.hash, self.nodes[0].getbestblockhash())

    def test_coinbase_witness(self):

<<<<<<< HEAD
        def WitToHex(obj):
            return obj.serialize(with_witness=True).hex()

=======
>>>>>>> a993a7c6
        block = self.nodes[0].getnewblockhex()
        block_struct = FromHex(CBlock(), block)

        # Test vanilla block round-trip
        self.nodes[0].testproposedblock(WitToHex(block_struct))

        # Assert there's scriptWitness in the coinbase input that is the witness nonce and nothing else
        assert_equal(block_struct.vtx[0].wit.vtxinwit[0].scriptWitness.stack, [b'\x00'*32])
        assert_equal(block_struct.vtx[0].wit.vtxinwit[0].vchIssuanceAmountRangeproof, b'')
        assert_equal(block_struct.vtx[0].wit.vtxinwit[0].vchInflationKeysRangeproof, b'')
        assert_equal(block_struct.vtx[0].wit.vtxinwit[0].peginWitness.stack, [])

        # Add extra witness that isn't covered by witness merkle root, make sure blocks are still valid
        block_witness_stuffed = copy.deepcopy(block_struct)
        block_witness_stuffed.vtx[0].wit.vtxinwit[0].vchIssuanceAmountRangeproof = b'\x00'
        assert_raises_rpc_error(-25, "bad-cb-witness", self.nodes[0].testproposedblock, WitToHex(block_witness_stuffed))
        block_witness_stuffed = copy.deepcopy(block_struct)
        block_witness_stuffed.vtx[0].wit.vtxinwit[0].vchInflationKeysRangeproof = b'\x00'
        assert_raises_rpc_error(-25, "bad-cb-witness", self.nodes[0].testproposedblock, WitToHex(block_witness_stuffed))
        block_witness_stuffed = copy.deepcopy(block_struct)

        # Let's blow out block weight limit by adding 4MW here
        block_witness_stuffed.vtx[0].wit.vtxinwit[0].peginWitness.stack = [b'\x00'*4000000]
        assert_raises_rpc_error(-25, "bad-cb-witness", self.nodes[0].testproposedblock, WitToHex(block_witness_stuffed))

        # Test that node isn't blinded to the block
        # Previously an over-stuffed block >4MW would have been marked permanently bad
        # as it already passes witness merkle and regular merkle root checks
        block_height = self.nodes[0].getblockcount()
        assert_equal(self.nodes[0].submitblock(WitToHex(block_witness_stuffed)), "bad-cb-witness")
        assert_equal(block_height, self.nodes[0].getblockcount())
        assert_equal(self.nodes[0].submitblock(WitToHex(block_struct)), None)
        assert_equal(block_height+1, self.nodes[0].getblockcount())

        # New block since we used the first one
        block_struct = FromHex(CBlock(), self.nodes[0].getnewblockhex())
        block_witness_stuffed = copy.deepcopy(block_struct)


        # Add extra witness data that is covered by witness merkle root, make sure invalid
        assert_equal(block_witness_stuffed.vtx[0].wit.vtxoutwit[0].vchSurjectionproof, b'')
        assert_equal(block_witness_stuffed.vtx[0].wit.vtxoutwit[0].vchRangeproof, b'')
        block_witness_stuffed.vtx[0].wit.vtxoutwit[0].vchRangeproof = b'\x00'*100000
        block_witness_stuffed.vtx[0].wit.vtxoutwit[0].vchSurjectionproof = b'\x00'*100000
        assert_raises_rpc_error(-25, "bad-witness-merkle-match", self.nodes[0].testproposedblock, WitToHex(block_witness_stuffed))
        witness_root_hex = block_witness_stuffed.calc_witness_merkle_root()
        witness_root = uint256_from_str(hex_str_to_bytes(witness_root_hex)[::-1])
        block_witness_stuffed.vtx[0].vout[-1] = CTxOut(0, get_witness_script(witness_root, 0))
        block_witness_stuffed.vtx[0].rehash()
        block_witness_stuffed.hashMerkleRoot = block_witness_stuffed.calc_merkle_root()
        block_witness_stuffed.rehash()
        assert_raises_rpc_error(-25, "bad-cb-amount", self.nodes[0].testproposedblock, WitToHex(block_witness_stuffed))
        assert_greater_than(len(WitToHex(block_witness_stuffed)), 100000*4) # Make sure the witness data is actually serialized

        # A CTxIn that always serializes the asset issuance, even for coinbases.
        class AlwaysIssuanceCTxIn(CTxIn):
            def serialize(self):
                r = b''
                outpoint = COutPoint()
                outpoint.hash = self.prevout.hash
                outpoint.n = self.prevout.n
                outpoint.n |= OUTPOINT_ISSUANCE_FLAG
                r += outpoint.serialize()
                r += ser_string(self.scriptSig)
                r += struct.pack("<I", self.nSequence)
                r += self.assetIssuance.serialize()
                return r

        # Test that issuance inputs in coinbase don't survive a serialization round-trip
        # (even though this can't cause issuance to occur either way due to VerifyCoinbaseAmount semantics)
        block_witness_stuffed = copy.deepcopy(block_struct)
        coinbase_orig = copy.deepcopy(block_witness_stuffed.vtx[0].vin[0])
        coinbase_ser_size = len(block_witness_stuffed.vtx[0].vin[0].serialize())
        block_witness_stuffed.vtx[0].vin[0] = AlwaysIssuanceCTxIn()
        block_witness_stuffed.vtx[0].vin[0].prevout = coinbase_orig.prevout
        block_witness_stuffed.vtx[0].vin[0].scriptSig = coinbase_orig.scriptSig
        block_witness_stuffed.vtx[0].vin[0].nSequence = coinbase_orig.nSequence
        block_witness_stuffed.vtx[0].vin[0].assetIssuance.nAmount.setToAmount(1)
        bad_coinbase_ser_size = len(block_witness_stuffed.vtx[0].vin[0].serialize())
        # 32+32+9+1 should be serialized for each assetIssuance field
        assert_equal(bad_coinbase_ser_size, coinbase_ser_size+32+32+9+1)
        assert not block_witness_stuffed.vtx[0].vin[0].assetIssuance.isNull()
        assert_raises_rpc_error(-22, "TX decode failed", self.nodes[0].decoderawtransaction, ToHex(block_witness_stuffed.vtx[0]))

    def run_test(self):
        util.node_fastmerkle = self.nodes[0]
        self.test_coinbase_witness()
        self.test_transaction_serialization()

if __name__ == '__main__':
    TxWitnessTest().main()<|MERGE_RESOLUTION|>--- conflicted
+++ resolved
@@ -125,13 +125,6 @@
         assert_equal(block.hash, self.nodes[0].getbestblockhash())
 
     def test_coinbase_witness(self):
-
-<<<<<<< HEAD
-        def WitToHex(obj):
-            return obj.serialize(with_witness=True).hex()
-
-=======
->>>>>>> a993a7c6
         block = self.nodes[0].getnewblockhex()
         block_struct = FromHex(CBlock(), block)
 
