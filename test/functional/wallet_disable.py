--- conflicted
+++ resolved
@@ -26,13 +26,5 @@
         x = self.nodes[0].validateaddress('CTEsjYXANAynYYMzu5BUyvfNAVToxGh3s17kjZvELXuBG37qsfzz65vfhxEocbo55AnrvGbWBuMbJMCz')
         assert x['isvalid'] == True
 
-<<<<<<< HEAD
-        # Checking mining to an address without a wallet. Generating to a valid address should succeed
-        # but generating to an invalid address will fail.
-        self.generatetoaddress(self.nodes[0], 1, 'CTEsjYXANAynYYMzu5BUyvfNAVToxGh3s17kjZvELXuBG37qsfzz65vfhxEocbo55AnrvGbWBuMbJMCz')
-        assert_raises_rpc_error(-5, "Invalid address", self.generatetoaddress, self.nodes[0], 1, '3J98t1WpEZ73CNmQviecrnyiWrnqRhWNLy')
-=======
->>>>>>> 9745e180
-
 if __name__ == '__main__':
     DisableWalletTest().main()