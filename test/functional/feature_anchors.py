#!/usr/bin/env python3
# Copyright (c) 2020 The Bitcoin Core developers
# Distributed under the MIT software license, see the accompanying
# file COPYING or http://www.opensource.org/licenses/mit-license.php.
"""Test block-relay-only anchors functionality"""

import os

from test_framework.p2p import P2PInterface
from test_framework.test_framework import BitcoinTestFramework
from test_framework.util import assert_equal

INBOUND_CONNECTIONS = 5
BLOCK_RELAY_CONNECTIONS = 2


def check_node_connections(*, node, num_in, num_out):
    info = node.getnetworkinfo()
    assert_equal(info["connections_in"], num_in)
    assert_equal(info["connections_out"], num_out)


class AnchorsTest(BitcoinTestFramework):
    def set_test_params(self):
        self.num_nodes = 1

    def setup_network(self):
        self.setup_nodes()

    def run_test(self):
        node_anchors_path = os.path.join(
            self.nodes[0].datadir, "regtest", "anchors.dat"
        )

        self.log.info("When node starts, check if anchors.dat doesn't exist")
        assert not os.path.exists(node_anchors_path)

        self.log.info(f"Add {BLOCK_RELAY_CONNECTIONS} block-relay-only connections to node")
        for i in range(BLOCK_RELAY_CONNECTIONS):
            self.log.debug(f"block-relay-only: {i}")
            self.nodes[0].add_outbound_p2p_connection(
                P2PInterface(), p2p_idx=i, connection_type="block-relay-only"
            )

        self.log.info(f"Add {INBOUND_CONNECTIONS} inbound connections to node")
        for i in range(INBOUND_CONNECTIONS):
            self.log.debug(f"inbound: {i}")
            self.nodes[0].add_p2p_connection(P2PInterface())

        self.log.info("Check node connections")
        check_node_connections(node=self.nodes[0], num_in=5, num_out=2)

        # 127.0.0.1
        ip = "7f000001"

        # Since the ip is always 127.0.0.1 for this case,
        # we store only the port to identify the peers
        block_relay_nodes_port = []
        inbound_nodes_port = []
        for p in self.nodes[0].getpeerinfo():
            addr_split = p["addr"].split(":")
            if p["connection_type"] == "block-relay-only":
                block_relay_nodes_port.append(hex(int(addr_split[1]))[2:])
            else:
                inbound_nodes_port.append(hex(int(addr_split[1]))[2:])

        self.log.info("Stop node 0")
        self.stop_node(0)

<<<<<<< HEAD
        node0_anchors_path = os.path.join(
            self.nodes[0].datadir, "elementsregtest", "anchors.dat"
        )

=======
>>>>>>> 69850380
        # It should contain only the block-relay-only addresses
        self.log.info("Check the addresses in anchors.dat")

        with open(node_anchors_path, "rb") as file_handler:
            anchors = file_handler.read().hex()

        for port in block_relay_nodes_port:
            ip_port = ip + port
            assert ip_port in anchors
        for port in inbound_nodes_port:
            ip_port = ip + port
            assert ip_port not in anchors

        self.log.info("Start node")
        self.start_node(0)

        self.log.info("When node starts, check if anchors.dat doesn't exist anymore")
        assert not os.path.exists(node_anchors_path)


if __name__ == "__main__":
    AnchorsTest().main()<|MERGE_RESOLUTION|>--- conflicted
+++ resolved
@@ -29,7 +29,7 @@
 
     def run_test(self):
         node_anchors_path = os.path.join(
-            self.nodes[0].datadir, "regtest", "anchors.dat"
+            self.nodes[0].datadir, "elementsregtest", "anchors.dat"
         )
 
         self.log.info("When node starts, check if anchors.dat doesn't exist")
@@ -67,13 +67,6 @@
         self.log.info("Stop node 0")
         self.stop_node(0)
 
-<<<<<<< HEAD
-        node0_anchors_path = os.path.join(
-            self.nodes[0].datadir, "elementsregtest", "anchors.dat"
-        )
-
-=======
->>>>>>> 69850380
         # It should contain only the block-relay-only addresses
         self.log.info("Check the addresses in anchors.dat")
 
