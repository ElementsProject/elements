--- conflicted
+++ resolved
@@ -5,13 +5,8 @@
 """Test the importprunedfunds and removeprunedfunds RPCs."""
 from decimal import Decimal
 
-<<<<<<< HEAD
 from test_framework.blocktools import COINBASE_MATURITY
 from test_framework import liquid_addr
-=======
-from test_framework.address import key_to_p2wpkh
-from test_framework.blocktools import COINBASE_MATURITY
->>>>>>> 7b83c7d6
 from test_framework.key import ECKey
 from test_framework.messages import (
     CMerkleBlock,
