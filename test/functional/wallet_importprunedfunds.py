#!/usr/bin/env python3
# Copyright (c) 2014-2018 The Bitcoin Core developers
# Distributed under the MIT software license, see the accompanying
# file COPYING or http://www.opensource.org/licenses/mit-license.php.
"""Test the importprunedfunds and removeprunedfunds RPCs."""
from decimal import Decimal

from test_framework.address import key_to_p2wpkh
from test_framework.key import ECKey
from test_framework.test_framework import BitcoinTestFramework
from test_framework.util import (
    assert_equal,
    assert_raises_rpc_error,
)
from test_framework.wallet_util import bytes_to_wif

class ImportPrunedFundsTest(BitcoinTestFramework):
    def set_test_params(self):
        self.setup_clean_chain = True
        self.num_nodes = 2
        self.extra_args = [["-blindedaddresses=1"]] * self.num_nodes

    def skip_test_if_missing_module(self):
        self.skip_if_no_wallet()

    def run_test(self):
        self.log.info("Mining blocks...")
        self.nodes[0].generate(101)

        self.sync_all()

        # address
        address1 = self.nodes[0].getnewaddress()
        # pubkey
        address2 = self.nodes[0].getnewaddress()
        address2_blindingkey = self.nodes[0].dumpblindingkey(address2)
        # privkey
<<<<<<< HEAD
        address3 = self.nodes[0].getnewaddress()
        address3_blindingkey = self.nodes[0].dumpblindingkey(address3)
        address3_privkey = self.nodes[0].dumpprivkey(address3)  # Using privkey
=======
        eckey = ECKey()
        eckey.generate()
        address3_privkey = bytes_to_wif(eckey.get_bytes())
        address3 = key_to_p2wpkh(eckey.get_pubkey().get_bytes())
        self.nodes[0].importprivkey(address3_privkey)
>>>>>>> ef4c7c4e

        # Check only one address
        address_info = self.nodes[0].getaddressinfo(address1)
        assert_equal(address_info['ismine'], True)

        self.sync_all()

        # Node 1 sync test
        assert_equal(self.nodes[1].getblockcount(), 101)

        # Address Test - before import
        address_info = self.nodes[1].getaddressinfo(address1)
        assert_equal(address_info['iswatchonly'], False)
        assert_equal(address_info['ismine'], False)

        address_info = self.nodes[1].getaddressinfo(address2)
        assert_equal(address_info['iswatchonly'], False)
        assert_equal(address_info['ismine'], False)

        address_info = self.nodes[1].getaddressinfo(address3)
        assert_equal(address_info['iswatchonly'], False)
        assert_equal(address_info['ismine'], False)

        # Send funds to self
        txnid1 = self.nodes[0].sendtoaddress(address1, 0.1)
        self.nodes[0].generate(1)
        rawtxn1 = self.nodes[0].gettransaction(txnid1)['hex']
        proof1 = self.nodes[0].gettxoutproof([txnid1])

        txnid2 = self.nodes[0].sendtoaddress(address2, 0.05)
        self.nodes[0].generate(1)
        rawtxn2 = self.nodes[0].gettransaction(txnid2)['hex']
        proof2 = self.nodes[0].gettxoutproof([txnid2])

        txnid3 = self.nodes[0].sendtoaddress(address3, 0.025)
        self.nodes[0].generate(1)
        rawtxn3 = self.nodes[0].gettransaction(txnid3)['hex']
        proof3 = self.nodes[0].gettxoutproof([txnid3])

        self.sync_all()

        # Import with no affiliated address
        assert_raises_rpc_error(-5, "No addresses", self.nodes[1].importprunedfunds, rawtxn1, proof1)

        balance1 = self.nodes[1].getbalance()['bitcoin']
        assert_equal(balance1, Decimal(0))

        # Import with affiliated address with no rescan
<<<<<<< HEAD
        self.nodes[1].importaddress(address=address2, rescan=False)
        self.nodes[1].importblindingkey(address2, address2_blindingkey)
        self.nodes[1].importprunedfunds(rawtransaction=rawtxn2, txoutproof=proof2)
        assert [tx for tx in self.nodes[1].listtransactions(include_watchonly=True) if tx['txid'] == txnid2]

        # Import with private key with no rescan
        self.nodes[1].importprivkey(privkey=address3_privkey, rescan=False)
        self.nodes[1].importblindingkey(address3, address3_blindingkey)
        self.nodes[1].importprunedfunds(rawtxn3, proof3)
        assert [tx for tx in self.nodes[1].listtransactions() if tx['txid'] == txnid3]
        balance3 = self.nodes[1].getbalance()['bitcoin']
=======
        self.nodes[1].createwallet('wwatch', disable_private_keys=True)
        wwatch = self.nodes[1].get_wallet_rpc('wwatch')
        wwatch.importaddress(address=address2, rescan=False)
        wwatch.importprunedfunds(rawtransaction=rawtxn2, txoutproof=proof2)
        assert [tx for tx in wwatch.listtransactions(include_watchonly=True) if tx['txid'] == txnid2]

        # Import with private key with no rescan
        w1 = self.nodes[1].get_wallet_rpc(self.default_wallet_name)
        w1.importprivkey(privkey=address3_privkey, rescan=False)
        w1.importprunedfunds(rawtxn3, proof3)
        assert [tx for tx in w1.listtransactions() if tx['txid'] == txnid3]
        balance3 = w1.getbalance()
>>>>>>> ef4c7c4e
        assert_equal(balance3, Decimal('0.025'))

        # Addresses Test - after import
        address_info = w1.getaddressinfo(address1)
        assert_equal(address_info['iswatchonly'], False)
        assert_equal(address_info['ismine'], False)
        address_info = wwatch.getaddressinfo(address2)
        if self.options.descriptors:
            assert_equal(address_info['iswatchonly'], False)
            assert_equal(address_info['ismine'], True)
        else:
            assert_equal(address_info['iswatchonly'], True)
            assert_equal(address_info['ismine'], False)
        address_info = w1.getaddressinfo(address3)
        assert_equal(address_info['iswatchonly'], False)
        assert_equal(address_info['ismine'], True)

        # Remove transactions
        assert_raises_rpc_error(-8, "Transaction does not exist in wallet.", w1.removeprunedfunds, txnid1)
        assert not [tx for tx in w1.listtransactions(include_watchonly=True) if tx['txid'] == txnid1]

        wwatch.removeprunedfunds(txnid2)
        assert not [tx for tx in wwatch.listtransactions(include_watchonly=True) if tx['txid'] == txnid2]

        w1.removeprunedfunds(txnid3)
        assert not [tx for tx in w1.listtransactions(include_watchonly=True) if tx['txid'] == txnid3]

if __name__ == '__main__':
    ImportPrunedFundsTest().main()<|MERGE_RESOLUTION|>--- conflicted
+++ resolved
@@ -5,9 +5,11 @@
 """Test the importprunedfunds and removeprunedfunds RPCs."""
 from decimal import Decimal
 
+from test_framework import liquid_addr
 from test_framework.address import key_to_p2wpkh
 from test_framework.key import ECKey
 from test_framework.test_framework import BitcoinTestFramework
+from test_framework.script import hash160
 from test_framework.util import (
     assert_equal,
     assert_raises_rpc_error,
@@ -35,17 +37,16 @@
         address2 = self.nodes[0].getnewaddress()
         address2_blindingkey = self.nodes[0].dumpblindingkey(address2)
         # privkey
-<<<<<<< HEAD
-        address3 = self.nodes[0].getnewaddress()
-        address3_blindingkey = self.nodes[0].dumpblindingkey(address3)
-        address3_privkey = self.nodes[0].dumpprivkey(address3)  # Using privkey
-=======
         eckey = ECKey()
         eckey.generate()
+        blinding_eckey = ECKey()
+        blinding_eckey.generate()
+
         address3_privkey = bytes_to_wif(eckey.get_bytes())
-        address3 = key_to_p2wpkh(eckey.get_pubkey().get_bytes())
+        address3_blindingkey = blinding_eckey.get_bytes().hex()
+        conf_addrdata = blinding_eckey.get_pubkey().get_bytes() + hash160(eckey.get_pubkey().get_bytes()) 
+        address3 = liquid_addr.encode("el", 0, conf_addrdata)
         self.nodes[0].importprivkey(address3_privkey)
->>>>>>> ef4c7c4e
 
         # Check only one address
         address_info = self.nodes[0].getaddressinfo(address1)
@@ -94,33 +95,21 @@
         assert_equal(balance1, Decimal(0))
 
         # Import with affiliated address with no rescan
-<<<<<<< HEAD
-        self.nodes[1].importaddress(address=address2, rescan=False)
-        self.nodes[1].importblindingkey(address2, address2_blindingkey)
-        self.nodes[1].importprunedfunds(rawtransaction=rawtxn2, txoutproof=proof2)
-        assert [tx for tx in self.nodes[1].listtransactions(include_watchonly=True) if tx['txid'] == txnid2]
-
-        # Import with private key with no rescan
-        self.nodes[1].importprivkey(privkey=address3_privkey, rescan=False)
-        self.nodes[1].importblindingkey(address3, address3_blindingkey)
-        self.nodes[1].importprunedfunds(rawtxn3, proof3)
-        assert [tx for tx in self.nodes[1].listtransactions() if tx['txid'] == txnid3]
-        balance3 = self.nodes[1].getbalance()['bitcoin']
-=======
         self.nodes[1].createwallet('wwatch', disable_private_keys=True)
         wwatch = self.nodes[1].get_wallet_rpc('wwatch')
         wwatch.importaddress(address=address2, rescan=False)
+        wwatch.importblindingkey(address2, address2_blindingkey)
         wwatch.importprunedfunds(rawtransaction=rawtxn2, txoutproof=proof2)
         assert [tx for tx in wwatch.listtransactions(include_watchonly=True) if tx['txid'] == txnid2]
 
         # Import with private key with no rescan
         w1 = self.nodes[1].get_wallet_rpc(self.default_wallet_name)
         w1.importprivkey(privkey=address3_privkey, rescan=False)
+        w1.importblindingkey(address3, address3_blindingkey)
         w1.importprunedfunds(rawtxn3, proof3)
         assert [tx for tx in w1.listtransactions() if tx['txid'] == txnid3]
         balance3 = w1.getbalance()
->>>>>>> ef4c7c4e
-        assert_equal(balance3, Decimal('0.025'))
+        assert_equal(balance3['bitcoin'], Decimal('0.025'))
 
         # Addresses Test - after import
         address_info = w1.getaddressinfo(address1)
