#!/usr/bin/env python3
# Copyright (c) 2014-2019 The Bitcoin Core developers
# Distributed under the MIT software license, see the accompanying
# file COPYING or http://www.opensource.org/licenses/mit-license.php.
"""Test resurrection of mined transactions when the blockchain is re-organized."""

from test_framework.test_framework import BitcoinTestFramework
from test_framework.util import assert_equal
from test_framework.wallet import MiniWallet


class MempoolCoinbaseTest(BitcoinTestFramework):
    def set_test_params(self):
        self.num_nodes = 1
        self.setup_clean_chain = True

    def run_test(self):
        node = self.nodes[0]
        wallet = MiniWallet(node)

        # Add enough mature utxos to the wallet so that all txs spend confirmed coins
        wallet.generate(3)
        node.generate(100)

        # Spend block 1/2/3's coinbase transactions
        # Mine a block
        # Create three more transactions, spending the spends
        # Mine another block
        # ... make sure all the transactions are confirmed
        # Invalidate both blocks
        # ... make sure all the transactions are put back in the mempool
        # Mine a new block
<<<<<<< HEAD
        # ... make sure all the transactions are confirmed again.

        b = [self.nodes[0].getblockhash(n) for n in range(1, 4)]
        coinbase_txids = [self.nodes[0].getblock(h)['tx'][0] for h in b]
        spends1_raw = [create_raw_transaction(self.nodes[0], txid, node0_address, amount=49.99, fee=0.01) for txid in coinbase_txids]
        spends1_id = [self.nodes[0].sendrawtransaction(tx) for tx in spends1_raw]

        blocks = []
        blocks.extend(self.nodes[0].generate(1))

        spends2_raw = [create_raw_transaction(self.nodes[0], txid, node0_address, amount=49.98, fee=0.01) for txid in spends1_id]
        spends2_id = [self.nodes[0].sendrawtransaction(tx) for tx in spends2_raw]
=======
        # ... make sure all the transactions are confirmed again
        blocks = []
        spends1_ids = [wallet.send_self_transfer(from_node=node)['txid'] for _ in range(3)]
        blocks.extend(node.generate(1))
        spends2_ids = [wallet.send_self_transfer(from_node=node)['txid'] for _ in range(3)]
        blocks.extend(node.generate(1))
>>>>>>> 1077c93a

        spends_ids = set(spends1_ids + spends2_ids)

        # mempool should be empty, all txns confirmed
        assert_equal(set(node.getrawmempool()), set())
        confirmed_txns = set(node.getblock(blocks[0])['tx'] + node.getblock(blocks[1])['tx'])
        # Checks that all spend txns are contained in the mined blocks
        assert(spends_ids < confirmed_txns)

        # Use invalidateblock to re-org back
        node.invalidateblock(blocks[0])

        # All txns should be back in mempool with 0 confirmations
        assert_equal(set(node.getrawmempool()), spends_ids)

        # Generate another block, they should all get mined
        node.generate(1)
        # mempool should be empty, all txns confirmed
        assert_equal(set(node.getrawmempool()), set())
        confirmed_txns = set(node.getblock(blocks[0])['tx'] + node.getblock(blocks[1])['tx'])
        assert(spends_ids < confirmed_txns)


if __name__ == '__main__':
    MempoolCoinbaseTest().main()<|MERGE_RESOLUTION|>--- conflicted
+++ resolved
@@ -30,27 +30,12 @@
         # Invalidate both blocks
         # ... make sure all the transactions are put back in the mempool
         # Mine a new block
-<<<<<<< HEAD
-        # ... make sure all the transactions are confirmed again.
-
-        b = [self.nodes[0].getblockhash(n) for n in range(1, 4)]
-        coinbase_txids = [self.nodes[0].getblock(h)['tx'][0] for h in b]
-        spends1_raw = [create_raw_transaction(self.nodes[0], txid, node0_address, amount=49.99, fee=0.01) for txid in coinbase_txids]
-        spends1_id = [self.nodes[0].sendrawtransaction(tx) for tx in spends1_raw]
-
-        blocks = []
-        blocks.extend(self.nodes[0].generate(1))
-
-        spends2_raw = [create_raw_transaction(self.nodes[0], txid, node0_address, amount=49.98, fee=0.01) for txid in spends1_id]
-        spends2_id = [self.nodes[0].sendrawtransaction(tx) for tx in spends2_raw]
-=======
         # ... make sure all the transactions are confirmed again
         blocks = []
         spends1_ids = [wallet.send_self_transfer(from_node=node)['txid'] for _ in range(3)]
         blocks.extend(node.generate(1))
         spends2_ids = [wallet.send_self_transfer(from_node=node)['txid'] for _ in range(3)]
         blocks.extend(node.generate(1))
->>>>>>> 1077c93a
 
         spends_ids = set(spends1_ids + spends2_ids)
 
