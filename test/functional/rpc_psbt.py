--- conflicted
+++ resolved
@@ -165,18 +165,13 @@
         # self.nodes[0].walletpassphrase(passphrase="password", timeout=1000000)
 
         # Sign the transaction and send
-<<<<<<< HEAD
-        signed_psbt = self.nodes[0].walletprocesspsbt(psbtx)['psbt']
-        final_tx = self.nodes[0].finalizepsbt(signed_psbt)['hex']
-        if confidential:
-            # Can't use assert_equal because there may or may not be change
-            assert(self.num_blinded_outputs(final_tx) > 0)
-=======
         signed_tx = self.nodes[0].walletprocesspsbt(psbt=psbtx, finalize=False)['psbt']
         finalized_tx = self.nodes[0].walletprocesspsbt(psbt=psbtx, finalize=True)['psbt']
         assert signed_tx != finalized_tx
         final_tx = self.nodes[0].finalizepsbt(signed_tx)['hex']
->>>>>>> 383d350b
+        if confidential:
+            # Can't use assert_equal because there may or may not be change
+            assert(self.num_blinded_outputs(final_tx) > 0)
         self.nodes[0].sendrawtransaction(final_tx)
 
         # Manually selected inputs can be locked:
