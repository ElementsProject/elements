#!/usr/bin/env python3
# Copyright (c) 2018-2021 The Bitcoin Core developers
# Distributed under the MIT software license, see the accompanying
# file COPYING or http://www.opensource.org/licenses/mit-license.php.
"""Test the Partially Signed Transaction RPCs.
"""

from decimal import Decimal
from itertools import product

from test_framework.descriptors import descsum_create
from test_framework.key import ECKey, H_POINT
from test_framework.messages import (
    # COutPoint,
    # CTransaction,
    # CTxIn,
    # CTxOut,
    MAX_BIP125_RBF_SEQUENCE,
    WITNESS_SCALE_FACTOR,
    ser_compact_size,
)
<<<<<<< HEAD
# from test_framework.psbt import (
#     PSBT,
#     PSBTMap,
#     PSBT_GLOBAL_UNSIGNED_TX,
#     PSBT_IN_RIPEMD160,
#     PSBT_IN_SHA256,
#     PSBT_IN_HASH160,
#     PSBT_IN_HASH256,
# )
=======
from test_framework.psbt import (
    PSBT,
    PSBTMap,
    PSBT_GLOBAL_UNSIGNED_TX,
    PSBT_IN_RIPEMD160,
    PSBT_IN_SHA256,
    PSBT_IN_HASH160,
    PSBT_IN_HASH256,
    PSBT_IN_WITNESS_UTXO,
    PSBT_OUT_TAP_TREE,
)
from test_framework.script import CScript, OP_TRUE
>>>>>>> 551c8e95
from test_framework.test_framework import BitcoinTestFramework
from test_framework.util import (
#    assert_approx,
    assert_equal,
    assert_greater_than,
    assert_raises_rpc_error,
    find_output,
    find_vout_for_address,
    # random_bytes,
)
from test_framework.wallet_util import bytes_to_wif

# These imports are used by commented-out tests.
"""
import json
import os
"""


# Utility function to extract info from outputs for use in assert_equal
# Returns a set of tuples (address, is blinded, is OP_RETURN). (It would
# feel nicer to return a set of dicts, but you can't do that in Python.)
def outputs_info(outputs):
    return {(
        x["script"].get("address"),
        x.get("blinding_pubkey") is not None,
        x["script"]["asm"] == "OP_RETURN",
    ) for x in outputs}


# Create one-input, one-output, no-fee transaction:
class PSBTTest(BitcoinTestFramework):

    def set_test_params(self):
        self.num_nodes = 3
        self.extra_args = [
            ["-walletrbf=1", "-addresstype=bech32", "-changetype=bech32"], #TODO: Remove address type restrictions once taproot has psbt extensions
            ["-walletrbf=0", "-changetype=legacy"],
            []
        ]
        self.supports_cli = False

    def skip_test_if_missing_module(self):
        self.skip_if_no_wallet()

    # TODO: Re-enable this test with segwit v1
    def test_utxo_conversion(self):
        mining_node = self.nodes[2]
        offline_node = self.nodes[0]
        online_node = self.nodes[1]

        # Disconnect offline node from others
        # Topology of test network is linear, so this one call is enough
        self.disconnect_nodes(0, 1)

        # Create watchonly on online_node
        online_node.createwallet(wallet_name='wonline', disable_private_keys=True)
        wonline = online_node.get_wallet_rpc('wonline')
        w2 = online_node.get_wallet_rpc('')

        # Mine a transaction that credits the offline address
        offline_addr = offline_node.getnewaddress(address_type="p2sh-segwit")
        online_addr = w2.getnewaddress(address_type="p2sh-segwit")
        wonline.importaddress(offline_addr, "", False)
        mining_node.sendtoaddress(address=offline_addr, amount=1.0)
        self.generate(mining_node, nblocks=1)

        # Construct an unsigned PSBT on the online node (who doesn't know the output is Segwit, so will include a non-witness UTXO)
        utxos = wonline.listunspent(addresses=[offline_addr])
        raw = wonline.createrawtransaction([{"txid":utxos[0]["txid"], "vout":utxos[0]["vout"]}],[{online_addr:0.9999},{"fee":0.0001}])
        psbt = wonline.walletprocesspsbt(online_node.converttopsbt(raw))["psbt"]
        assert "non_witness_utxo" in mining_node.decodepsbt(psbt)["inputs"][0]

        # Have the offline node sign the PSBT (which will update the UTXO to segwit)
        signed_psbt = offline_node.walletprocesspsbt(psbt)["psbt"]
        assert "witness_utxo" in mining_node.decodepsbt(signed_psbt)["inputs"][0]

        # Make sure we can mine the resulting transaction
        txid = mining_node.sendrawtransaction(mining_node.finalizepsbt(signed_psbt)["hex"])
        self.generate(mining_node, 1)
        assert_equal(online_node.gettxout(txid,0)["confirmations"], 1)

        wonline.unloadwallet()

        # Reconnect
        self.connect_nodes(0, 1)
        self.connect_nodes(0, 2)

    def get_address(self, confidential, node_num, addr_mode=None):
        if (addr_mode):
            addr = self.nodes[node_num].getnewaddress()
        else:
            addr = self.nodes[node_num].getnewaddress("", addr_mode)

        if confidential:
            addr = self.nodes[node_num].getaddressinfo(addr)['confidential']
        else:
            addr = self.nodes[node_num].getaddressinfo(addr)['unconfidential']

        return addr

    def to_unconf_addr(self, node_num, addr):
        return self.nodes[node_num].getaddressinfo(addr)['unconfidential']

    def num_blinded_outputs(self, tx):
        result = 0
        decoded = self.nodes[0].decoderawtransaction(tx)
        for out in decoded["vout"]:
            if out["scriptPubKey"]["type"] == "fee":
                pass
            if "valuecommitment" in out:
                result += 1
        return result

    def assert_change_type(self, psbtx, expected_type):
        """Assert that the given PSBT has a change output with the given type."""

        # The decodepsbt RPC is stateless and independent of any settings, we can always just call it on the first node
        decoded_psbt = self.nodes[0].decodepsbt(psbtx["psbt"])
        changepos = psbtx["changepos"]
        assert_equal(decoded_psbt["outputs"][changepos]["script"]["type"], expected_type)

    def run_basic_tests(self, confidential):
        starting_n_unspent = len(self.nodes[0].listlockunspent()) # ELEMENTS
        # Create and fund a raw tx for sending 10 BTC
        psbtx1 = self.nodes[0].walletcreatefundedpsbt([], [{self.get_address(confidential, 2):10}])['psbt']

        # If inputs are specified, do not automatically add more:
        utxo1 = self.nodes[0].listunspent()[0]
        assert_raises_rpc_error(-4, "Insufficient funds", self.nodes[0].walletcreatefundedpsbt, [{"txid": utxo1['txid'], "vout": utxo1['vout']}], [{self.get_address(confidential, 2):90}])

        psbtx1 = self.nodes[0].walletcreatefundedpsbt([{"txid": utxo1['txid'], "vout": utxo1['vout']}], [{self.get_address(confidential, 2):90}], 0, {"add_inputs": True})['psbt']
        # ELEMENTS: we are on the edge between 2 and 3 inputs; don't check exact value,
        #  just make sure that we added at least one input
        assert len(self.nodes[0].decodepsbt(psbtx1)["inputs"]) > 1

        # Inputs argument can be null
        self.nodes[0].walletcreatefundedpsbt(None, [{self.nodes[2].getnewaddress():10}])

        # Node 1 should not be able to add anything to it but still return the psbtx same as before
        psbtx = self.nodes[1].walletprocesspsbt(psbtx1)['psbt']
        assert_equal(psbtx1, psbtx)

        # ELEMENTS: FIXME failing asserts
        # Node 0 should not be able to sign the transaction with the wallet is locked
        # self.nodes[0].encryptwallet("password")
        # assert_raises_rpc_error(-13, "Please enter the wallet passphrase with walletpassphrase first", self.nodes[0].walletprocesspsbt, psbtx)

        # Node 0 should be able to process without signing though
        unsigned_tx = self.nodes[0].walletprocesspsbt(psbtx, False)
        assert_equal(unsigned_tx['complete'], False)

        # self.nodes[0].walletpassphrase(passphrase="password", timeout=1000000)

        # Sign the transaction and send
        signed_tx = self.nodes[0].walletprocesspsbt(psbt=psbtx, finalize=False)['psbt']
        finalized_tx = self.nodes[0].walletprocesspsbt(psbt=psbtx, finalize=True)['psbt']
        assert signed_tx != finalized_tx
        final_tx = self.nodes[0].finalizepsbt(signed_tx)['hex']
        if confidential:
            # Can't use assert_equal because there may or may not be change
            assert(self.num_blinded_outputs(final_tx) > 0)
        self.nodes[0].sendrawtransaction(final_tx)

        # Manually selected inputs can be locked:
        assert_equal(len(self.nodes[0].listlockunspent()), starting_n_unspent)
        utxo1 = self.nodes[0].listunspent()[0]
        psbtx1 = self.nodes[0].walletcreatefundedpsbt([{"txid": utxo1['txid'], "vout": utxo1['vout']}], [{self.get_address(confidential, 2):1}], 0,{"lockUnspents": True})["psbt"]
        assert_equal(len(self.nodes[0].listlockunspent()), starting_n_unspent + 1)

        # Locks are ignored for manually selected inputs
        self.nodes[0].walletcreatefundedpsbt([{"txid": utxo1['txid'], "vout": utxo1['vout']}], [{self.get_address(confidential, 2):1}], 0)

        # Create p2sh, p2wpkh, and p2wsh addresses
        pubkey0 = self.nodes[0].getaddressinfo(self.get_address(confidential, 0))['pubkey']
        pubkey1 = self.nodes[1].getaddressinfo(self.get_address(confidential, 1))['pubkey']
        pubkey2 = self.nodes[2].getaddressinfo(self.get_address(confidential, 2))['pubkey']

        # Setup watchonly wallets
        if confidential:
            self.nodes[2].createwallet(wallet_name='wmulti_conf', disable_private_keys=True)
            wmulti = self.nodes[2].get_wallet_rpc('wmulti_conf')
        else:
            self.nodes[2].createwallet(wallet_name='wmulti', disable_private_keys=True)
            wmulti = self.nodes[2].get_wallet_rpc('wmulti')

        # Create all the addresses
        p2sh = wmulti.addmultisigaddress(2, [pubkey0, pubkey1, pubkey2], "", "legacy")['address']
        p2sh_unconf = self.to_unconf_addr(1, p2sh)
        p2wsh = wmulti.addmultisigaddress(2, [pubkey0, pubkey1, pubkey2], "", "bech32")['address']
        p2wsh_unconf = self.to_unconf_addr(1, p2wsh)
        p2sh_p2wsh = wmulti.addmultisigaddress(2, [pubkey0, pubkey1, pubkey2], "", "p2sh-segwit")['address']
        p2sh_p2wsh_unconf = self.to_unconf_addr(1, p2sh_p2wsh)
        if not self.options.descriptors:
            wmulti.importaddress(p2sh)
            wmulti.importaddress(p2wsh)
            wmulti.importaddress(p2sh_p2wsh)
        p2wpkh = self.get_address(confidential, 1, "bech32")
        p2wpkh_unconf = self.to_unconf_addr(1, p2wpkh)
        p2pkh = self.get_address(confidential, 1, "legacy")
        p2pkh_unconf = self.to_unconf_addr(1, p2pkh)
        p2sh_p2wpkh = self.get_address(confidential, 1, "p2sh-segwit")
        p2sh_p2wpkh_unconf = self.to_unconf_addr(1, p2sh_p2wpkh)

        # fund those addresses
        rawtx = self.nodes[0].createrawtransaction([], [{p2sh:10}, {p2wsh:10}, {p2wpkh:10}, {p2sh_p2wsh:10}, {p2sh_p2wpkh:10}, {p2pkh:10}])
        rawtx = self.nodes[0].fundrawtransaction(rawtx, {"changePosition":3})
        rawtx = self.nodes[0].blindrawtransaction(rawtx['hex'])
        signed_tx = self.nodes[0].signrawtransactionwithwallet(rawtx)['hex']
        txid = self.nodes[0].sendrawtransaction(signed_tx)

        self.generate(self.nodes[0], 6)

        # Find the output pos
        p2sh_pos = -1
        p2wsh_pos = -1
        p2wpkh_pos = -1
        p2pkh_pos = -1
        p2sh_p2wsh_pos = -1
        p2sh_p2wpkh_pos = -1
        decoded = self.nodes[0].decoderawtransaction(signed_tx)
        for out in decoded['vout']:
            if out['scriptPubKey']['type'] == 'fee':
                next
            elif out['scriptPubKey']['address'] == p2sh_unconf:
                p2sh_pos = out['n']
            elif out['scriptPubKey']['address'] == p2wsh_unconf:
                p2wsh_pos = out['n']
            elif out['scriptPubKey']['address'] == p2wpkh_unconf:
                p2wpkh_pos = out['n']
            elif out['scriptPubKey']['address'] == p2sh_p2wsh_unconf:
                p2sh_p2wsh_pos = out['n']
            elif out['scriptPubKey']['address'] == p2sh_p2wpkh_unconf:
                p2sh_p2wpkh_pos = out['n']
            elif out['scriptPubKey']['address'] == p2pkh_unconf:
                p2pkh_pos = out['n']

        inputs = [{"txid": txid, "vout": p2wpkh_pos}, {"txid": txid, "vout": p2sh_p2wpkh_pos}, {"txid": txid, "vout": p2pkh_pos}]
        outputs = [{self.get_address(confidential, 1): 29.99}]

        # spend single key from node 1
        created_psbt = self.nodes[1].walletcreatefundedpsbt(inputs, outputs)
        walletsignpsbt_out = self.nodes[1].walletprocesspsbt(created_psbt["psbt"])
        # Make sure it has both types of UTXOs
        decoded = self.nodes[1].decodepsbt(walletsignpsbt_out['psbt'])
        assert 'non_witness_utxo' in decoded['inputs'][0]
        assert 'witness_utxo' in decoded['inputs'][0]
        # Check decodepsbt fee calculation (input values shall only be counted once per UTXO)
        #assert_equal(decoded['fee'], created_psbt['fee']) # ELEMENTS: we do not have this field. Should be fixed by #900
        assert_equal(walletsignpsbt_out['complete'], True)
        self.nodes[1].sendrawtransaction(self.nodes[1].finalizepsbt(walletsignpsbt_out['psbt'])['hex'])

        if confidential:
            fee_rate_sb = 2000
        else:
            fee_rate_sb = 10000

        self.log.info("Test walletcreatefundedpsbt fee rate of 10000 sat/vB and 0.1 BTC/kvB produces a total fee at or slightly below -maxtxfee (~0.05290000)")
        #res1 =
        self.nodes[1].walletcreatefundedpsbt(inputs, outputs, 0, {"fee_rate": fee_rate_sb, "add_inputs": True})
        #assert_approx(res1["fee"], 0.055, 0.005) # ELEMENTS: no "fee" field
        #res2 =
        self.nodes[1].walletcreatefundedpsbt(inputs, outputs, 0, {"feeRate": fee_rate_sb / 100000.0, "add_inputs": True})
        #assert_approx(res2["fee"], 0.055, 0.005) # ELEMENTS: no "fee" field

        self.log.info("Test min fee rate checks with walletcreatefundedpsbt are bypassed, e.g. a fee_rate under 1 sat/vB is allowed")
        #res3 =
        self.nodes[1].walletcreatefundedpsbt(inputs, outputs, 0, {"fee_rate": "0.999", "add_inputs": True})
        #assert_approx(res3["fee"], 0.00000381, 0.0000001)
        #res4 =
        self.nodes[1].walletcreatefundedpsbt(inputs, outputs, 0, {"feeRate": 0.00000999, "add_inputs": True})
        #assert_approx(res4["fee"], 0.00000381, 0.0000001)

        self.log.info("Test min fee rate checks with walletcreatefundedpsbt are bypassed and that funding non-standard 'zero-fee' transactions is valid")
        for param, zero_value in product(["fee_rate", "feeRate"], [0, 0.000, 0.00000000, "0", "0.000", "0.00000000"]):
            assert_equal(0, self.nodes[1].walletcreatefundedpsbt(inputs, outputs, 0, {param: zero_value, "add_inputs": True})["fee"])

        self.log.info("Test invalid fee rate settings")
        for param, value in {("fee_rate", 100000), ("feeRate", 1)}:
            assert_raises_rpc_error(-4, "Fee exceeds maximum configured by user (e.g. -maxtxfee, maxfeerate)",
                self.nodes[1].walletcreatefundedpsbt, inputs, outputs, 0, {param: value, "add_inputs": True})
            assert_raises_rpc_error(-3, "Amount out of range",
                self.nodes[1].walletcreatefundedpsbt, inputs, outputs, 0, {param: -1, "add_inputs": True})
            assert_raises_rpc_error(-3, "Amount is not a number or string",
                self.nodes[1].walletcreatefundedpsbt, inputs, outputs, 0, {param: {"foo": "bar"}, "add_inputs": True})
            # Test fee rate values that don't pass fixed-point parsing checks.
            for invalid_value in ["", 0.000000001, 1e-09, 1.111111111, 1111111111111111, "31.999999999999999999999"]:
                assert_raises_rpc_error(-3, "Invalid amount",
                    self.nodes[1].walletcreatefundedpsbt, inputs, outputs, 0, {param: invalid_value, "add_inputs": True})
        # Test fee_rate values that cannot be represented in sat/vB.
        for invalid_value in [0.0001, 0.00000001, 0.00099999, 31.99999999, "0.0001", "0.00000001", "0.00099999", "31.99999999"]:
            assert_raises_rpc_error(-3, "Invalid amount",
                self.nodes[1].walletcreatefundedpsbt, inputs, outputs, 0, {"fee_rate": invalid_value, "add_inputs": True})

        self.log.info("- raises RPC error if both feeRate and fee_rate are passed")
        assert_raises_rpc_error(-8, "Cannot specify both fee_rate (sat/vB) and feeRate (BTC/kvB)",
            self.nodes[1].walletcreatefundedpsbt, inputs, outputs, 0, {"fee_rate": 0.1, "feeRate": 0.1, "add_inputs": True})

        self.log.info("- raises RPC error if both feeRate and estimate_mode passed")
        assert_raises_rpc_error(-8, "Cannot specify both estimate_mode and feeRate",
            self.nodes[1].walletcreatefundedpsbt, inputs, outputs, 0, {"estimate_mode": "economical", "feeRate": 0.1, "add_inputs": True})

        for param in ["feeRate", "fee_rate"]:
            self.log.info("- raises RPC error if both {} and conf_target are passed".format(param))
            assert_raises_rpc_error(-8, "Cannot specify both conf_target and {}. Please provide either a confirmation "
                "target in blocks for automatic fee estimation, or an explicit fee rate.".format(param),
                self.nodes[1].walletcreatefundedpsbt ,inputs, outputs, 0, {param: 1, "conf_target": 1, "add_inputs": True})

        self.log.info("- raises RPC error if both fee_rate and estimate_mode are passed")
        assert_raises_rpc_error(-8, "Cannot specify both estimate_mode and fee_rate",
            self.nodes[1].walletcreatefundedpsbt ,inputs, outputs, 0, {"fee_rate": 1, "estimate_mode": "economical", "add_inputs": True})

        self.log.info("- raises RPC error with invalid estimate_mode settings")
        for k, v in {"number": 42, "object": {"foo": "bar"}}.items():
            assert_raises_rpc_error(-3, "Expected type string for estimate_mode, got {}".format(k),
                self.nodes[1].walletcreatefundedpsbt, inputs, outputs, 0, {"estimate_mode": v, "conf_target": 0.1, "add_inputs": True})
        for mode in ["", "foo", Decimal("3.141592")]:
            assert_raises_rpc_error(-8, 'Invalid estimate_mode parameter, must be one of: "unset", "economical", "conservative"',
                self.nodes[1].walletcreatefundedpsbt, inputs, outputs, 0, {"estimate_mode": mode, "conf_target": 0.1, "add_inputs": True})

        self.log.info("- raises RPC error with invalid conf_target settings")
        for mode in ["unset", "economical", "conservative"]:
            self.log.debug("{}".format(mode))
            for k, v in {"string": "", "object": {"foo": "bar"}}.items():
                assert_raises_rpc_error(-3, "Expected type number for conf_target, got {}".format(k),
                    self.nodes[1].walletcreatefundedpsbt, inputs, outputs, 0, {"estimate_mode": mode, "conf_target": v, "add_inputs": True})
            for n in [-1, 0, 1009]:
                assert_raises_rpc_error(-8, "Invalid conf_target, must be between 1 and 1008",  # max value of 1008 per src/policy/fees.h
                    self.nodes[1].walletcreatefundedpsbt, inputs, outputs, 0, {"estimate_mode": mode, "conf_target": n, "add_inputs": True})

        self.log.info("Test walletcreatefundedpsbt with too-high fee rate produces total fee well above -maxtxfee and raises RPC error")
        # previously this was silently capped at -maxtxfee
        for bool_add, outputs_array in {True: outputs, False: [{self.nodes[1].getnewaddress(): 1}]}.items():
            msg = "Fee exceeds maximum configured by user (e.g. -maxtxfee, maxfeerate)"
            assert_raises_rpc_error(-4, msg, self.nodes[1].walletcreatefundedpsbt, inputs, outputs_array, 0, {"fee_rate": 1000000, "add_inputs": bool_add})
            assert_raises_rpc_error(-4, msg, self.nodes[1].walletcreatefundedpsbt, inputs, outputs_array, 0, {"feeRate": 1, "add_inputs": bool_add})

        self.log.info("Test various PSBT operations")
        addr = self.get_address(confidential, 1)
        unconf_addr = self.nodes[1].getaddressinfo(addr)['unconfidential']
        change_addr = self.nodes[1].getrawchangeaddress()
        conf_change_addr = self.nodes[1].getaddressinfo(change_addr)['confidential']
        unconf_change_addr = self.nodes[1].getaddressinfo(change_addr)['unconfidential']
        # partially sign multisig things with node 1
        psbtx = wmulti.walletcreatefundedpsbt(inputs=[{"txid":txid,"vout":p2wsh_pos},{"txid":txid,"vout":p2sh_pos},{"txid":txid,"vout":p2sh_p2wsh_pos}], outputs=[{addr:29.99}], options={'changeAddress': unconf_change_addr})['psbt']
        filled = wmulti.walletprocesspsbt(psbtx)
        # have both nodes fill before we try to blind and sign
        walletprocesspsbt_out = self.nodes[1].walletprocesspsbt(filled["psbt"])
        psbtx = walletprocesspsbt_out['psbt']
        assert_equal(walletprocesspsbt_out['complete'], False)
        # check that the unblinded change address led to unblinded change
        assert_equal(
            outputs_info(self.nodes[1].decodepsbt(psbtx)["outputs"]),
            {
                (unconf_addr, confidential, False),
                (unconf_change_addr, False, False),
                (None, False, False), # fee
            },
        )

        # Repeat the above, with a confidential change address
        psbtx = wmulti.walletcreatefundedpsbt(inputs=[{"txid":txid,"vout":p2wsh_pos},{"txid":txid,"vout":p2sh_pos},{"txid":txid,"vout":p2sh_p2wsh_pos}], outputs=[{addr:29.99}], options={'changeAddress': conf_change_addr})['psbt']
        filled = wmulti.walletprocesspsbt(psbtx)
        # have both nodes fill before we try to blind and sign
        walletprocesspsbt_out = self.nodes[1].walletprocesspsbt(filled["psbt"])
        psbtx = walletprocesspsbt_out['psbt']
        assert_equal(walletprocesspsbt_out['complete'], False)
        # check that the blinded change address led to blinded change (and below,
        # when we call `walletprocesspsbt` with nodes[2], it will make sure that
        # node 2 is able to unblind this change, even though wmulti created it).
        # Notice that if `confidential` is False, the change is not blinded. This
        # is a quirk of the wallet.cpp blinding logic and will go away when we
        # overhaul this.
        assert_equal(
            outputs_info(self.nodes[1].decodepsbt(psbtx)["outputs"]),
            {
                (unconf_addr, confidential, False),
                (unconf_change_addr, confidential, False),
                (None, False, False), # fee
            },
        )

        # Unload wmulti, we don't need it anymore
        wmulti.unloadwallet()

        # partially sign with node 2. This should be complete and sendable
        walletsignpsbt_out = self.nodes[2].walletprocesspsbt(psbtx)
        assert_equal(walletsignpsbt_out['complete'], True)
        hex_tx = self.nodes[2].finalizepsbt(walletsignpsbt_out['psbt'])['hex']
        if confidential:
            # Can't use assert_equal because there may or may not be change
            assert(self.num_blinded_outputs(hex_tx) > 0)
        self.nodes[2].sendrawtransaction(hex_tx)

        # check that walletprocesspsbt fails to decode a non-psbt
        rawtx = self.nodes[1].createrawtransaction([{"txid":txid,"vout":p2wpkh_pos}], [{self.get_address(confidential, 1):9.99}])
        assert_raises_rpc_error(-22, "TX decode failed", self.nodes[1].walletprocesspsbt, rawtx)

        # Convert a non-psbt to psbt and make sure we can decode it
        rawtx = self.nodes[0].createrawtransaction([], [{self.get_address(confidential, 1):10}])
        rawtx = self.nodes[0].fundrawtransaction(rawtx)
        new_psbt = self.nodes[0].converttopsbt(rawtx['hex'])
        self.nodes[0].decodepsbt(new_psbt)

        # Make sure that a non-psbt with signatures cannot be converted
        # Error could be either "TX decode failed" (segwit inputs causes parsing to fail) or "Inputs must not have scriptSigs and scriptWitnesses"
        # We must set iswitness=True because the serialized transaction has inputs and is therefore a witness transaction
        signedtx = self.nodes[0].signrawtransactionwithwallet(rawtx['hex'])
        # Can be either a scriptSig or a scriptWitness that it yells about, depending on which UTXOs are selected for the TX
        assert_raises_rpc_error(-22, "Inputs must not have", self.nodes[0].converttopsbt, signedtx['hex'], False)
        assert_raises_rpc_error(-22, "Inputs must not have", self.nodes[0].converttopsbt, signedtx['hex'])
        assert_raises_rpc_error(-22, "", self.nodes[0].converttopsbt, hexstring=signedtx['hex'], iswitness=True)
        assert_raises_rpc_error(-22, "", self.nodes[0].converttopsbt, hexstring=signedtx['hex'], permitsigdata=False, iswitness=True)
        # Unless we allow it to convert and strip signatures
        self.nodes[0].converttopsbt(signedtx['hex'], True)

        # Explicitly allow converting non-empty txs
        new_psbt = self.nodes[0].converttopsbt(rawtx['hex'])
        self.nodes[0].decodepsbt(new_psbt)

        # Create outputs to nodes 1 and 2
        # We do a whole song-and-dance here (instead of calling sendtoaddress) to get access to the unblinded transaction data to find our outputs
        node1_addr = self.get_address(confidential, 1)
        node1_unconf_addr = self.to_unconf_addr(1, node1_addr)
        node2_addr = self.get_address(confidential, 2)
        node2_unconf_addr = self.to_unconf_addr(2, node2_addr)
        rt1 = self.nodes[0].createrawtransaction([], [{node1_addr:13}])
        rt1 = self.nodes[0].fundrawtransaction(rt1)
        rt1 = self.nodes[0].blindrawtransaction(rt1['hex'])
        rt1 = self.nodes[0].signrawtransactionwithwallet(rt1)
        txid1 = self.nodes[0].sendrawtransaction(rt1['hex'])
        rt1 = self.nodes[0].decoderawtransaction(rt1['hex'])

        rt2 = self.nodes[0].createrawtransaction([], [{node2_addr:13}])
        rt2 = self.nodes[0].fundrawtransaction(rt2)
        rt2 = self.nodes[0].blindrawtransaction(rt2['hex'])
        rt2 = self.nodes[0].signrawtransactionwithwallet(rt2)
        txid2 = self.nodes[0].sendrawtransaction(rt2['hex'])
        rt2 = self.nodes[0].decoderawtransaction(rt2['hex'])

        self.generate(self.nodes[0], 6)

        for out in rt1['vout']:
            if out['scriptPubKey']['type'] == "fee":
                pass
            elif out['scriptPubKey']['address'] == node1_unconf_addr:
                vout1 = out['n']

        for out in rt2['vout']:
            if out['scriptPubKey']['type'] == "fee":
                pass
            elif out['scriptPubKey']['address'] == node2_unconf_addr:
                vout2 = out['n']

        # This test doesn't work with Confidential Assets yet.
        if not confidential:
            # Create a psbt spending outputs from nodes 1 and 2
            psbt_orig = self.nodes[0].createpsbt([{"txid":txid1,  "vout":vout1}, {"txid":txid2, "vout":vout2}], [{self.get_address(confidential, 0):25.999}, {"fee":0.001}])

            # Update psbts, should only have data for one input and not the other
            psbt1 = self.nodes[1].walletprocesspsbt(psbt_orig, False, "ALL")['psbt']
            psbt1_decoded = self.nodes[0].decodepsbt(psbt1)
            assert len(psbt1_decoded["inputs"][0].keys()) > 3
            assert len(psbt1_decoded["inputs"][1].keys()) == 3
            # Check that BIP32 path was added
            assert "bip32_derivs" in psbt1_decoded['inputs'][0]
            psbt2 = self.nodes[2].walletprocesspsbt(psbt_orig, False, "ALL", False)['psbt']
            psbt2_decoded = self.nodes[0].decodepsbt(psbt2)
            assert len(psbt2_decoded["inputs"][0].keys()) == 3
            assert len(psbt2_decoded["inputs"][1].keys()) > 3
            # Check that BIP32 paths were not added
            assert "bip32_derivs" not in psbt2_decoded['inputs'][1]

            # Fill PSBTs (workaround issue #18039)
            psbt1 = self.nodes[1].walletprocesspsbt(psbt_orig, False)['psbt']
            psbt2 = self.nodes[2].walletprocesspsbt(psbt_orig, False)['psbt']

            # Combine and sign
            combined = self.nodes[0].combinepsbt([psbt1, psbt2])
            psbt1 = self.nodes[1].walletprocesspsbt(combined, True)['psbt']
            psbt2 = self.nodes[2].walletprocesspsbt(combined, True)['psbt']

            # Combine again, finalize, sign, and send the psbts
            combined = self.nodes[0].combinepsbt([psbt1, psbt2])
            finalized = self.nodes[0].finalizepsbt(combined)['hex']
            self.nodes[0].sendrawtransaction(finalized)

            self.generate(self.nodes[0], 6)
            self.sync_all()

        # Test additional args in walletcreatepsbt
        # Make sure both pre-included and funded inputs
        # have the correct sequence numbers based on
        # replaceable arg
        block_height = self.nodes[0].getblockcount()
        unspent = self.nodes[0].listunspent()[0]
        psbtx_info = self.nodes[0].walletcreatefundedpsbt([{"txid":unspent["txid"], "vout":unspent["vout"]}], [{self.get_address(confidential, 2):unspent["amount"]+1}], block_height+2, {"replaceable": False, "add_inputs": True}, False)
        decoded_psbt = self.nodes[0].decodepsbt(psbtx_info["psbt"])
        for psbt_in in decoded_psbt["inputs"]:
            assert_greater_than(psbt_in["sequence"], MAX_BIP125_RBF_SEQUENCE)
            assert "bip32_derivs" not in psbt_in
        assert_equal(decoded_psbt["fallback_locktime"], block_height+2)

        # Same construction with only locktime set and RBF explicitly enabled
        psbtx_info = self.nodes[0].walletcreatefundedpsbt([{"txid":unspent["txid"], "vout":unspent["vout"]}], [{self.get_address(confidential, 2):unspent["amount"]+1}], block_height, {"replaceable": True, "add_inputs": True}, True)
        decoded_psbt = self.nodes[0].decodepsbt(psbtx_info["psbt"])
        for psbt_in in decoded_psbt["inputs"]:
            assert_equal(psbt_in["sequence"], MAX_BIP125_RBF_SEQUENCE)
            assert "bip32_derivs" in psbt_in
        assert_equal(decoded_psbt["fallback_locktime"], block_height)

        # Same construction without optional arguments
        psbtx_info = self.nodes[0].walletcreatefundedpsbt([], [{self.get_address(confidential, 2):unspent["amount"]+1}])
        decoded_psbt = self.nodes[0].decodepsbt(psbtx_info["psbt"])
        for psbt_in in decoded_psbt["inputs"]:
            assert_equal(psbt_in["sequence"], MAX_BIP125_RBF_SEQUENCE)
            assert "bip32_derivs" in psbt_in
        assert_equal(decoded_psbt["fallback_locktime"], 0)

        # Same construction without optional arguments, for a node with -walletrbf=0
        unspent1 = self.nodes[1].listunspent()[0]
        psbtx_info = self.nodes[1].walletcreatefundedpsbt([{"txid":unspent1["txid"], "vout":unspent1["vout"]}], [{self.nodes[2].getnewaddress():unspent1["amount"]+1}], block_height, {"add_inputs": True})
        decoded_psbt = self.nodes[1].decodepsbt(psbtx_info["psbt"])
        for psbt_in in decoded_psbt["inputs"]:
            assert_greater_than(psbt_in["sequence"], MAX_BIP125_RBF_SEQUENCE)
            assert "bip32_derivs" in psbt_in

        # Make sure change address wallet does not have P2SH innerscript access to results in success
        # when attempting BnB coin selection
        self.nodes[0].walletcreatefundedpsbt([], [{self.nodes[2].getnewaddress():unspent["amount"]+1}], block_height+2, {"changeAddress":self.nodes[1].getnewaddress()}, False)

        # Make sure the wallet's change type is respected by default
        small_output = {self.nodes[0].getnewaddress():0.1}
        psbtx_native = self.nodes[0].walletcreatefundedpsbt([], [small_output])
        self.assert_change_type(psbtx_native, "witness_v0_keyhash")
        psbtx_legacy = self.nodes[1].walletcreatefundedpsbt([], [small_output])
        self.assert_change_type(psbtx_legacy, "pubkeyhash")

        # Make sure the change type of the wallet can also be overwritten
        psbtx_np2wkh = self.nodes[1].walletcreatefundedpsbt([], [small_output], 0, {"change_type":"p2sh-segwit"})
        self.assert_change_type(psbtx_np2wkh, "scripthash")

        # Make sure the change type cannot be specified if a change address is given
        invalid_options = {"change_type":"legacy","changeAddress":self.nodes[0].getnewaddress()}
        assert_raises_rpc_error(-8, "both change address and address type options", self.nodes[0].walletcreatefundedpsbt, [], [small_output], 0, invalid_options)

        # Regression test for 14473 (mishandling of already-signed witness transaction):
        psbtx_info = self.nodes[0].walletcreatefundedpsbt([{"txid":unspent["txid"], "vout":unspent["vout"]}], [{self.get_address(confidential, 2):unspent["amount"]+1}], 0, {"add_inputs": True})
        signed = self.nodes[0].walletprocesspsbt(psbtx_info["psbt"])
        signed_again = self.nodes[0].walletprocesspsbt(signed["psbt"])
        assert_equal(signed, signed_again)
        # We don't care about the decode result, but decoding must succeed.
        self.nodes[0].decodepsbt(signed["psbt"])


    def run_unsafe_tests(self):
        # Make sure unsafe inputs are included if specified
        self.nodes[2].createwallet(wallet_name="unsafe")
        wunsafe = self.nodes[2].get_wallet_rpc("unsafe")
        self.nodes[0].sendtoaddress(wunsafe.getnewaddress(), 2)
        self.sync_mempools()
        assert_raises_rpc_error(-4, "Insufficient funds", wunsafe.walletcreatefundedpsbt, [], [{self.nodes[0].getnewaddress(): 1}])
        wunsafe.walletcreatefundedpsbt([], [{self.nodes[0].getnewaddress(): 1}], 0, {"include_unsafe": True})


    # BIP 174 tests are disabled because they don't work with CA yet. Comment the function so it doesn't flag lint as unused.
    """
    def run_bip174_tests(self):
        # BIP 174 Test Vectors

        # Check that unknown values are just passed through
        unknown_psbt = "cHNidP8BAD8CAAAAAf//////////////////////////////////////////AAAAAAD/////AQAAAAAAAAAAA2oBAAAAAAAACvABAgMEBQYHCAkPAQIDBAUGBwgJCgsMDQ4PAAA="
        unknown_out = self.nodes[0].walletprocesspsbt(unknown_psbt)['psbt']
        assert_equal(unknown_psbt, unknown_out)

        # Open the data file
        with open(os.path.join(os.path.dirname(os.path.realpath(__file__)), 'data/rpc_psbt.json'), encoding='utf-8') as f:
            d = json.load(f)
            invalids = d['invalid']
            invalid_with_msgs = d["invalid_with_msg"]
            valids = d['valid']
            creators = d['creator']
            signers = d['signer']
            combiners = d['combiner']
            finalizers = d['finalizer']
            extractors = d['extractor']

        # Invalid PSBTs
        for invalid in invalids:
            assert_raises_rpc_error(-22, "TX decode failed", self.nodes[0].decodepsbt, invalid)
        for invalid in invalid_with_msgs:
            psbt, msg = invalid
            assert_raises_rpc_error(-22, f"TX decode failed {msg}", self.nodes[0].decodepsbt, psbt)

        # Valid PSBTs
        for valid in valids:
            self.nodes[0].decodepsbt(valid)

        # Creator Tests
        for creator in creators:
            created_tx = self.nodes[0].createpsbt(inputs=creator['inputs'], outputs=creator['outputs'], psbt_version=creator['version'], replaceable=False)
            assert_equal(created_tx, creator['result'])

        # Signer tests
        for i, signer in enumerate(signers):
            self.nodes[2].createwallet(wallet_name="wallet{}".format(i))
            wrpc = self.nodes[2].get_wallet_rpc("wallet{}".format(i))
            for key in signer['privkeys']:
                wrpc.importprivkey(key)
            signed_tx = wrpc.walletprocesspsbt(signer['psbt'], True, "ALL")['psbt']
            assert_equal(signed_tx, signer['result'])

        # Combiner test
        for combiner in combiners:
            combined = self.nodes[2].combinepsbt(combiner['combine'])
            assert_equal(combined, combiner['result'])

        # Empty combiner test
        assert_raises_rpc_error(-8, "Parameter 'txs' cannot be empty", self.nodes[0].combinepsbt, [])

        # Finalizer test
        for finalizer in finalizers:
            finalized = self.nodes[2].finalizepsbt(finalizer['finalize'], False)['psbt']
            assert_equal(finalized, finalizer['result'])

        # Extractor test
        for extractor in extractors:
            extracted = self.nodes[2].finalizepsbt(extractor['extract'], True)['hex']
            assert_equal(extracted, extractor['result'])

        # Unload extra wallets
        for i, signer in enumerate(signers):
            self.nodes[2].unloadwallet("wallet{}".format(i))
    """

    def run_ca_tests(self):
        # Confidential Assets tests

        # Start by sending some coins to a nonconf address
        unconf_addr_0 = self.get_address(False, 0)
        unconf_addr_1 = self.get_address(False, 0)
        unconf_addr_4 = self.get_address(False, 0)
        rawtx = self.nodes[0].createrawtransaction([], [{unconf_addr_0:50}, {unconf_addr_1:50}, {unconf_addr_4:50}])
        rawtx = self.nodes[0].fundrawtransaction(rawtx, {"changePosition":3})  # our outputs will be 0, 1, 2
        rawtx = self.nodes[0].blindrawtransaction(rawtx['hex'])
        signed_tx = self.nodes[0].signrawtransactionwithwallet(rawtx)['hex']
        txid_nonconf = self.nodes[0].sendrawtransaction(signed_tx)
        self.generate(self.nodes[0], 1)
        self.sync_all()

        # Now use PSBT to send some coins nonconf->nonconf
        unconf_addr_2 = self.get_address(False, 1)
        psbt = self.nodes[0].createpsbt([{"txid": txid_nonconf, "vout": 0}], [{unconf_addr_2: 49.999}, {"fee": 0.001}])
        psbt = self.nodes[0].walletprocesspsbt(psbt)["psbt"]
        tx_hex = self.nodes[0].finalizepsbt(psbt)['hex']
        self.nodes[0].sendrawtransaction(tx_hex)
        self.generate(self.nodes[0], 1)
        self.sync_all()

        # Now send nonconf->conf (with two outputs, blinding succeeds)
        conf_addr_1 = self.get_address(True, 2)
        conf_addr_2 = self.get_address(True, 2)
        psbt = self.nodes[0].createpsbt([{"txid": txid_nonconf, "vout": 1}], [{conf_addr_1: 24.999, "blinder_index": 0}, {conf_addr_2: 24.999, "blinder_index": 0}, {"fee": 0.002}])
        psbt = self.nodes[0].walletprocesspsbt(psbt)['psbt']
        hex_tx = self.nodes[0].finalizepsbt(psbt)['hex']
        assert_equal(self.num_blinded_outputs(hex_tx), 2)
        txid_conf_2 = self.nodes[0].sendrawtransaction(hex_tx)
        self.generate(self.nodes[0], 1)
        self.sync_all()

        # Try to send conf->nonconf: This will fail because we can't balance the blinders
        unconf_addr_3 = self.get_address(False, 0)
        psbt = self.nodes[2].createpsbt([{"txid": txid_conf_2, "vout": 0}], [{unconf_addr_3: 24.998}, {"fee": 0.001}])
        #assert_raises_rpc_error(-25, "Transaction values or blinders are not balanced", self.nodes[2].walletprocesspsbt, psbt)

        # Try to send conf->(nonconf + conf), so we have a conf output to balance blinders
        conf_addr_3 = self.get_address(True, 0)
        psbt = self.nodes[2].createpsbt([{"txid": txid_conf_2, "vout": 0}], [{unconf_addr_3: 10}, {conf_addr_3: 14.998, "blinder_index": 0}, {"fee": 0.001}])
        psbt = self.nodes[2].walletprocesspsbt(psbt)['psbt']
        hex_tx = self.nodes[2].finalizepsbt(psbt)['hex']
        assert_equal(self.num_blinded_outputs(hex_tx), 1)
        self.nodes[2].sendrawtransaction(hex_tx)
        self.generate(self.nodes[0], 1)
        self.sync_all()

        # Check include_explicit option
        psbt = self.nodes[2].walletcreatefundedpsbt([{"txid": txid_conf_2, "vout": 1}], [{self.get_address(True, 0): 24.998, "blinder_index": 0}, {"fee": 0.001}], 0, {"include_explicit": True})["psbt"]
        decoded = self.nodes[1].decodepsbt(psbt)
        assert "explicit_value" in decoded["inputs"][0]
        assert "value_proof" in decoded["inputs"][0]
        assert "explicit_asset" in decoded["inputs"][0]
        assert "asset_proof" in decoded["inputs"][0]

        # Try to send conf->conf
        conf_addr_4 = self.get_address(True, 0)
        psbt = self.nodes[2].createpsbt([{"txid": txid_conf_2, "vout": 1}], [{conf_addr_4: 24.998, "blinder_index": 0}, {"fee": 0.001}])
        psbt = self.nodes[2].walletprocesspsbt(psbt)['psbt']
        decoded = self.nodes[1].decodepsbt(psbt)
        assert "blind_value_proof" in decoded["outputs"][0]
        assert "blind_asset_proof" in decoded["outputs"][0]
        hex_tx = self.nodes[2].finalizepsbt(psbt)['hex']
        assert_equal(self.num_blinded_outputs(hex_tx), 1)
        self.nodes[2].sendrawtransaction(hex_tx)
        self.generate(self.nodes[0], 1)
        self.sync_all()

        # Try to send nonconf->(nonconf + conf + conf) -- two conf to make blinders balance
        nonconf_addr_5 = self.get_address(False, 1)
        conf_addr_5 = self.get_address(True, 1)
        conf_addr_6 = self.get_address(True, 2)
        psbt = self.nodes[0].createpsbt([{"txid": txid_nonconf, "vout": 2}], [{nonconf_addr_5: 24.999}, {conf_addr_5: 14.999, "blinder_index": 0}, {conf_addr_6: 10, "blinder_index": 0}, {"fee": 0.002}])
        psbt = self.nodes[0].walletprocesspsbt(psbt)['psbt']
        hex_tx = self.nodes[0].finalizepsbt(psbt)['hex']
        assert_equal(self.num_blinded_outputs(hex_tx), 2)
        self.nodes[0].sendrawtransaction(hex_tx)
        self.generate(self.nodes[0], 1)
        self.sync_all()

        # Try a multiparty blinded tx
        # Prepare wallets and UTXOs for inputs
        self.nodes[2].createwallet("w1")
        w1 = self.nodes[2].get_wallet_rpc("w1")
        self.nodes[2].createwallet("w2")
        w2 = self.nodes[2].get_wallet_rpc("w2")
        self.nodes[2].createwallet("w3")
        w3 = self.nodes[2].get_wallet_rpc("w3")
        w1_addr = w1.getaddressinfo(w1.getnewaddress())["confidential"]
        w2_addr = w2.getaddressinfo(w2.getnewaddress())["confidential"]
        w3_addr = w3.getaddressinfo(w3.getnewaddress())["confidential"]
        txid1 = self.nodes[0].sendtoaddress(w1_addr, 10)
        txid2 = self.nodes[0].sendtoaddress(w2_addr, 10)
        txid3 = self.nodes[0].sendtoaddress(w3_addr, 10)
        self.sync_all()
        vout1 = find_vout_for_address(self.nodes[2], txid1, w1_addr)
        vout2 = find_vout_for_address(self.nodes[2], txid2, w2_addr)
        vout3 = find_vout_for_address(self.nodes[2], txid3, w3_addr)
        self.generate(self.nodes[0], 1)
        self.sync_all()
        # Check that a walletprocesspsbt fails if the wallet has a blind input but no blind outputs
        created_psbt = self.nodes[0].createpsbt(
            [
                {"txid": txid1, "vout": vout1},
                {"txid": txid2, "vout": vout2},
            ],
            [
                {self.get_address(True, 0): Decimal("19.999"), "blinder_index": 0},
                {"fee": Decimal("0.001")}
            ]
        )
        up_psbt1 = w1.walletprocesspsbt(psbt=created_psbt, sign=False)["psbt"]
        assert_raises_rpc_error(-4, "Transaction has blind inputs belonging to this blinder but does not have outputs to blind", w2.walletprocesspsbt, up_psbt1, False)
        # Make the PSBT
        created_psbt = self.nodes[0].createpsbt(
            [
                {"txid": txid1, "vout": vout1},
                {"txid": txid2, "vout": vout2},
                {"txid": txid3, "vout": vout3},
            ],
            [
                {self.get_address(True, 0): Decimal("9.999"), "blinder_index": 0},
                {self.get_address(True, 0): Decimal("9.999"), "blinder_index": 1},
                {self.get_address(True, 0): Decimal("9.999"), "blinder_index": 2},
                {"fee": Decimal("0.003")}
            ]
        )
        # Update all but don't blind
        up_psbt1 = w1.walletprocesspsbt(psbt=created_psbt, sign=False)["psbt"]
        up_psbt2 = w2.walletprocesspsbt(psbt=created_psbt, sign=False)["psbt"]
        up_psbt3 = w3.walletprocesspsbt(psbt=created_psbt, sign=False)["psbt"]
        # Combine updated
        comb_psbt1 = self.nodes[0].combinepsbt([up_psbt1, up_psbt2, up_psbt3])
        # 1 and 2 blind
        blind_psbt1 = w1.walletprocesspsbt(psbt=comb_psbt1, sign=False)["psbt"]
        blind_psbt2 = w2.walletprocesspsbt(psbt=comb_psbt1, sign=False)["psbt"]
        # Check that trying to blind a PSET where our inputs are already blinded results in no change
        re_blind_psbt2 = w2.walletprocesspsbt(psbt=blind_psbt2, sign=False)["psbt"]
        assert_equal(blind_psbt2, re_blind_psbt2)
        # Make sure combinepsbt does not work if the result would have imbalanced values and blinders
        blind_psbt3 = w3.walletprocesspsbt(psbt=comb_psbt1, sign=False)["psbt"]
        assert_raises_rpc_error(-22, "Cannot combine PSETs as the values and blinders would become imbalanced", self.nodes[0].combinepsbt, [blind_psbt1, blind_psbt2, blind_psbt3])
        # Combine 1 and 2 blinded
        comb_psbt2 = self.nodes[0].combinepsbt([blind_psbt1, blind_psbt2])
        # 3 Updates and blinds combined
        blind_psbt = w3.walletprocesspsbt(psbt=comb_psbt2, sign=False)["psbt"]
        # All sign
        sign_psbt1 = w1.walletprocesspsbt(psbt=blind_psbt)["psbt"]
        sign_psbt2 = w2.walletprocesspsbt(psbt=blind_psbt)["psbt"]
        sign_psbt3 = w3.walletprocesspsbt(psbt=blind_psbt)["psbt"]
        # Combine sigs
        comb_psbt2 = self.nodes[0].combinepsbt([sign_psbt1, sign_psbt2, sign_psbt3])
        # Finalize and send
        tx = self.nodes[0].finalizepsbt(comb_psbt2)["hex"]
        self.nodes[0].sendrawtransaction(tx)
        self.generate(self.nodes[0], 1)
        self.sync_all()

        # Regression for #1049
        # 1. Create a one-blinded-output PSET and check that it is blinded correctly
        addr = self.nodes[0].getnewaddress()
        conf_addr = self.nodes[0].getaddressinfo(addr)['confidential']
        unconf_addr = self.nodes[0].getaddressinfo(addr)['unconfidential']
        # 1a. Funding should succeed and *not* add a OP_RETURN output
        funded = self.nodes[1].walletcreatefundedpsbt([], [{conf_addr: self.nodes[1].getbalance()['bitcoin']}], 0, {"subtractFeeFromOutputs": [0]})["psbt"]
        assert_equal(
            outputs_info(self.nodes[1].decodepsbt(funded)["outputs"]),
            {
                (unconf_addr, True, False),
                (None, False, False), # fee
            },
        )
        # 1b. `walletprocesspsbt` should then succeed in creating a full transaction
        signed = self.nodes[1].walletprocesspsbt(funded)["psbt"]
        tx = self.nodes[1].finalizepsbt(signed)["hex"]
        assert self.nodes[1].testmempoolaccept([tx])[0]['allowed']
        # 2. Create a one-unblinded-output PSET and check that it is blinded correctly
        # 2a. Funding should succeed and add a OP_RETURN output
        funded = self.nodes[1].walletcreatefundedpsbt([], [{unconf_addr: self.nodes[1].getbalance()['bitcoin']}], 0, {"subtractFeeFromOutputs": [0]})["psbt"]
        assert_equal(
            outputs_info(self.nodes[1].decodepsbt(funded)["outputs"]),
            {
                (unconf_addr, False, False),
                (None, True, True), # blinded OP_RETURN
                (None, False, False), # fee
            },
        )
        # 2b. `walletprocesspsbt` should then succeed in creating a full transaction
        signed = self.nodes[1].walletprocesspsbt(funded)["psbt"]
        tx = self.nodes[1].finalizepsbt(signed)["hex"]
        assert self.nodes[1].testmempoolaccept([tx])[0]['allowed']

    def pset_confidential_proofs(self):
        UNBLINDED = "cHNldP8BAgQCAAAAAQMEAAAAAAEEAQEBBQECAfsEAgAAAAABAP1UAQIAAAAAASopobdl5W15RSedscp/8bxEXKuKIMOZw+JTqgD8qJEKBAAAAAD9////Awrye7Xu4kI5VnpTDeGaq8sYdXP3qdzYaHrLDRzaC8y51ggl1U8hJxSo+8GcTzHv926wsqTTkOrdBnJo8qcLwLQauQKktt71EJU7HTH5HsgG4kJV/tC32F992/WgieIPRkUkmxYAFPrs/iioimRS5hoJKl/hua83d7rwC1uuuLvfuQh38wHS+0Vg2ecXzypsUabYofOFaGSrICByCKvjgTF6TdHNp2el7Cwi+94dy4qMDrEh/25Aqnc+5qABAqWPEY9ZNCz7m64pANrr04bVgPxaWCr7LvvWGH5FLzvRFgAU96wAzcLFRah7B8gq17sVY9Uso18BIw9PXUt8b6hFgG7k9ncTRZ4baejmD87i5JQMeg1d4bIBAAAAAAAAKfQAAAAAAAABAXoK8nu17uJCOVZ6Uw3hmqvLGHVz96nc2Gh6yw0c2gvMudYIJdVPIScUqPvBnE8x7/dusLKk05Dq3QZyaPKnC8C0GrkCpLbe9RCVOx0x+R7IBuJCVf7Qt9hffdv1oIniD0ZFJJsWABT67P4oqIpkUuYaCSpf4bmvN3e68CIGA3pgD7iheh1WkyCWvviXQBa9KOJk6JBeYxEpPuxiRBOvEElHIxkAAACAAQAAgAMAAIABDiB25bQww62kp1L1uQVb7MxEVoem8kCzSmM5DW09I9V6DQEPBAAAAAABEAT/////B/wEcHNldA79CwFgAgAHY7+9IRzxAXWemL7C9M7CBAqQoSrXRoxI5/YnMLV6nV/GBMEhmvoDFJcNzRXI/LrIRMLZFvNrP5IupN8OZ+4q+++aJTnuYCZIDR1pssb0JHA0z2UXkEYdHv26qoW26RbLf2LNh29yVIOHG3jqqc7+L7F4UELZmjlEs6R1sulqQ0ePCUUgAsqURkdnNKtl0nORiyLN/9JfqGGTC30WhsdXifWRmqOfkWil0Va1bDYumMU7zJdW/go83ODuZ5VZVWFsBLFSn9HxF1SaFCGt197qo8dr+vhPZwb72k13A72D+5Lx7UKoYqamRJsoAZdUZ/oVd9GRlPbAmRPV7iOxmPYf+t9AQiEd0Z4AIgICuujF5+Lk/uCeX9+RWtJ8ioG51rogGduwt+iY1tZFtjUQSUcjGQAAAIAAAACACwAAgAEDCAC/fEgYCQAAAQQWABSD7wBNJDxW82D5YkC7B5ebqReUWQf8BHBzZXQCICMPT11LfG+oRYBu5PZ3E0WeG2no5g/O4uSUDHoNXeGyB/wEcHNldAYhAwxmNPa94Vg9u/nZBWC/8IYTgnp85V5TMOEFWTTAcF2pB/wEcHNldAgEAAAAAAABAwgA4fUFAAAAAAEEAAf8BHBzZXQCICMPT11LfG+oRYBu5PZ3E0WeG2no5g/O4uSUDHoNXeGyB/wEcHNldAgEAAAAAAA="
        BLINDED = "cHNldP8BAgQCAAAAAQMEAAAAAAEEAQEBBQECAfsEAgAAAAABAP1UAQIAAAAAASopobdl5W15RSedscp/8bxEXKuKIMOZw+JTqgD8qJEKBAAAAAD9////Awrye7Xu4kI5VnpTDeGaq8sYdXP3qdzYaHrLDRzaC8y51ggl1U8hJxSo+8GcTzHv926wsqTTkOrdBnJo8qcLwLQauQKktt71EJU7HTH5HsgG4kJV/tC32F992/WgieIPRkUkmxYAFPrs/iioimRS5hoJKl/hua83d7rwC1uuuLvfuQh38wHS+0Vg2ecXzypsUabYofOFaGSrICByCKvjgTF6TdHNp2el7Cwi+94dy4qMDrEh/25Aqnc+5qABAqWPEY9ZNCz7m64pANrr04bVgPxaWCr7LvvWGH5FLzvRFgAU96wAzcLFRah7B8gq17sVY9Uso18BIw9PXUt8b6hFgG7k9ncTRZ4baejmD87i5JQMeg1d4bIBAAAAAAAAKfQAAAAAAAABAXoK8nu17uJCOVZ6Uw3hmqvLGHVz96nc2Gh6yw0c2gvMudYIJdVPIScUqPvBnE8x7/dusLKk05Dq3QZyaPKnC8C0GrkCpLbe9RCVOx0x+R7IBuJCVf7Qt9hffdv1oIniD0ZFJJsWABT67P4oqIpkUuYaCSpf4bmvN3e68CIGA3pgD7iheh1WkyCWvviXQBa9KOJk6JBeYxEpPuxiRBOvEElHIxkAAACAAQAAgAMAAIABDiB25bQww62kp1L1uQVb7MxEVoem8kCzSmM5DW09I9V6DQEPBAAAAAABEAT/////B/wEcHNldA79CwFgAgAHY7+9IRzxAXWemL7C9M7CBAqQoSrXRoxI5/YnMLV6nV/GBMEhmvoDFJcNzRXI/LrIRMLZFvNrP5IupN8OZ+4q+++aJTnuYCZIDR1pssb0JHA0z2UXkEYdHv26qoW26RbLf2LNh29yVIOHG3jqqc7+L7F4UELZmjlEs6R1sulqQ0ePCUUgAsqURkdnNKtl0nORiyLN/9JfqGGTC30WhsdXifWRmqOfkWil0Va1bDYumMU7zJdW/go83ODuZ5VZVWFsBLFSn9HxF1SaFCGt197qo8dr+vhPZwb72k13A72D+5Lx7UKoYqamRJsoAZdUZ/oVd9GRlPbAmRPV7iOxmPYf+t9AQiEd0Z4AIgICuujF5+Lk/uCeX9+RWtJ8ioG51rogGduwt+iY1tZFtjUQSUcjGQAAAIAAAACACwAAgAEDCAC/fEgYCQAAAQQWABSD7wBNJDxW82D5YkC7B5ebqReUWQf8BHBzZXQBIQgGgfEKdAooxyl0pgId27fqPNDTNJzj2ga4NCXs2+6zeAf8BHBzZXQCICMPT11LfG+oRYBu5PZ3E0WeG2no5g/O4uSUDHoNXeGyB/wEcHNldAMhCy5VZJhP9SRRur+Fix1a6ijcBFLLkrt7//fqHxCGN0pEB/wEcHNldAT9CwFgAgAACRhIfL75AJaUOCJ2q+YnbnYTFqluECvtDoJFGcrYvu5VsxPdASJNduFIJRBglnPdW73QRjqt+r3KlxBQ3XUWTce6is6cGED9eySEVJwBXz4Mt8SjqM2GsyUfqC+Ey3+APGgh54MYLt+HHKmt6ibcvE1DDU/UGpVo+I3cY/kgKJzrWMG6y/jDm/CHcF49L8EBtYC7iSrBhwzmDk7DmiViiQFCTUDfIqilX/piqS9ZlO4JNydA5kmLqXkj/xtR2hKt57wknqqvM7/car1S4Do8VljtG9lCzvSOBtBvijSwpFY1KaVFjpj0UZI9XJQ2eEbMrqC0qygNBi1f+ULyZFccNSGpXaZnrZAH/ARwc2V0BUMBAAECnwdoJ4rVnGgLT0He5GaLEhDnGqCKcH0nlTi1T53tBYMI8InonQGT61IAjoLcRxOqzMLgEC3KXg7yW8x6d6VmB/wEcHNldAYhAwxmNPa94Vg9u/nZBWC/8IYTgnp85V5TMOEFWTTAcF2pB/wEcHNldAchAitGVbG/bZNcV2ifjimuh04FOwRlxNrNPva66U6/RiHFB/wEcHNldAgEAAAAAAf8BHBzZXQJSSAAAAkYSHy/AIN6lvAUJ1o6ZQK5i/ewcpqRz4eW8zMzXFO/ZlNvAomxweIBD8YyywTguhBMI0BdLs2VeS5mc5e1oR0R27YAUccH/ARwc2V0CkMBAAGJm91DfvVBUOaEFZ0uH1RbT2cgI9MN9k1lE1hlWc2AtALpMJ17khkivt8F7dgCAVdBvcHFaw138ZsVfiD7g480AAEDCADh9QUAAAAAAQQAB/wEcHNldAIgIw9PXUt8b6hFgG7k9ncTRZ4baejmD87i5JQMeg1d4bIH/ARwc2V0CAQAAAAAAA=="
        NO_VALUE_PROOF = "cHNldP8BAgQCAAAAAQMEAAAAAAEEAQEBBQECAfsEAgAAAAABAP1UAQIAAAAAASopobdl5W15RSedscp/8bxEXKuKIMOZw+JTqgD8qJEKBAAAAAD9////Awrye7Xu4kI5VnpTDeGaq8sYdXP3qdzYaHrLDRzaC8y51ggl1U8hJxSo+8GcTzHv926wsqTTkOrdBnJo8qcLwLQauQKktt71EJU7HTH5HsgG4kJV/tC32F992/WgieIPRkUkmxYAFPrs/iioimRS5hoJKl/hua83d7rwC1uuuLvfuQh38wHS+0Vg2ecXzypsUabYofOFaGSrICByCKvjgTF6TdHNp2el7Cwi+94dy4qMDrEh/25Aqnc+5qABAqWPEY9ZNCz7m64pANrr04bVgPxaWCr7LvvWGH5FLzvRFgAU96wAzcLFRah7B8gq17sVY9Uso18BIw9PXUt8b6hFgG7k9ncTRZ4baejmD87i5JQMeg1d4bIBAAAAAAAAKfQAAAAAAAABAXoK8nu17uJCOVZ6Uw3hmqvLGHVz96nc2Gh6yw0c2gvMudYIJdVPIScUqPvBnE8x7/dusLKk05Dq3QZyaPKnC8C0GrkCpLbe9RCVOx0x+R7IBuJCVf7Qt9hffdv1oIniD0ZFJJsWABT67P4oqIpkUuYaCSpf4bmvN3e68CIGA3pgD7iheh1WkyCWvviXQBa9KOJk6JBeYxEpPuxiRBOvEElHIxkAAACAAQAAgAMAAIABDiB25bQww62kp1L1uQVb7MxEVoem8kCzSmM5DW09I9V6DQEPBAAAAAABEAT/////B/wEcHNldA79CwFgAgAHY7+9IRzxAXWemL7C9M7CBAqQoSrXRoxI5/YnMLV6nV/GBMEhmvoDFJcNzRXI/LrIRMLZFvNrP5IupN8OZ+4q+++aJTnuYCZIDR1pssb0JHA0z2UXkEYdHv26qoW26RbLf2LNh29yVIOHG3jqqc7+L7F4UELZmjlEs6R1sulqQ0ePCUUgAsqURkdnNKtl0nORiyLN/9JfqGGTC30WhsdXifWRmqOfkWil0Va1bDYumMU7zJdW/go83ODuZ5VZVWFsBLFSn9HxF1SaFCGt197qo8dr+vhPZwb72k13A72D+5Lx7UKoYqamRJsoAZdUZ/oVd9GRlPbAmRPV7iOxmPYf+t9AQiEd0Z4AIgICuujF5+Lk/uCeX9+RWtJ8ioG51rogGduwt+iY1tZFtjUQSUcjGQAAAIAAAACACwAAgAEDCAC/fEgYCQAAAQQWABSD7wBNJDxW82D5YkC7B5ebqReUWQf8BHBzZXQBIQgGgfEKdAooxyl0pgId27fqPNDTNJzj2ga4NCXs2+6zeAf8BHBzZXQCICMPT11LfG+oRYBu5PZ3E0WeG2no5g/O4uSUDHoNXeGyB/wEcHNldAMhCy5VZJhP9SRRur+Fix1a6ijcBFLLkrt7//fqHxCGN0pEB/wEcHNldAT9CwFgAgAACRhIfL75AJaUOCJ2q+YnbnYTFqluECvtDoJFGcrYvu5VsxPdASJNduFIJRBglnPdW73QRjqt+r3KlxBQ3XUWTce6is6cGED9eySEVJwBXz4Mt8SjqM2GsyUfqC+Ey3+APGgh54MYLt+HHKmt6ibcvE1DDU/UGpVo+I3cY/kgKJzrWMG6y/jDm/CHcF49L8EBtYC7iSrBhwzmDk7DmiViiQFCTUDfIqilX/piqS9ZlO4JNydA5kmLqXkj/xtR2hKt57wknqqvM7/car1S4Do8VljtG9lCzvSOBtBvijSwpFY1KaVFjpj0UZI9XJQ2eEbMrqC0qygNBi1f+ULyZFccNSGpXaZnrZAH/ARwc2V0BUMBAAECnwdoJ4rVnGgLT0He5GaLEhDnGqCKcH0nlTi1T53tBYMI8InonQGT61IAjoLcRxOqzMLgEC3KXg7yW8x6d6VmB/wEcHNldAYhAwxmNPa94Vg9u/nZBWC/8IYTgnp85V5TMOEFWTTAcF2pB/wEcHNldAchAitGVbG/bZNcV2ifjimuh04FOwRlxNrNPva66U6/RiHFB/wEcHNldAgEAAAAAAf8BHBzZXQKQwEAAYmb3UN+9UFQ5oQVnS4fVFtPZyAj0w32TWUTWGVZzYC0AukwnXuSGSK+3wXt2AIBV0G9wcVrDXfxmxV+IPuDjzQAAQMIAOH1BQAAAAABBAAH/ARwc2V0AiAjD09dS3xvqEWAbuT2dxNFnhtp6OYPzuLklAx6DV3hsgf8BHBzZXQIBAAAAAAA"
        BAD_VALUE_PROOF = "cHNldP8BAgQCAAAAAQMEAAAAAAEEAQEBBQECAfsEAgAAAAABAP1UAQIAAAAAASopobdl5W15RSedscp/8bxEXKuKIMOZw+JTqgD8qJEKBAAAAAD9////Awrye7Xu4kI5VnpTDeGaq8sYdXP3qdzYaHrLDRzaC8y51ggl1U8hJxSo+8GcTzHv926wsqTTkOrdBnJo8qcLwLQauQKktt71EJU7HTH5HsgG4kJV/tC32F992/WgieIPRkUkmxYAFPrs/iioimRS5hoJKl/hua83d7rwC1uuuLvfuQh38wHS+0Vg2ecXzypsUabYofOFaGSrICByCKvjgTF6TdHNp2el7Cwi+94dy4qMDrEh/25Aqnc+5qABAqWPEY9ZNCz7m64pANrr04bVgPxaWCr7LvvWGH5FLzvRFgAU96wAzcLFRah7B8gq17sVY9Uso18BIw9PXUt8b6hFgG7k9ncTRZ4baejmD87i5JQMeg1d4bIBAAAAAAAAKfQAAAAAAAABAXoK8nu17uJCOVZ6Uw3hmqvLGHVz96nc2Gh6yw0c2gvMudYIJdVPIScUqPvBnE8x7/dusLKk05Dq3QZyaPKnC8C0GrkCpLbe9RCVOx0x+R7IBuJCVf7Qt9hffdv1oIniD0ZFJJsWABT67P4oqIpkUuYaCSpf4bmvN3e68CIGA3pgD7iheh1WkyCWvviXQBa9KOJk6JBeYxEpPuxiRBOvEElHIxkAAACAAQAAgAMAAIABDiB25bQww62kp1L1uQVb7MxEVoem8kCzSmM5DW09I9V6DQEPBAAAAAABEAT/////B/wEcHNldA79CwFgAgAHY7+9IRzxAXWemL7C9M7CBAqQoSrXRoxI5/YnMLV6nV/GBMEhmvoDFJcNzRXI/LrIRMLZFvNrP5IupN8OZ+4q+++aJTnuYCZIDR1pssb0JHA0z2UXkEYdHv26qoW26RbLf2LNh29yVIOHG3jqqc7+L7F4UELZmjlEs6R1sulqQ0ePCUUgAsqURkdnNKtl0nORiyLN/9JfqGGTC30WhsdXifWRmqOfkWil0Va1bDYumMU7zJdW/go83ODuZ5VZVWFsBLFSn9HxF1SaFCGt197qo8dr+vhPZwb72k13A72D+5Lx7UKoYqamRJsoAZdUZ/oVd9GRlPbAmRPV7iOxmPYf+t9AQiEd0Z4AIgICuujF5+Lk/uCeX9+RWtJ8ioG51rogGduwt+iY1tZFtjUQSUcjGQAAAIAAAACACwAAgAEDCAC/fEgYCQAAAQQWABSD7wBNJDxW82D5YkC7B5ebqReUWQf8BHBzZXQBIQgGgfEKdAooxyl0pgId27fqPNDTNJzj2ga4NCXs2+6zeAf8BHBzZXQCICMPT11LfG+oRYBu5PZ3E0WeG2no5g/O4uSUDHoNXeGyB/wEcHNldAMhCy5VZJhP9SRRur+Fix1a6ijcBFLLkrt7//fqHxCGN0pEB/wEcHNldAT9CwFgAgAACRhIfL75AJaUOCJ2q+YnbnYTFqluECvtDoJFGcrYvu5VsxPdASJNduFIJRBglnPdW73QRjqt+r3KlxBQ3XUWTce6is6cGED9eySEVJwBXz4Mt8SjqM2GsyUfqC+Ey3+APGgh54MYLt+HHKmt6ibcvE1DDU/UGpVo+I3cY/kgKJzrWMG6y/jDm/CHcF49L8EBtYC7iSrBhwzmDk7DmiViiQFCTUDfIqilX/piqS9ZlO4JNydA5kmLqXkj/xtR2hKt57wknqqvM7/car1S4Do8VljtG9lCzvSOBtBvijSwpFY1KaVFjpj0UZI9XJQ2eEbMrqC0qygNBi1f+ULyZFccNSGpXaZnrZAH/ARwc2V0BUMBAAECnwdoJ4rVnGgLT0He5GaLEhDnGqCKcH0nlTi1T53tBYMI8InonQGT61IAjoLcRxOqzMLgEC3KXg7yW8x6d6VmB/wEcHNldAYhAwxmNPa94Vg9u/nZBWC/8IYTgnp85V5TMOEFWTTAcF2pB/wEcHNldAchAitGVbG/bZNcV2ifjimuh04FOwRlxNrNPva66U6/RiHFB/wEcHNldAgEAAAAAAf8BHBzZXQJSSAAAAkYSHy/AIN6lvAUJ1o6ZQK5i/ewcpqSz4eW8zMzXFO/ZlNvAomxweIBD8YyywTguhBMI0BdLs2VeS5mc5e1oR0R27YAUccH/ARwc2V0CkMBAAGJm91DfvVBUOaEFZ0uH1RbT2cgI9MN9k1lE1hlWc2AtALpMJ17khkivt8F7dgCAVdBvcHFaw138ZsVfiD7g480AAEDCADh9QUAAAAAAQQAB/wEcHNldAIgIw9PXUt8b6hFgG7k9ncTRZ4baejmD87i5JQMeg1d4bIH/ARwc2V0CAQAAAAAAA=="
        NO_ASSET_PROOF = "cHNldP8BAgQCAAAAAQMEAAAAAAEEAQEBBQECAfsEAgAAAAABAP1UAQIAAAAAASopobdl5W15RSedscp/8bxEXKuKIMOZw+JTqgD8qJEKBAAAAAD9////Awrye7Xu4kI5VnpTDeGaq8sYdXP3qdzYaHrLDRzaC8y51ggl1U8hJxSo+8GcTzHv926wsqTTkOrdBnJo8qcLwLQauQKktt71EJU7HTH5HsgG4kJV/tC32F992/WgieIPRkUkmxYAFPrs/iioimRS5hoJKl/hua83d7rwC1uuuLvfuQh38wHS+0Vg2ecXzypsUabYofOFaGSrICByCKvjgTF6TdHNp2el7Cwi+94dy4qMDrEh/25Aqnc+5qABAqWPEY9ZNCz7m64pANrr04bVgPxaWCr7LvvWGH5FLzvRFgAU96wAzcLFRah7B8gq17sVY9Uso18BIw9PXUt8b6hFgG7k9ncTRZ4baejmD87i5JQMeg1d4bIBAAAAAAAAKfQAAAAAAAABAXoK8nu17uJCOVZ6Uw3hmqvLGHVz96nc2Gh6yw0c2gvMudYIJdVPIScUqPvBnE8x7/dusLKk05Dq3QZyaPKnC8C0GrkCpLbe9RCVOx0x+R7IBuJCVf7Qt9hffdv1oIniD0ZFJJsWABT67P4oqIpkUuYaCSpf4bmvN3e68CIGA3pgD7iheh1WkyCWvviXQBa9KOJk6JBeYxEpPuxiRBOvEElHIxkAAACAAQAAgAMAAIABDiB25bQww62kp1L1uQVb7MxEVoem8kCzSmM5DW09I9V6DQEPBAAAAAABEAT/////B/wEcHNldA79CwFgAgAHY7+9IRzxAXWemL7C9M7CBAqQoSrXRoxI5/YnMLV6nV/GBMEhmvoDFJcNzRXI/LrIRMLZFvNrP5IupN8OZ+4q+++aJTnuYCZIDR1pssb0JHA0z2UXkEYdHv26qoW26RbLf2LNh29yVIOHG3jqqc7+L7F4UELZmjlEs6R1sulqQ0ePCUUgAsqURkdnNKtl0nORiyLN/9JfqGGTC30WhsdXifWRmqOfkWil0Va1bDYumMU7zJdW/go83ODuZ5VZVWFsBLFSn9HxF1SaFCGt197qo8dr+vhPZwb72k13A72D+5Lx7UKoYqamRJsoAZdUZ/oVd9GRlPbAmRPV7iOxmPYf+t9AQiEd0Z4AIgICuujF5+Lk/uCeX9+RWtJ8ioG51rogGduwt+iY1tZFtjUQSUcjGQAAAIAAAACACwAAgAEDCAC/fEgYCQAAAQQWABSD7wBNJDxW82D5YkC7B5ebqReUWQf8BHBzZXQBIQgGgfEKdAooxyl0pgId27fqPNDTNJzj2ga4NCXs2+6zeAf8BHBzZXQCICMPT11LfG+oRYBu5PZ3E0WeG2no5g/O4uSUDHoNXeGyB/wEcHNldAMhCy5VZJhP9SRRur+Fix1a6ijcBFLLkrt7//fqHxCGN0pEB/wEcHNldAT9CwFgAgAACRhIfL75AJaUOCJ2q+YnbnYTFqluECvtDoJFGcrYvu5VsxPdASJNduFIJRBglnPdW73QRjqt+r3KlxBQ3XUWTce6is6cGED9eySEVJwBXz4Mt8SjqM2GsyUfqC+Ey3+APGgh54MYLt+HHKmt6ibcvE1DDU/UGpVo+I3cY/kgKJzrWMG6y/jDm/CHcF49L8EBtYC7iSrBhwzmDk7DmiViiQFCTUDfIqilX/piqS9ZlO4JNydA5kmLqXkj/xtR2hKt57wknqqvM7/car1S4Do8VljtG9lCzvSOBtBvijSwpFY1KaVFjpj0UZI9XJQ2eEbMrqC0qygNBi1f+ULyZFccNSGpXaZnrZAH/ARwc2V0BUMBAAECnwdoJ4rVnGgLT0He5GaLEhDnGqCKcH0nlTi1T53tBYMI8InonQGT61IAjoLcRxOqzMLgEC3KXg7yW8x6d6VmB/wEcHNldAYhAwxmNPa94Vg9u/nZBWC/8IYTgnp85V5TMOEFWTTAcF2pB/wEcHNldAchAitGVbG/bZNcV2ifjimuh04FOwRlxNrNPva66U6/RiHFB/wEcHNldAgEAAAAAAf8BHBzZXQJSSAAAAkYSHy/AIN6lvAUJ1o6ZQK5i/ewcpqRz4eW8zMzXFO/ZlNvAomxweIBD8YyywTguhBMI0BdLs2VeS5mc5e1oR0R27YAUccAAQMIAOH1BQAAAAABBAAH/ARwc2V0AiAjD09dS3xvqEWAbuT2dxNFnhtp6OYPzuLklAx6DV3hsgf8BHBzZXQIBAAAAAAA"
        BAD_ASSET_PROOF = "cHNldP8BAgQCAAAAAQMEAAAAAAEEAQEBBQECAfsEAgAAAAABAP1UAQIAAAAAASopobdl5W15RSedscp/8bxEXKuKIMOZw+JTqgD8qJEKBAAAAAD9////Awrye7Xu4kI5VnpTDeGaq8sYdXP3qdzYaHrLDRzaC8y51ggl1U8hJxSo+8GcTzHv926wsqTTkOrdBnJo8qcLwLQauQKktt71EJU7HTH5HsgG4kJV/tC32F992/WgieIPRkUkmxYAFPrs/iioimRS5hoJKl/hua83d7rwC1uuuLvfuQh38wHS+0Vg2ecXzypsUabYofOFaGSrICByCKvjgTF6TdHNp2el7Cwi+94dy4qMDrEh/25Aqnc+5qABAqWPEY9ZNCz7m64pANrr04bVgPxaWCr7LvvWGH5FLzvRFgAU96wAzcLFRah7B8gq17sVY9Uso18BIw9PXUt8b6hFgG7k9ncTRZ4baejmD87i5JQMeg1d4bIBAAAAAAAAKfQAAAAAAAABAXoK8nu17uJCOVZ6Uw3hmqvLGHVz96nc2Gh6yw0c2gvMudYIJdVPIScUqPvBnE8x7/dusLKk05Dq3QZyaPKnC8C0GrkCpLbe9RCVOx0x+R7IBuJCVf7Qt9hffdv1oIniD0ZFJJsWABT67P4oqIpkUuYaCSpf4bmvN3e68CIGA3pgD7iheh1WkyCWvviXQBa9KOJk6JBeYxEpPuxiRBOvEElHIxkAAACAAQAAgAMAAIABDiB25bQww62kp1L1uQVb7MxEVoem8kCzSmM5DW09I9V6DQEPBAAAAAABEAT/////B/wEcHNldA79CwFgAgAHY7+9IRzxAXWemL7C9M7CBAqQoSrXRoxI5/YnMLV6nV/GBMEhmvoDFJcNzRXI/LrIRMLZFvNrP5IupN8OZ+4q+++aJTnuYCZIDR1pssb0JHA0z2UXkEYdHv26qoW26RbLf2LNh29yVIOHG3jqqc7+L7F4UELZmjlEs6R1sulqQ0ePCUUgAsqURkdnNKtl0nORiyLN/9JfqGGTC30WhsdXifWRmqOfkWil0Va1bDYumMU7zJdW/go83ODuZ5VZVWFsBLFSn9HxF1SaFCGt197qo8dr+vhPZwb72k13A72D+5Lx7UKoYqamRJsoAZdUZ/oVd9GRlPbAmRPV7iOxmPYf+t9AQiEd0Z4AIgICuujF5+Lk/uCeX9+RWtJ8ioG51rogGduwt+iY1tZFtjUQSUcjGQAAAIAAAACACwAAgAEDCAC/fEgYCQAAAQQWABSD7wBNJDxW82D5YkC7B5ebqReUWQf8BHBzZXQBIQgGgfEKdAooxyl0pgId27fqPNDTNJzj2ga4NCXs2+6zeAf8BHBzZXQCICMPT11LfG+oRYBu5PZ3E0WeG2no5g/O4uSUDHoNXeGyB/wEcHNldAMhCy5VZJhP9SRRur+Fix1a6ijcBFLLkrt7//fqHxCGN0pEB/wEcHNldAT9CwFgAgAACRhIfL75AJaUOCJ2q+YnbnYTFqluECvtDoJFGcrYvu5VsxPdASJNduFIJRBglnPdW73QRjqt+r3KlxBQ3XUWTce6is6cGED9eySEVJwBXz4Mt8SjqM2GsyUfqC+Ey3+APGgh54MYLt+HHKmt6ibcvE1DDU/UGpVo+I3cY/kgKJzrWMG6y/jDm/CHcF49L8EBtYC7iSrBhwzmDk7DmiViiQFCTUDfIqilX/piqS9ZlO4JNydA5kmLqXkj/xtR2hKt57wknqqvM7/car1S4Do8VljtG9lCzvSOBtBvijSwpFY1KaVFjpj0UZI9XJQ2eEbMrqC0qygNBi1f+ULyZFccNSGpXaZnrZAH/ARwc2V0BUMBAAECnwdoJ4rVnGgLT0He5GaLEhDnGqCKcH0nlTi1T53tBYMI8InonQGT61IAjoLcRxOqzMLgEC3KXg7yW8x6d6VmB/wEcHNldAYhAwxmNPa94Vg9u/nZBWC/8IYTgnp85V5TMOEFWTTAcF2pB/wEcHNldAchAitGVbG/bZNcV2ifjimuh04FOwRlxNrNPva66U6/RiHFB/wEcHNldAgEAAAAAAf8BHBzZXQJSSAAAAkYSHy/AIN6lvAUJ1o6ZQK5i/ewcpqRz4eW8zMzXFO/ZlNvAomxweIBD8YyywTguhBMI0BdLs2VeS5mc5e1oR0R27YAUccH/ARwc2V0CkMBAAGJm91DfvVBUOaEFZ0uH1RcT2cgI9MN9k1lE1hlWc2AtALpMJ17khkivt8F7dgCAVdBvcHFaw138ZsVfiD7g480AAEDCADh9QUAAAAAAQQAB/wEcHNldAIgIw9PXUt8b6hFgG7k9ncTRZ4baejmD87i5JQMeg1d4bIH/ARwc2V0CAQAAAAAAA=="
        ONLY_BLIND = "cHNldP8BAgQCAAAAAQMEAAAAAAEEAQEBBQECAfsEAgAAAAABAP1UAQIAAAAAASopobdl5W15RSedscp/8bxEXKuKIMOZw+JTqgD8qJEKBAAAAAD9////Awrye7Xu4kI5VnpTDeGaq8sYdXP3qdzYaHrLDRzaC8y51ggl1U8hJxSo+8GcTzHv926wsqTTkOrdBnJo8qcLwLQauQKktt71EJU7HTH5HsgG4kJV/tC32F992/WgieIPRkUkmxYAFPrs/iioimRS5hoJKl/hua83d7rwC1uuuLvfuQh38wHS+0Vg2ecXzypsUabYofOFaGSrICByCKvjgTF6TdHNp2el7Cwi+94dy4qMDrEh/25Aqnc+5qABAqWPEY9ZNCz7m64pANrr04bVgPxaWCr7LvvWGH5FLzvRFgAU96wAzcLFRah7B8gq17sVY9Uso18BIw9PXUt8b6hFgG7k9ncTRZ4baejmD87i5JQMeg1d4bIBAAAAAAAAKfQAAAAAAAABAXoK8nu17uJCOVZ6Uw3hmqvLGHVz96nc2Gh6yw0c2gvMudYIJdVPIScUqPvBnE8x7/dusLKk05Dq3QZyaPKnC8C0GrkCpLbe9RCVOx0x+R7IBuJCVf7Qt9hffdv1oIniD0ZFJJsWABT67P4oqIpkUuYaCSpf4bmvN3e68CIGA3pgD7iheh1WkyCWvviXQBa9KOJk6JBeYxEpPuxiRBOvEElHIxkAAACAAQAAgAMAAIABDiB25bQww62kp1L1uQVb7MxEVoem8kCzSmM5DW09I9V6DQEPBAAAAAABEAT/////B/wEcHNldA79CwFgAgAHY7+9IRzxAXWemL7C9M7CBAqQoSrXRoxI5/YnMLV6nV/GBMEhmvoDFJcNzRXI/LrIRMLZFvNrP5IupN8OZ+4q+++aJTnuYCZIDR1pssb0JHA0z2UXkEYdHv26qoW26RbLf2LNh29yVIOHG3jqqc7+L7F4UELZmjlEs6R1sulqQ0ePCUUgAsqURkdnNKtl0nORiyLN/9JfqGGTC30WhsdXifWRmqOfkWil0Va1bDYumMU7zJdW/go83ODuZ5VZVWFsBLFSn9HxF1SaFCGt197qo8dr+vhPZwb72k13A72D+5Lx7UKoYqamRJsoAZdUZ/oVd9GRlPbAmRPV7iOxmPYf+t9AQiEd0Z4AIgICuujF5+Lk/uCeX9+RWtJ8ioG51rogGduwt+iY1tZFtjUQSUcjGQAAAIAAAACACwAAgAEEFgAUg+8ATSQ8VvNg+WJAuweXm6kXlFkH/ARwc2V0ASEIBoHxCnQKKMcpdKYCHdu36jzQ0zSc49oGuDQl7Nvus3gH/ARwc2V0AyELLlVkmE/1JFG6v4WLHVrqKNwEUsuSu3v/9+ofEIY3SkQH/ARwc2V0BP0LAWACAAAJGEh8vvkAlpQ4Inar5idudhMWqW4QK+0OgkUZyti+7lWzE90BIk124UglEGCWc91bvdBGOq36vcqXEFDddRZNx7qKzpwYQP17JIRUnAFfPgy3xKOozYazJR+oL4TLf4A8aCHngxgu34ccqa3qJty8TUMNT9QalWj4jdxj+SAonOtYwbrL+MOb8IdwXj0vwQG1gLuJKsGHDOYOTsOaJWKJAUJNQN8iqKVf+mKpL1mU7gk3J0DmSYupeSP/G1HaEq3nvCSeqq8zv9xqvVLgOjxWWO0b2ULO9I4G0G+KNLCkVjUppUWOmPRRkj1clDZ4RsyuoLSrKA0GLV/5QvJkVxw1IaldpmetkAf8BHBzZXQFQwEAAQKfB2gnitWcaAtPQd7kZosSEOcaoIpwfSeVOLVPne0FgwjwieidAZPrUgCOgtxHE6rMwuAQLcpeDvJbzHp3pWYH/ARwc2V0BiEDDGY09r3hWD27+dkFYL/whhOCenzlXlMw4QVZNMBwXakH/ARwc2V0ByECK0ZVsb9tk1xXaJ+OKa6HTgU7BGXE2s0+9rrpTr9GIcUH/ARwc2V0CAQAAAAAAAEDCADh9QUAAAAAAQQAB/wEcHNldAIgIw9PXUt8b6hFgG7k9ncTRZ4baejmD87i5JQMeg1d4bIH/ARwc2V0CAQAAAAAAA=="
        INPUT_ALL_PROOFS = "cHNldP8BAgQCAAAAAQMEAAAAAAEEAQEBBQEDAfsEAgAAAAABAP19AQIAAAAAAqTuHc11KinNVvXd/9sQr+ipDYZjtigEcm2oUT69BIpzAAAAAAD9////pO4dzXUqKc1W9d3/2xCv6KkNhmO2KARybahRPr0EinMBAAAAAP3///8DC7mQAAC2x+7vHmDpKr609OKkdrg0eF1kBTx/wAEmdQdsCUtYYVDtovHBZr8q8sMVSW5ecl9gGAFx7fv6aiTdslG8A2MtncskgsY320AFJIcDbsam59WJAEAvWZPrYGNEbNjgFgAUl3Rcv6DUKzl5yB+5LJTsqra8YLgKzHQ1jw0pNVL+Aoicxf4EfueweOUt60iMBEeZV2FTLu0IgGd6tSBPsOyg7uvgs1084gyqdkEKToYDJ5cfvfCUNZkDxZhNJF/j/pBHW4I9RVFojsI0Iob7snJfOcPPYk8mmG8WABQsltC8n2vOc1kjzIs6Lhr4Q4ivxAEjD09dS3xvqEWAbuT2dxNFnhtp6OYPzuLklAx6DV3hsgEAAAAAAAABAQAAAAAAAAEBegrMdDWPDSk1Uv4CiJzF/gR+57B45S3rSIwER5lXYVMu7QiAZ3q1IE+w7KDu6+CzXTziDKp2QQpOhgMnlx+98JQ1mQPFmE0kX+P+kEdbgj1FUWiOwjQihvuycl85w89iTyaYbxYAFCyW0Lyfa85zWSPMizouGvhDiK/EIgYCe805REagU2O9f02V+8toEIHGdlsFtB6jnKwK6rkvntYQMS2SEQAAAIAAAACABAAAgAEOIBIOv8GomhHbERYzGvmdBWc7jzdsscdRxJZJn7RnkTqvAQ8EAQAAAAEQBP3///8H/ARwc2V0Dv1OEGAzAAAAAAAAAAEunv4A2qAui2yT75MMmSqcDy7H8X/myuWlEXfa7vrtrPsMLS5bWl3G2Pf3eNgiAQORf5P3/EG7CUSPTNzH/23M3yQ0VEA/MZpi2xIOaPkhvEi5asD91OCMR9hanjC4OrjRzSxJz1YYO7/f9Y8hXgxTQQnPb3N69LB4VeGCbtDMXbohoQonOfwY/aTpAIkbjX3Wnb0xjTtg6ulZ7xZYlRyU00ySPtSSx0TNKsSxXtLq9ddtda0BRfWAKNCLTPer2Ldv44ttJwee7I8acdN+2PqS/7jPHMUHF6PDiOBgu2RppI/UvQQby+Tfn4lwh9RRq1QB+q7J22rRoAWjxnRjSawleA9aczfi5ASI2bhZl3vHFEdjemwgeag6JQ6Bv1Z1UMopzgVL1vr+d+UgBUwHmQxW1zS4rwibcJEr78SfbNOXj+tN4J6xWB3xuGTp3G7k+L2w279uyGUBRbT5dHfwjZ18RH1yv0jZ5YNHN6TUDLBXipesDWsnH4Kh4EyC8Zo+ZnJmCIBu9YOMF7wAMiZMEnhBA6g9I06mhG7Whg4PBtsLKoiB+yr+m0JAazUbp2BMbjDLpEtNutoHTX4WWI9bnqX/f98LBTVXzcyBInNwlnqOyqtlHZX6oBULLVuZLaKj9ZCMY80o63uO2FH5twgWmcISvhWvaxNb1lY/Gt1t8UemdhwnsN7Bx4K0bHyataeYD886boPB5BqHtsb/h0AB0zrwymzpTsPe5ZBdj8wWAgQro3j5h6NAlQfnzCno06NXvkRgYUsd2XQNPTa8/fIDZxo4TFMflSRbBpxxs/h38xNgbBcdxBT7kLxLFxMZ60mhOT64dtrbIhjCDxZMs4TjgRBEM+AnGBsdq3gtzBEStt5bPOJyIpGu1/7k830MoDFC+l2Tev/xXznNhvMv9E1WK8oPzVQd3qwQyWPXGiUHlm8O/CgzRz/uLO6+KKmXFABukQzT500Hi71KU6jr7yCgTur6uO9lD1YZ5FqJY9ankzRhhh3A9rI/RGkYuEaBax4KlrPdsGx9FChMs4usWJ1PmNuA0MXlySFXNFopY+Knm3iSF/MymKSYFwEUjFzpcQ72M5OqU7JXgim+QTgb0v/WuwPw50rgivRXDAF1DynAGF8gy+LOtzftGbMESIB+2AGEgbvKCmKuw1V12Xd7XLUkKwJzLfHVopW4uv0EVslFwtPd5tWgBDLNhrlix3YOmVs0l5qPPxnYc9Ainhm7wptMJQg+bDvgSV2SxvYCiNtF6mINN8f3TEx8xfdKrV+4vhdJcS3YcgfWW0Bh+wwqnxbu0vmOf7LraVtI30K0xd11vpl8DXZGa7mO26gX1TKurDqu3jvR7K5tLENRt7O9QHhBSKaMTGg99rA7X0/tKT4eeTW+wztmGX3FvgfJJZ69VOC4Bl0mXmW6Xd80X6imfnSeqdGK97kZGkNZLU3vqbfP8DvntXtchWJXXHQBOASUUnGljstxFZvYgbm9398QN8KQGdCbmw77PCCbNqZHZ2wcEdr5YoacBZ6qCvSQ3VCT1XWI6yGJCZj4u2/Wz4mqiKu7j5/PmwFAiHrm7j09CjAdlpexLCVt13B58LSf9ZqsGfbT4cftYfL0aa4vgw8yqOG0JccTwDFh+crnbP87YpjGfBYwvdcSnMfzCP3ARZvj1N/q851bRtyS3kWlOZujH5qEYJ1wx/N1eJZm5+rU3CMDzbkehYJqwJp47XTac1lVWHd5pbZVKBgMVxxoN/e65MEznxU+GzN3o7FBrLVwXXt7PnL0cGkyuwVmWsFaBiXl2SsbnHcbtzlratjIDs+fpFuwCpldJUyHFnouqwMXH4CkoF6R/iOJM9HQI5ibPS2PgrxIYLJgPPkPCbglnVJlqvM97XbdQ7IwOEaGmhNQGdBhmsqw2tnHriG61jkruSsDBCap8TfdHGy849FVa8/tIRjEc1dibujtn/dryzT4WDUCNc/vnis+xM68RleRdaA8ESxuJS/7cdQvQIB7t1FeuOiqYobCimURIwaPRZHN5RkgNZpg0YmatqqP4AUretlf4zlkDwBcUN5eOrYqP15H12E5gTu+fd4QcNIfyMbojXsccCssM0hliXP8Fk0fzPEnMlgRTKxYWkFuKvaUm/F1ivkhsk4yfJfC4GROsmMNLOFCclTTqBgA+j+2Nv3WLu36yW+zBbqIMsedhnqdI1TYJF9zz+HvteoLSASZc6zCgnmzE4tbIgiC29Fr5W4SyUGfrqafKNOYwg2CnU7r6qNyiCdvXRjLpoBV2eKHgcVWKxI0QELOCXMYvUVXUxN8RlTdzdP9Y+3fmE/LpXJZOGn0RsrwRWDJBmjUduIH4HhX+x0dXEYYaoMU8Mf67LUtttZ1voDwdK2Jnb7KXeeEO8JkSwdw9z1Deg4vSnkkiZESVWulJLzEebv1hcj88+ZsxN20+wvcxzbK/CFGryeMOhsE795DpOyESk42raHViUPSZIvVxTGq1GEPtr4Z9ChcRj5SXkbltOEobXcTMWPFNTKhFHBve8QHjz5H55gFLqQ5+Eb2gpyLNaAR27dM51IWyX9+4gJpzyK+jyPuO6lD0m8uz3o5MKyh7ypvP5UrW4i2DukLv3Hu+HamoBR0Mw40lSLzZMc2W15oW6MAgc60HYg5bvPfVyaQjmPJelsz3vRPghRkeC1zAUb6/lTRt+NURtTFnB2GeELDsMK+1yvNYN8nHLGGcQRvkQ1e5Y3LaiJnXYlkPtDM1GnEWbVUTz8j8tT8SD8vWjrdGQIfn3qArVuEf7irEelvIYUDSCQfsKwLVgplU9zA4PaVRnddn9uKsFBpjM3p/AM6fN8cervTiNStO5N9G/mfHEoCu+Ofwcpr/RoPzUSDZj+C8E96wb6qZC+PYAvx5lYsVz38idK+hZN1/aRn/dgIZzYkpSM6Po92W39gt5VWbteSLZrYclZ/Zt0HwlIpm/LCFI/dshYc43vAmFYtPVUBgFNqp59YG1HeFx78wOk+F5EO5w+s5vN1q/QikT+wh2B2Eio9By8qxg3b2lg5acCUXWZ8bYq2IH6PaiI1nDmWqfgIctyHcToYijQCdZXJRnbHF+jXfJDEAEn7TBgknqur/OUlwE6U26vvANxPLkDnaoBdmwhOjwYAdE8w1D66ppVnwi9ji6/0RVy9LAnZx54n6WkrnT7YtDvKECtxjSbvQ5FNx+wbho+otZozuaa4LZv3vy9AxnM0PER0I6Bqd4GxRIo1e/HS3LAtN0ju16TPtEMDxW4HxScgdgvqjVQnlUeObHIOsYUY8aG/lf+MfHXgnWdNxF64CcTOlGFEa6/Sr5sOMHwTRJbU2txBXF67KS0wmZeZUlDAQ4VzdFWdNbgy+cFOHY7kJFDIE3kGrZ6tlTHu60JFfpe4XycM9xbaf1vMno3qQhRbSy4NlDwGVT14v8Qk9zq7fpVZjedfeU2RZ54Khr3Rf8/v5uMWZsp6Il87CwbtPfIF7UQiLXZWZQMsYr19Gz0zCt6RoKyGfu1ixEaENbYNm5zVbxRpVs1hrLCXh2vjZvEBneSCF5//gsDIpkUW1pXkLgetKTHtVUhYTw4E7IKfaWoxWdxWQ1s5xtEH8w998I3Siy0X37zImvdtaxLdus6sH2cGJ3xg6WnMTcCh5DeohxawGmjjgsnBnNb7FOh0wc/54Mk7/YwWTEeJCIzTj4ktlIfjWxq3Gmq8dI7zgP6B2DiVuDCwmpuNSyzKiEaQgljZK9BJgE7tpW/U1HJbF4BzrwkiSMnzzd9PZPF2oVZ/Fpl31PurFQL5UyQnwDSb2Lv+mzMTa4jMJUc9rDcCzclBVl4EdatFsr+RLYD/IIPLYMQV9MWajKVI77G1iysPANrmgEZqmk19y1Xv+QbYsgbSGrq9lwhVUhMIciOoNUCc3z6fIcg9QlV1gmJFLBOLINI55rpOzA2bu5qw9Z16JLk/uU4qw/g3bKByehr2OM66YM7pUykm9OAtOamc9JAnOiT3sMVE9KqUnBC/jldSt0Sx1Nb4HYg16EDsJiUPphsQHbhTGQNNBSD0IDf+A1R6vIs5HWUVmpqp+RPPQCOO8OXEeqvFwnYJZ35BWQibSBaR/Fvr5dhQd+w+Q8vQr4rqj+SEI+YPXfgo5Gf1r5IIualuC4e3SevLYOyoCBIiCAltzIqcFkQn6PiNCnzp9vWm2TeTIS3fL3LAwEVOXdmu88dNk15xpl0//jhh46p6HjvWsmi3ERlxXF/YBl+CXsNJuGALFWFDVDrPhFLUVCM+634fEDV0J4ZR3YTkFdUjAiEJcMYpLLoHEXjOyR1WjeQxFCdIT98MtPusDW+u4QTdvLqbg3bG3QkNvjEJCsB6J7hoJlC8BtXaRAQVLothhZhC/PDCUfIWIalOIKYO5EYopKniAbhTBT4ta5bU2eS/m9fSEnyMCQewvN0WOPHmAnyLZt0BNHQkIrYAl2DLPrnI9E899zXABCP2YYIg3z90Tdel3fsYYhaJtnjEsQECo1itI3BaK6pGkRCeylYr3bcmLWT/OBnABoeQkpl99Wg5xuNfAqEj97gPSeuQAwE69jbqj2IwXCOSThot6BViv8NA0ihyiUmQnP9ENYurh70tF+KhesWjd3Fn0LmycD7rf0dfa+rSgPoEnAasLNtlqIeYjM0k7Fhics4I8WKYwgXTU2ISmSgi7VxuiSyuxawmA12UmWimG7QHv3BfpcNZXIPDXW0g/pgWbeE9Wk4z1zFxbsuzWIWC9tKXRsg9eY9I0Twe56XUy5KF+Ooqwz+ZpUneW346ofXoZJEz3fbBTgY1pigqisaeZT6n2yMV/KJb6HqgernmP2WssPqm0OYaZCBu3O0jqA0rv40zu48P8vtge2DMEyBO7oKVGP1/Rdykl/dTZNuIOTqPKsIXCUqJrRpiF7bJnUPl98xU65sfI0/fbZX4KYC1o4k7PpiG7Q95M8eI+lKTLBcsV1dd+KFNoe2EretAJisd8HpexR1JcUmmWNoRmfmXAVEz0Uhxu+Cw6hBB6xIOW3nE7vrRcQ3/V/KyfUFIp5PlSADqxXsA0+JSkuEN2JY0O/0JJekOsPgYsMNaGl38X67wIPuOeNNATbIVklfd4S+31FFwVTt6y0QpHgx/Sdm9hqOTWmKxm3+3sdnnJHQ3lsrJLuy7rYOkOmjMcrHWP/qyjYzhMKuDVC5QEOFV4XDFWDOFdBof0ccH5DbdWgor4oYNv+6Sn5xzaLmcjSDmlxzZIsAQacOuG5SkabpPe0cnrzmLcqdQhKxGqERDLvFWSkVjQLZx6SHQk87EgcYH7srP47pWhWMsq4vntCfMv+hHpbh9/O0bmypCSJodkHiWlsUYnrCXbhtjWPypax+QpKRjcxwRy9eICbitSrpU82twbU/pJYms84Ho37jlh/oLOQCPzB4hWouEq32k2FC0vnACs1F6QFntpINrxlueGEnFpSAva8gsiqZvbWqXO+9S16+UKB4lZ1qlBXZeue+4sm/PM+HwYy27CKmu/Ju85BvIUmTrl8qrT7TCzs7TxQ5UdVwZRhq7E1Z/6FMYh1Y2sGBrzxnrOq/Vayw/LigH/ARwc2V0EQgACK8vAAAAAAf8BHBzZXQSSSAAAAAAL68IAOfA50MdepGFbjUOkF5BpuN9RllcqNE6E+vIA+DZrtXr3UkFaMr99CYyxxUGqzBXO2gnZDGPKRw4Q97c0L8fibUH/ARwc2V0EyAjD09dS3xvqEWAbuT2dxNFnhtp6OYPzuLklAx6DV3hsgf8BHBzZXQUQwEAAdsxNzWMrM4t4sNB0P2+1i1MJuLDswnBqLV5do/fwC+shXVYYNelfQoUqCbwCQZr1wNze4zc9m4wFw5ICDcAos8AIgIDb7DkaJ5uRSbHwQjjdOGADSnot8s8QMpRMk/DkQWJMMQQMS2SEQAAAIABAACABQAAgAEDCAei4REAAAAAAQQWABTxz85fpm8iPOpY0fuqQVyJEdiZwQf8BHBzZXQCICMPT11LfG+oRYBu5PZ3E0WeG2no5g/O4uSUDHoNXeGyB/wEcHNldAYhAgFJhKmTr/gus/JPF6lNs1zX548bWxaCiruPlaJcQkEBB/wEcHNldAgEAAAAAAAiAgJ7zTlERqBTY71/TZX7y2gQgcZ2WwW0HqOcrArquS+e1hAxLZIRAAAAgAAAAIAEAACAAQMIAGXNHQAAAAABBBYAFCyW0Lyfa85zWSPMizouGvhDiK/EB/wEcHNldAIgIw9PXUt8b6hFgG7k9ncTRZ4baejmD87i5JQMeg1d4bIH/ARwc2V0BiEDwfXIBuUb9hTv7Y+HYiPhOjNYIPvpn86jit1qob7Yo4YH/ARwc2V0CAQAAAAAAAEDCPkAAAAAAAAAAQQAB/wEcHNldAIgIw9PXUt8b6hFgG7k9ncTRZ4baejmD87i5JQMeg1d4bIH/ARwc2V0CAQAAAAAAA=="
        INPUT_BAD_VALUE = "cHNldP8BAgQCAAAAAQMEAAAAAAEEAQEBBQEDAfsEAgAAAAABAP19AQIAAAAAAqTuHc11KinNVvXd/9sQr+ipDYZjtigEcm2oUT69BIpzAAAAAAD9////pO4dzXUqKc1W9d3/2xCv6KkNhmO2KARybahRPr0EinMBAAAAAP3///8DC7mQAAC2x+7vHmDpKr609OKkdrg0eF1kBTx/wAEmdQdsCUtYYVDtovHBZr8q8sMVSW5ecl9gGAFx7fv6aiTdslG8A2MtncskgsY320AFJIcDbsam59WJAEAvWZPrYGNEbNjgFgAUl3Rcv6DUKzl5yB+5LJTsqra8YLgKzHQ1jw0pNVL+Aoicxf4EfueweOUt60iMBEeZV2FTLu0IgGd6tSBPsOyg7uvgs1084gyqdkEKToYDJ5cfvfCUNZkDxZhNJF/j/pBHW4I9RVFojsI0Iob7snJfOcPPYk8mmG8WABQsltC8n2vOc1kjzIs6Lhr4Q4ivxAEjD09dS3xvqEWAbuT2dxNFnhtp6OYPzuLklAx6DV3hsgEAAAAAAAABAQAAAAAAAAEBegrMdDWPDSk1Uv4CiJzF/gR+57B45S3rSIwER5lXYVMu7QiAZ3q1IE+w7KDu6+CzXTziDKp2QQpOhgMnlx+98JQ1mQPFmE0kX+P+kEdbgj1FUWiOwjQihvuycl85w89iTyaYbxYAFCyW0Lyfa85zWSPMizouGvhDiK/EIgYCe805REagU2O9f02V+8toEIHGdlsFtB6jnKwK6rkvntYQMS2SEQAAAIAAAACABAAAgAEOIBIOv8GomhHbERYzGvmdBWc7jzdsscdRxJZJn7RnkTqvAQ8EAQAAAAEQBP3///8H/ARwc2V0Dv1OEGAzAAAAAAAAAAEunv4A2qAui2yT75MMmSqcDy7H8X/myuWlEXfa7vrtrPsMLS5bWl3G2Pf3eNgiAQORf5P3/EG7CUSPTNzH/23M3yQ0VEA/MZpi2xIOaPkhvEi5asD91OCMR9hanjC4OrjRzSxJz1YYO7/f9Y8hXgxTQQnPb3N69LB4VeGCbtDMXbohoQonOfwY/aTpAIkbjX3Wnb0xjTtg6ulZ7xZYlRyU00ySPtSSx0TNKsSxXtLq9ddtda0BRfWAKNCLTPer2Ldv44ttJwee7I8acdN+2PqS/7jPHMUHF6PDiOBgu2RppI/UvQQby+Tfn4lwh9RRq1QB+q7J22rRoAWjxnRjSawleA9aczfi5ASI2bhZl3vHFEdjemwgeag6JQ6Bv1Z1UMopzgVL1vr+d+UgBUwHmQxW1zS4rwibcJEr78SfbNOXj+tN4J6xWB3xuGTp3G7k+L2w279uyGUBRbT5dHfwjZ18RH1yv0jZ5YNHN6TUDLBXipesDWsnH4Kh4EyC8Zo+ZnJmCIBu9YOMF7wAMiZMEnhBA6g9I06mhG7Whg4PBtsLKoiB+yr+m0JAazUbp2BMbjDLpEtNutoHTX4WWI9bnqX/f98LBTVXzcyBInNwlnqOyqtlHZX6oBULLVuZLaKj9ZCMY80o63uO2FH5twgWmcISvhWvaxNb1lY/Gt1t8UemdhwnsN7Bx4K0bHyataeYD886boPB5BqHtsb/h0AB0zrwymzpTsPe5ZBdj8wWAgQro3j5h6NAlQfnzCno06NXvkRgYUsd2XQNPTa8/fIDZxo4TFMflSRbBpxxs/h38xNgbBcdxBT7kLxLFxMZ60mhOT64dtrbIhjCDxZMs4TjgRBEM+AnGBsdq3gtzBEStt5bPOJyIpGu1/7k830MoDFC+l2Tev/xXznNhvMv9E1WK8oPzVQd3qwQyWPXGiUHlm8O/CgzRz/uLO6+KKmXFABukQzT500Hi71KU6jr7yCgTur6uO9lD1YZ5FqJY9ankzRhhh3A9rI/RGkYuEaBax4KlrPdsGx9FChMs4usWJ1PmNuA0MXlySFXNFopY+Knm3iSF/MymKSYFwEUjFzpcQ72M5OqU7JXgim+QTgb0v/WuwPw50rgivRXDAF1DynAGF8gy+LOtzftGbMESIB+2AGEgbvKCmKuw1V12Xd7XLUkKwJzLfHVopW4uv0EVslFwtPd5tWgBDLNhrlix3YOmVs0l5qPPxnYc9Ainhm7wptMJQg+bDvgSV2SxvYCiNtF6mINN8f3TEx8xfdKrV+4vhdJcS3YcgfWW0Bh+wwqnxbu0vmOf7LraVtI30K0xd11vpl8DXZGa7mO26gX1TKurDqu3jvR7K5tLENRt7O9QHhBSKaMTGg99rA7X0/tKT4eeTW+wztmGX3FvgfJJZ69VOC4Bl0mXmW6Xd80X6imfnSeqdGK97kZGkNZLU3vqbfP8DvntXtchWJXXHQBOASUUnGljstxFZvYgbm9398QN8KQGdCbmw77PCCbNqZHZ2wcEdr5YoacBZ6qCvSQ3VCT1XWI6yGJCZj4u2/Wz4mqiKu7j5/PmwFAiHrm7j09CjAdlpexLCVt13B58LSf9ZqsGfbT4cftYfL0aa4vgw8yqOG0JccTwDFh+crnbP87YpjGfBYwvdcSnMfzCP3ARZvj1N/q851bRtyS3kWlOZujH5qEYJ1wx/N1eJZm5+rU3CMDzbkehYJqwJp47XTac1lVWHd5pbZVKBgMVxxoN/e65MEznxU+GzN3o7FBrLVwXXt7PnL0cGkyuwVmWsFaBiXl2SsbnHcbtzlratjIDs+fpFuwCpldJUyHFnouqwMXH4CkoF6R/iOJM9HQI5ibPS2PgrxIYLJgPPkPCbglnVJlqvM97XbdQ7IwOEaGmhNQGdBhmsqw2tnHriG61jkruSsDBCap8TfdHGy849FVa8/tIRjEc1dibujtn/dryzT4WDUCNc/vnis+xM68RleRdaA8ESxuJS/7cdQvQIB7t1FeuOiqYobCimURIwaPRZHN5RkgNZpg0YmatqqP4AUretlf4zlkDwBcUN5eOrYqP15H12E5gTu+fd4QcNIfyMbojXsccCssM0hliXP8Fk0fzPEnMlgRTKxYWkFuKvaUm/F1ivkhsk4yfJfC4GROsmMNLOFCclTTqBgA+j+2Nv3WLu36yW+zBbqIMsedhnqdI1TYJF9zz+HvteoLSASZc6zCgnmzE4tbIgiC29Fr5W4SyUGfrqafKNOYwg2CnU7r6qNyiCdvXRjLpoBV2eKHgcVWKxI0QELOCXMYvUVXUxN8RlTdzdP9Y+3fmE/LpXJZOGn0RsrwRWDJBmjUduIH4HhX+x0dXEYYaoMU8Mf67LUtttZ1voDwdK2Jnb7KXeeEO8JkSwdw9z1Deg4vSnkkiZESVWulJLzEebv1hcj88+ZsxN20+wvcxzbK/CFGryeMOhsE795DpOyESk42raHViUPSZIvVxTGq1GEPtr4Z9ChcRj5SXkbltOEobXcTMWPFNTKhFHBve8QHjz5H55gFLqQ5+Eb2gpyLNaAR27dM51IWyX9+4gJpzyK+jyPuO6lD0m8uz3o5MKyh7ypvP5UrW4i2DukLv3Hu+HamoBR0Mw40lSLzZMc2W15oW6MAgc60HYg5bvPfVyaQjmPJelsz3vRPghRkeC1zAUb6/lTRt+NURtTFnB2GeELDsMK+1yvNYN8nHLGGcQRvkQ1e5Y3LaiJnXYlkPtDM1GnEWbVUTz8j8tT8SD8vWjrdGQIfn3qArVuEf7irEelvIYUDSCQfsKwLVgplU9zA4PaVRnddn9uKsFBpjM3p/AM6fN8cervTiNStO5N9G/mfHEoCu+Ofwcpr/RoPzUSDZj+C8E96wb6qZC+PYAvx5lYsVz38idK+hZN1/aRn/dgIZzYkpSM6Po92W39gt5VWbteSLZrYclZ/Zt0HwlIpm/LCFI/dshYc43vAmFYtPVUBgFNqp59YG1HeFx78wOk+F5EO5w+s5vN1q/QikT+wh2B2Eio9By8qxg3b2lg5acCUXWZ8bYq2IH6PaiI1nDmWqfgIctyHcToYijQCdZXJRnbHF+jXfJDEAEn7TBgknqur/OUlwE6U26vvANxPLkDnaoBdmwhOjwYAdE8w1D66ppVnwi9ji6/0RVy9LAnZx54n6WkrnT7YtDvKECtxjSbvQ5FNx+wbho+otZozuaa4LZv3vy9AxnM0PER0I6Bqd4GxRIo1e/HS3LAtN0ju16TPtEMDxW4HxScgdgvqjVQnlUeObHIOsYUY8aG/lf+MfHXgnWdNxF64CcTOlGFEa6/Sr5sOMHwTRJbU2txBXF67KS0wmZeZUlDAQ4VzdFWdNbgy+cFOHY7kJFDIE3kGrZ6tlTHu60JFfpe4XycM9xbaf1vMno3qQhRbSy4NlDwGVT14v8Qk9zq7fpVZjedfeU2RZ54Khr3Rf8/v5uMWZsp6Il87CwbtPfIF7UQiLXZWZQMsYr19Gz0zCt6RoKyGfu1ixEaENbYNm5zVbxRpVs1hrLCXh2vjZvEBneSCF5//gsDIpkUW1pXkLgetKTHtVUhYTw4E7IKfaWoxWdxWQ1s5xtEH8w998I3Siy0X37zImvdtaxLdus6sH2cGJ3xg6WnMTcCh5DeohxawGmjjgsnBnNb7FOh0wc/54Mk7/YwWTEeJCIzTj4ktlIfjWxq3Gmq8dI7zgP6B2DiVuDCwmpuNSyzKiEaQgljZK9BJgE7tpW/U1HJbF4BzrwkiSMnzzd9PZPF2oVZ/Fpl31PurFQL5UyQnwDSb2Lv+mzMTa4jMJUc9rDcCzclBVl4EdatFsr+RLYD/IIPLYMQV9MWajKVI77G1iysPANrmgEZqmk19y1Xv+QbYsgbSGrq9lwhVUhMIciOoNUCc3z6fIcg9QlV1gmJFLBOLINI55rpOzA2bu5qw9Z16JLk/uU4qw/g3bKByehr2OM66YM7pUykm9OAtOamc9JAnOiT3sMVE9KqUnBC/jldSt0Sx1Nb4HYg16EDsJiUPphsQHbhTGQNNBSD0IDf+A1R6vIs5HWUVmpqp+RPPQCOO8OXEeqvFwnYJZ35BWQibSBaR/Fvr5dhQd+w+Q8vQr4rqj+SEI+YPXfgo5Gf1r5IIualuC4e3SevLYOyoCBIiCAltzIqcFkQn6PiNCnzp9vWm2TeTIS3fL3LAwEVOXdmu88dNk15xpl0//jhh46p6HjvWsmi3ERlxXF/YBl+CXsNJuGALFWFDVDrPhFLUVCM+634fEDV0J4ZR3YTkFdUjAiEJcMYpLLoHEXjOyR1WjeQxFCdIT98MtPusDW+u4QTdvLqbg3bG3QkNvjEJCsB6J7hoJlC8BtXaRAQVLothhZhC/PDCUfIWIalOIKYO5EYopKniAbhTBT4ta5bU2eS/m9fSEnyMCQewvN0WOPHmAnyLZt0BNHQkIrYAl2DLPrnI9E899zXABCP2YYIg3z90Tdel3fsYYhaJtnjEsQECo1itI3BaK6pGkRCeylYr3bcmLWT/OBnABoeQkpl99Wg5xuNfAqEj97gPSeuQAwE69jbqj2IwXCOSThot6BViv8NA0ihyiUmQnP9ENYurh70tF+KhesWjd3Fn0LmycD7rf0dfa+rSgPoEnAasLNtlqIeYjM0k7Fhics4I8WKYwgXTU2ISmSgi7VxuiSyuxawmA12UmWimG7QHv3BfpcNZXIPDXW0g/pgWbeE9Wk4z1zFxbsuzWIWC9tKXRsg9eY9I0Twe56XUy5KF+Ooqwz+ZpUneW346ofXoZJEz3fbBTgY1pigqisaeZT6n2yMV/KJb6HqgernmP2WssPqm0OYaZCBu3O0jqA0rv40zu48P8vtge2DMEyBO7oKVGP1/Rdykl/dTZNuIOTqPKsIXCUqJrRpiF7bJnUPl98xU65sfI0/fbZX4KYC1o4k7PpiG7Q95M8eI+lKTLBcsV1dd+KFNoe2EretAJisd8HpexR1JcUmmWNoRmfmXAVEz0Uhxu+Cw6hBB6xIOW3nE7vrRcQ3/V/KyfUFIp5PlSADqxXsA0+JSkuEN2JY0O/0JJekOsPgYsMNaGl38X67wIPuOeNNATbIVklfd4S+31FFwVTt6y0QpHgx/Sdm9hqOTWmKxm3+3sdnnJHQ3lsrJLuy7rYOkOmjMcrHWP/qyjYzhMKuDVC5QEOFV4XDFWDOFdBof0ccH5DbdWgor4oYNv+6Sn5xzaLmcjSDmlxzZIsAQacOuG5SkabpPe0cnrzmLcqdQhKxGqERDLvFWSkVjQLZx6SHQk87EgcYH7srP47pWhWMsq4vntCfMv+hHpbh9/O0bmypCSJodkHiWlsUYnrCXbhtjWPypax+QpKRjcxwRy9eICbitSrpU82twbU/pJYms84Ho37jlh/oLOQCPzB4hWouEq32k2FC0vnACs1F6QFntpINrxlueGEnFpSAva8gsiqZvbWqXO+9S16+UKB4lZ1qlBXZeue+4sm/PM+HwYy27CKmu/Ju85BvIUmTrl8qrT7TCzs7TxQ5UdVwZRhq7E1Z/6FMYh1Y2sGBrzxnrOq/Vayw/LigH/ARwc2V0EQgAB68vAAAAAAf8BHBzZXQSSSAAAAAAL68IAOfA50MdepGFbjUOkF5BpuN9RllcqNE6E+vIA+DZrtXr3UkFaMr99CYyxxUGqzBXO2gnZDGPKRw4Q97c0L8fibUH/ARwc2V0EyAjD09dS3xvqEWAbuT2dxNFnhtp6OYPzuLklAx6DV3hsgf8BHBzZXQUQwEAAdsxNzWMrM4t4sNB0P2+1i1MJuLDswnBqLV5do/fwC+shXVYYNelfQoUqCbwCQZr1wNze4zc9m4wFw5ICDcAos8AIgIDb7DkaJ5uRSbHwQjjdOGADSnot8s8QMpRMk/DkQWJMMQQMS2SEQAAAIABAACABQAAgAEDCAei4REAAAAAAQQWABTxz85fpm8iPOpY0fuqQVyJEdiZwQf8BHBzZXQCICMPT11LfG+oRYBu5PZ3E0WeG2no5g/O4uSUDHoNXeGyB/wEcHNldAYhAgFJhKmTr/gus/JPF6lNs1zX548bWxaCiruPlaJcQkEBB/wEcHNldAgEAAAAAAAiAgJ7zTlERqBTY71/TZX7y2gQgcZ2WwW0HqOcrArquS+e1hAxLZIRAAAAgAAAAIAEAACAAQMIAGXNHQAAAAABBBYAFCyW0Lyfa85zWSPMizouGvhDiK/EB/wEcHNldAIgIw9PXUt8b6hFgG7k9ncTRZ4baejmD87i5JQMeg1d4bIH/ARwc2V0BiEDwfXIBuUb9hTv7Y+HYiPhOjNYIPvpn86jit1qob7Yo4YH/ARwc2V0CAQAAAAAAAEDCPkAAAAAAAAAAQQAB/wEcHNldAIgIw9PXUt8b6hFgG7k9ncTRZ4baejmD87i5JQMeg1d4bIH/ARwc2V0CAQAAAAAAA=="
        INPUT_BAD_VALUE_PROOF = "cHNldP8BAgQCAAAAAQMEAAAAAAEEAQEBBQEDAfsEAgAAAAABAP19AQIAAAAAAqTuHc11KinNVvXd/9sQr+ipDYZjtigEcm2oUT69BIpzAAAAAAD9////pO4dzXUqKc1W9d3/2xCv6KkNhmO2KARybahRPr0EinMBAAAAAP3///8DC7mQAAC2x+7vHmDpKr609OKkdrg0eF1kBTx/wAEmdQdsCUtYYVDtovHBZr8q8sMVSW5ecl9gGAFx7fv6aiTdslG8A2MtncskgsY320AFJIcDbsam59WJAEAvWZPrYGNEbNjgFgAUl3Rcv6DUKzl5yB+5LJTsqra8YLgKzHQ1jw0pNVL+Aoicxf4EfueweOUt60iMBEeZV2FTLu0IgGd6tSBPsOyg7uvgs1084gyqdkEKToYDJ5cfvfCUNZkDxZhNJF/j/pBHW4I9RVFojsI0Iob7snJfOcPPYk8mmG8WABQsltC8n2vOc1kjzIs6Lhr4Q4ivxAEjD09dS3xvqEWAbuT2dxNFnhtp6OYPzuLklAx6DV3hsgEAAAAAAAABAQAAAAAAAAEBegrMdDWPDSk1Uv4CiJzF/gR+57B45S3rSIwER5lXYVMu7QiAZ3q1IE+w7KDu6+CzXTziDKp2QQpOhgMnlx+98JQ1mQPFmE0kX+P+kEdbgj1FUWiOwjQihvuycl85w89iTyaYbxYAFCyW0Lyfa85zWSPMizouGvhDiK/EIgYCe805REagU2O9f02V+8toEIHGdlsFtB6jnKwK6rkvntYQMS2SEQAAAIAAAACABAAAgAEOIBIOv8GomhHbERYzGvmdBWc7jzdsscdRxJZJn7RnkTqvAQ8EAQAAAAEQBP3///8H/ARwc2V0Dv1OEGAzAAAAAAAAAAEunv4A2qAui2yT75MMmSqcDy7H8X/myuWlEXfa7vrtrPsMLS5bWl3G2Pf3eNgiAQORf5P3/EG7CUSPTNzH/23M3yQ0VEA/MZpi2xIOaPkhvEi5asD91OCMR9hanjC4OrjRzSxJz1YYO7/f9Y8hXgxTQQnPb3N69LB4VeGCbtDMXbohoQonOfwY/aTpAIkbjX3Wnb0xjTtg6ulZ7xZYlRyU00ySPtSSx0TNKsSxXtLq9ddtda0BRfWAKNCLTPer2Ldv44ttJwee7I8acdN+2PqS/7jPHMUHF6PDiOBgu2RppI/UvQQby+Tfn4lwh9RRq1QB+q7J22rRoAWjxnRjSawleA9aczfi5ASI2bhZl3vHFEdjemwgeag6JQ6Bv1Z1UMopzgVL1vr+d+UgBUwHmQxW1zS4rwibcJEr78SfbNOXj+tN4J6xWB3xuGTp3G7k+L2w279uyGUBRbT5dHfwjZ18RH1yv0jZ5YNHN6TUDLBXipesDWsnH4Kh4EyC8Zo+ZnJmCIBu9YOMF7wAMiZMEnhBA6g9I06mhG7Whg4PBtsLKoiB+yr+m0JAazUbp2BMbjDLpEtNutoHTX4WWI9bnqX/f98LBTVXzcyBInNwlnqOyqtlHZX6oBULLVuZLaKj9ZCMY80o63uO2FH5twgWmcISvhWvaxNb1lY/Gt1t8UemdhwnsN7Bx4K0bHyataeYD886boPB5BqHtsb/h0AB0zrwymzpTsPe5ZBdj8wWAgQro3j5h6NAlQfnzCno06NXvkRgYUsd2XQNPTa8/fIDZxo4TFMflSRbBpxxs/h38xNgbBcdxBT7kLxLFxMZ60mhOT64dtrbIhjCDxZMs4TjgRBEM+AnGBsdq3gtzBEStt5bPOJyIpGu1/7k830MoDFC+l2Tev/xXznNhvMv9E1WK8oPzVQd3qwQyWPXGiUHlm8O/CgzRz/uLO6+KKmXFABukQzT500Hi71KU6jr7yCgTur6uO9lD1YZ5FqJY9ankzRhhh3A9rI/RGkYuEaBax4KlrPdsGx9FChMs4usWJ1PmNuA0MXlySFXNFopY+Knm3iSF/MymKSYFwEUjFzpcQ72M5OqU7JXgim+QTgb0v/WuwPw50rgivRXDAF1DynAGF8gy+LOtzftGbMESIB+2AGEgbvKCmKuw1V12Xd7XLUkKwJzLfHVopW4uv0EVslFwtPd5tWgBDLNhrlix3YOmVs0l5qPPxnYc9Ainhm7wptMJQg+bDvgSV2SxvYCiNtF6mINN8f3TEx8xfdKrV+4vhdJcS3YcgfWW0Bh+wwqnxbu0vmOf7LraVtI30K0xd11vpl8DXZGa7mO26gX1TKurDqu3jvR7K5tLENRt7O9QHhBSKaMTGg99rA7X0/tKT4eeTW+wztmGX3FvgfJJZ69VOC4Bl0mXmW6Xd80X6imfnSeqdGK97kZGkNZLU3vqbfP8DvntXtchWJXXHQBOASUUnGljstxFZvYgbm9398QN8KQGdCbmw77PCCbNqZHZ2wcEdr5YoacBZ6qCvSQ3VCT1XWI6yGJCZj4u2/Wz4mqiKu7j5/PmwFAiHrm7j09CjAdlpexLCVt13B58LSf9ZqsGfbT4cftYfL0aa4vgw8yqOG0JccTwDFh+crnbP87YpjGfBYwvdcSnMfzCP3ARZvj1N/q851bRtyS3kWlOZujH5qEYJ1wx/N1eJZm5+rU3CMDzbkehYJqwJp47XTac1lVWHd5pbZVKBgMVxxoN/e65MEznxU+GzN3o7FBrLVwXXt7PnL0cGkyuwVmWsFaBiXl2SsbnHcbtzlratjIDs+fpFuwCpldJUyHFnouqwMXH4CkoF6R/iOJM9HQI5ibPS2PgrxIYLJgPPkPCbglnVJlqvM97XbdQ7IwOEaGmhNQGdBhmsqw2tnHriG61jkruSsDBCap8TfdHGy849FVa8/tIRjEc1dibujtn/dryzT4WDUCNc/vnis+xM68RleRdaA8ESxuJS/7cdQvQIB7t1FeuOiqYobCimURIwaPRZHN5RkgNZpg0YmatqqP4AUretlf4zlkDwBcUN5eOrYqP15H12E5gTu+fd4QcNIfyMbojXsccCssM0hliXP8Fk0fzPEnMlgRTKxYWkFuKvaUm/F1ivkhsk4yfJfC4GROsmMNLOFCclTTqBgA+j+2Nv3WLu36yW+zBbqIMsedhnqdI1TYJF9zz+HvteoLSASZc6zCgnmzE4tbIgiC29Fr5W4SyUGfrqafKNOYwg2CnU7r6qNyiCdvXRjLpoBV2eKHgcVWKxI0QELOCXMYvUVXUxN8RlTdzdP9Y+3fmE/LpXJZOGn0RsrwRWDJBmjUduIH4HhX+x0dXEYYaoMU8Mf67LUtttZ1voDwdK2Jnb7KXeeEO8JkSwdw9z1Deg4vSnkkiZESVWulJLzEebv1hcj88+ZsxN20+wvcxzbK/CFGryeMOhsE795DpOyESk42raHViUPSZIvVxTGq1GEPtr4Z9ChcRj5SXkbltOEobXcTMWPFNTKhFHBve8QHjz5H55gFLqQ5+Eb2gpyLNaAR27dM51IWyX9+4gJpzyK+jyPuO6lD0m8uz3o5MKyh7ypvP5UrW4i2DukLv3Hu+HamoBR0Mw40lSLzZMc2W15oW6MAgc60HYg5bvPfVyaQjmPJelsz3vRPghRkeC1zAUb6/lTRt+NURtTFnB2GeELDsMK+1yvNYN8nHLGGcQRvkQ1e5Y3LaiJnXYlkPtDM1GnEWbVUTz8j8tT8SD8vWjrdGQIfn3qArVuEf7irEelvIYUDSCQfsKwLVgplU9zA4PaVRnddn9uKsFBpjM3p/AM6fN8cervTiNStO5N9G/mfHEoCu+Ofwcpr/RoPzUSDZj+C8E96wb6qZC+PYAvx5lYsVz38idK+hZN1/aRn/dgIZzYkpSM6Po92W39gt5VWbteSLZrYclZ/Zt0HwlIpm/LCFI/dshYc43vAmFYtPVUBgFNqp59YG1HeFx78wOk+F5EO5w+s5vN1q/QikT+wh2B2Eio9By8qxg3b2lg5acCUXWZ8bYq2IH6PaiI1nDmWqfgIctyHcToYijQCdZXJRnbHF+jXfJDEAEn7TBgknqur/OUlwE6U26vvANxPLkDnaoBdmwhOjwYAdE8w1D66ppVnwi9ji6/0RVy9LAnZx54n6WkrnT7YtDvKECtxjSbvQ5FNx+wbho+otZozuaa4LZv3vy9AxnM0PER0I6Bqd4GxRIo1e/HS3LAtN0ju16TPtEMDxW4HxScgdgvqjVQnlUeObHIOsYUY8aG/lf+MfHXgnWdNxF64CcTOlGFEa6/Sr5sOMHwTRJbU2txBXF67KS0wmZeZUlDAQ4VzdFWdNbgy+cFOHY7kJFDIE3kGrZ6tlTHu60JFfpe4XycM9xbaf1vMno3qQhRbSy4NlDwGVT14v8Qk9zq7fpVZjedfeU2RZ54Khr3Rf8/v5uMWZsp6Il87CwbtPfIF7UQiLXZWZQMsYr19Gz0zCt6RoKyGfu1ixEaENbYNm5zVbxRpVs1hrLCXh2vjZvEBneSCF5//gsDIpkUW1pXkLgetKTHtVUhYTw4E7IKfaWoxWdxWQ1s5xtEH8w998I3Siy0X37zImvdtaxLdus6sH2cGJ3xg6WnMTcCh5DeohxawGmjjgsnBnNb7FOh0wc/54Mk7/YwWTEeJCIzTj4ktlIfjWxq3Gmq8dI7zgP6B2DiVuDCwmpuNSyzKiEaQgljZK9BJgE7tpW/U1HJbF4BzrwkiSMnzzd9PZPF2oVZ/Fpl31PurFQL5UyQnwDSb2Lv+mzMTa4jMJUc9rDcCzclBVl4EdatFsr+RLYD/IIPLYMQV9MWajKVI77G1iysPANrmgEZqmk19y1Xv+QbYsgbSGrq9lwhVUhMIciOoNUCc3z6fIcg9QlV1gmJFLBOLINI55rpOzA2bu5qw9Z16JLk/uU4qw/g3bKByehr2OM66YM7pUykm9OAtOamc9JAnOiT3sMVE9KqUnBC/jldSt0Sx1Nb4HYg16EDsJiUPphsQHbhTGQNNBSD0IDf+A1R6vIs5HWUVmpqp+RPPQCOO8OXEeqvFwnYJZ35BWQibSBaR/Fvr5dhQd+w+Q8vQr4rqj+SEI+YPXfgo5Gf1r5IIualuC4e3SevLYOyoCBIiCAltzIqcFkQn6PiNCnzp9vWm2TeTIS3fL3LAwEVOXdmu88dNk15xpl0//jhh46p6HjvWsmi3ERlxXF/YBl+CXsNJuGALFWFDVDrPhFLUVCM+634fEDV0J4ZR3YTkFdUjAiEJcMYpLLoHEXjOyR1WjeQxFCdIT98MtPusDW+u4QTdvLqbg3bG3QkNvjEJCsB6J7hoJlC8BtXaRAQVLothhZhC/PDCUfIWIalOIKYO5EYopKniAbhTBT4ta5bU2eS/m9fSEnyMCQewvN0WOPHmAnyLZt0BNHQkIrYAl2DLPrnI9E899zXABCP2YYIg3z90Tdel3fsYYhaJtnjEsQECo1itI3BaK6pGkRCeylYr3bcmLWT/OBnABoeQkpl99Wg5xuNfAqEj97gPSeuQAwE69jbqj2IwXCOSThot6BViv8NA0ihyiUmQnP9ENYurh70tF+KhesWjd3Fn0LmycD7rf0dfa+rSgPoEnAasLNtlqIeYjM0k7Fhics4I8WKYwgXTU2ISmSgi7VxuiSyuxawmA12UmWimG7QHv3BfpcNZXIPDXW0g/pgWbeE9Wk4z1zFxbsuzWIWC9tKXRsg9eY9I0Twe56XUy5KF+Ooqwz+ZpUneW346ofXoZJEz3fbBTgY1pigqisaeZT6n2yMV/KJb6HqgernmP2WssPqm0OYaZCBu3O0jqA0rv40zu48P8vtge2DMEyBO7oKVGP1/Rdykl/dTZNuIOTqPKsIXCUqJrRpiF7bJnUPl98xU65sfI0/fbZX4KYC1o4k7PpiG7Q95M8eI+lKTLBcsV1dd+KFNoe2EretAJisd8HpexR1JcUmmWNoRmfmXAVEz0Uhxu+Cw6hBB6xIOW3nE7vrRcQ3/V/KyfUFIp5PlSADqxXsA0+JSkuEN2JY0O/0JJekOsPgYsMNaGl38X67wIPuOeNNATbIVklfd4S+31FFwVTt6y0QpHgx/Sdm9hqOTWmKxm3+3sdnnJHQ3lsrJLuy7rYOkOmjMcrHWP/qyjYzhMKuDVC5QEOFV4XDFWDOFdBof0ccH5DbdWgor4oYNv+6Sn5xzaLmcjSDmlxzZIsAQacOuG5SkabpPe0cnrzmLcqdQhKxGqERDLvFWSkVjQLZx6SHQk87EgcYH7srP47pWhWMsq4vntCfMv+hHpbh9/O0bmypCSJodkHiWlsUYnrCXbhtjWPypax+QpKRjcxwRy9eICbitSrpU82twbU/pJYms84Ho37jlh/oLOQCPzB4hWouEq32k2FC0vnACs1F6QFntpINrxlueGEnFpSAva8gsiqZvbWqXO+9S16+UKB4lZ1qlBXZeue+4sm/PM+HwYy27CKmu/Ju85BvIUmTrl8qrT7TCzs7TxQ5UdVwZRhq7E1Z/6FMYh1Y2sGBrzxnrOq/Vayw/LigH/ARwc2V0EQgACK8vAAAAAAf8BHBzZXQSSSAAAAAAL68IAOfA50MdepGFbjUOkF5BpuN9RllcqNE6E+vIA+DZrtXr3UkFaMr99CYyxxUGqzBXO2gnZDGPKRw4Q97c0L8fibQH/ARwc2V0EyAjD09dS3xvqEWAbuT2dxNFnhtp6OYPzuLklAx6DV3hsgf8BHBzZXQUQwEAAdsxNzWMrM4t4sNB0P2+1i1MJuLDswnBqLV5do/fwC+shXVYYNelfQoUqCbwCQZr1wNze4zc9m4wFw5ICDcAos8AIgIDb7DkaJ5uRSbHwQjjdOGADSnot8s8QMpRMk/DkQWJMMQQMS2SEQAAAIABAACABQAAgAEDCAei4REAAAAAAQQWABTxz85fpm8iPOpY0fuqQVyJEdiZwQf8BHBzZXQCICMPT11LfG+oRYBu5PZ3E0WeG2no5g/O4uSUDHoNXeGyB/wEcHNldAYhAgFJhKmTr/gus/JPF6lNs1zX548bWxaCiruPlaJcQkEBB/wEcHNldAgEAAAAAAAiAgJ7zTlERqBTY71/TZX7y2gQgcZ2WwW0HqOcrArquS+e1hAxLZIRAAAAgAAAAIAEAACAAQMIAGXNHQAAAAABBBYAFCyW0Lyfa85zWSPMizouGvhDiK/EB/wEcHNldAIgIw9PXUt8b6hFgG7k9ncTRZ4baejmD87i5JQMeg1d4bIH/ARwc2V0BiEDwfXIBuUb9hTv7Y+HYiPhOjNYIPvpn86jit1qob7Yo4YH/ARwc2V0CAQAAAAAAAEDCPkAAAAAAAAAAQQAB/wEcHNldAIgIw9PXUt8b6hFgG7k9ncTRZ4baejmD87i5JQMeg1d4bIH/ARwc2V0CAQAAAAAAA=="
        INPUT_BAD_ASSET = "cHNldP8BAgQCAAAAAQMEAAAAAAEEAQEBBQEDAfsEAgAAAAABAP19AQIAAAAAAqTuHc11KinNVvXd/9sQr+ipDYZjtigEcm2oUT69BIpzAAAAAAD9////pO4dzXUqKc1W9d3/2xCv6KkNhmO2KARybahRPr0EinMBAAAAAP3///8DC7mQAAC2x+7vHmDpKr609OKkdrg0eF1kBTx/wAEmdQdsCUtYYVDtovHBZr8q8sMVSW5ecl9gGAFx7fv6aiTdslG8A2MtncskgsY320AFJIcDbsam59WJAEAvWZPrYGNEbNjgFgAUl3Rcv6DUKzl5yB+5LJTsqra8YLgKzHQ1jw0pNVL+Aoicxf4EfueweOUt60iMBEeZV2FTLu0IgGd6tSBPsOyg7uvgs1084gyqdkEKToYDJ5cfvfCUNZkDxZhNJF/j/pBHW4I9RVFojsI0Iob7snJfOcPPYk8mmG8WABQsltC8n2vOc1kjzIs6Lhr4Q4ivxAEjD09dS3xvqEWAbuT2dxNFnhtp6OYPzuLklAx6DV3hsgEAAAAAAAABAQAAAAAAAAEBegrMdDWPDSk1Uv4CiJzF/gR+57B45S3rSIwER5lXYVMu7QiAZ3q1IE+w7KDu6+CzXTziDKp2QQpOhgMnlx+98JQ1mQPFmE0kX+P+kEdbgj1FUWiOwjQihvuycl85w89iTyaYbxYAFCyW0Lyfa85zWSPMizouGvhDiK/EIgYCe805REagU2O9f02V+8toEIHGdlsFtB6jnKwK6rkvntYQMS2SEQAAAIAAAACABAAAgAEOIBIOv8GomhHbERYzGvmdBWc7jzdsscdRxJZJn7RnkTqvAQ8EAQAAAAEQBP3///8H/ARwc2V0Dv1OEGAzAAAAAAAAAAEunv4A2qAui2yT75MMmSqcDy7H8X/myuWlEXfa7vrtrPsMLS5bWl3G2Pf3eNgiAQORf5P3/EG7CUSPTNzH/23M3yQ0VEA/MZpi2xIOaPkhvEi5asD91OCMR9hanjC4OrjRzSxJz1YYO7/f9Y8hXgxTQQnPb3N69LB4VeGCbtDMXbohoQonOfwY/aTpAIkbjX3Wnb0xjTtg6ulZ7xZYlRyU00ySPtSSx0TNKsSxXtLq9ddtda0BRfWAKNCLTPer2Ldv44ttJwee7I8acdN+2PqS/7jPHMUHF6PDiOBgu2RppI/UvQQby+Tfn4lwh9RRq1QB+q7J22rRoAWjxnRjSawleA9aczfi5ASI2bhZl3vHFEdjemwgeag6JQ6Bv1Z1UMopzgVL1vr+d+UgBUwHmQxW1zS4rwibcJEr78SfbNOXj+tN4J6xWB3xuGTp3G7k+L2w279uyGUBRbT5dHfwjZ18RH1yv0jZ5YNHN6TUDLBXipesDWsnH4Kh4EyC8Zo+ZnJmCIBu9YOMF7wAMiZMEnhBA6g9I06mhG7Whg4PBtsLKoiB+yr+m0JAazUbp2BMbjDLpEtNutoHTX4WWI9bnqX/f98LBTVXzcyBInNwlnqOyqtlHZX6oBULLVuZLaKj9ZCMY80o63uO2FH5twgWmcISvhWvaxNb1lY/Gt1t8UemdhwnsN7Bx4K0bHyataeYD886boPB5BqHtsb/h0AB0zrwymzpTsPe5ZBdj8wWAgQro3j5h6NAlQfnzCno06NXvkRgYUsd2XQNPTa8/fIDZxo4TFMflSRbBpxxs/h38xNgbBcdxBT7kLxLFxMZ60mhOT64dtrbIhjCDxZMs4TjgRBEM+AnGBsdq3gtzBEStt5bPOJyIpGu1/7k830MoDFC+l2Tev/xXznNhvMv9E1WK8oPzVQd3qwQyWPXGiUHlm8O/CgzRz/uLO6+KKmXFABukQzT500Hi71KU6jr7yCgTur6uO9lD1YZ5FqJY9ankzRhhh3A9rI/RGkYuEaBax4KlrPdsGx9FChMs4usWJ1PmNuA0MXlySFXNFopY+Knm3iSF/MymKSYFwEUjFzpcQ72M5OqU7JXgim+QTgb0v/WuwPw50rgivRXDAF1DynAGF8gy+LOtzftGbMESIB+2AGEgbvKCmKuw1V12Xd7XLUkKwJzLfHVopW4uv0EVslFwtPd5tWgBDLNhrlix3YOmVs0l5qPPxnYc9Ainhm7wptMJQg+bDvgSV2SxvYCiNtF6mINN8f3TEx8xfdKrV+4vhdJcS3YcgfWW0Bh+wwqnxbu0vmOf7LraVtI30K0xd11vpl8DXZGa7mO26gX1TKurDqu3jvR7K5tLENRt7O9QHhBSKaMTGg99rA7X0/tKT4eeTW+wztmGX3FvgfJJZ69VOC4Bl0mXmW6Xd80X6imfnSeqdGK97kZGkNZLU3vqbfP8DvntXtchWJXXHQBOASUUnGljstxFZvYgbm9398QN8KQGdCbmw77PCCbNqZHZ2wcEdr5YoacBZ6qCvSQ3VCT1XWI6yGJCZj4u2/Wz4mqiKu7j5/PmwFAiHrm7j09CjAdlpexLCVt13B58LSf9ZqsGfbT4cftYfL0aa4vgw8yqOG0JccTwDFh+crnbP87YpjGfBYwvdcSnMfzCP3ARZvj1N/q851bRtyS3kWlOZujH5qEYJ1wx/N1eJZm5+rU3CMDzbkehYJqwJp47XTac1lVWHd5pbZVKBgMVxxoN/e65MEznxU+GzN3o7FBrLVwXXt7PnL0cGkyuwVmWsFaBiXl2SsbnHcbtzlratjIDs+fpFuwCpldJUyHFnouqwMXH4CkoF6R/iOJM9HQI5ibPS2PgrxIYLJgPPkPCbglnVJlqvM97XbdQ7IwOEaGmhNQGdBhmsqw2tnHriG61jkruSsDBCap8TfdHGy849FVa8/tIRjEc1dibujtn/dryzT4WDUCNc/vnis+xM68RleRdaA8ESxuJS/7cdQvQIB7t1FeuOiqYobCimURIwaPRZHN5RkgNZpg0YmatqqP4AUretlf4zlkDwBcUN5eOrYqP15H12E5gTu+fd4QcNIfyMbojXsccCssM0hliXP8Fk0fzPEnMlgRTKxYWkFuKvaUm/F1ivkhsk4yfJfC4GROsmMNLOFCclTTqBgA+j+2Nv3WLu36yW+zBbqIMsedhnqdI1TYJF9zz+HvteoLSASZc6zCgnmzE4tbIgiC29Fr5W4SyUGfrqafKNOYwg2CnU7r6qNyiCdvXRjLpoBV2eKHgcVWKxI0QELOCXMYvUVXUxN8RlTdzdP9Y+3fmE/LpXJZOGn0RsrwRWDJBmjUduIH4HhX+x0dXEYYaoMU8Mf67LUtttZ1voDwdK2Jnb7KXeeEO8JkSwdw9z1Deg4vSnkkiZESVWulJLzEebv1hcj88+ZsxN20+wvcxzbK/CFGryeMOhsE795DpOyESk42raHViUPSZIvVxTGq1GEPtr4Z9ChcRj5SXkbltOEobXcTMWPFNTKhFHBve8QHjz5H55gFLqQ5+Eb2gpyLNaAR27dM51IWyX9+4gJpzyK+jyPuO6lD0m8uz3o5MKyh7ypvP5UrW4i2DukLv3Hu+HamoBR0Mw40lSLzZMc2W15oW6MAgc60HYg5bvPfVyaQjmPJelsz3vRPghRkeC1zAUb6/lTRt+NURtTFnB2GeELDsMK+1yvNYN8nHLGGcQRvkQ1e5Y3LaiJnXYlkPtDM1GnEWbVUTz8j8tT8SD8vWjrdGQIfn3qArVuEf7irEelvIYUDSCQfsKwLVgplU9zA4PaVRnddn9uKsFBpjM3p/AM6fN8cervTiNStO5N9G/mfHEoCu+Ofwcpr/RoPzUSDZj+C8E96wb6qZC+PYAvx5lYsVz38idK+hZN1/aRn/dgIZzYkpSM6Po92W39gt5VWbteSLZrYclZ/Zt0HwlIpm/LCFI/dshYc43vAmFYtPVUBgFNqp59YG1HeFx78wOk+F5EO5w+s5vN1q/QikT+wh2B2Eio9By8qxg3b2lg5acCUXWZ8bYq2IH6PaiI1nDmWqfgIctyHcToYijQCdZXJRnbHF+jXfJDEAEn7TBgknqur/OUlwE6U26vvANxPLkDnaoBdmwhOjwYAdE8w1D66ppVnwi9ji6/0RVy9LAnZx54n6WkrnT7YtDvKECtxjSbvQ5FNx+wbho+otZozuaa4LZv3vy9AxnM0PER0I6Bqd4GxRIo1e/HS3LAtN0ju16TPtEMDxW4HxScgdgvqjVQnlUeObHIOsYUY8aG/lf+MfHXgnWdNxF64CcTOlGFEa6/Sr5sOMHwTRJbU2txBXF67KS0wmZeZUlDAQ4VzdFWdNbgy+cFOHY7kJFDIE3kGrZ6tlTHu60JFfpe4XycM9xbaf1vMno3qQhRbSy4NlDwGVT14v8Qk9zq7fpVZjedfeU2RZ54Khr3Rf8/v5uMWZsp6Il87CwbtPfIF7UQiLXZWZQMsYr19Gz0zCt6RoKyGfu1ixEaENbYNm5zVbxRpVs1hrLCXh2vjZvEBneSCF5//gsDIpkUW1pXkLgetKTHtVUhYTw4E7IKfaWoxWdxWQ1s5xtEH8w998I3Siy0X37zImvdtaxLdus6sH2cGJ3xg6WnMTcCh5DeohxawGmjjgsnBnNb7FOh0wc/54Mk7/YwWTEeJCIzTj4ktlIfjWxq3Gmq8dI7zgP6B2DiVuDCwmpuNSyzKiEaQgljZK9BJgE7tpW/U1HJbF4BzrwkiSMnzzd9PZPF2oVZ/Fpl31PurFQL5UyQnwDSb2Lv+mzMTa4jMJUc9rDcCzclBVl4EdatFsr+RLYD/IIPLYMQV9MWajKVI77G1iysPANrmgEZqmk19y1Xv+QbYsgbSGrq9lwhVUhMIciOoNUCc3z6fIcg9QlV1gmJFLBOLINI55rpOzA2bu5qw9Z16JLk/uU4qw/g3bKByehr2OM66YM7pUykm9OAtOamc9JAnOiT3sMVE9KqUnBC/jldSt0Sx1Nb4HYg16EDsJiUPphsQHbhTGQNNBSD0IDf+A1R6vIs5HWUVmpqp+RPPQCOO8OXEeqvFwnYJZ35BWQibSBaR/Fvr5dhQd+w+Q8vQr4rqj+SEI+YPXfgo5Gf1r5IIualuC4e3SevLYOyoCBIiCAltzIqcFkQn6PiNCnzp9vWm2TeTIS3fL3LAwEVOXdmu88dNk15xpl0//jhh46p6HjvWsmi3ERlxXF/YBl+CXsNJuGALFWFDVDrPhFLUVCM+634fEDV0J4ZR3YTkFdUjAiEJcMYpLLoHEXjOyR1WjeQxFCdIT98MtPusDW+u4QTdvLqbg3bG3QkNvjEJCsB6J7hoJlC8BtXaRAQVLothhZhC/PDCUfIWIalOIKYO5EYopKniAbhTBT4ta5bU2eS/m9fSEnyMCQewvN0WOPHmAnyLZt0BNHQkIrYAl2DLPrnI9E899zXABCP2YYIg3z90Tdel3fsYYhaJtnjEsQECo1itI3BaK6pGkRCeylYr3bcmLWT/OBnABoeQkpl99Wg5xuNfAqEj97gPSeuQAwE69jbqj2IwXCOSThot6BViv8NA0ihyiUmQnP9ENYurh70tF+KhesWjd3Fn0LmycD7rf0dfa+rSgPoEnAasLNtlqIeYjM0k7Fhics4I8WKYwgXTU2ISmSgi7VxuiSyuxawmA12UmWimG7QHv3BfpcNZXIPDXW0g/pgWbeE9Wk4z1zFxbsuzWIWC9tKXRsg9eY9I0Twe56XUy5KF+Ooqwz+ZpUneW346ofXoZJEz3fbBTgY1pigqisaeZT6n2yMV/KJb6HqgernmP2WssPqm0OYaZCBu3O0jqA0rv40zu48P8vtge2DMEyBO7oKVGP1/Rdykl/dTZNuIOTqPKsIXCUqJrRpiF7bJnUPl98xU65sfI0/fbZX4KYC1o4k7PpiG7Q95M8eI+lKTLBcsV1dd+KFNoe2EretAJisd8HpexR1JcUmmWNoRmfmXAVEz0Uhxu+Cw6hBB6xIOW3nE7vrRcQ3/V/KyfUFIp5PlSADqxXsA0+JSkuEN2JY0O/0JJekOsPgYsMNaGl38X67wIPuOeNNATbIVklfd4S+31FFwVTt6y0QpHgx/Sdm9hqOTWmKxm3+3sdnnJHQ3lsrJLuy7rYOkOmjMcrHWP/qyjYzhMKuDVC5QEOFV4XDFWDOFdBof0ccH5DbdWgor4oYNv+6Sn5xzaLmcjSDmlxzZIsAQacOuG5SkabpPe0cnrzmLcqdQhKxGqERDLvFWSkVjQLZx6SHQk87EgcYH7srP47pWhWMsq4vntCfMv+hHpbh9/O0bmypCSJodkHiWlsUYnrCXbhtjWPypax+QpKRjcxwRy9eICbitSrpU82twbU/pJYms84Ho37jlh/oLOQCPzB4hWouEq32k2FC0vnACs1F6QFntpINrxlueGEnFpSAva8gsiqZvbWqXO+9S16+UKB4lZ1qlBXZeue+4sm/PM+HwYy27CKmu/Ju85BvIUmTrl8qrT7TCzs7TxQ5UdVwZRhq7E1Z/6FMYh1Y2sGBrzxnrOq/Vayw/LigH/ARwc2V0EQgACK8vAAAAAAf8BHBzZXQSSSAAAAAAL68IAOfA50MdepGFbjUOkF5BpuN9RllcqNE6E+vIA+DZrtXr3UkFaMr99CYyxxUGqzBXO2gnZDGPKRw4Q97c0L8fibUH/ARwc2V0EyAjD09dS3xvqEWAbuT2dxNFnhtp6OYPzuLklAx6DV3hsQf8BHBzZXQUQwEAAdsxNzWMrM4t4sNB0P2+1i1MJuLDswnBqLV5do/fwC+shXVYYNelfQoUqCbwCQZr1wNze4zc9m4wFw5ICDcAos8AIgIDb7DkaJ5uRSbHwQjjdOGADSnot8s8QMpRMk/DkQWJMMQQMS2SEQAAAIABAACABQAAgAEDCAei4REAAAAAAQQWABTxz85fpm8iPOpY0fuqQVyJEdiZwQf8BHBzZXQCICMPT11LfG+oRYBu5PZ3E0WeG2no5g/O4uSUDHoNXeGyB/wEcHNldAYhAgFJhKmTr/gus/JPF6lNs1zX548bWxaCiruPlaJcQkEBB/wEcHNldAgEAAAAAAAiAgJ7zTlERqBTY71/TZX7y2gQgcZ2WwW0HqOcrArquS+e1hAxLZIRAAAAgAAAAIAEAACAAQMIAGXNHQAAAAABBBYAFCyW0Lyfa85zWSPMizouGvhDiK/EB/wEcHNldAIgIw9PXUt8b6hFgG7k9ncTRZ4baejmD87i5JQMeg1d4bIH/ARwc2V0BiEDwfXIBuUb9hTv7Y+HYiPhOjNYIPvpn86jit1qob7Yo4YH/ARwc2V0CAQAAAAAAAEDCPkAAAAAAAAAAQQAB/wEcHNldAIgIw9PXUt8b6hFgG7k9ncTRZ4baejmD87i5JQMeg1d4bIH/ARwc2V0CAQAAAAAAA=="
        INPUT_BAD_ASSET_PROOF = "cHNldP8BAgQCAAAAAQMEAAAAAAEEAQEBBQEDAfsEAgAAAAABAP19AQIAAAAAAqTuHc11KinNVvXd/9sQr+ipDYZjtigEcm2oUT69BIpzAAAAAAD9////pO4dzXUqKc1W9d3/2xCv6KkNhmO2KARybahRPr0EinMBAAAAAP3///8DC7mQAAC2x+7vHmDpKr609OKkdrg0eF1kBTx/wAEmdQdsCUtYYVDtovHBZr8q8sMVSW5ecl9gGAFx7fv6aiTdslG8A2MtncskgsY320AFJIcDbsam59WJAEAvWZPrYGNEbNjgFgAUl3Rcv6DUKzl5yB+5LJTsqra8YLgKzHQ1jw0pNVL+Aoicxf4EfueweOUt60iMBEeZV2FTLu0IgGd6tSBPsOyg7uvgs1084gyqdkEKToYDJ5cfvfCUNZkDxZhNJF/j/pBHW4I9RVFojsI0Iob7snJfOcPPYk8mmG8WABQsltC8n2vOc1kjzIs6Lhr4Q4ivxAEjD09dS3xvqEWAbuT2dxNFnhtp6OYPzuLklAx6DV3hsgEAAAAAAAABAQAAAAAAAAEBegrMdDWPDSk1Uv4CiJzF/gR+57B45S3rSIwER5lXYVMu7QiAZ3q1IE+w7KDu6+CzXTziDKp2QQpOhgMnlx+98JQ1mQPFmE0kX+P+kEdbgj1FUWiOwjQihvuycl85w89iTyaYbxYAFCyW0Lyfa85zWSPMizouGvhDiK/EIgYCe805REagU2O9f02V+8toEIHGdlsFtB6jnKwK6rkvntYQMS2SEQAAAIAAAACABAAAgAEOIBIOv8GomhHbERYzGvmdBWc7jzdsscdRxJZJn7RnkTqvAQ8EAQAAAAEQBP3///8H/ARwc2V0Dv1OEGAzAAAAAAAAAAEunv4A2qAui2yT75MMmSqcDy7H8X/myuWlEXfa7vrtrPsMLS5bWl3G2Pf3eNgiAQORf5P3/EG7CUSPTNzH/23M3yQ0VEA/MZpi2xIOaPkhvEi5asD91OCMR9hanjC4OrjRzSxJz1YYO7/f9Y8hXgxTQQnPb3N69LB4VeGCbtDMXbohoQonOfwY/aTpAIkbjX3Wnb0xjTtg6ulZ7xZYlRyU00ySPtSSx0TNKsSxXtLq9ddtda0BRfWAKNCLTPer2Ldv44ttJwee7I8acdN+2PqS/7jPHMUHF6PDiOBgu2RppI/UvQQby+Tfn4lwh9RRq1QB+q7J22rRoAWjxnRjSawleA9aczfi5ASI2bhZl3vHFEdjemwgeag6JQ6Bv1Z1UMopzgVL1vr+d+UgBUwHmQxW1zS4rwibcJEr78SfbNOXj+tN4J6xWB3xuGTp3G7k+L2w279uyGUBRbT5dHfwjZ18RH1yv0jZ5YNHN6TUDLBXipesDWsnH4Kh4EyC8Zo+ZnJmCIBu9YOMF7wAMiZMEnhBA6g9I06mhG7Whg4PBtsLKoiB+yr+m0JAazUbp2BMbjDLpEtNutoHTX4WWI9bnqX/f98LBTVXzcyBInNwlnqOyqtlHZX6oBULLVuZLaKj9ZCMY80o63uO2FH5twgWmcISvhWvaxNb1lY/Gt1t8UemdhwnsN7Bx4K0bHyataeYD886boPB5BqHtsb/h0AB0zrwymzpTsPe5ZBdj8wWAgQro3j5h6NAlQfnzCno06NXvkRgYUsd2XQNPTa8/fIDZxo4TFMflSRbBpxxs/h38xNgbBcdxBT7kLxLFxMZ60mhOT64dtrbIhjCDxZMs4TjgRBEM+AnGBsdq3gtzBEStt5bPOJyIpGu1/7k830MoDFC+l2Tev/xXznNhvMv9E1WK8oPzVQd3qwQyWPXGiUHlm8O/CgzRz/uLO6+KKmXFABukQzT500Hi71KU6jr7yCgTur6uO9lD1YZ5FqJY9ankzRhhh3A9rI/RGkYuEaBax4KlrPdsGx9FChMs4usWJ1PmNuA0MXlySFXNFopY+Knm3iSF/MymKSYFwEUjFzpcQ72M5OqU7JXgim+QTgb0v/WuwPw50rgivRXDAF1DynAGF8gy+LOtzftGbMESIB+2AGEgbvKCmKuw1V12Xd7XLUkKwJzLfHVopW4uv0EVslFwtPd5tWgBDLNhrlix3YOmVs0l5qPPxnYc9Ainhm7wptMJQg+bDvgSV2SxvYCiNtF6mINN8f3TEx8xfdKrV+4vhdJcS3YcgfWW0Bh+wwqnxbu0vmOf7LraVtI30K0xd11vpl8DXZGa7mO26gX1TKurDqu3jvR7K5tLENRt7O9QHhBSKaMTGg99rA7X0/tKT4eeTW+wztmGX3FvgfJJZ69VOC4Bl0mXmW6Xd80X6imfnSeqdGK97kZGkNZLU3vqbfP8DvntXtchWJXXHQBOASUUnGljstxFZvYgbm9398QN8KQGdCbmw77PCCbNqZHZ2wcEdr5YoacBZ6qCvSQ3VCT1XWI6yGJCZj4u2/Wz4mqiKu7j5/PmwFAiHrm7j09CjAdlpexLCVt13B58LSf9ZqsGfbT4cftYfL0aa4vgw8yqOG0JccTwDFh+crnbP87YpjGfBYwvdcSnMfzCP3ARZvj1N/q851bRtyS3kWlOZujH5qEYJ1wx/N1eJZm5+rU3CMDzbkehYJqwJp47XTac1lVWHd5pbZVKBgMVxxoN/e65MEznxU+GzN3o7FBrLVwXXt7PnL0cGkyuwVmWsFaBiXl2SsbnHcbtzlratjIDs+fpFuwCpldJUyHFnouqwMXH4CkoF6R/iOJM9HQI5ibPS2PgrxIYLJgPPkPCbglnVJlqvM97XbdQ7IwOEaGmhNQGdBhmsqw2tnHriG61jkruSsDBCap8TfdHGy849FVa8/tIRjEc1dibujtn/dryzT4WDUCNc/vnis+xM68RleRdaA8ESxuJS/7cdQvQIB7t1FeuOiqYobCimURIwaPRZHN5RkgNZpg0YmatqqP4AUretlf4zlkDwBcUN5eOrYqP15H12E5gTu+fd4QcNIfyMbojXsccCssM0hliXP8Fk0fzPEnMlgRTKxYWkFuKvaUm/F1ivkhsk4yfJfC4GROsmMNLOFCclTTqBgA+j+2Nv3WLu36yW+zBbqIMsedhnqdI1TYJF9zz+HvteoLSASZc6zCgnmzE4tbIgiC29Fr5W4SyUGfrqafKNOYwg2CnU7r6qNyiCdvXRjLpoBV2eKHgcVWKxI0QELOCXMYvUVXUxN8RlTdzdP9Y+3fmE/LpXJZOGn0RsrwRWDJBmjUduIH4HhX+x0dXEYYaoMU8Mf67LUtttZ1voDwdK2Jnb7KXeeEO8JkSwdw9z1Deg4vSnkkiZESVWulJLzEebv1hcj88+ZsxN20+wvcxzbK/CFGryeMOhsE795DpOyESk42raHViUPSZIvVxTGq1GEPtr4Z9ChcRj5SXkbltOEobXcTMWPFNTKhFHBve8QHjz5H55gFLqQ5+Eb2gpyLNaAR27dM51IWyX9+4gJpzyK+jyPuO6lD0m8uz3o5MKyh7ypvP5UrW4i2DukLv3Hu+HamoBR0Mw40lSLzZMc2W15oW6MAgc60HYg5bvPfVyaQjmPJelsz3vRPghRkeC1zAUb6/lTRt+NURtTFnB2GeELDsMK+1yvNYN8nHLGGcQRvkQ1e5Y3LaiJnXYlkPtDM1GnEWbVUTz8j8tT8SD8vWjrdGQIfn3qArVuEf7irEelvIYUDSCQfsKwLVgplU9zA4PaVRnddn9uKsFBpjM3p/AM6fN8cervTiNStO5N9G/mfHEoCu+Ofwcpr/RoPzUSDZj+C8E96wb6qZC+PYAvx5lYsVz38idK+hZN1/aRn/dgIZzYkpSM6Po92W39gt5VWbteSLZrYclZ/Zt0HwlIpm/LCFI/dshYc43vAmFYtPVUBgFNqp59YG1HeFx78wOk+F5EO5w+s5vN1q/QikT+wh2B2Eio9By8qxg3b2lg5acCUXWZ8bYq2IH6PaiI1nDmWqfgIctyHcToYijQCdZXJRnbHF+jXfJDEAEn7TBgknqur/OUlwE6U26vvANxPLkDnaoBdmwhOjwYAdE8w1D66ppVnwi9ji6/0RVy9LAnZx54n6WkrnT7YtDvKECtxjSbvQ5FNx+wbho+otZozuaa4LZv3vy9AxnM0PER0I6Bqd4GxRIo1e/HS3LAtN0ju16TPtEMDxW4HxScgdgvqjVQnlUeObHIOsYUY8aG/lf+MfHXgnWdNxF64CcTOlGFEa6/Sr5sOMHwTRJbU2txBXF67KS0wmZeZUlDAQ4VzdFWdNbgy+cFOHY7kJFDIE3kGrZ6tlTHu60JFfpe4XycM9xbaf1vMno3qQhRbSy4NlDwGVT14v8Qk9zq7fpVZjedfeU2RZ54Khr3Rf8/v5uMWZsp6Il87CwbtPfIF7UQiLXZWZQMsYr19Gz0zCt6RoKyGfu1ixEaENbYNm5zVbxRpVs1hrLCXh2vjZvEBneSCF5//gsDIpkUW1pXkLgetKTHtVUhYTw4E7IKfaWoxWdxWQ1s5xtEH8w998I3Siy0X37zImvdtaxLdus6sH2cGJ3xg6WnMTcCh5DeohxawGmjjgsnBnNb7FOh0wc/54Mk7/YwWTEeJCIzTj4ktlIfjWxq3Gmq8dI7zgP6B2DiVuDCwmpuNSyzKiEaQgljZK9BJgE7tpW/U1HJbF4BzrwkiSMnzzd9PZPF2oVZ/Fpl31PurFQL5UyQnwDSb2Lv+mzMTa4jMJUc9rDcCzclBVl4EdatFsr+RLYD/IIPLYMQV9MWajKVI77G1iysPANrmgEZqmk19y1Xv+QbYsgbSGrq9lwhVUhMIciOoNUCc3z6fIcg9QlV1gmJFLBOLINI55rpOzA2bu5qw9Z16JLk/uU4qw/g3bKByehr2OM66YM7pUykm9OAtOamc9JAnOiT3sMVE9KqUnBC/jldSt0Sx1Nb4HYg16EDsJiUPphsQHbhTGQNNBSD0IDf+A1R6vIs5HWUVmpqp+RPPQCOO8OXEeqvFwnYJZ35BWQibSBaR/Fvr5dhQd+w+Q8vQr4rqj+SEI+YPXfgo5Gf1r5IIualuC4e3SevLYOyoCBIiCAltzIqcFkQn6PiNCnzp9vWm2TeTIS3fL3LAwEVOXdmu88dNk15xpl0//jhh46p6HjvWsmi3ERlxXF/YBl+CXsNJuGALFWFDVDrPhFLUVCM+634fEDV0J4ZR3YTkFdUjAiEJcMYpLLoHEXjOyR1WjeQxFCdIT98MtPusDW+u4QTdvLqbg3bG3QkNvjEJCsB6J7hoJlC8BtXaRAQVLothhZhC/PDCUfIWIalOIKYO5EYopKniAbhTBT4ta5bU2eS/m9fSEnyMCQewvN0WOPHmAnyLZt0BNHQkIrYAl2DLPrnI9E899zXABCP2YYIg3z90Tdel3fsYYhaJtnjEsQECo1itI3BaK6pGkRCeylYr3bcmLWT/OBnABoeQkpl99Wg5xuNfAqEj97gPSeuQAwE69jbqj2IwXCOSThot6BViv8NA0ihyiUmQnP9ENYurh70tF+KhesWjd3Fn0LmycD7rf0dfa+rSgPoEnAasLNtlqIeYjM0k7Fhics4I8WKYwgXTU2ISmSgi7VxuiSyuxawmA12UmWimG7QHv3BfpcNZXIPDXW0g/pgWbeE9Wk4z1zFxbsuzWIWC9tKXRsg9eY9I0Twe56XUy5KF+Ooqwz+ZpUneW346ofXoZJEz3fbBTgY1pigqisaeZT6n2yMV/KJb6HqgernmP2WssPqm0OYaZCBu3O0jqA0rv40zu48P8vtge2DMEyBO7oKVGP1/Rdykl/dTZNuIOTqPKsIXCUqJrRpiF7bJnUPl98xU65sfI0/fbZX4KYC1o4k7PpiG7Q95M8eI+lKTLBcsV1dd+KFNoe2EretAJisd8HpexR1JcUmmWNoRmfmXAVEz0Uhxu+Cw6hBB6xIOW3nE7vrRcQ3/V/KyfUFIp5PlSADqxXsA0+JSkuEN2JY0O/0JJekOsPgYsMNaGl38X67wIPuOeNNATbIVklfd4S+31FFwVTt6y0QpHgx/Sdm9hqOTWmKxm3+3sdnnJHQ3lsrJLuy7rYOkOmjMcrHWP/qyjYzhMKuDVC5QEOFV4XDFWDOFdBof0ccH5DbdWgor4oYNv+6Sn5xzaLmcjSDmlxzZIsAQacOuG5SkabpPe0cnrzmLcqdQhKxGqERDLvFWSkVjQLZx6SHQk87EgcYH7srP47pWhWMsq4vntCfMv+hHpbh9/O0bmypCSJodkHiWlsUYnrCXbhtjWPypax+QpKRjcxwRy9eICbitSrpU82twbU/pJYms84Ho37jlh/oLOQCPzB4hWouEq32k2FC0vnACs1F6QFntpINrxlueGEnFpSAva8gsiqZvbWqXO+9S16+UKB4lZ1qlBXZeue+4sm/PM+HwYy27CKmu/Ju85BvIUmTrl8qrT7TCzs7TxQ5UdVwZRhq7E1Z/6FMYh1Y2sGBrzxnrOq/Vayw/LigH/ARwc2V0EQgACK8vAAAAAAf8BHBzZXQSSSAAAAAAL68IAOfA50MdepGFbjUOkF5BpuN9RllcqNE6E+vIA+DZrtXr3UkFaMr99CYyxxUGqzBXO2gnZDGPKRw4Q97c0L8fibUH/ARwc2V0EyAjD09dS3xvqEWAbuT2dxNFnhtp6OYPzuLklAx6DV3hsgf8BHBzZXQUQwEAAdsxNzWMrM4t4sNB0P2+1i1MJuLDswnBqLV5do/fwC+shXVYYNelfQoUqCbwCQZr1wNze4zc9m4wFw5ICDcAos4AIgIDb7DkaJ5uRSbHwQjjdOGADSnot8s8QMpRMk/DkQWJMMQQMS2SEQAAAIABAACABQAAgAEDCAei4REAAAAAAQQWABTxz85fpm8iPOpY0fuqQVyJEdiZwQf8BHBzZXQCICMPT11LfG+oRYBu5PZ3E0WeG2no5g/O4uSUDHoNXeGyB/wEcHNldAYhAgFJhKmTr/gus/JPF6lNs1zX548bWxaCiruPlaJcQkEBB/wEcHNldAgEAAAAAAAiAgJ7zTlERqBTY71/TZX7y2gQgcZ2WwW0HqOcrArquS+e1hAxLZIRAAAAgAAAAIAEAACAAQMIAGXNHQAAAAABBBYAFCyW0Lyfa85zWSPMizouGvhDiK/EB/wEcHNldAIgIw9PXUt8b6hFgG7k9ncTRZ4baejmD87i5JQMeg1d4bIH/ARwc2V0BiEDwfXIBuUb9hTv7Y+HYiPhOjNYIPvpn86jit1qob7Yo4YH/ARwc2V0CAQAAAAAAAEDCPkAAAAAAAAAAQQAB/wEcHNldAIgIw9PXUt8b6hFgG7k9ncTRZ4baejmD87i5JQMeg1d4bIH/ARwc2V0CAQAAAAAAA=="
        INPUT_MISSING_VALUE = "cHNldP8BAgQCAAAAAQMEAAAAAAEEAQEBBQEDAfsEAgAAAAABAP19AQIAAAAAAqTuHc11KinNVvXd/9sQr+ipDYZjtigEcm2oUT69BIpzAAAAAAD9////pO4dzXUqKc1W9d3/2xCv6KkNhmO2KARybahRPr0EinMBAAAAAP3///8DC7mQAAC2x+7vHmDpKr609OKkdrg0eF1kBTx/wAEmdQdsCUtYYVDtovHBZr8q8sMVSW5ecl9gGAFx7fv6aiTdslG8A2MtncskgsY320AFJIcDbsam59WJAEAvWZPrYGNEbNjgFgAUl3Rcv6DUKzl5yB+5LJTsqra8YLgKzHQ1jw0pNVL+Aoicxf4EfueweOUt60iMBEeZV2FTLu0IgGd6tSBPsOyg7uvgs1084gyqdkEKToYDJ5cfvfCUNZkDxZhNJF/j/pBHW4I9RVFojsI0Iob7snJfOcPPYk8mmG8WABQsltC8n2vOc1kjzIs6Lhr4Q4ivxAEjD09dS3xvqEWAbuT2dxNFnhtp6OYPzuLklAx6DV3hsgEAAAAAAAABAQAAAAAAAAEBegrMdDWPDSk1Uv4CiJzF/gR+57B45S3rSIwER5lXYVMu7QiAZ3q1IE+w7KDu6+CzXTziDKp2QQpOhgMnlx+98JQ1mQPFmE0kX+P+kEdbgj1FUWiOwjQihvuycl85w89iTyaYbxYAFCyW0Lyfa85zWSPMizouGvhDiK/EIgYCe805REagU2O9f02V+8toEIHGdlsFtB6jnKwK6rkvntYQMS2SEQAAAIAAAACABAAAgAEOIBIOv8GomhHbERYzGvmdBWc7jzdsscdRxJZJn7RnkTqvAQ8EAQAAAAEQBP3///8H/ARwc2V0Dv1OEGAzAAAAAAAAAAEunv4A2qAui2yT75MMmSqcDy7H8X/myuWlEXfa7vrtrPsMLS5bWl3G2Pf3eNgiAQORf5P3/EG7CUSPTNzH/23M3yQ0VEA/MZpi2xIOaPkhvEi5asD91OCMR9hanjC4OrjRzSxJz1YYO7/f9Y8hXgxTQQnPb3N69LB4VeGCbtDMXbohoQonOfwY/aTpAIkbjX3Wnb0xjTtg6ulZ7xZYlRyU00ySPtSSx0TNKsSxXtLq9ddtda0BRfWAKNCLTPer2Ldv44ttJwee7I8acdN+2PqS/7jPHMUHF6PDiOBgu2RppI/UvQQby+Tfn4lwh9RRq1QB+q7J22rRoAWjxnRjSawleA9aczfi5ASI2bhZl3vHFEdjemwgeag6JQ6Bv1Z1UMopzgVL1vr+d+UgBUwHmQxW1zS4rwibcJEr78SfbNOXj+tN4J6xWB3xuGTp3G7k+L2w279uyGUBRbT5dHfwjZ18RH1yv0jZ5YNHN6TUDLBXipesDWsnH4Kh4EyC8Zo+ZnJmCIBu9YOMF7wAMiZMEnhBA6g9I06mhG7Whg4PBtsLKoiB+yr+m0JAazUbp2BMbjDLpEtNutoHTX4WWI9bnqX/f98LBTVXzcyBInNwlnqOyqtlHZX6oBULLVuZLaKj9ZCMY80o63uO2FH5twgWmcISvhWvaxNb1lY/Gt1t8UemdhwnsN7Bx4K0bHyataeYD886boPB5BqHtsb/h0AB0zrwymzpTsPe5ZBdj8wWAgQro3j5h6NAlQfnzCno06NXvkRgYUsd2XQNPTa8/fIDZxo4TFMflSRbBpxxs/h38xNgbBcdxBT7kLxLFxMZ60mhOT64dtrbIhjCDxZMs4TjgRBEM+AnGBsdq3gtzBEStt5bPOJyIpGu1/7k830MoDFC+l2Tev/xXznNhvMv9E1WK8oPzVQd3qwQyWPXGiUHlm8O/CgzRz/uLO6+KKmXFABukQzT500Hi71KU6jr7yCgTur6uO9lD1YZ5FqJY9ankzRhhh3A9rI/RGkYuEaBax4KlrPdsGx9FChMs4usWJ1PmNuA0MXlySFXNFopY+Knm3iSF/MymKSYFwEUjFzpcQ72M5OqU7JXgim+QTgb0v/WuwPw50rgivRXDAF1DynAGF8gy+LOtzftGbMESIB+2AGEgbvKCmKuw1V12Xd7XLUkKwJzLfHVopW4uv0EVslFwtPd5tWgBDLNhrlix3YOmVs0l5qPPxnYc9Ainhm7wptMJQg+bDvgSV2SxvYCiNtF6mINN8f3TEx8xfdKrV+4vhdJcS3YcgfWW0Bh+wwqnxbu0vmOf7LraVtI30K0xd11vpl8DXZGa7mO26gX1TKurDqu3jvR7K5tLENRt7O9QHhBSKaMTGg99rA7X0/tKT4eeTW+wztmGX3FvgfJJZ69VOC4Bl0mXmW6Xd80X6imfnSeqdGK97kZGkNZLU3vqbfP8DvntXtchWJXXHQBOASUUnGljstxFZvYgbm9398QN8KQGdCbmw77PCCbNqZHZ2wcEdr5YoacBZ6qCvSQ3VCT1XWI6yGJCZj4u2/Wz4mqiKu7j5/PmwFAiHrm7j09CjAdlpexLCVt13B58LSf9ZqsGfbT4cftYfL0aa4vgw8yqOG0JccTwDFh+crnbP87YpjGfBYwvdcSnMfzCP3ARZvj1N/q851bRtyS3kWlOZujH5qEYJ1wx/N1eJZm5+rU3CMDzbkehYJqwJp47XTac1lVWHd5pbZVKBgMVxxoN/e65MEznxU+GzN3o7FBrLVwXXt7PnL0cGkyuwVmWsFaBiXl2SsbnHcbtzlratjIDs+fpFuwCpldJUyHFnouqwMXH4CkoF6R/iOJM9HQI5ibPS2PgrxIYLJgPPkPCbglnVJlqvM97XbdQ7IwOEaGmhNQGdBhmsqw2tnHriG61jkruSsDBCap8TfdHGy849FVa8/tIRjEc1dibujtn/dryzT4WDUCNc/vnis+xM68RleRdaA8ESxuJS/7cdQvQIB7t1FeuOiqYobCimURIwaPRZHN5RkgNZpg0YmatqqP4AUretlf4zlkDwBcUN5eOrYqP15H12E5gTu+fd4QcNIfyMbojXsccCssM0hliXP8Fk0fzPEnMlgRTKxYWkFuKvaUm/F1ivkhsk4yfJfC4GROsmMNLOFCclTTqBgA+j+2Nv3WLu36yW+zBbqIMsedhnqdI1TYJF9zz+HvteoLSASZc6zCgnmzE4tbIgiC29Fr5W4SyUGfrqafKNOYwg2CnU7r6qNyiCdvXRjLpoBV2eKHgcVWKxI0QELOCXMYvUVXUxN8RlTdzdP9Y+3fmE/LpXJZOGn0RsrwRWDJBmjUduIH4HhX+x0dXEYYaoMU8Mf67LUtttZ1voDwdK2Jnb7KXeeEO8JkSwdw9z1Deg4vSnkkiZESVWulJLzEebv1hcj88+ZsxN20+wvcxzbK/CFGryeMOhsE795DpOyESk42raHViUPSZIvVxTGq1GEPtr4Z9ChcRj5SXkbltOEobXcTMWPFNTKhFHBve8QHjz5H55gFLqQ5+Eb2gpyLNaAR27dM51IWyX9+4gJpzyK+jyPuO6lD0m8uz3o5MKyh7ypvP5UrW4i2DukLv3Hu+HamoBR0Mw40lSLzZMc2W15oW6MAgc60HYg5bvPfVyaQjmPJelsz3vRPghRkeC1zAUb6/lTRt+NURtTFnB2GeELDsMK+1yvNYN8nHLGGcQRvkQ1e5Y3LaiJnXYlkPtDM1GnEWbVUTz8j8tT8SD8vWjrdGQIfn3qArVuEf7irEelvIYUDSCQfsKwLVgplU9zA4PaVRnddn9uKsFBpjM3p/AM6fN8cervTiNStO5N9G/mfHEoCu+Ofwcpr/RoPzUSDZj+C8E96wb6qZC+PYAvx5lYsVz38idK+hZN1/aRn/dgIZzYkpSM6Po92W39gt5VWbteSLZrYclZ/Zt0HwlIpm/LCFI/dshYc43vAmFYtPVUBgFNqp59YG1HeFx78wOk+F5EO5w+s5vN1q/QikT+wh2B2Eio9By8qxg3b2lg5acCUXWZ8bYq2IH6PaiI1nDmWqfgIctyHcToYijQCdZXJRnbHF+jXfJDEAEn7TBgknqur/OUlwE6U26vvANxPLkDnaoBdmwhOjwYAdE8w1D66ppVnwi9ji6/0RVy9LAnZx54n6WkrnT7YtDvKECtxjSbvQ5FNx+wbho+otZozuaa4LZv3vy9AxnM0PER0I6Bqd4GxRIo1e/HS3LAtN0ju16TPtEMDxW4HxScgdgvqjVQnlUeObHIOsYUY8aG/lf+MfHXgnWdNxF64CcTOlGFEa6/Sr5sOMHwTRJbU2txBXF67KS0wmZeZUlDAQ4VzdFWdNbgy+cFOHY7kJFDIE3kGrZ6tlTHu60JFfpe4XycM9xbaf1vMno3qQhRbSy4NlDwGVT14v8Qk9zq7fpVZjedfeU2RZ54Khr3Rf8/v5uMWZsp6Il87CwbtPfIF7UQiLXZWZQMsYr19Gz0zCt6RoKyGfu1ixEaENbYNm5zVbxRpVs1hrLCXh2vjZvEBneSCF5//gsDIpkUW1pXkLgetKTHtVUhYTw4E7IKfaWoxWdxWQ1s5xtEH8w998I3Siy0X37zImvdtaxLdus6sH2cGJ3xg6WnMTcCh5DeohxawGmjjgsnBnNb7FOh0wc/54Mk7/YwWTEeJCIzTj4ktlIfjWxq3Gmq8dI7zgP6B2DiVuDCwmpuNSyzKiEaQgljZK9BJgE7tpW/U1HJbF4BzrwkiSMnzzd9PZPF2oVZ/Fpl31PurFQL5UyQnwDSb2Lv+mzMTa4jMJUc9rDcCzclBVl4EdatFsr+RLYD/IIPLYMQV9MWajKVI77G1iysPANrmgEZqmk19y1Xv+QbYsgbSGrq9lwhVUhMIciOoNUCc3z6fIcg9QlV1gmJFLBOLINI55rpOzA2bu5qw9Z16JLk/uU4qw/g3bKByehr2OM66YM7pUykm9OAtOamc9JAnOiT3sMVE9KqUnBC/jldSt0Sx1Nb4HYg16EDsJiUPphsQHbhTGQNNBSD0IDf+A1R6vIs5HWUVmpqp+RPPQCOO8OXEeqvFwnYJZ35BWQibSBaR/Fvr5dhQd+w+Q8vQr4rqj+SEI+YPXfgo5Gf1r5IIualuC4e3SevLYOyoCBIiCAltzIqcFkQn6PiNCnzp9vWm2TeTIS3fL3LAwEVOXdmu88dNk15xpl0//jhh46p6HjvWsmi3ERlxXF/YBl+CXsNJuGALFWFDVDrPhFLUVCM+634fEDV0J4ZR3YTkFdUjAiEJcMYpLLoHEXjOyR1WjeQxFCdIT98MtPusDW+u4QTdvLqbg3bG3QkNvjEJCsB6J7hoJlC8BtXaRAQVLothhZhC/PDCUfIWIalOIKYO5EYopKniAbhTBT4ta5bU2eS/m9fSEnyMCQewvN0WOPHmAnyLZt0BNHQkIrYAl2DLPrnI9E899zXABCP2YYIg3z90Tdel3fsYYhaJtnjEsQECo1itI3BaK6pGkRCeylYr3bcmLWT/OBnABoeQkpl99Wg5xuNfAqEj97gPSeuQAwE69jbqj2IwXCOSThot6BViv8NA0ihyiUmQnP9ENYurh70tF+KhesWjd3Fn0LmycD7rf0dfa+rSgPoEnAasLNtlqIeYjM0k7Fhics4I8WKYwgXTU2ISmSgi7VxuiSyuxawmA12UmWimG7QHv3BfpcNZXIPDXW0g/pgWbeE9Wk4z1zFxbsuzWIWC9tKXRsg9eY9I0Twe56XUy5KF+Ooqwz+ZpUneW346ofXoZJEz3fbBTgY1pigqisaeZT6n2yMV/KJb6HqgernmP2WssPqm0OYaZCBu3O0jqA0rv40zu48P8vtge2DMEyBO7oKVGP1/Rdykl/dTZNuIOTqPKsIXCUqJrRpiF7bJnUPl98xU65sfI0/fbZX4KYC1o4k7PpiG7Q95M8eI+lKTLBcsV1dd+KFNoe2EretAJisd8HpexR1JcUmmWNoRmfmXAVEz0Uhxu+Cw6hBB6xIOW3nE7vrRcQ3/V/KyfUFIp5PlSADqxXsA0+JSkuEN2JY0O/0JJekOsPgYsMNaGl38X67wIPuOeNNATbIVklfd4S+31FFwVTt6y0QpHgx/Sdm9hqOTWmKxm3+3sdnnJHQ3lsrJLuy7rYOkOmjMcrHWP/qyjYzhMKuDVC5QEOFV4XDFWDOFdBof0ccH5DbdWgor4oYNv+6Sn5xzaLmcjSDmlxzZIsAQacOuG5SkabpPe0cnrzmLcqdQhKxGqERDLvFWSkVjQLZx6SHQk87EgcYH7srP47pWhWMsq4vntCfMv+hHpbh9/O0bmypCSJodkHiWlsUYnrCXbhtjWPypax+QpKRjcxwRy9eICbitSrpU82twbU/pJYms84Ho37jlh/oLOQCPzB4hWouEq32k2FC0vnACs1F6QFntpINrxlueGEnFpSAva8gsiqZvbWqXO+9S16+UKB4lZ1qlBXZeue+4sm/PM+HwYy27CKmu/Ju85BvIUmTrl8qrT7TCzs7TxQ5UdVwZRhq7E1Z/6FMYh1Y2sGBrzxnrOq/Vayw/LigH/ARwc2V0EkkgAAAAAC+vCADnwOdDHXqRhW41DpBeQabjfUZZXKjROhPryAPg2a7V691JBWjK/fQmMscVBqswVztoJ2QxjykcOEPe3NC/H4m1B/wEcHNldBMgIw9PXUt8b6hFgG7k9ncTRZ4baejmD87i5JQMeg1d4bIH/ARwc2V0FEMBAAHbMTc1jKzOLeLDQdD9vtYtTCbiw7MJwai1eXaP38AvrIV1WGDXpX0KFKgm8AkGa9cDc3uM3PZuMBcOSAg3AKLPACICA2+w5GiebkUmx8EI43ThgA0p6LfLPEDKUTJPw5EFiTDEEDEtkhEAAACAAQAAgAUAAIABAwgHouERAAAAAAEEFgAU8c/OX6ZvIjzqWNH7qkFciRHYmcEH/ARwc2V0AiAjD09dS3xvqEWAbuT2dxNFnhtp6OYPzuLklAx6DV3hsgf8BHBzZXQGIQIBSYSpk6/4LrPyTxepTbNc1+ePG1sWgoq7j5WiXEJBAQf8BHBzZXQIBAAAAAAAIgICe805REagU2O9f02V+8toEIHGdlsFtB6jnKwK6rkvntYQMS2SEQAAAIAAAACABAAAgAEDCABlzR0AAAAAAQQWABQsltC8n2vOc1kjzIs6Lhr4Q4ivxAf8BHBzZXQCICMPT11LfG+oRYBu5PZ3E0WeG2no5g/O4uSUDHoNXeGyB/wEcHNldAYhA8H1yAblG/YU7+2Ph2Ij4TozWCD76Z/Oo4rdaqG+2KOGB/wEcHNldAgEAAAAAAABAwj5AAAAAAAAAAEEAAf8BHBzZXQCICMPT11LfG+oRYBu5PZ3E0WeG2no5g/O4uSUDHoNXeGyB/wEcHNldAgEAAAAAAA="
        INPUT_MISSING_VALUE_PROOF = "cHNldP8BAgQCAAAAAQMEAAAAAAEEAQEBBQEDAfsEAgAAAAABAP19AQIAAAAAAqTuHc11KinNVvXd/9sQr+ipDYZjtigEcm2oUT69BIpzAAAAAAD9////pO4dzXUqKc1W9d3/2xCv6KkNhmO2KARybahRPr0EinMBAAAAAP3///8DC7mQAAC2x+7vHmDpKr609OKkdrg0eF1kBTx/wAEmdQdsCUtYYVDtovHBZr8q8sMVSW5ecl9gGAFx7fv6aiTdslG8A2MtncskgsY320AFJIcDbsam59WJAEAvWZPrYGNEbNjgFgAUl3Rcv6DUKzl5yB+5LJTsqra8YLgKzHQ1jw0pNVL+Aoicxf4EfueweOUt60iMBEeZV2FTLu0IgGd6tSBPsOyg7uvgs1084gyqdkEKToYDJ5cfvfCUNZkDxZhNJF/j/pBHW4I9RVFojsI0Iob7snJfOcPPYk8mmG8WABQsltC8n2vOc1kjzIs6Lhr4Q4ivxAEjD09dS3xvqEWAbuT2dxNFnhtp6OYPzuLklAx6DV3hsgEAAAAAAAABAQAAAAAAAAEBegrMdDWPDSk1Uv4CiJzF/gR+57B45S3rSIwER5lXYVMu7QiAZ3q1IE+w7KDu6+CzXTziDKp2QQpOhgMnlx+98JQ1mQPFmE0kX+P+kEdbgj1FUWiOwjQihvuycl85w89iTyaYbxYAFCyW0Lyfa85zWSPMizouGvhDiK/EIgYCe805REagU2O9f02V+8toEIHGdlsFtB6jnKwK6rkvntYQMS2SEQAAAIAAAACABAAAgAEOIBIOv8GomhHbERYzGvmdBWc7jzdsscdRxJZJn7RnkTqvAQ8EAQAAAAEQBP3///8H/ARwc2V0Dv1OEGAzAAAAAAAAAAEunv4A2qAui2yT75MMmSqcDy7H8X/myuWlEXfa7vrtrPsMLS5bWl3G2Pf3eNgiAQORf5P3/EG7CUSPTNzH/23M3yQ0VEA/MZpi2xIOaPkhvEi5asD91OCMR9hanjC4OrjRzSxJz1YYO7/f9Y8hXgxTQQnPb3N69LB4VeGCbtDMXbohoQonOfwY/aTpAIkbjX3Wnb0xjTtg6ulZ7xZYlRyU00ySPtSSx0TNKsSxXtLq9ddtda0BRfWAKNCLTPer2Ldv44ttJwee7I8acdN+2PqS/7jPHMUHF6PDiOBgu2RppI/UvQQby+Tfn4lwh9RRq1QB+q7J22rRoAWjxnRjSawleA9aczfi5ASI2bhZl3vHFEdjemwgeag6JQ6Bv1Z1UMopzgVL1vr+d+UgBUwHmQxW1zS4rwibcJEr78SfbNOXj+tN4J6xWB3xuGTp3G7k+L2w279uyGUBRbT5dHfwjZ18RH1yv0jZ5YNHN6TUDLBXipesDWsnH4Kh4EyC8Zo+ZnJmCIBu9YOMF7wAMiZMEnhBA6g9I06mhG7Whg4PBtsLKoiB+yr+m0JAazUbp2BMbjDLpEtNutoHTX4WWI9bnqX/f98LBTVXzcyBInNwlnqOyqtlHZX6oBULLVuZLaKj9ZCMY80o63uO2FH5twgWmcISvhWvaxNb1lY/Gt1t8UemdhwnsN7Bx4K0bHyataeYD886boPB5BqHtsb/h0AB0zrwymzpTsPe5ZBdj8wWAgQro3j5h6NAlQfnzCno06NXvkRgYUsd2XQNPTa8/fIDZxo4TFMflSRbBpxxs/h38xNgbBcdxBT7kLxLFxMZ60mhOT64dtrbIhjCDxZMs4TjgRBEM+AnGBsdq3gtzBEStt5bPOJyIpGu1/7k830MoDFC+l2Tev/xXznNhvMv9E1WK8oPzVQd3qwQyWPXGiUHlm8O/CgzRz/uLO6+KKmXFABukQzT500Hi71KU6jr7yCgTur6uO9lD1YZ5FqJY9ankzRhhh3A9rI/RGkYuEaBax4KlrPdsGx9FChMs4usWJ1PmNuA0MXlySFXNFopY+Knm3iSF/MymKSYFwEUjFzpcQ72M5OqU7JXgim+QTgb0v/WuwPw50rgivRXDAF1DynAGF8gy+LOtzftGbMESIB+2AGEgbvKCmKuw1V12Xd7XLUkKwJzLfHVopW4uv0EVslFwtPd5tWgBDLNhrlix3YOmVs0l5qPPxnYc9Ainhm7wptMJQg+bDvgSV2SxvYCiNtF6mINN8f3TEx8xfdKrV+4vhdJcS3YcgfWW0Bh+wwqnxbu0vmOf7LraVtI30K0xd11vpl8DXZGa7mO26gX1TKurDqu3jvR7K5tLENRt7O9QHhBSKaMTGg99rA7X0/tKT4eeTW+wztmGX3FvgfJJZ69VOC4Bl0mXmW6Xd80X6imfnSeqdGK97kZGkNZLU3vqbfP8DvntXtchWJXXHQBOASUUnGljstxFZvYgbm9398QN8KQGdCbmw77PCCbNqZHZ2wcEdr5YoacBZ6qCvSQ3VCT1XWI6yGJCZj4u2/Wz4mqiKu7j5/PmwFAiHrm7j09CjAdlpexLCVt13B58LSf9ZqsGfbT4cftYfL0aa4vgw8yqOG0JccTwDFh+crnbP87YpjGfBYwvdcSnMfzCP3ARZvj1N/q851bRtyS3kWlOZujH5qEYJ1wx/N1eJZm5+rU3CMDzbkehYJqwJp47XTac1lVWHd5pbZVKBgMVxxoN/e65MEznxU+GzN3o7FBrLVwXXt7PnL0cGkyuwVmWsFaBiXl2SsbnHcbtzlratjIDs+fpFuwCpldJUyHFnouqwMXH4CkoF6R/iOJM9HQI5ibPS2PgrxIYLJgPPkPCbglnVJlqvM97XbdQ7IwOEaGmhNQGdBhmsqw2tnHriG61jkruSsDBCap8TfdHGy849FVa8/tIRjEc1dibujtn/dryzT4WDUCNc/vnis+xM68RleRdaA8ESxuJS/7cdQvQIB7t1FeuOiqYobCimURIwaPRZHN5RkgNZpg0YmatqqP4AUretlf4zlkDwBcUN5eOrYqP15H12E5gTu+fd4QcNIfyMbojXsccCssM0hliXP8Fk0fzPEnMlgRTKxYWkFuKvaUm/F1ivkhsk4yfJfC4GROsmMNLOFCclTTqBgA+j+2Nv3WLu36yW+zBbqIMsedhnqdI1TYJF9zz+HvteoLSASZc6zCgnmzE4tbIgiC29Fr5W4SyUGfrqafKNOYwg2CnU7r6qNyiCdvXRjLpoBV2eKHgcVWKxI0QELOCXMYvUVXUxN8RlTdzdP9Y+3fmE/LpXJZOGn0RsrwRWDJBmjUduIH4HhX+x0dXEYYaoMU8Mf67LUtttZ1voDwdK2Jnb7KXeeEO8JkSwdw9z1Deg4vSnkkiZESVWulJLzEebv1hcj88+ZsxN20+wvcxzbK/CFGryeMOhsE795DpOyESk42raHViUPSZIvVxTGq1GEPtr4Z9ChcRj5SXkbltOEobXcTMWPFNTKhFHBve8QHjz5H55gFLqQ5+Eb2gpyLNaAR27dM51IWyX9+4gJpzyK+jyPuO6lD0m8uz3o5MKyh7ypvP5UrW4i2DukLv3Hu+HamoBR0Mw40lSLzZMc2W15oW6MAgc60HYg5bvPfVyaQjmPJelsz3vRPghRkeC1zAUb6/lTRt+NURtTFnB2GeELDsMK+1yvNYN8nHLGGcQRvkQ1e5Y3LaiJnXYlkPtDM1GnEWbVUTz8j8tT8SD8vWjrdGQIfn3qArVuEf7irEelvIYUDSCQfsKwLVgplU9zA4PaVRnddn9uKsFBpjM3p/AM6fN8cervTiNStO5N9G/mfHEoCu+Ofwcpr/RoPzUSDZj+C8E96wb6qZC+PYAvx5lYsVz38idK+hZN1/aRn/dgIZzYkpSM6Po92W39gt5VWbteSLZrYclZ/Zt0HwlIpm/LCFI/dshYc43vAmFYtPVUBgFNqp59YG1HeFx78wOk+F5EO5w+s5vN1q/QikT+wh2B2Eio9By8qxg3b2lg5acCUXWZ8bYq2IH6PaiI1nDmWqfgIctyHcToYijQCdZXJRnbHF+jXfJDEAEn7TBgknqur/OUlwE6U26vvANxPLkDnaoBdmwhOjwYAdE8w1D66ppVnwi9ji6/0RVy9LAnZx54n6WkrnT7YtDvKECtxjSbvQ5FNx+wbho+otZozuaa4LZv3vy9AxnM0PER0I6Bqd4GxRIo1e/HS3LAtN0ju16TPtEMDxW4HxScgdgvqjVQnlUeObHIOsYUY8aG/lf+MfHXgnWdNxF64CcTOlGFEa6/Sr5sOMHwTRJbU2txBXF67KS0wmZeZUlDAQ4VzdFWdNbgy+cFOHY7kJFDIE3kGrZ6tlTHu60JFfpe4XycM9xbaf1vMno3qQhRbSy4NlDwGVT14v8Qk9zq7fpVZjedfeU2RZ54Khr3Rf8/v5uMWZsp6Il87CwbtPfIF7UQiLXZWZQMsYr19Gz0zCt6RoKyGfu1ixEaENbYNm5zVbxRpVs1hrLCXh2vjZvEBneSCF5//gsDIpkUW1pXkLgetKTHtVUhYTw4E7IKfaWoxWdxWQ1s5xtEH8w998I3Siy0X37zImvdtaxLdus6sH2cGJ3xg6WnMTcCh5DeohxawGmjjgsnBnNb7FOh0wc/54Mk7/YwWTEeJCIzTj4ktlIfjWxq3Gmq8dI7zgP6B2DiVuDCwmpuNSyzKiEaQgljZK9BJgE7tpW/U1HJbF4BzrwkiSMnzzd9PZPF2oVZ/Fpl31PurFQL5UyQnwDSb2Lv+mzMTa4jMJUc9rDcCzclBVl4EdatFsr+RLYD/IIPLYMQV9MWajKVI77G1iysPANrmgEZqmk19y1Xv+QbYsgbSGrq9lwhVUhMIciOoNUCc3z6fIcg9QlV1gmJFLBOLINI55rpOzA2bu5qw9Z16JLk/uU4qw/g3bKByehr2OM66YM7pUykm9OAtOamc9JAnOiT3sMVE9KqUnBC/jldSt0Sx1Nb4HYg16EDsJiUPphsQHbhTGQNNBSD0IDf+A1R6vIs5HWUVmpqp+RPPQCOO8OXEeqvFwnYJZ35BWQibSBaR/Fvr5dhQd+w+Q8vQr4rqj+SEI+YPXfgo5Gf1r5IIualuC4e3SevLYOyoCBIiCAltzIqcFkQn6PiNCnzp9vWm2TeTIS3fL3LAwEVOXdmu88dNk15xpl0//jhh46p6HjvWsmi3ERlxXF/YBl+CXsNJuGALFWFDVDrPhFLUVCM+634fEDV0J4ZR3YTkFdUjAiEJcMYpLLoHEXjOyR1WjeQxFCdIT98MtPusDW+u4QTdvLqbg3bG3QkNvjEJCsB6J7hoJlC8BtXaRAQVLothhZhC/PDCUfIWIalOIKYO5EYopKniAbhTBT4ta5bU2eS/m9fSEnyMCQewvN0WOPHmAnyLZt0BNHQkIrYAl2DLPrnI9E899zXABCP2YYIg3z90Tdel3fsYYhaJtnjEsQECo1itI3BaK6pGkRCeylYr3bcmLWT/OBnABoeQkpl99Wg5xuNfAqEj97gPSeuQAwE69jbqj2IwXCOSThot6BViv8NA0ihyiUmQnP9ENYurh70tF+KhesWjd3Fn0LmycD7rf0dfa+rSgPoEnAasLNtlqIeYjM0k7Fhics4I8WKYwgXTU2ISmSgi7VxuiSyuxawmA12UmWimG7QHv3BfpcNZXIPDXW0g/pgWbeE9Wk4z1zFxbsuzWIWC9tKXRsg9eY9I0Twe56XUy5KF+Ooqwz+ZpUneW346ofXoZJEz3fbBTgY1pigqisaeZT6n2yMV/KJb6HqgernmP2WssPqm0OYaZCBu3O0jqA0rv40zu48P8vtge2DMEyBO7oKVGP1/Rdykl/dTZNuIOTqPKsIXCUqJrRpiF7bJnUPl98xU65sfI0/fbZX4KYC1o4k7PpiG7Q95M8eI+lKTLBcsV1dd+KFNoe2EretAJisd8HpexR1JcUmmWNoRmfmXAVEz0Uhxu+Cw6hBB6xIOW3nE7vrRcQ3/V/KyfUFIp5PlSADqxXsA0+JSkuEN2JY0O/0JJekOsPgYsMNaGl38X67wIPuOeNNATbIVklfd4S+31FFwVTt6y0QpHgx/Sdm9hqOTWmKxm3+3sdnnJHQ3lsrJLuy7rYOkOmjMcrHWP/qyjYzhMKuDVC5QEOFV4XDFWDOFdBof0ccH5DbdWgor4oYNv+6Sn5xzaLmcjSDmlxzZIsAQacOuG5SkabpPe0cnrzmLcqdQhKxGqERDLvFWSkVjQLZx6SHQk87EgcYH7srP47pWhWMsq4vntCfMv+hHpbh9/O0bmypCSJodkHiWlsUYnrCXbhtjWPypax+QpKRjcxwRy9eICbitSrpU82twbU/pJYms84Ho37jlh/oLOQCPzB4hWouEq32k2FC0vnACs1F6QFntpINrxlueGEnFpSAva8gsiqZvbWqXO+9S16+UKB4lZ1qlBXZeue+4sm/PM+HwYy27CKmu/Ju85BvIUmTrl8qrT7TCzs7TxQ5UdVwZRhq7E1Z/6FMYh1Y2sGBrzxnrOq/Vayw/LigH/ARwc2V0EQgACK8vAAAAAAf8BHBzZXQTICMPT11LfG+oRYBu5PZ3E0WeG2no5g/O4uSUDHoNXeGyB/wEcHNldBRDAQAB2zE3NYyszi3iw0HQ/b7WLUwm4sOzCcGotXl2j9/AL6yFdVhg16V9ChSoJvAJBmvXA3N7jNz2bjAXDkgINwCizwAiAgNvsORonm5FJsfBCON04YANKei3yzxAylEyT8ORBYkwxBAxLZIRAAAAgAEAAIAFAACAAQMIB6LhEQAAAAABBBYAFPHPzl+mbyI86ljR+6pBXIkR2JnBB/wEcHNldAIgIw9PXUt8b6hFgG7k9ncTRZ4baejmD87i5JQMeg1d4bIH/ARwc2V0BiECAUmEqZOv+C6z8k8XqU2zXNfnjxtbFoKKu4+VolxCQQEH/ARwc2V0CAQAAAAAACICAnvNOURGoFNjvX9NlfvLaBCBxnZbBbQeo5ysCuq5L57WEDEtkhEAAACAAAAAgAQAAIABAwgAZc0dAAAAAAEEFgAULJbQvJ9rznNZI8yLOi4a+EOIr8QH/ARwc2V0AiAjD09dS3xvqEWAbuT2dxNFnhtp6OYPzuLklAx6DV3hsgf8BHBzZXQGIQPB9cgG5Rv2FO/tj4diI+E6M1gg++mfzqOK3Wqhvtijhgf8BHBzZXQIBAAAAAAAAQMI+QAAAAAAAAABBAAH/ARwc2V0AiAjD09dS3xvqEWAbuT2dxNFnhtp6OYPzuLklAx6DV3hsgf8BHBzZXQIBAAAAAAA"
        INPUT_MISSING_ASSET = "cHNldP8BAgQCAAAAAQMEAAAAAAEEAQEBBQEDAfsEAgAAAAABAP19AQIAAAAAAqTuHc11KinNVvXd/9sQr+ipDYZjtigEcm2oUT69BIpzAAAAAAD9////pO4dzXUqKc1W9d3/2xCv6KkNhmO2KARybahRPr0EinMBAAAAAP3///8DC7mQAAC2x+7vHmDpKr609OKkdrg0eF1kBTx/wAEmdQdsCUtYYVDtovHBZr8q8sMVSW5ecl9gGAFx7fv6aiTdslG8A2MtncskgsY320AFJIcDbsam59WJAEAvWZPrYGNEbNjgFgAUl3Rcv6DUKzl5yB+5LJTsqra8YLgKzHQ1jw0pNVL+Aoicxf4EfueweOUt60iMBEeZV2FTLu0IgGd6tSBPsOyg7uvgs1084gyqdkEKToYDJ5cfvfCUNZkDxZhNJF/j/pBHW4I9RVFojsI0Iob7snJfOcPPYk8mmG8WABQsltC8n2vOc1kjzIs6Lhr4Q4ivxAEjD09dS3xvqEWAbuT2dxNFnhtp6OYPzuLklAx6DV3hsgEAAAAAAAABAQAAAAAAAAEBegrMdDWPDSk1Uv4CiJzF/gR+57B45S3rSIwER5lXYVMu7QiAZ3q1IE+w7KDu6+CzXTziDKp2QQpOhgMnlx+98JQ1mQPFmE0kX+P+kEdbgj1FUWiOwjQihvuycl85w89iTyaYbxYAFCyW0Lyfa85zWSPMizouGvhDiK/EIgYCe805REagU2O9f02V+8toEIHGdlsFtB6jnKwK6rkvntYQMS2SEQAAAIAAAACABAAAgAEOIBIOv8GomhHbERYzGvmdBWc7jzdsscdRxJZJn7RnkTqvAQ8EAQAAAAEQBP3///8H/ARwc2V0Dv1OEGAzAAAAAAAAAAEunv4A2qAui2yT75MMmSqcDy7H8X/myuWlEXfa7vrtrPsMLS5bWl3G2Pf3eNgiAQORf5P3/EG7CUSPTNzH/23M3yQ0VEA/MZpi2xIOaPkhvEi5asD91OCMR9hanjC4OrjRzSxJz1YYO7/f9Y8hXgxTQQnPb3N69LB4VeGCbtDMXbohoQonOfwY/aTpAIkbjX3Wnb0xjTtg6ulZ7xZYlRyU00ySPtSSx0TNKsSxXtLq9ddtda0BRfWAKNCLTPer2Ldv44ttJwee7I8acdN+2PqS/7jPHMUHF6PDiOBgu2RppI/UvQQby+Tfn4lwh9RRq1QB+q7J22rRoAWjxnRjSawleA9aczfi5ASI2bhZl3vHFEdjemwgeag6JQ6Bv1Z1UMopzgVL1vr+d+UgBUwHmQxW1zS4rwibcJEr78SfbNOXj+tN4J6xWB3xuGTp3G7k+L2w279uyGUBRbT5dHfwjZ18RH1yv0jZ5YNHN6TUDLBXipesDWsnH4Kh4EyC8Zo+ZnJmCIBu9YOMF7wAMiZMEnhBA6g9I06mhG7Whg4PBtsLKoiB+yr+m0JAazUbp2BMbjDLpEtNutoHTX4WWI9bnqX/f98LBTVXzcyBInNwlnqOyqtlHZX6oBULLVuZLaKj9ZCMY80o63uO2FH5twgWmcISvhWvaxNb1lY/Gt1t8UemdhwnsN7Bx4K0bHyataeYD886boPB5BqHtsb/h0AB0zrwymzpTsPe5ZBdj8wWAgQro3j5h6NAlQfnzCno06NXvkRgYUsd2XQNPTa8/fIDZxo4TFMflSRbBpxxs/h38xNgbBcdxBT7kLxLFxMZ60mhOT64dtrbIhjCDxZMs4TjgRBEM+AnGBsdq3gtzBEStt5bPOJyIpGu1/7k830MoDFC+l2Tev/xXznNhvMv9E1WK8oPzVQd3qwQyWPXGiUHlm8O/CgzRz/uLO6+KKmXFABukQzT500Hi71KU6jr7yCgTur6uO9lD1YZ5FqJY9ankzRhhh3A9rI/RGkYuEaBax4KlrPdsGx9FChMs4usWJ1PmNuA0MXlySFXNFopY+Knm3iSF/MymKSYFwEUjFzpcQ72M5OqU7JXgim+QTgb0v/WuwPw50rgivRXDAF1DynAGF8gy+LOtzftGbMESIB+2AGEgbvKCmKuw1V12Xd7XLUkKwJzLfHVopW4uv0EVslFwtPd5tWgBDLNhrlix3YOmVs0l5qPPxnYc9Ainhm7wptMJQg+bDvgSV2SxvYCiNtF6mINN8f3TEx8xfdKrV+4vhdJcS3YcgfWW0Bh+wwqnxbu0vmOf7LraVtI30K0xd11vpl8DXZGa7mO26gX1TKurDqu3jvR7K5tLENRt7O9QHhBSKaMTGg99rA7X0/tKT4eeTW+wztmGX3FvgfJJZ69VOC4Bl0mXmW6Xd80X6imfnSeqdGK97kZGkNZLU3vqbfP8DvntXtchWJXXHQBOASUUnGljstxFZvYgbm9398QN8KQGdCbmw77PCCbNqZHZ2wcEdr5YoacBZ6qCvSQ3VCT1XWI6yGJCZj4u2/Wz4mqiKu7j5/PmwFAiHrm7j09CjAdlpexLCVt13B58LSf9ZqsGfbT4cftYfL0aa4vgw8yqOG0JccTwDFh+crnbP87YpjGfBYwvdcSnMfzCP3ARZvj1N/q851bRtyS3kWlOZujH5qEYJ1wx/N1eJZm5+rU3CMDzbkehYJqwJp47XTac1lVWHd5pbZVKBgMVxxoN/e65MEznxU+GzN3o7FBrLVwXXt7PnL0cGkyuwVmWsFaBiXl2SsbnHcbtzlratjIDs+fpFuwCpldJUyHFnouqwMXH4CkoF6R/iOJM9HQI5ibPS2PgrxIYLJgPPkPCbglnVJlqvM97XbdQ7IwOEaGmhNQGdBhmsqw2tnHriG61jkruSsDBCap8TfdHGy849FVa8/tIRjEc1dibujtn/dryzT4WDUCNc/vnis+xM68RleRdaA8ESxuJS/7cdQvQIB7t1FeuOiqYobCimURIwaPRZHN5RkgNZpg0YmatqqP4AUretlf4zlkDwBcUN5eOrYqP15H12E5gTu+fd4QcNIfyMbojXsccCssM0hliXP8Fk0fzPEnMlgRTKxYWkFuKvaUm/F1ivkhsk4yfJfC4GROsmMNLOFCclTTqBgA+j+2Nv3WLu36yW+zBbqIMsedhnqdI1TYJF9zz+HvteoLSASZc6zCgnmzE4tbIgiC29Fr5W4SyUGfrqafKNOYwg2CnU7r6qNyiCdvXRjLpoBV2eKHgcVWKxI0QELOCXMYvUVXUxN8RlTdzdP9Y+3fmE/LpXJZOGn0RsrwRWDJBmjUduIH4HhX+x0dXEYYaoMU8Mf67LUtttZ1voDwdK2Jnb7KXeeEO8JkSwdw9z1Deg4vSnkkiZESVWulJLzEebv1hcj88+ZsxN20+wvcxzbK/CFGryeMOhsE795DpOyESk42raHViUPSZIvVxTGq1GEPtr4Z9ChcRj5SXkbltOEobXcTMWPFNTKhFHBve8QHjz5H55gFLqQ5+Eb2gpyLNaAR27dM51IWyX9+4gJpzyK+jyPuO6lD0m8uz3o5MKyh7ypvP5UrW4i2DukLv3Hu+HamoBR0Mw40lSLzZMc2W15oW6MAgc60HYg5bvPfVyaQjmPJelsz3vRPghRkeC1zAUb6/lTRt+NURtTFnB2GeELDsMK+1yvNYN8nHLGGcQRvkQ1e5Y3LaiJnXYlkPtDM1GnEWbVUTz8j8tT8SD8vWjrdGQIfn3qArVuEf7irEelvIYUDSCQfsKwLVgplU9zA4PaVRnddn9uKsFBpjM3p/AM6fN8cervTiNStO5N9G/mfHEoCu+Ofwcpr/RoPzUSDZj+C8E96wb6qZC+PYAvx5lYsVz38idK+hZN1/aRn/dgIZzYkpSM6Po92W39gt5VWbteSLZrYclZ/Zt0HwlIpm/LCFI/dshYc43vAmFYtPVUBgFNqp59YG1HeFx78wOk+F5EO5w+s5vN1q/QikT+wh2B2Eio9By8qxg3b2lg5acCUXWZ8bYq2IH6PaiI1nDmWqfgIctyHcToYijQCdZXJRnbHF+jXfJDEAEn7TBgknqur/OUlwE6U26vvANxPLkDnaoBdmwhOjwYAdE8w1D66ppVnwi9ji6/0RVy9LAnZx54n6WkrnT7YtDvKECtxjSbvQ5FNx+wbho+otZozuaa4LZv3vy9AxnM0PER0I6Bqd4GxRIo1e/HS3LAtN0ju16TPtEMDxW4HxScgdgvqjVQnlUeObHIOsYUY8aG/lf+MfHXgnWdNxF64CcTOlGFEa6/Sr5sOMHwTRJbU2txBXF67KS0wmZeZUlDAQ4VzdFWdNbgy+cFOHY7kJFDIE3kGrZ6tlTHu60JFfpe4XycM9xbaf1vMno3qQhRbSy4NlDwGVT14v8Qk9zq7fpVZjedfeU2RZ54Khr3Rf8/v5uMWZsp6Il87CwbtPfIF7UQiLXZWZQMsYr19Gz0zCt6RoKyGfu1ixEaENbYNm5zVbxRpVs1hrLCXh2vjZvEBneSCF5//gsDIpkUW1pXkLgetKTHtVUhYTw4E7IKfaWoxWdxWQ1s5xtEH8w998I3Siy0X37zImvdtaxLdus6sH2cGJ3xg6WnMTcCh5DeohxawGmjjgsnBnNb7FOh0wc/54Mk7/YwWTEeJCIzTj4ktlIfjWxq3Gmq8dI7zgP6B2DiVuDCwmpuNSyzKiEaQgljZK9BJgE7tpW/U1HJbF4BzrwkiSMnzzd9PZPF2oVZ/Fpl31PurFQL5UyQnwDSb2Lv+mzMTa4jMJUc9rDcCzclBVl4EdatFsr+RLYD/IIPLYMQV9MWajKVI77G1iysPANrmgEZqmk19y1Xv+QbYsgbSGrq9lwhVUhMIciOoNUCc3z6fIcg9QlV1gmJFLBOLINI55rpOzA2bu5qw9Z16JLk/uU4qw/g3bKByehr2OM66YM7pUykm9OAtOamc9JAnOiT3sMVE9KqUnBC/jldSt0Sx1Nb4HYg16EDsJiUPphsQHbhTGQNNBSD0IDf+A1R6vIs5HWUVmpqp+RPPQCOO8OXEeqvFwnYJZ35BWQibSBaR/Fvr5dhQd+w+Q8vQr4rqj+SEI+YPXfgo5Gf1r5IIualuC4e3SevLYOyoCBIiCAltzIqcFkQn6PiNCnzp9vWm2TeTIS3fL3LAwEVOXdmu88dNk15xpl0//jhh46p6HjvWsmi3ERlxXF/YBl+CXsNJuGALFWFDVDrPhFLUVCM+634fEDV0J4ZR3YTkFdUjAiEJcMYpLLoHEXjOyR1WjeQxFCdIT98MtPusDW+u4QTdvLqbg3bG3QkNvjEJCsB6J7hoJlC8BtXaRAQVLothhZhC/PDCUfIWIalOIKYO5EYopKniAbhTBT4ta5bU2eS/m9fSEnyMCQewvN0WOPHmAnyLZt0BNHQkIrYAl2DLPrnI9E899zXABCP2YYIg3z90Tdel3fsYYhaJtnjEsQECo1itI3BaK6pGkRCeylYr3bcmLWT/OBnABoeQkpl99Wg5xuNfAqEj97gPSeuQAwE69jbqj2IwXCOSThot6BViv8NA0ihyiUmQnP9ENYurh70tF+KhesWjd3Fn0LmycD7rf0dfa+rSgPoEnAasLNtlqIeYjM0k7Fhics4I8WKYwgXTU2ISmSgi7VxuiSyuxawmA12UmWimG7QHv3BfpcNZXIPDXW0g/pgWbeE9Wk4z1zFxbsuzWIWC9tKXRsg9eY9I0Twe56XUy5KF+Ooqwz+ZpUneW346ofXoZJEz3fbBTgY1pigqisaeZT6n2yMV/KJb6HqgernmP2WssPqm0OYaZCBu3O0jqA0rv40zu48P8vtge2DMEyBO7oKVGP1/Rdykl/dTZNuIOTqPKsIXCUqJrRpiF7bJnUPl98xU65sfI0/fbZX4KYC1o4k7PpiG7Q95M8eI+lKTLBcsV1dd+KFNoe2EretAJisd8HpexR1JcUmmWNoRmfmXAVEz0Uhxu+Cw6hBB6xIOW3nE7vrRcQ3/V/KyfUFIp5PlSADqxXsA0+JSkuEN2JY0O/0JJekOsPgYsMNaGl38X67wIPuOeNNATbIVklfd4S+31FFwVTt6y0QpHgx/Sdm9hqOTWmKxm3+3sdnnJHQ3lsrJLuy7rYOkOmjMcrHWP/qyjYzhMKuDVC5QEOFV4XDFWDOFdBof0ccH5DbdWgor4oYNv+6Sn5xzaLmcjSDmlxzZIsAQacOuG5SkabpPe0cnrzmLcqdQhKxGqERDLvFWSkVjQLZx6SHQk87EgcYH7srP47pWhWMsq4vntCfMv+hHpbh9/O0bmypCSJodkHiWlsUYnrCXbhtjWPypax+QpKRjcxwRy9eICbitSrpU82twbU/pJYms84Ho37jlh/oLOQCPzB4hWouEq32k2FC0vnACs1F6QFntpINrxlueGEnFpSAva8gsiqZvbWqXO+9S16+UKB4lZ1qlBXZeue+4sm/PM+HwYy27CKmu/Ju85BvIUmTrl8qrT7TCzs7TxQ5UdVwZRhq7E1Z/6FMYh1Y2sGBrzxnrOq/Vayw/LigH/ARwc2V0EQgACK8vAAAAAAf8BHBzZXQSSSAAAAAAL68IAOfA50MdepGFbjUOkF5BpuN9RllcqNE6E+vIA+DZrtXr3UkFaMr99CYyxxUGqzBXO2gnZDGPKRw4Q97c0L8fibUH/ARwc2V0FEMBAAHbMTc1jKzOLeLDQdD9vtYtTCbiw7MJwai1eXaP38AvrIV1WGDXpX0KFKgm8AkGa9cDc3uM3PZuMBcOSAg3AKLPACICA2+w5GiebkUmx8EI43ThgA0p6LfLPEDKUTJPw5EFiTDEEDEtkhEAAACAAQAAgAUAAIABAwgHouERAAAAAAEEFgAU8c/OX6ZvIjzqWNH7qkFciRHYmcEH/ARwc2V0AiAjD09dS3xvqEWAbuT2dxNFnhtp6OYPzuLklAx6DV3hsgf8BHBzZXQGIQIBSYSpk6/4LrPyTxepTbNc1+ePG1sWgoq7j5WiXEJBAQf8BHBzZXQIBAAAAAAAIgICe805REagU2O9f02V+8toEIHGdlsFtB6jnKwK6rkvntYQMS2SEQAAAIAAAACABAAAgAEDCABlzR0AAAAAAQQWABQsltC8n2vOc1kjzIs6Lhr4Q4ivxAf8BHBzZXQCICMPT11LfG+oRYBu5PZ3E0WeG2no5g/O4uSUDHoNXeGyB/wEcHNldAYhA8H1yAblG/YU7+2Ph2Ij4TozWCD76Z/Oo4rdaqG+2KOGB/wEcHNldAgEAAAAAAABAwj5AAAAAAAAAAEEAAf8BHBzZXQCICMPT11LfG+oRYBu5PZ3E0WeG2no5g/O4uSUDHoNXeGyB/wEcHNldAgEAAAAAAA="
        INPUT_MISSING_ASSET_PROOF = "cHNldP8BAgQCAAAAAQMEAAAAAAEEAQEBBQEDAfsEAgAAAAABAP19AQIAAAAAAqTuHc11KinNVvXd/9sQr+ipDYZjtigEcm2oUT69BIpzAAAAAAD9////pO4dzXUqKc1W9d3/2xCv6KkNhmO2KARybahRPr0EinMBAAAAAP3///8DC7mQAAC2x+7vHmDpKr609OKkdrg0eF1kBTx/wAEmdQdsCUtYYVDtovHBZr8q8sMVSW5ecl9gGAFx7fv6aiTdslG8A2MtncskgsY320AFJIcDbsam59WJAEAvWZPrYGNEbNjgFgAUl3Rcv6DUKzl5yB+5LJTsqra8YLgKzHQ1jw0pNVL+Aoicxf4EfueweOUt60iMBEeZV2FTLu0IgGd6tSBPsOyg7uvgs1084gyqdkEKToYDJ5cfvfCUNZkDxZhNJF/j/pBHW4I9RVFojsI0Iob7snJfOcPPYk8mmG8WABQsltC8n2vOc1kjzIs6Lhr4Q4ivxAEjD09dS3xvqEWAbuT2dxNFnhtp6OYPzuLklAx6DV3hsgEAAAAAAAABAQAAAAAAAAEBegrMdDWPDSk1Uv4CiJzF/gR+57B45S3rSIwER5lXYVMu7QiAZ3q1IE+w7KDu6+CzXTziDKp2QQpOhgMnlx+98JQ1mQPFmE0kX+P+kEdbgj1FUWiOwjQihvuycl85w89iTyaYbxYAFCyW0Lyfa85zWSPMizouGvhDiK/EIgYCe805REagU2O9f02V+8toEIHGdlsFtB6jnKwK6rkvntYQMS2SEQAAAIAAAACABAAAgAEOIBIOv8GomhHbERYzGvmdBWc7jzdsscdRxJZJn7RnkTqvAQ8EAQAAAAEQBP3///8H/ARwc2V0Dv1OEGAzAAAAAAAAAAEunv4A2qAui2yT75MMmSqcDy7H8X/myuWlEXfa7vrtrPsMLS5bWl3G2Pf3eNgiAQORf5P3/EG7CUSPTNzH/23M3yQ0VEA/MZpi2xIOaPkhvEi5asD91OCMR9hanjC4OrjRzSxJz1YYO7/f9Y8hXgxTQQnPb3N69LB4VeGCbtDMXbohoQonOfwY/aTpAIkbjX3Wnb0xjTtg6ulZ7xZYlRyU00ySPtSSx0TNKsSxXtLq9ddtda0BRfWAKNCLTPer2Ldv44ttJwee7I8acdN+2PqS/7jPHMUHF6PDiOBgu2RppI/UvQQby+Tfn4lwh9RRq1QB+q7J22rRoAWjxnRjSawleA9aczfi5ASI2bhZl3vHFEdjemwgeag6JQ6Bv1Z1UMopzgVL1vr+d+UgBUwHmQxW1zS4rwibcJEr78SfbNOXj+tN4J6xWB3xuGTp3G7k+L2w279uyGUBRbT5dHfwjZ18RH1yv0jZ5YNHN6TUDLBXipesDWsnH4Kh4EyC8Zo+ZnJmCIBu9YOMF7wAMiZMEnhBA6g9I06mhG7Whg4PBtsLKoiB+yr+m0JAazUbp2BMbjDLpEtNutoHTX4WWI9bnqX/f98LBTVXzcyBInNwlnqOyqtlHZX6oBULLVuZLaKj9ZCMY80o63uO2FH5twgWmcISvhWvaxNb1lY/Gt1t8UemdhwnsN7Bx4K0bHyataeYD886boPB5BqHtsb/h0AB0zrwymzpTsPe5ZBdj8wWAgQro3j5h6NAlQfnzCno06NXvkRgYUsd2XQNPTa8/fIDZxo4TFMflSRbBpxxs/h38xNgbBcdxBT7kLxLFxMZ60mhOT64dtrbIhjCDxZMs4TjgRBEM+AnGBsdq3gtzBEStt5bPOJyIpGu1/7k830MoDFC+l2Tev/xXznNhvMv9E1WK8oPzVQd3qwQyWPXGiUHlm8O/CgzRz/uLO6+KKmXFABukQzT500Hi71KU6jr7yCgTur6uO9lD1YZ5FqJY9ankzRhhh3A9rI/RGkYuEaBax4KlrPdsGx9FChMs4usWJ1PmNuA0MXlySFXNFopY+Knm3iSF/MymKSYFwEUjFzpcQ72M5OqU7JXgim+QTgb0v/WuwPw50rgivRXDAF1DynAGF8gy+LOtzftGbMESIB+2AGEgbvKCmKuw1V12Xd7XLUkKwJzLfHVopW4uv0EVslFwtPd5tWgBDLNhrlix3YOmVs0l5qPPxnYc9Ainhm7wptMJQg+bDvgSV2SxvYCiNtF6mINN8f3TEx8xfdKrV+4vhdJcS3YcgfWW0Bh+wwqnxbu0vmOf7LraVtI30K0xd11vpl8DXZGa7mO26gX1TKurDqu3jvR7K5tLENRt7O9QHhBSKaMTGg99rA7X0/tKT4eeTW+wztmGX3FvgfJJZ69VOC4Bl0mXmW6Xd80X6imfnSeqdGK97kZGkNZLU3vqbfP8DvntXtchWJXXHQBOASUUnGljstxFZvYgbm9398QN8KQGdCbmw77PCCbNqZHZ2wcEdr5YoacBZ6qCvSQ3VCT1XWI6yGJCZj4u2/Wz4mqiKu7j5/PmwFAiHrm7j09CjAdlpexLCVt13B58LSf9ZqsGfbT4cftYfL0aa4vgw8yqOG0JccTwDFh+crnbP87YpjGfBYwvdcSnMfzCP3ARZvj1N/q851bRtyS3kWlOZujH5qEYJ1wx/N1eJZm5+rU3CMDzbkehYJqwJp47XTac1lVWHd5pbZVKBgMVxxoN/e65MEznxU+GzN3o7FBrLVwXXt7PnL0cGkyuwVmWsFaBiXl2SsbnHcbtzlratjIDs+fpFuwCpldJUyHFnouqwMXH4CkoF6R/iOJM9HQI5ibPS2PgrxIYLJgPPkPCbglnVJlqvM97XbdQ7IwOEaGmhNQGdBhmsqw2tnHriG61jkruSsDBCap8TfdHGy849FVa8/tIRjEc1dibujtn/dryzT4WDUCNc/vnis+xM68RleRdaA8ESxuJS/7cdQvQIB7t1FeuOiqYobCimURIwaPRZHN5RkgNZpg0YmatqqP4AUretlf4zlkDwBcUN5eOrYqP15H12E5gTu+fd4QcNIfyMbojXsccCssM0hliXP8Fk0fzPEnMlgRTKxYWkFuKvaUm/F1ivkhsk4yfJfC4GROsmMNLOFCclTTqBgA+j+2Nv3WLu36yW+zBbqIMsedhnqdI1TYJF9zz+HvteoLSASZc6zCgnmzE4tbIgiC29Fr5W4SyUGfrqafKNOYwg2CnU7r6qNyiCdvXRjLpoBV2eKHgcVWKxI0QELOCXMYvUVXUxN8RlTdzdP9Y+3fmE/LpXJZOGn0RsrwRWDJBmjUduIH4HhX+x0dXEYYaoMU8Mf67LUtttZ1voDwdK2Jnb7KXeeEO8JkSwdw9z1Deg4vSnkkiZESVWulJLzEebv1hcj88+ZsxN20+wvcxzbK/CFGryeMOhsE795DpOyESk42raHViUPSZIvVxTGq1GEPtr4Z9ChcRj5SXkbltOEobXcTMWPFNTKhFHBve8QHjz5H55gFLqQ5+Eb2gpyLNaAR27dM51IWyX9+4gJpzyK+jyPuO6lD0m8uz3o5MKyh7ypvP5UrW4i2DukLv3Hu+HamoBR0Mw40lSLzZMc2W15oW6MAgc60HYg5bvPfVyaQjmPJelsz3vRPghRkeC1zAUb6/lTRt+NURtTFnB2GeELDsMK+1yvNYN8nHLGGcQRvkQ1e5Y3LaiJnXYlkPtDM1GnEWbVUTz8j8tT8SD8vWjrdGQIfn3qArVuEf7irEelvIYUDSCQfsKwLVgplU9zA4PaVRnddn9uKsFBpjM3p/AM6fN8cervTiNStO5N9G/mfHEoCu+Ofwcpr/RoPzUSDZj+C8E96wb6qZC+PYAvx5lYsVz38idK+hZN1/aRn/dgIZzYkpSM6Po92W39gt5VWbteSLZrYclZ/Zt0HwlIpm/LCFI/dshYc43vAmFYtPVUBgFNqp59YG1HeFx78wOk+F5EO5w+s5vN1q/QikT+wh2B2Eio9By8qxg3b2lg5acCUXWZ8bYq2IH6PaiI1nDmWqfgIctyHcToYijQCdZXJRnbHF+jXfJDEAEn7TBgknqur/OUlwE6U26vvANxPLkDnaoBdmwhOjwYAdE8w1D66ppVnwi9ji6/0RVy9LAnZx54n6WkrnT7YtDvKECtxjSbvQ5FNx+wbho+otZozuaa4LZv3vy9AxnM0PER0I6Bqd4GxRIo1e/HS3LAtN0ju16TPtEMDxW4HxScgdgvqjVQnlUeObHIOsYUY8aG/lf+MfHXgnWdNxF64CcTOlGFEa6/Sr5sOMHwTRJbU2txBXF67KS0wmZeZUlDAQ4VzdFWdNbgy+cFOHY7kJFDIE3kGrZ6tlTHu60JFfpe4XycM9xbaf1vMno3qQhRbSy4NlDwGVT14v8Qk9zq7fpVZjedfeU2RZ54Khr3Rf8/v5uMWZsp6Il87CwbtPfIF7UQiLXZWZQMsYr19Gz0zCt6RoKyGfu1ixEaENbYNm5zVbxRpVs1hrLCXh2vjZvEBneSCF5//gsDIpkUW1pXkLgetKTHtVUhYTw4E7IKfaWoxWdxWQ1s5xtEH8w998I3Siy0X37zImvdtaxLdus6sH2cGJ3xg6WnMTcCh5DeohxawGmjjgsnBnNb7FOh0wc/54Mk7/YwWTEeJCIzTj4ktlIfjWxq3Gmq8dI7zgP6B2DiVuDCwmpuNSyzKiEaQgljZK9BJgE7tpW/U1HJbF4BzrwkiSMnzzd9PZPF2oVZ/Fpl31PurFQL5UyQnwDSb2Lv+mzMTa4jMJUc9rDcCzclBVl4EdatFsr+RLYD/IIPLYMQV9MWajKVI77G1iysPANrmgEZqmk19y1Xv+QbYsgbSGrq9lwhVUhMIciOoNUCc3z6fIcg9QlV1gmJFLBOLINI55rpOzA2bu5qw9Z16JLk/uU4qw/g3bKByehr2OM66YM7pUykm9OAtOamc9JAnOiT3sMVE9KqUnBC/jldSt0Sx1Nb4HYg16EDsJiUPphsQHbhTGQNNBSD0IDf+A1R6vIs5HWUVmpqp+RPPQCOO8OXEeqvFwnYJZ35BWQibSBaR/Fvr5dhQd+w+Q8vQr4rqj+SEI+YPXfgo5Gf1r5IIualuC4e3SevLYOyoCBIiCAltzIqcFkQn6PiNCnzp9vWm2TeTIS3fL3LAwEVOXdmu88dNk15xpl0//jhh46p6HjvWsmi3ERlxXF/YBl+CXsNJuGALFWFDVDrPhFLUVCM+634fEDV0J4ZR3YTkFdUjAiEJcMYpLLoHEXjOyR1WjeQxFCdIT98MtPusDW+u4QTdvLqbg3bG3QkNvjEJCsB6J7hoJlC8BtXaRAQVLothhZhC/PDCUfIWIalOIKYO5EYopKniAbhTBT4ta5bU2eS/m9fSEnyMCQewvN0WOPHmAnyLZt0BNHQkIrYAl2DLPrnI9E899zXABCP2YYIg3z90Tdel3fsYYhaJtnjEsQECo1itI3BaK6pGkRCeylYr3bcmLWT/OBnABoeQkpl99Wg5xuNfAqEj97gPSeuQAwE69jbqj2IwXCOSThot6BViv8NA0ihyiUmQnP9ENYurh70tF+KhesWjd3Fn0LmycD7rf0dfa+rSgPoEnAasLNtlqIeYjM0k7Fhics4I8WKYwgXTU2ISmSgi7VxuiSyuxawmA12UmWimG7QHv3BfpcNZXIPDXW0g/pgWbeE9Wk4z1zFxbsuzWIWC9tKXRsg9eY9I0Twe56XUy5KF+Ooqwz+ZpUneW346ofXoZJEz3fbBTgY1pigqisaeZT6n2yMV/KJb6HqgernmP2WssPqm0OYaZCBu3O0jqA0rv40zu48P8vtge2DMEyBO7oKVGP1/Rdykl/dTZNuIOTqPKsIXCUqJrRpiF7bJnUPl98xU65sfI0/fbZX4KYC1o4k7PpiG7Q95M8eI+lKTLBcsV1dd+KFNoe2EretAJisd8HpexR1JcUmmWNoRmfmXAVEz0Uhxu+Cw6hBB6xIOW3nE7vrRcQ3/V/KyfUFIp5PlSADqxXsA0+JSkuEN2JY0O/0JJekOsPgYsMNaGl38X67wIPuOeNNATbIVklfd4S+31FFwVTt6y0QpHgx/Sdm9hqOTWmKxm3+3sdnnJHQ3lsrJLuy7rYOkOmjMcrHWP/qyjYzhMKuDVC5QEOFV4XDFWDOFdBof0ccH5DbdWgor4oYNv+6Sn5xzaLmcjSDmlxzZIsAQacOuG5SkabpPe0cnrzmLcqdQhKxGqERDLvFWSkVjQLZx6SHQk87EgcYH7srP47pWhWMsq4vntCfMv+hHpbh9/O0bmypCSJodkHiWlsUYnrCXbhtjWPypax+QpKRjcxwRy9eICbitSrpU82twbU/pJYms84Ho37jlh/oLOQCPzB4hWouEq32k2FC0vnACs1F6QFntpINrxlueGEnFpSAva8gsiqZvbWqXO+9S16+UKB4lZ1qlBXZeue+4sm/PM+HwYy27CKmu/Ju85BvIUmTrl8qrT7TCzs7TxQ5UdVwZRhq7E1Z/6FMYh1Y2sGBrzxnrOq/Vayw/LigH/ARwc2V0EQgACK8vAAAAAAf8BHBzZXQSSSAAAAAAL68IAOfA50MdepGFbjUOkF5BpuN9RllcqNE6E+vIA+DZrtXr3UkFaMr99CYyxxUGqzBXO2gnZDGPKRw4Q97c0L8fibUH/ARwc2V0EyAjD09dS3xvqEWAbuT2dxNFnhtp6OYPzuLklAx6DV3hsgAiAgNvsORonm5FJsfBCON04YANKei3yzxAylEyT8ORBYkwxBAxLZIRAAAAgAEAAIAFAACAAQMIB6LhEQAAAAABBBYAFPHPzl+mbyI86ljR+6pBXIkR2JnBB/wEcHNldAIgIw9PXUt8b6hFgG7k9ncTRZ4baejmD87i5JQMeg1d4bIH/ARwc2V0BiECAUmEqZOv+C6z8k8XqU2zXNfnjxtbFoKKu4+VolxCQQEH/ARwc2V0CAQAAAAAACICAnvNOURGoFNjvX9NlfvLaBCBxnZbBbQeo5ysCuq5L57WEDEtkhEAAACAAAAAgAQAAIABAwgAZc0dAAAAAAEEFgAULJbQvJ9rznNZI8yLOi4a+EOIr8QH/ARwc2V0AiAjD09dS3xvqEWAbuT2dxNFnhtp6OYPzuLklAx6DV3hsgf8BHBzZXQGIQPB9cgG5Rv2FO/tj4diI+E6M1gg++mfzqOK3Wqhvtijhgf8BHBzZXQIBAAAAAAAAQMI+QAAAAAAAAABBAAH/ARwc2V0AiAjD09dS3xvqEWAbuT2dxNFnhtp6OYPzuLklAx6DV3hsgf8BHBzZXQIBAAAAAAA"

        # Check warnings for PSETs
        stats = [output.get("status") for output in self.nodes[0].decodepsbt(UNBLINDED)["outputs"]]
        assert_equal(stats, ["needs blinding", None])
        stats = [output for output in self.nodes[0].analyzepsbt(UNBLINDED)["outputs"]]
        assert_equal(stats, [
            {"blind": True, "status": "unblinded" },
            {"blind": False, "status": "done" },
        ])

        for output in self.nodes[0].decodepsbt(BLINDED)["outputs"]:
            assert "status" not in output
        for output in self.nodes[0].analyzepsbt(BLINDED)["outputs"]:
            assert_equal (output["status"], "done")

        stats = [output.get("status") for output in self.nodes[0].decodepsbt(NO_VALUE_PROOF)["outputs"]]
        assert_equal(stats, [
            "WARNING: has confidential and explicit values but no proof connecting them",
            None,
        ])
        stats = [output for output in self.nodes[0].analyzepsbt(NO_VALUE_PROOF)["outputs"]]
        assert_equal(stats, [
            {"blind": True, "status": "WARNING: has confidential and explicit values but no proof connecting them" },
            {"blind": False, "status": "done" },
        ])

        stats = [output.get("status") for output in self.nodes[0].decodepsbt(BAD_VALUE_PROOF)["outputs"]]
        assert_equal(stats, [
            "ERROR: has invalid value proof, the value may be a lie!",
            None,
        ])
        stats = [output for output in self.nodes[0].analyzepsbt(BAD_VALUE_PROOF)["outputs"]]
        assert_equal(stats, [
            {"blind": True, "status": "ERROR: has invalid value proof, the value may be a lie!" },
            {"blind": False, "status": "done" },
        ])

        stats = [output.get("status") for output in self.nodes[0].decodepsbt(NO_ASSET_PROOF)["outputs"]]
        assert_equal(stats, [
            "WARNING: has confidential and explicit assets but no proof connecting them",
            None,
        ])
        stats = [output for output in self.nodes[0].analyzepsbt(NO_ASSET_PROOF)["outputs"]]
        assert_equal(stats, [
            {"blind": True, "status": "WARNING: has confidential and explicit assets but no proof connecting them" },
            {"blind": False, "status": "done" },
        ])

        stats = [output.get("status") for output in self.nodes[0].decodepsbt(BAD_ASSET_PROOF)["outputs"]]
        assert_equal(stats, [
            "ERROR: has invalid asset proof, the asset may be a lie!",
            None,
        ])
        stats = [output for output in self.nodes[0].analyzepsbt(BAD_ASSET_PROOF)["outputs"]]
        assert_equal(stats, [
            {"blind": True, "status": "ERROR: has invalid asset proof, the asset may be a lie!" },
            {"blind": False, "status": "done" },
        ])

        stats = [output.get("status") for output in self.nodes[0].decodepsbt(ONLY_BLIND)["outputs"]]
        assert_equal(stats, [None, None])
        stats = [output for output in self.nodes[0].analyzepsbt(ONLY_BLIND)["outputs"]]
        assert_equal(stats, [
            {"blind": True, "status": "done" },
            {"blind": False, "status": "done" },
        ])

        assert "status" not in self.nodes[0].decodepsbt(INPUT_ALL_PROOFS)["inputs"][0]
        assert_equal("ERROR: has invalid value proof, the value may be a lie!", self.nodes[0].decodepsbt(INPUT_BAD_VALUE)["inputs"][0]["status"])
        assert_equal("ERROR: has invalid value proof, the value may be a lie!", self.nodes[0].decodepsbt(INPUT_BAD_VALUE_PROOF)["inputs"][0]["status"])
        assert_equal("ERROR: has invalid asset proof, the asset may be a lie!", self.nodes[0].decodepsbt(INPUT_BAD_ASSET)["inputs"][0]["status"])
        assert_equal("ERROR: has invalid asset proof, the asset may be a lie!", self.nodes[0].decodepsbt(INPUT_BAD_ASSET_PROOF)["inputs"][0]["status"])
        assert_raises_rpc_error(-22, "TX decode failed Input explicit value and value proof must be provided together", self.nodes[0].decodepsbt, INPUT_MISSING_VALUE)
        assert_raises_rpc_error(-22, "TX decode failed Input explicit value and value proof must be provided together", self.nodes[0].decodepsbt, INPUT_MISSING_VALUE_PROOF)
        assert_raises_rpc_error(-22, "TX decode failed Input explicit asset and asset proof must be provided together", self.nodes[0].decodepsbt, INPUT_MISSING_ASSET)
        assert_raises_rpc_error(-22, "TX decode failed Input explicit asset and asset proof must be provided together", self.nodes[0].decodepsbt, INPUT_MISSING_ASSET_PROOF)

        # The fully-blinded (with proofs) PSET will combine with the blinded one,
        # and will copy the blinded data
        assert_equal (self.nodes[0].combinepsbt([UNBLINDED, BLINDED]), BLINDED)
        assert_equal (self.nodes[0].combinepsbt([BLINDED, UNBLINDED]), BLINDED)
        # When combining, "bad proofs" are the same as blinded data. So these transactions
        # will be interpreted as partially blinded (exp asset blind value, or vice-versa),
        # and will combine accordingly. These details are not so important, but what *IS*
        # important is that you cannot combine any of the bad-proof PSETs with the
        # unblinded one.
        self.nodes[0].combinepsbt([NO_VALUE_PROOF, BAD_VALUE_PROOF])
        self.nodes[0].combinepsbt([NO_ASSET_PROOF, BAD_ASSET_PROOF])
        assert_raises_rpc_error(-8, "PSBTs not compatible (different transactions)", self.nodes[0].combinepsbt, [BAD_VALUE_PROOF, BAD_ASSET_PROOF])
        for bad_pset in [ NO_VALUE_PROOF, BAD_VALUE_PROOF, NO_ASSET_PROOF, BAD_ASSET_PROOF ]:
            assert_raises_rpc_error(-8, "PSBTs not compatible (different transactions)", self.nodes[0].combinepsbt, [UNBLINDED, bad_pset])
            assert_raises_rpc_error(-8, "PSBTs not compatible (different transactions)", self.nodes[0].combinepsbt, [ONLY_BLIND, bad_pset])
            assert_raises_rpc_error(-8, "PSBTs not compatible (different transactions)", self.nodes[0].combinepsbt, [BLINDED, bad_pset])

    def run_test(self):
        self.generate(self.nodes[0], 200)
        self.sync_all()

        # Run all the pre-Elements, tests first with non-confidential addresses, then again with confidential addresses
        self.run_basic_tests(False)
        self.run_basic_tests(True)

        # BIP 174 test vectors are disabled, because they have embedded serialized CTransactions, and
        #   the transaction serialization format changed in Elements so none of them work
        #self.run_bip174_tests()

        # Some Confidential-Assets-specific tests
        self.run_ca_tests()
        self.run_unsafe_tests()

        # TODO: Re-enable this for segwit v1
        # self.test_utxo_conversion()

        # Test that psbts with p2pkh outputs are created properly
        p2pkh = self.nodes[0].getnewaddress(address_type='legacy')
        psbt = self.nodes[1].walletcreatefundedpsbt([], [{p2pkh : 1}], 0, {"includeWatching" : True}, True)
        self.nodes[0].decodepsbt(psbt['psbt'])

        # Test decoding error: invalid base64
        assert_raises_rpc_error(-22, "TX decode failed invalid base64", self.nodes[0].decodepsbt, ";definitely not base64;")

        # Test serialisation acceptance of PSBT_ELEMENTS_GLOBAL_SCALAR
        old_serialization = 'cHNldP8B+wQCAAAAAQIEAgAAAAEEAQABBQEAJ/wEcHNldAABAgMEBQYHCAkKCwwNDg8QERITFBUWFxgZGhscHR4fIAEAAA=='
        new_serialization = 'cHNldP8B+wQCAAAAAQIEAgAAAAEEAQABBQEAJ/wEcHNldAABAgMEBQYHCAkKCwwNDg8QERITFBUWFxgZGhscHR4fIAAA'
        assert_equal(self.nodes[1].decodepsbt(old_serialization), self.nodes[1].decodepsbt(new_serialization))

        # Send to all types of addresses
        addr1 = self.nodes[1].getnewaddress("", "bech32")
        txid1 = self.nodes[0].sendtoaddress(addr1, 11)
        vout1 = find_output(self.nodes[0], txid1, 11)
        addr2 = self.nodes[1].getnewaddress("", "legacy")
        txid2 = self.nodes[0].sendtoaddress(addr2, 11)
        vout2 = find_output(self.nodes[0], txid2, 11)
        addr3 = self.nodes[1].getnewaddress("", "p2sh-segwit")
        txid3 = self.nodes[0].sendtoaddress(addr3, 11)
        vout3 = find_output(self.nodes[0], txid3, 11)
        self.sync_all()

        psbt_v2_required_keys = ["previous_vout", "sequence", "previous_txid"]

        def test_psbt_input_keys(psbt_input, keys):
            """Check that the psbt input has only the expected keys."""
            assert_equal(set(keys), set(psbt_input.keys()))

        # Create a PSBT. None of the inputs are filled initially
        psbt = self.nodes[1].createpsbt([{"txid":txid1, "vout":vout1},{"txid":txid2, "vout":vout2},{"txid":txid3, "vout":vout3}], [{self.nodes[0].getnewaddress():32.999}])
        decoded = self.nodes[1].decodepsbt(psbt)
        test_psbt_input_keys(decoded['inputs'][0], psbt_v2_required_keys)
        test_psbt_input_keys(decoded['inputs'][1], psbt_v2_required_keys)
        test_psbt_input_keys(decoded['inputs'][2], psbt_v2_required_keys)

        # Update a PSBT with UTXOs from the node
        # Bech32 inputs should be filled with witness UTXO. Other inputs should not be filled because they are non-witness
        updated = self.nodes[1].utxoupdatepsbt(psbt)
        decoded = self.nodes[1].decodepsbt(updated)
        test_psbt_input_keys(decoded['inputs'][0], psbt_v2_required_keys + ['witness_utxo'])
        test_psbt_input_keys(decoded['inputs'][1], psbt_v2_required_keys)
        test_psbt_input_keys(decoded['inputs'][2], psbt_v2_required_keys)

        # Try again, now while providing descriptors, making P2SH-segwit work, and causing bip32_derivs and redeem_script to be filled in
        descs = [self.nodes[1].getaddressinfo(addr)['desc'] for addr in [addr1,addr2,addr3]]
        updated = self.nodes[1].utxoupdatepsbt(psbt=psbt, descriptors=descs)
        decoded = self.nodes[1].decodepsbt(updated)
        test_psbt_input_keys(decoded['inputs'][0], psbt_v2_required_keys + ['witness_utxo', 'bip32_derivs'])
        test_psbt_input_keys(decoded['inputs'][1], psbt_v2_required_keys)
        test_psbt_input_keys(decoded['inputs'][2], psbt_v2_required_keys + ['witness_utxo', 'bip32_derivs', 'redeem_script'])

        # Cannot create PSBTv0
        assert_raises_rpc_error(-8, "The PSBT version can only be 2", self.nodes[0].createpsbt, [{"txid":txid1, "vout":vout1}], [{self.nodes[0].getnewaddress():Decimal('10.999')}], 0, True, 0)

        """
        # TODO: joinpsbts is disabled for PSBTv2s
        # Cannot join PSBTv2s
        psbt1 = self.nodes[1].createpsbt(inputs=[{"txid":txid1, "vout":vout1}], outputs=[{self.nodes[0].getnewaddress():Decimal('10.999')}], psbt_version=0)
        psbt2 = self.nodes[1].createpsbt(inputs=[{"txid":txid1, "vout":vout1}], outputs=[{self.nodes[0].getnewaddress():Decimal('10.999')}], psbt_version=2)
        assert_raises_rpc_error(-8, "joinpsbts only operates on version 0 PSBTs", self.nodes[1].joinpsbts, [psbt1, psbt2])

        # Two PSBTs with a common input should not be joinable
        psbt2 = self.nodes[1].createpsbt(inputs=[{"txid":txid1, "vout":vout1}], outputs=[{self.nodes[0].getnewaddress():Decimal('10.999')}], psbt_version=0)
        assert_raises_rpc_error(-8, "exists in multiple PSBTs", self.nodes[1].joinpsbts, [psbt1, psbt2])

        # Join two distinct PSBTs
        psbt1 = self.nodes[1].createpsbt(inputs=[{"txid":txid1, "vout":vout1},{"txid":txid2, "vout":vout2},{"txid":txid3, "vout":vout3}], outputs=[{self.nodes[0].getnewaddress():32.999}], psbt_version=0)
        addr4 = self.nodes[1].getnewaddress("", "p2sh-segwit")
        txid4 = self.nodes[0].sendtoaddress(addr4, 5)
        vout4 = find_output(self.nodes[0], txid4, 5)
        self.generate(self.nodes[0], 6)
        psbt2 = self.nodes[1].createpsbt(inputs=[{"txid":txid4, "vout":vout4}], outputs=[{self.nodes[0].getnewaddress():Decimal('4.999')}], psbt_version=0)
        psbt2 = self.nodes[1].walletprocesspsbt(psbt2)['psbt']
        psbt2_decoded = self.nodes[0].decodepsbt(psbt2)
        assert "final_scriptwitness" in psbt2_decoded['inputs'][0] and "final_scriptSig" in psbt2_decoded['inputs'][0]
        joined = self.nodes[0].joinpsbts([psbt1, psbt2])
        joined_decoded = self.nodes[0].decodepsbt(joined)
        assert_equal(len(joined_decoded['inputs']), 4)
        assert_equal(len(joined_decoded['outputs']), 2)
        assert "final_scriptwitness" not in joined_decoded['inputs'][3]
        assert "final_scriptSig" not in joined_decoded['inputs'][3]

        # Check that joining shuffles the inputs and outputs
        # 10 attempts should be enough to get a shuffled join
        shuffled = False
        for _ in range(10):
            shuffled_joined = self.nodes[0].joinpsbts([psbt1, psbt2])
            shuffled |= joined != shuffled_joined
            if shuffled:
                break
        assert shuffled
        """

        # Newly created PSBT needs UTXOs and updating
        addr = self.nodes[1].getnewaddress("", "p2sh-segwit")
        txid = self.nodes[0].sendtoaddress(addr, 7)
        addrinfo = self.nodes[1].getaddressinfo(addr)
        blockhash = self.generate(self.nodes[0], 6)[0]
        vout = find_output(self.nodes[0], txid, 7, blockhash=blockhash)
        psbt = self.nodes[1].createpsbt([{"txid":txid, "vout":vout}], [{self.nodes[0].getnewaddress("", "p2sh-segwit"):Decimal('6.999')}, {"fee": 0.001}])
        analyzed = self.nodes[0].analyzepsbt(psbt)
        assert not analyzed['inputs'][0]['has_utxo'] and not analyzed['inputs'][0]['is_final'] and analyzed['inputs'][0]['next'] == 'updater' and analyzed['next'] == 'updater'

        # After update with wallet, only needs signing
        updated = self.nodes[1].walletprocesspsbt(psbt, False, 'ALL', True)['psbt']
        analyzed = self.nodes[0].analyzepsbt(updated)
        assert analyzed['inputs'][0]['has_utxo'] and not analyzed['inputs'][0]['is_final'] and analyzed['inputs'][0]['next'] == 'signer' and analyzed['next'] == 'signer' and analyzed['inputs'][0]['missing']['signatures'][0] == addrinfo['embedded']['witness_program']

        # Check fee and size things
        assert_equal(analyzed['fee'], Decimal('0.001'))
        assert_equal(analyzed['estimated_vsize'], 215)
        assert_equal(analyzed['estimated_feerate'], Decimal('0.00465116'))

        # After signing and finalizing, needs extracting
        signed = self.nodes[1].walletprocesspsbt(updated)['psbt']
        analyzed = self.nodes[0].analyzepsbt(signed)
        assert analyzed['inputs'][0]['has_utxo'] and analyzed['inputs'][0]['is_final'] and analyzed['next'] == 'extractor'

        self.log.info("PSBT spending unspendable outputs should have error message and Creator as next")
        analysis = self.nodes[0].analyzepsbt("cHNldP8BAgQCAAAAAQMEAAAAAAEEAQIBBQEDAfsEAgAAAAABAUMBAAAAAAAAAAAAAAAAAAAAAAAAAAAAAAAAAAAAAAAAAAABAAAAAAvrwgAAF2oUt/X69ELjeX2nTof+fZ10l+OyAokDAQ4gWOh6IbVtrwwjvo5wcEVsM298uqXIdXkk9UWIe7Kr3XUBDwQAAAAAARAE/////wABAUMBAAAAAAAAAAAAAAAAAAAAAAAAAAAAAAAAAAAAAAAAAAABAAAAAAvrwgAAF2oUt/X69ELjeX2nTof+fZ10l+OyAokDAQ4gg40EJ9DsZQpoqka7CwmK6kQiwHGyyng1Kgd5WdB86h0BDwQBAAAAARAE/////wABAwgA4fUFAAAAAAEEAwAAAAf8BHBzZXQCICMPT11LfG+oRYBu5PZ3E0WeG2no5g/O4uSUDHoNXeGyAAEDCADh9QUAAAAAAQQD/1EAB/wEcHNldAIgIw9PXUt8b6hFgG7k9ncTRZ4baejmD87i5JQMeg1d4bIAAQMIAOH1BQAAAAABBAAH/ARwc2V0AiAjD09dS3xvqEWAbuT2dxNFnhtp6OYPzuLklAx6DV3hsgA=")
        assert_equal(analysis['next'], 'creator')
        assert_equal(analysis['error'], 'PSBT is not valid. Input 0 spends unspendable output')

        self.log.info("PSBT with invalid values should have error message and Creator as next")
        analysis = self.nodes[0].analyzepsbt("cHNldP8BAgQCAAAAAQMEAAAAAAEEAQEBBQEDAfsEAgAAAAABAUIBAAAAAAAAAAAAAAAAAAAAAAAAAAAAAAAAAAAAAAAAAAABAAfQ42qBgAAAFgAUlQO3F/Y8ejrjUcQ4E4Ai8Uw1OvYBDiDwNNARYAJurafOkaMMB+gTCJkDS+c11HE0/e16Cxs9AQEPBAAAAAABEAT/////AAEDCAD5ApUAAAAAAQQWABQo3DTHwdFy0CCa+h6+bi7VJs3tcgf8BHBzZXQCICMPT11LfG+oRYBu5PZ3E0WeG2no5g/O4uSUDHoNXeGyAAEDCPztApUAAAAAAQQWABT3JOIBe4i+DS+MLX0QCoEG4IYk1Af8BHBzZXQCICMPT11LfG+oRYBu5PZ3E0WeG2no5g/O4uSUDHoNXeGyAAEDCBAnAAAAAAAAAQQAB/wEcHNldAIgIw9PXUt8b6hFgG7k9ncTRZ4baejmD87i5JQMeg1d4bIA")
        assert_equal(analysis['next'], 'creator')
        assert_equal(analysis['error'], 'PSBT is not valid. Input 0 has invalid value')

        self.log.info("PSBT with signed, but not finalized, inputs should have Finalizer as next")
        analysis = self.nodes[0].analyzepsbt("cHNldP8BAgQCAAAAAQMEAAAAAAEEAQEBBQECAfsEAgAAAAABAP1GAQIAAAAAAtpPG2HNaQ7g1RhD88FfUIfJC09s/JOG0O51k1yf+BOGAAAAAAD9////B3dy8WfLRW/bNMpUigt/fepavcJqGEcCLA5HiRruhoABAAAAAP3///8DASMPT11LfG+oRYBu5PZ3E0WeG2no5g/O4uSUDHoNXeGyAQAAAAApuScAABepFI3c8Pl2L3+zDBFaVnU/fbC7u8YXhwrU7XTaIgX0Ui+O3yyCMz3qIu5eWWqhkpvPSTFUT4FBmQmTF2BnoPq5+0AfEsZypoPR7bm/U3+hxwcRJf4goV/3qwNo5VLiic5ce1dZCSUfff5XpRUYgb+WVEDRuomG9fTTbhYAFMThhARjTBZ+SqXAUJy8DC2ynay7ASMPT11LfG+oRYBu5PZ3E0WeG2no5g/O4uSUDHoNXeGyAQAAAAAAAHFwAAC0AQAAAQFDASMPT11LfG+oRYBu5PZ3E0WeG2no5g/O4uSUDHoNXeGyAQAAAAApuScAABepFI3c8Pl2L3+zDBFaVnU/fbC7u8YXhyICAsCxi4vc5vAaJ2S51LhmUQvRlbzhefuG3oE+dDVoas8YRzBEAiAO0A9CdWAlaTY1B8KOdngrWAkfzbNZ8lo+cxjGkGFTXAIgAy5K1VQsg5Gc+4ux4k8uEEs3NzMPvbCoHOLsaMYyep8BAQQWABQ1lhF0QZDAcsVXaiYPLLHEDZEmOAEOINut3V3yAGie+x4icl/6hWw9TuDiUk5fuXQWHKy14+ARAQ8EAAAAAAEQBP////8AAQMIYKC3KQAAAAABBBepFISnksGRURiWNA4SzGESWQAM3sn6hwf8BHBzZXQCICMPT11LfG+oRYBu5PZ3E0WeG2no5g/O4uSUDHoNXeGyAAEDCKCGAQAAAAAAAQQAB/wEcHNldAIgIw9PXUt8b6hFgG7k9ncTRZ4baejmD87i5JQMeg1d4bIA")
        assert_equal(analysis['next'], 'finalizer')

        analysis = self.nodes[0].analyzepsbt("cHNldP8BAgQCAAAAAQMEAAAAAAEEAQEBBQEDAfsEAgAAAAABDiDwNNARYAJurafOkaMMB+gTCJkDS+c11HE0/e16Cxs9AQEPBAAAAAABEAT/////AAEDCACAgWrj0AcAAQQWABQo3DTHwdFy0CCa+h6+bi7VJs3tcgf8BHBzZXQCICMPT11LfG+oRYBu5PZ3E0WeG2no5g/O4uSUDHoNXeGyAAEDCPztApUAAAAAAQQWABT3JOIBe4i+DS+MLX0QCoEG4IYk1Af8BHBzZXQCICMPT11LfG+oRYBu5PZ3E0WeG2no5g/O4uSUDHoNXeGyAAEDCBAnAAAAAAAAAQQAB/wEcHNldAIgIw9PXUt8b6hFgG7k9ncTRZ4baejmD87i5JQMeg1d4bIA")
        assert_equal(analysis['next'], 'creator')
        assert_equal(analysis['error'], 'PSBT is not valid. Output amount invalid')

        analysis = self.nodes[0].analyzepsbt("cHNldP8BAgQCAAAAAQMEAAAAAAEEAQEBBQEDAfsEAgAAAAABAKICAAAAAAHH6k+xEgicvmA3NdivY741Mkb1NOcXWr0NNl6hrR/WbgAAAEAA/////wIBIw9PXUt8b6hFgG7k9ncTRZ4baejmD87i5JQMeg1d4bIBAAAAAlQLx/QAFgAUTwXL7rzz4++YOM52QVixAcDETlwBIw9PXUt8b6hFgG7k9ncTRZ4baejmD87i5JQMeg1d4bIBAAAAAAAAHAwAAAAAAAABAUIBIw9PXUt8b6hFgG7k9ncTRZ4baejmD87i5JQMeg1d4bIBAAAAAlQLx/QAFgAUTwXL7rzz4++YOM52QVixAcDETlwBDiBzQYOL5jKoCOgksiRTvw0zfNZ+6QwsBsCZRoqc3PHoygEPBAIAAAABEAT9////ACICAt/pWo4sGJOHmHcQ8znTQCNWAZbCdkdGx3JaRfNNtbr6EAm9XegAAACAAQAAgEgAAIABAwjMugi/AQAAAAEEFgAUK4O/jgxELlCP5V61uOh6JJRLmncH/ARwc2V0AiAjD09dS3xvqEWAbuT2dxNFnhtp6OYPzuLklAx6DV3hsgf8BHBzZXQIBAAAAAAAAQMIAPkClQAAAAABBBYAFI0krONpRve47GLGy+HUYYTd9bvNB/wEcHNldAIgIw9PXUt8b6hFgG7k9ncTRZ4baejmD87i5JQMeg1d4bIH/ARwc2V0CAQAAAAAAAEDCCgUAAAAAAAAAQQAB/wEcHNldAIgIw9PXUt8b6hFgG7k9ncTRZ4baejmD87i5JQMeg1d4bIH/ARwc2V0CAQAAAAAAA==")
        assert_equal(analysis['next'], 'creator')
        assert_equal(analysis['error'], 'PSBT is not valid. Input 0 specifies invalid prevout')

        assert_raises_rpc_error(-25, 'Inputs missing or spent', self.nodes[0].walletprocesspsbt, "cHNldP8BAgQCAAAAAQMEAAAAAAEEAQEBBQEDAfsEAgAAAAABAKICAAAAAAHH6k+xEgicvmA3NdivY741Mkb1NOcXWr0NNl6hrR/WbgAAAEAA/////wIBIw9PXUt8b6hFgG7k9ncTRZ4baejmD87i5JQMeg1d4bIBAAAAAlQLx/QAFgAUTwXL7rzz4++YOM52QVixAcDETlwBIw9PXUt8b6hFgG7k9ncTRZ4baejmD87i5JQMeg1d4bIBAAAAAAAAHAwAAAAAAAABDiBzQYOL5jKoCOgksiRTvw0zfNZ+6QwsBsCZRoqc3PHoygEPBAIAAAABEAT9////ACICAt/pWo4sGJOHmHcQ8znTQCNWAZbCdkdGx3JaRfNNtbr6EAm9XegAAACAAQAAgEgAAIABAwjMugi/AQAAAAEEFgAUK4O/jgxELlCP5V61uOh6JJRLmncH/ARwc2V0AiAjD09dS3xvqEWAbuT2dxNFnhtp6OYPzuLklAx6DV3hsgf8BHBzZXQIBAAAAAAAAQMIAPkClQAAAAABBBYAFI0krONpRve47GLGy+HUYYTd9bvNB/wEcHNldAIgIw9PXUt8b6hFgG7k9ncTRZ4baejmD87i5JQMeg1d4bIH/ARwc2V0CAQAAAAAAAEDCCgUAAAAAAAAAQQAB/wEcHNldAIgIw9PXUt8b6hFgG7k9ncTRZ4baejmD87i5JQMeg1d4bIH/ARwc2V0CAQAAAAAAA==")

        self.log.info("Try decoding and combining transactions in various states of blindedness")
        self.pset_confidential_proofs()

        self.log.info("Test that we can fund psbts with external inputs specified")

        eckey = ECKey()
        eckey.generate()
        privkey = bytes_to_wif(eckey.get_bytes())

        self.nodes[1].createwallet("extfund")
        wallet = self.nodes[1].get_wallet_rpc("extfund")

        # Make a weird but signable script. sh(wsh(pkh())) descriptor accomplishes this
        desc = descsum_create("sh(wsh(pkh({})))".format(privkey))
        if self.options.descriptors:
            res = self.nodes[0].importdescriptors([{"desc": desc, "timestamp": "now"}])
        else:
            res = self.nodes[0].importmulti([{"desc": desc, "timestamp": "now"}])
        assert res[0]["success"]
        addr = self.nodes[0].deriveaddresses(desc)[0]
        addr_info = self.nodes[0].getaddressinfo(addr)

        self.nodes[0].sendtoaddress(addr, 10)
        self.nodes[0].sendtoaddress(wallet.getnewaddress(), 10)
        self.generate(self.nodes[0], 6)
        ext_utxo = self.nodes[0].listunspent(addresses=[addr])[0]

        # An external input without solving data should result in an error
        assert_raises_rpc_error(-4, "Insufficient funds", wallet.walletcreatefundedpsbt, [ext_utxo], [{self.nodes[0].getnewaddress(): 15}])

        # But funding should work when the solving data is provided
        psbt = wallet.walletcreatefundedpsbt([ext_utxo], [{self.nodes[0].getnewaddress(): 15}], 0, {"add_inputs": True, "solving_data": {"pubkeys": [addr_info['pubkey']], "scripts": [addr_info["embedded"]["scriptPubKey"], addr_info["embedded"]["embedded"]["scriptPubKey"]]}})
        signed = wallet.walletprocesspsbt(psbt['psbt'])
        assert not signed['complete']
        signed = self.nodes[0].walletprocesspsbt(signed['psbt'])
        assert signed['complete']
        self.nodes[0].finalizepsbt(signed['psbt'])

        psbt = wallet.walletcreatefundedpsbt([ext_utxo], [{self.nodes[0].getnewaddress(): 15}], 0, {"add_inputs": True, "solving_data":{"descriptors": [desc]}})
        signed = wallet.walletprocesspsbt(psbt['psbt'])
        assert not signed['complete']
        signed = self.nodes[0].walletprocesspsbt(signed['psbt'])
        assert signed['complete']
        final = self.nodes[0].finalizepsbt(signed['psbt'], False)

        dec = self.nodes[0].decodepsbt(signed["psbt"])
        for i, txin in enumerate(dec["inputs"]):
            if txin["previous_txid"] == ext_utxo["txid"] and txin["previous_vout"] == ext_utxo["vout"]:
                input_idx = i
                break
        psbt_in = dec["inputs"][input_idx]
        # Calculate the input weight
        # (prevout + sequence + length of scriptSig + scriptsig + 1 byte buffer) * WITNESS_SCALE_FACTOR + num scriptWitness stack items + (length of stack item + stack item) * N stack items + 1 byte buffer
        len_scriptsig = len(psbt_in["final_scriptSig"]["hex"]) // 2 if "final_scriptSig" in psbt_in else 0
        len_scriptsig += len(ser_compact_size(len_scriptsig)) + 1
        len_scriptwitness = (sum([(len(x) // 2) + len(ser_compact_size(len(x) // 2)) for x in psbt_in["final_scriptwitness"]]) + len(psbt_in["final_scriptwitness"]) + 1) if "final_scriptwitness" in psbt_in else 0
        input_weight = ((40 + len_scriptsig) * WITNESS_SCALE_FACTOR) + len_scriptwitness
        low_input_weight = input_weight // 2
        high_input_weight = input_weight * 2

        # Input weight error conditions
        assert_raises_rpc_error(
            -8,
            "Input weights should be specified in inputs rather than in options.",
            wallet.walletcreatefundedpsbt,
            inputs=[ext_utxo],
            outputs=[{self.nodes[0].getnewaddress(): 15}],
            options={"input_weights": [{"txid": ext_utxo["txid"], "vout": ext_utxo["vout"], "weight": 1000}]}
        )

        # Funding should also work if the input weight is provided
        psbt = wallet.walletcreatefundedpsbt(
            inputs=[{"txid": ext_utxo["txid"], "vout": ext_utxo["vout"], "weight": input_weight}],
            outputs=[{self.nodes[0].getnewaddress(): 15}],
            options={"add_inputs": True}
        )
        signed = wallet.walletprocesspsbt(psbt["psbt"])
        signed = self.nodes[0].walletprocesspsbt(signed["psbt"])
        final = self.nodes[0].finalizepsbt(signed["psbt"])
        assert self.nodes[0].testmempoolaccept([final["hex"]])[0]["allowed"]
        # Reducing the weight should have a lower fee
        psbt2 = wallet.walletcreatefundedpsbt(
            inputs=[{"txid": ext_utxo["txid"], "vout": ext_utxo["vout"], "weight": low_input_weight}],
            outputs=[{self.nodes[0].getnewaddress(): 15}],
            options={"add_inputs": True}
        )
        assert_greater_than(psbt["fee"], psbt2["fee"])
        # Increasing the weight should have a higher fee
        psbt2 = wallet.walletcreatefundedpsbt(
            inputs=[{"txid": ext_utxo["txid"], "vout": ext_utxo["vout"], "weight": high_input_weight}],
            outputs=[{self.nodes[0].getnewaddress(): 15}],
            options={"add_inputs": True}
        )
        assert_greater_than(psbt2["fee"], psbt["fee"])
        # The provided weight should override the calculated weight when solving data is provided
        psbt3 = wallet.walletcreatefundedpsbt(
            inputs=[{"txid": ext_utxo["txid"], "vout": ext_utxo["vout"], "weight": high_input_weight}],
            outputs=[{self.nodes[0].getnewaddress(): 15}],
            options={'add_inputs': True, "solving_data":{"descriptors": [desc]}}
        )
        assert_equal(psbt2["fee"], psbt3["fee"])

        # Import the external utxo descriptor so that we can sign for it from the test wallet
        if self.options.descriptors:
            res = wallet.importdescriptors([{"desc": desc, "timestamp": "now"}])
        else:
            res = wallet.importmulti([{"desc": desc, "timestamp": "now"}])
        assert res[0]["success"]
        # The provided weight should override the calculated weight for a wallet input
        psbt3 = wallet.walletcreatefundedpsbt(
            inputs=[{"txid": ext_utxo["txid"], "vout": ext_utxo["vout"], "weight": high_input_weight}],
            outputs=[{self.nodes[0].getnewaddress(): 15}],
            options={"add_inputs": True}
        )
        assert_equal(psbt2["fee"], psbt3["fee"])

        self.log.info("Test signing inputs that the wallet has keys for but is not watching the scripts")
        self.nodes[1].createwallet(wallet_name="scriptwatchonly", disable_private_keys=True)
        watchonly = self.nodes[1].get_wallet_rpc("scriptwatchonly")

        eckey = ECKey()
        eckey.generate()
        privkey = bytes_to_wif(eckey.get_bytes())

        desc = descsum_create("wsh(pkh({}))".format(eckey.get_pubkey().get_bytes().hex()))
        if self.options.descriptors:
            res = watchonly.importdescriptors([{"desc": desc, "timestamp": "now"}])
        else:
            res = watchonly.importmulti([{"desc": desc, "timestamp": "now"}])
        assert res[0]["success"]
        addr = self.nodes[0].deriveaddresses(desc)[0]
        self.nodes[0].sendtoaddress(addr, 10)
        self.generate(self.nodes[0], 1)
        self.nodes[0].importprivkey(privkey)

        psbt = watchonly.walletcreatefundedpsbt([], [{wallet.getnewaddress(): watchonly.getbalance()['bitcoin']}], None, {"subtractFeeFromOutputs": [0]})['psbt']
        psbt = self.nodes[0].walletprocesspsbt(psbt)["psbt"]
        self.nodes[0].sendrawtransaction(self.nodes[0].finalizepsbt(psbt)["hex"])

        # Same test but for taproot
        if self.options.descriptors:
            eckey = ECKey()
            eckey.generate()
            privkey = bytes_to_wif(eckey.get_bytes())

            desc = descsum_create("tr({},pk({}))".format(H_POINT, eckey.get_pubkey().get_bytes().hex()))
            res = watchonly.importdescriptors([{"desc": desc, "timestamp": "now"}])
            assert res[0]["success"]
            addr = self.nodes[0].deriveaddresses(desc)[0]
            self.nodes[0].sendtoaddress(addr, 10)
            self.generate(self.nodes[0], 1)
            self.nodes[0].importdescriptors([{"desc": descsum_create("tr({})".format(privkey)), "timestamp":"now"}])

<<<<<<< HEAD
            psbt = watchonly.walletcreatefundedpsbt([], [{wallet.getnewaddress(): watchonly.getbalance()['bitcoin']}], None, {"subtractFeeFromOutputs": [0]})['psbt']
=======
            psbt = watchonly.sendall([wallet.getnewaddress(), addr])["psbt"]
>>>>>>> 551c8e95
            psbt = self.nodes[0].walletprocesspsbt(psbt)["psbt"]
            txid = self.nodes[0].sendrawtransaction(self.nodes[0].finalizepsbt(psbt)["hex"])
            vout = find_vout_for_address(self.nodes[0], txid, addr)

            # Make sure tap tree is in psbt
            parsed_psbt = PSBT.from_base64(psbt)
            assert_greater_than(len(parsed_psbt.o[vout].map[PSBT_OUT_TAP_TREE]), 0)
            assert "taproot_tree" in self.nodes[0].decodepsbt(psbt)["outputs"][vout]
            parsed_psbt.make_blank()
            comb_psbt = self.nodes[0].combinepsbt([psbt, parsed_psbt.to_base64()])
            assert_equal(comb_psbt, psbt)

            self.log.info("Test that walletprocesspsbt both updates and signs a non-updated psbt containing Taproot inputs")
            addr = self.nodes[0].getnewaddress("", "bech32m")
            txid = self.nodes[0].sendtoaddress(addr, 1)
            vout = find_vout_for_address(self.nodes[0], txid, addr)
            psbt = self.nodes[0].createpsbt([{"txid": txid, "vout": vout}], [{self.nodes[0].getnewaddress(): 0.9999}, {"fee": 0.0001}])
            signed = self.nodes[0].walletprocesspsbt(psbt)
            rawtx = self.nodes[0].finalizepsbt(signed["psbt"])["hex"]
            self.nodes[0].sendrawtransaction(rawtx)
            self.generate(self.nodes[0], 1)

<<<<<<< HEAD
        # ELEMENTS FIXME
        # self.log.info("Test decoding PSBT with per-input preimage types")
        # # note that the decodepsbt RPC doesn't check whether preimages and hashes match
        # hash_ripemd160, preimage_ripemd160 = random_bytes(20), random_bytes(50)
        # hash_sha256, preimage_sha256 = random_bytes(32), random_bytes(50)
        # hash_hash160, preimage_hash160 = random_bytes(20), random_bytes(50)
        # hash_hash256, preimage_hash256 = random_bytes(32), random_bytes(50)

        # tx = CTransaction()
        # tx.vin = [CTxIn(outpoint=COutPoint(hash=int('aa' * 32, 16), n=0), scriptSig=b""),
        #           CTxIn(outpoint=COutPoint(hash=int('bb' * 32, 16), n=0), scriptSig=b""),
        #           CTxIn(outpoint=COutPoint(hash=int('cc' * 32, 16), n=0), scriptSig=b""),
        #           CTxIn(outpoint=COutPoint(hash=int('dd' * 32, 16), n=0), scriptSig=b"")]
        # tx.vout = [CTxOut(nValue=0, scriptPubKey=b"")]
        # psbt = PSBT()
        # psbt.g = PSBTMap({PSBT_GLOBAL_UNSIGNED_TX: tx.serialize()})
        # psbt.i = [PSBTMap({bytes([PSBT_IN_RIPEMD160]) + hash_ripemd160: preimage_ripemd160}),
        #           PSBTMap({bytes([PSBT_IN_SHA256]) + hash_sha256: preimage_sha256}),
        #           PSBTMap({bytes([PSBT_IN_HASH160]) + hash_hash160: preimage_hash160}),
        #           PSBTMap({bytes([PSBT_IN_HASH256]) + hash_hash256: preimage_hash256})]
        # psbt.o = [PSBTMap()]
        # res_inputs = self.nodes[0].decodepsbt(psbt.to_base64())["inputs"]
        # assert_equal(len(res_inputs), 4)
        # preimage_keys = ["ripemd160_preimages", "sha256_preimages", "hash160_preimages", "hash256_preimages"]
        # expected_hashes = [hash_ripemd160, hash_sha256, hash_hash160, hash_hash256]
        # expected_preimages = [preimage_ripemd160, preimage_sha256, preimage_hash160, preimage_hash256]
        # for res_input, preimage_key, hash, preimage in zip(res_inputs, preimage_keys, expected_hashes, expected_preimages):
        #     assert preimage_key in res_input
        #     assert_equal(len(res_input[preimage_key]), 1)
        #     assert hash.hex() in res_input[preimage_key]
        #     assert_equal(res_input[preimage_key][hash.hex()], preimage.hex())

        # ELEMENTS FIXME
        # self.log.info("Test that combining PSBTs with different transactions fails")
        # tx = CTransaction()
        # tx.vin = [CTxIn(outpoint=COutPoint(hash=int('aa' * 32, 16), n=0), scriptSig=b"")]
        # tx.vout = [CTxOut(nValue=0, scriptPubKey=b"")]
        # psbt1 = PSBT(g=PSBTMap({PSBT_GLOBAL_UNSIGNED_TX: tx.serialize()}), i=[PSBTMap()], o=[PSBTMap()]).to_base64()
        # tx.vout[0].nValue += 1  # slightly modify tx
        # psbt2 = PSBT(g=PSBTMap({PSBT_GLOBAL_UNSIGNED_TX: tx.serialize()}), i=[PSBTMap()], o=[PSBTMap()]).to_base64()
        # assert_raises_rpc_error(-8, "PSBTs not compatible (different transactions)", self.nodes[0].combinepsbt, [psbt1, psbt2])
        # assert_equal(self.nodes[0].combinepsbt([psbt1, psbt1]), psbt1)
=======
            # Make sure tap tree is not in psbt
            parsed_psbt = PSBT.from_base64(psbt)
            assert PSBT_OUT_TAP_TREE not in parsed_psbt.o[0].map
            assert "taproot_tree" not in self.nodes[0].decodepsbt(psbt)["outputs"][0]
            parsed_psbt.make_blank()
            comb_psbt = self.nodes[0].combinepsbt([psbt, parsed_psbt.to_base64()])
            assert_equal(comb_psbt, psbt)

        self.log.info("Test decoding PSBT with per-input preimage types")
        # note that the decodepsbt RPC doesn't check whether preimages and hashes match
        hash_ripemd160, preimage_ripemd160 = random_bytes(20), random_bytes(50)
        hash_sha256, preimage_sha256 = random_bytes(32), random_bytes(50)
        hash_hash160, preimage_hash160 = random_bytes(20), random_bytes(50)
        hash_hash256, preimage_hash256 = random_bytes(32), random_bytes(50)

        tx = CTransaction()
        tx.vin = [CTxIn(outpoint=COutPoint(hash=int('aa' * 32, 16), n=0), scriptSig=b""),
                  CTxIn(outpoint=COutPoint(hash=int('bb' * 32, 16), n=0), scriptSig=b""),
                  CTxIn(outpoint=COutPoint(hash=int('cc' * 32, 16), n=0), scriptSig=b""),
                  CTxIn(outpoint=COutPoint(hash=int('dd' * 32, 16), n=0), scriptSig=b"")]
        tx.vout = [CTxOut(nValue=0, scriptPubKey=b"")]
        psbt = PSBT()
        psbt.g = PSBTMap({PSBT_GLOBAL_UNSIGNED_TX: tx.serialize()})
        psbt.i = [PSBTMap({bytes([PSBT_IN_RIPEMD160]) + hash_ripemd160: preimage_ripemd160}),
                  PSBTMap({bytes([PSBT_IN_SHA256]) + hash_sha256: preimage_sha256}),
                  PSBTMap({bytes([PSBT_IN_HASH160]) + hash_hash160: preimage_hash160}),
                  PSBTMap({bytes([PSBT_IN_HASH256]) + hash_hash256: preimage_hash256})]
        psbt.o = [PSBTMap()]
        res_inputs = self.nodes[0].decodepsbt(psbt.to_base64())["inputs"]
        assert_equal(len(res_inputs), 4)
        preimage_keys = ["ripemd160_preimages", "sha256_preimages", "hash160_preimages", "hash256_preimages"]
        expected_hashes = [hash_ripemd160, hash_sha256, hash_hash160, hash_hash256]
        expected_preimages = [preimage_ripemd160, preimage_sha256, preimage_hash160, preimage_hash256]
        for res_input, preimage_key, hash, preimage in zip(res_inputs, preimage_keys, expected_hashes, expected_preimages):
            assert preimage_key in res_input
            assert_equal(len(res_input[preimage_key]), 1)
            assert hash.hex() in res_input[preimage_key]
            assert_equal(res_input[preimage_key][hash.hex()], preimage.hex())

        self.log.info("Test that combining PSBTs with different transactions fails")
        tx = CTransaction()
        tx.vin = [CTxIn(outpoint=COutPoint(hash=int('aa' * 32, 16), n=0), scriptSig=b"")]
        tx.vout = [CTxOut(nValue=0, scriptPubKey=b"")]
        psbt1 = PSBT(g=PSBTMap({PSBT_GLOBAL_UNSIGNED_TX: tx.serialize()}), i=[PSBTMap()], o=[PSBTMap()]).to_base64()
        tx.vout[0].nValue += 1  # slightly modify tx
        psbt2 = PSBT(g=PSBTMap({PSBT_GLOBAL_UNSIGNED_TX: tx.serialize()}), i=[PSBTMap()], o=[PSBTMap()]).to_base64()
        assert_raises_rpc_error(-8, "PSBTs not compatible (different transactions)", self.nodes[0].combinepsbt, [psbt1, psbt2])
        assert_equal(self.nodes[0].combinepsbt([psbt1, psbt1]), psbt1)
>>>>>>> 551c8e95

        self.log.info("Test that PSBT inputs are being checked via script execution")
        acs_prevout = CTxOut(nValue=0, scriptPubKey=CScript([OP_TRUE]))
        tx = CTransaction()
        tx.vin = [CTxIn(outpoint=COutPoint(hash=int('dd' * 32, 16), n=0), scriptSig=b"")]
        tx.vout = [CTxOut(nValue=0, scriptPubKey=b"")]
        psbt = PSBT()
        psbt.g = PSBTMap({PSBT_GLOBAL_UNSIGNED_TX: tx.serialize()})
        psbt.i = [PSBTMap({bytes([PSBT_IN_WITNESS_UTXO]) : acs_prevout.serialize()})]
        psbt.o = [PSBTMap()]
        assert_equal(self.nodes[0].finalizepsbt(psbt.to_base64()),
            {'hex': '0200000001dddddddddddddddddddddddddddddddddddddddddddddddddddddddddddddddd0000000000000000000100000000000000000000000000', 'complete': True})


if __name__ == '__main__':
    PSBTTest().main()<|MERGE_RESOLUTION|>--- conflicted
+++ resolved
@@ -19,33 +19,21 @@
     WITNESS_SCALE_FACTOR,
     ser_compact_size,
 )
-<<<<<<< HEAD
-# from test_framework.psbt import (
-#     PSBT,
-#     PSBTMap,
-#     PSBT_GLOBAL_UNSIGNED_TX,
-#     PSBT_IN_RIPEMD160,
-#     PSBT_IN_SHA256,
-#     PSBT_IN_HASH160,
-#     PSBT_IN_HASH256,
-# )
-=======
 from test_framework.psbt import (
     PSBT,
-    PSBTMap,
-    PSBT_GLOBAL_UNSIGNED_TX,
-    PSBT_IN_RIPEMD160,
-    PSBT_IN_SHA256,
-    PSBT_IN_HASH160,
-    PSBT_IN_HASH256,
-    PSBT_IN_WITNESS_UTXO,
+    # PSBTMap,
+    # PSBT_GLOBAL_UNSIGNED_TX,
+    # PSBT_IN_RIPEMD160,
+    # PSBT_IN_SHA256,
+    # PSBT_IN_HASH160,
+    # PSBT_IN_HASH256,
+    # PSBT_IN_WITNESS_UTXO,
     PSBT_OUT_TAP_TREE,
 )
 from test_framework.script import CScript, OP_TRUE
->>>>>>> 551c8e95
 from test_framework.test_framework import BitcoinTestFramework
 from test_framework.util import (
-#    assert_approx,
+    # assert_approx,
     assert_equal,
     assert_greater_than,
     assert_raises_rpc_error,
@@ -1301,22 +1289,20 @@
             self.generate(self.nodes[0], 1)
             self.nodes[0].importdescriptors([{"desc": descsum_create("tr({})".format(privkey)), "timestamp":"now"}])
 
-<<<<<<< HEAD
-            psbt = watchonly.walletcreatefundedpsbt([], [{wallet.getnewaddress(): watchonly.getbalance()['bitcoin']}], None, {"subtractFeeFromOutputs": [0]})['psbt']
-=======
-            psbt = watchonly.sendall([wallet.getnewaddress(), addr])["psbt"]
->>>>>>> 551c8e95
-            psbt = self.nodes[0].walletprocesspsbt(psbt)["psbt"]
-            txid = self.nodes[0].sendrawtransaction(self.nodes[0].finalizepsbt(psbt)["hex"])
-            vout = find_vout_for_address(self.nodes[0], txid, addr)
-
-            # Make sure tap tree is in psbt
-            parsed_psbt = PSBT.from_base64(psbt)
-            assert_greater_than(len(parsed_psbt.o[vout].map[PSBT_OUT_TAP_TREE]), 0)
-            assert "taproot_tree" in self.nodes[0].decodepsbt(psbt)["outputs"][vout]
-            parsed_psbt.make_blank()
-            comb_psbt = self.nodes[0].combinepsbt([psbt, parsed_psbt.to_base64()])
-            assert_equal(comb_psbt, psbt)
+            # psbt = watchonly.walletcreatefundedpsbt([], [{wallet.getnewaddress(): watchonly.getbalance()['bitcoin']}], None, {"subtractFeeFromOutputs": [0]})['psbt']
+            # ELEMENTS: FIXME
+            # psbt = watchonly.sendall([wallet.getnewaddress(), addr])["psbt"]
+            # psbt = self.nodes[0].walletprocesspsbt(psbt)["psbt"]
+            # txid = self.nodes[0].sendrawtransaction(self.nodes[0].finalizepsbt(psbt)["hex"])
+            # vout = find_vout_for_address(self.nodes[0], txid, addr)
+
+            # # Make sure tap tree is in psbt
+            # parsed_psbt = PSBT.from_base64(psbt)
+            # assert_greater_than(len(parsed_psbt.o[vout].map[PSBT_OUT_TAP_TREE]), 0)
+            # assert "taproot_tree" in self.nodes[0].decodepsbt(psbt)["outputs"][vout]
+            # parsed_psbt.make_blank()
+            # comb_psbt = self.nodes[0].combinepsbt([psbt, parsed_psbt.to_base64()])
+            # assert_equal(comb_psbt, psbt)
 
             self.log.info("Test that walletprocesspsbt both updates and signs a non-updated psbt containing Taproot inputs")
             addr = self.nodes[0].getnewaddress("", "bech32m")
@@ -1328,7 +1314,15 @@
             self.nodes[0].sendrawtransaction(rawtx)
             self.generate(self.nodes[0], 1)
 
-<<<<<<< HEAD
+            # Make sure tap tree is not in psbt
+            # ELEMENTS: FIXME
+            # parsed_psbt = PSBT.from_base64(psbt)
+            # assert PSBT_OUT_TAP_TREE not in parsed_psbt.o[0].map
+            # assert "taproot_tree" not in self.nodes[0].decodepsbt(psbt)["outputs"][0]
+            # parsed_psbt.make_blank()
+            # comb_psbt = self.nodes[0].combinepsbt([psbt, parsed_psbt.to_base64()])
+            # assert_equal(comb_psbt, psbt)
+
         # ELEMENTS FIXME
         # self.log.info("Test decoding PSBT with per-input preimage types")
         # # note that the decodepsbt RPC doesn't check whether preimages and hashes match
@@ -1371,68 +1365,19 @@
         # psbt2 = PSBT(g=PSBTMap({PSBT_GLOBAL_UNSIGNED_TX: tx.serialize()}), i=[PSBTMap()], o=[PSBTMap()]).to_base64()
         # assert_raises_rpc_error(-8, "PSBTs not compatible (different transactions)", self.nodes[0].combinepsbt, [psbt1, psbt2])
         # assert_equal(self.nodes[0].combinepsbt([psbt1, psbt1]), psbt1)
-=======
-            # Make sure tap tree is not in psbt
-            parsed_psbt = PSBT.from_base64(psbt)
-            assert PSBT_OUT_TAP_TREE not in parsed_psbt.o[0].map
-            assert "taproot_tree" not in self.nodes[0].decodepsbt(psbt)["outputs"][0]
-            parsed_psbt.make_blank()
-            comb_psbt = self.nodes[0].combinepsbt([psbt, parsed_psbt.to_base64()])
-            assert_equal(comb_psbt, psbt)
-
-        self.log.info("Test decoding PSBT with per-input preimage types")
-        # note that the decodepsbt RPC doesn't check whether preimages and hashes match
-        hash_ripemd160, preimage_ripemd160 = random_bytes(20), random_bytes(50)
-        hash_sha256, preimage_sha256 = random_bytes(32), random_bytes(50)
-        hash_hash160, preimage_hash160 = random_bytes(20), random_bytes(50)
-        hash_hash256, preimage_hash256 = random_bytes(32), random_bytes(50)
-
-        tx = CTransaction()
-        tx.vin = [CTxIn(outpoint=COutPoint(hash=int('aa' * 32, 16), n=0), scriptSig=b""),
-                  CTxIn(outpoint=COutPoint(hash=int('bb' * 32, 16), n=0), scriptSig=b""),
-                  CTxIn(outpoint=COutPoint(hash=int('cc' * 32, 16), n=0), scriptSig=b""),
-                  CTxIn(outpoint=COutPoint(hash=int('dd' * 32, 16), n=0), scriptSig=b"")]
-        tx.vout = [CTxOut(nValue=0, scriptPubKey=b"")]
-        psbt = PSBT()
-        psbt.g = PSBTMap({PSBT_GLOBAL_UNSIGNED_TX: tx.serialize()})
-        psbt.i = [PSBTMap({bytes([PSBT_IN_RIPEMD160]) + hash_ripemd160: preimage_ripemd160}),
-                  PSBTMap({bytes([PSBT_IN_SHA256]) + hash_sha256: preimage_sha256}),
-                  PSBTMap({bytes([PSBT_IN_HASH160]) + hash_hash160: preimage_hash160}),
-                  PSBTMap({bytes([PSBT_IN_HASH256]) + hash_hash256: preimage_hash256})]
-        psbt.o = [PSBTMap()]
-        res_inputs = self.nodes[0].decodepsbt(psbt.to_base64())["inputs"]
-        assert_equal(len(res_inputs), 4)
-        preimage_keys = ["ripemd160_preimages", "sha256_preimages", "hash160_preimages", "hash256_preimages"]
-        expected_hashes = [hash_ripemd160, hash_sha256, hash_hash160, hash_hash256]
-        expected_preimages = [preimage_ripemd160, preimage_sha256, preimage_hash160, preimage_hash256]
-        for res_input, preimage_key, hash, preimage in zip(res_inputs, preimage_keys, expected_hashes, expected_preimages):
-            assert preimage_key in res_input
-            assert_equal(len(res_input[preimage_key]), 1)
-            assert hash.hex() in res_input[preimage_key]
-            assert_equal(res_input[preimage_key][hash.hex()], preimage.hex())
-
-        self.log.info("Test that combining PSBTs with different transactions fails")
-        tx = CTransaction()
-        tx.vin = [CTxIn(outpoint=COutPoint(hash=int('aa' * 32, 16), n=0), scriptSig=b"")]
-        tx.vout = [CTxOut(nValue=0, scriptPubKey=b"")]
-        psbt1 = PSBT(g=PSBTMap({PSBT_GLOBAL_UNSIGNED_TX: tx.serialize()}), i=[PSBTMap()], o=[PSBTMap()]).to_base64()
-        tx.vout[0].nValue += 1  # slightly modify tx
-        psbt2 = PSBT(g=PSBTMap({PSBT_GLOBAL_UNSIGNED_TX: tx.serialize()}), i=[PSBTMap()], o=[PSBTMap()]).to_base64()
-        assert_raises_rpc_error(-8, "PSBTs not compatible (different transactions)", self.nodes[0].combinepsbt, [psbt1, psbt2])
-        assert_equal(self.nodes[0].combinepsbt([psbt1, psbt1]), psbt1)
->>>>>>> 551c8e95
-
-        self.log.info("Test that PSBT inputs are being checked via script execution")
-        acs_prevout = CTxOut(nValue=0, scriptPubKey=CScript([OP_TRUE]))
-        tx = CTransaction()
-        tx.vin = [CTxIn(outpoint=COutPoint(hash=int('dd' * 32, 16), n=0), scriptSig=b"")]
-        tx.vout = [CTxOut(nValue=0, scriptPubKey=b"")]
-        psbt = PSBT()
-        psbt.g = PSBTMap({PSBT_GLOBAL_UNSIGNED_TX: tx.serialize()})
-        psbt.i = [PSBTMap({bytes([PSBT_IN_WITNESS_UTXO]) : acs_prevout.serialize()})]
-        psbt.o = [PSBTMap()]
-        assert_equal(self.nodes[0].finalizepsbt(psbt.to_base64()),
-            {'hex': '0200000001dddddddddddddddddddddddddddddddddddddddddddddddddddddddddddddddd0000000000000000000100000000000000000000000000', 'complete': True})
+
+        # ELEMENTS FIXME
+        # self.log.info("Test that PSBT inputs are being checked via script execution")
+        # acs_prevout = CTxOut(nValue=0, scriptPubKey=CScript([OP_TRUE]))
+        # tx = CTransaction()
+        # tx.vin = [CTxIn(outpoint=COutPoint(hash=int('dd' * 32, 16), n=0), scriptSig=b"")]
+        # tx.vout = [CTxOut(nValue=0, scriptPubKey=b"")]
+        # psbt = PSBT()
+        # psbt.g = PSBTMap({PSBT_GLOBAL_UNSIGNED_TX: tx.serialize()})
+        # psbt.i = [PSBTMap({bytes([PSBT_IN_WITNESS_UTXO]) : acs_prevout.serialize()})]
+        # psbt.o = [PSBTMap()]
+        # assert_equal(self.nodes[0].finalizepsbt(psbt.to_base64()),
+        #     {'hex': '0200000001dddddddddddddddddddddddddddddddddddddddddddddddddddddddddddddddd0000000000000000000100000000000000000000000000', 'complete': True})
 
 
 if __name__ == '__main__':
