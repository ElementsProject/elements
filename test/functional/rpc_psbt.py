--- conflicted
+++ resolved
@@ -18,20 +18,6 @@
     WITNESS_SCALE_FACTOR,
     ser_compact_size,
 )
-<<<<<<< HEAD
-# from test_framework.psbt import (
-#     PSBT,
-#     PSBTMap,
-#     PSBT_GLOBAL_UNSIGNED_TX,
-#     PSBT_IN_RIPEMD160,
-#     PSBT_IN_SHA256,
-#     PSBT_IN_HASH160,
-#     PSBT_IN_HASH256,
-#     PSBT_IN_WITNESS_UTXO,
-#     PSBT_OUT_TAP_TREE,
-# )
-# from test_framework.script import CScript, OP_TRUE
-=======
 from test_framework.psbt import (
     PSBT,
     PSBTMap,
@@ -45,7 +31,6 @@
     PSBT_OUT_TAP_TREE,
 )
 from test_framework.script import CScript, OP_TRUE
->>>>>>> 09e86d7a
 from test_framework.test_framework import BitcoinTestFramework
 from test_framework.util import (
     # assert_approx,
