--- conflicted
+++ resolved
@@ -207,33 +207,19 @@
         p2sh_p2wpkh_pos = -1
         decoded = self.nodes[0].decoderawtransaction(signed_tx)
         for out in decoded['vout']:
-<<<<<<< HEAD
             if out['scriptPubKey']['type'] == 'fee':
                 next
-            elif out['scriptPubKey']['addresses'][0] == p2sh_unconf:
+            elif out['scriptPubKey']['address'] == p2sh_unconf:
                 p2sh_pos = out['n']
-            elif out['scriptPubKey']['addresses'][0] == p2wsh_unconf:
+            elif out['scriptPubKey']['address'] == p2wsh_unconf:
                 p2wsh_pos = out['n']
-            elif out['scriptPubKey']['addresses'][0] == p2wpkh_unconf:
+            elif out['scriptPubKey']['address'] == p2wpkh_unconf:
                 p2wpkh_pos = out['n']
-            elif out['scriptPubKey']['addresses'][0] == p2sh_p2wsh_unconf:
+            elif out['scriptPubKey']['address'] == p2sh_p2wsh_unconf:
                 p2sh_p2wsh_pos = out['n']
-            elif out['scriptPubKey']['addresses'][0] == p2sh_p2wpkh_unconf:
+            elif out['scriptPubKey']['address'] == p2sh_p2wpkh_unconf:
                 p2sh_p2wpkh_pos = out['n']
-            elif out['scriptPubKey']['addresses'][0] == p2pkh_unconf:
-=======
-            if out['scriptPubKey']['address'] == p2sh:
-                p2sh_pos = out['n']
-            elif out['scriptPubKey']['address'] == p2wsh:
-                p2wsh_pos = out['n']
-            elif out['scriptPubKey']['address'] == p2wpkh:
-                p2wpkh_pos = out['n']
-            elif out['scriptPubKey']['address'] == p2sh_p2wsh:
-                p2sh_p2wsh_pos = out['n']
-            elif out['scriptPubKey']['address'] == p2sh_p2wpkh:
-                p2sh_p2wpkh_pos = out['n']
-            elif out['scriptPubKey']['address'] == p2pkh:
->>>>>>> 1c7be9ab
+            elif out['scriptPubKey']['address'] == p2pkh_unconf:
                 p2pkh_pos = out['n']
 
         inputs = [{"txid": txid, "vout": p2wpkh_pos}, {"txid": txid, "vout": p2sh_p2wpkh_pos}, {"txid": txid, "vout": p2pkh_pos}]
@@ -407,13 +393,13 @@
         for out in rt1['vout']:
             if out['scriptPubKey']['type'] == "fee":
                 pass
-            elif out['scriptPubKey']['addresses'][0] == node1_unconf_addr:
+            elif out['scriptPubKey']['address'] == node1_unconf_addr:
                 vout1 = out['n']
 
         for out in rt2['vout']:
             if out['scriptPubKey']['type'] == "fee":
                 pass
-            elif out['scriptPubKey']['addresses'][0] == node2_unconf_addr:
+            elif out['scriptPubKey']['address'] == node2_unconf_addr:
                 vout2 = out['n']
 
         # This test doesn't work with Confidential Assets yet.
@@ -527,7 +513,7 @@
         for out in rt1['vout']:
             if out['scriptPubKey']['type'] == "fee":
                 pass
-            elif out['scriptPubKey']['addresses'][0] == node1_unconf_addr:
+            elif out['scriptPubKey']['address'] == node1_unconf_addr:
                 vout1 = out['n']
 
         psbt = self.nodes[1].createpsbt([{"txid":txid1, "vout":vout1}], [{self.get_address(confidential, 2):1}, {"fee":0.001}])
