#!/usr/bin/env python3
# Copyright (c) 2018-2020 The Bitcoin Core developers
# Distributed under the MIT software license, see the accompanying
# file COPYING or http://www.opensource.org/licenses/mit-license.php.
"""Test the Partially Signed Transaction RPCs.
"""

from decimal import Decimal
from itertools import product

from test_framework.test_framework import BitcoinTestFramework
from test_framework.util import (
#    assert_approx,
    assert_equal,
    assert_greater_than,
    assert_raises_rpc_error,
    find_output,
)

# These imports are used by commented-out tests.
"""
import json
import os
"""

MAX_BIP125_RBF_SEQUENCE = 0xfffffffd

# Create one-input, one-output, no-fee transaction:
class PSBTTest(BitcoinTestFramework):

    def set_test_params(self):
        self.num_nodes = 3
        self.extra_args = [
            ["-walletrbf=1"],
            ["-walletrbf=0", "-changetype=legacy"],
            []
        ]
        self.supports_cli = False

    def skip_test_if_missing_module(self):
        self.skip_if_no_wallet()

    # TODO: Re-enable this test with segwit v1
    def test_utxo_conversion(self):
        mining_node = self.nodes[2]
        offline_node = self.nodes[0]
        online_node = self.nodes[1]

        # Disconnect offline node from others
        # Topology of test network is linear, so this one call is enough
        self.disconnect_nodes(0, 1)

        # Create watchonly on online_node
        online_node.createwallet(wallet_name='wonline', disable_private_keys=True)
        wonline = online_node.get_wallet_rpc('wonline')
        w2 = online_node.get_wallet_rpc('')

        # Mine a transaction that credits the offline address
        offline_addr = offline_node.getnewaddress(address_type="p2sh-segwit")
        online_addr = w2.getnewaddress(address_type="p2sh-segwit")
        wonline.importaddress(offline_addr, "", False)
        mining_node.sendtoaddress(address=offline_addr, amount=1.0)
        mining_node.generate(nblocks=1)
        self.sync_blocks([mining_node, online_node])

        # Construct an unsigned PSBT on the online node (who doesn't know the output is Segwit, so will include a non-witness UTXO)
        utxos = wonline.listunspent(addresses=[offline_addr])
        raw = wonline.createrawtransaction([{"txid":utxos[0]["txid"], "vout":utxos[0]["vout"]}],[{online_addr:0.9999},{"fee":0.0001}])
        psbt = wonline.walletprocesspsbt(online_node.converttopsbt(raw))["psbt"]
        assert "non_witness_utxo" in mining_node.decodepsbt(psbt)["inputs"][0]

        # Have the offline node sign the PSBT (which will update the UTXO to segwit)
        signed_psbt = offline_node.walletprocesspsbt(psbt)["psbt"]
        assert "witness_utxo" in mining_node.decodepsbt(signed_psbt)["inputs"][0]

        # Make sure we can mine the resulting transaction
        txid = mining_node.sendrawtransaction(mining_node.finalizepsbt(signed_psbt)["hex"])
        mining_node.generate(1)
        self.sync_blocks([mining_node, online_node])
        assert_equal(online_node.gettxout(txid,0)["confirmations"], 1)

        wonline.unloadwallet()

        # Reconnect
        self.connect_nodes(0, 1)
        self.connect_nodes(0, 2)

    def get_address(self, confidential, node_num, addr_mode=None):
        if (addr_mode):
            addr = self.nodes[node_num].getnewaddress()
        else:
            addr = self.nodes[node_num].getnewaddress("", addr_mode)

        if confidential:
            addr = self.nodes[node_num].getaddressinfo(addr)['confidential']
        else:
            addr = self.nodes[node_num].getaddressinfo(addr)['unconfidential']

        return addr

    def to_unconf_addr(self, node_num, addr):
        return self.nodes[node_num].getaddressinfo(addr)['unconfidential']

    def num_blinded_outputs(self, tx):
        result = 0
        decoded = self.nodes[0].decoderawtransaction(tx)
        for out in decoded["vout"]:
            if out["scriptPubKey"]["type"] == "fee":
                pass
            if "valuecommitment" in out:
                result += 1
        return result

    def assert_change_type(self, psbtx, expected_type):
        """Assert that the given PSBT has a change output with the given type."""

        # The decodepsbt RPC is stateless and independent of any settings, we can always just call it on the first node
        decoded_psbt = self.nodes[0].decodepsbt(psbtx["psbt"])
        changepos = psbtx["changepos"]
        assert_equal(decoded_psbt["tx"]["vout"][changepos]["scriptPubKey"]["type"], expected_type)

    def run_basic_tests(self, confidential):
        starting_n_unspent = len(self.nodes[0].listlockunspent()) # ELEMENTS
        # Create and fund a raw tx for sending 10 BTC
        psbtx1 = self.nodes[0].walletcreatefundedpsbt([], {self.get_address(confidential, 2):10})['psbt']

        # If inputs are specified, do not automatically add more:
        utxo1 = self.nodes[0].listunspent()[0]
        assert_raises_rpc_error(-4, "Insufficient funds", self.nodes[0].walletcreatefundedpsbt, [{"txid": utxo1['txid'], "vout": utxo1['vout']}], {self.get_address(confidential, 2):90})

        psbtx1 = self.nodes[0].walletcreatefundedpsbt([{"txid": utxo1['txid'], "vout": utxo1['vout']}], {self.get_address(confidential, 2):90}, 0, {"add_inputs": True})['psbt']
        # ELEMENTS: we are on the edge between 2 and 3 inputs; don't check exact value,
        #  just make sure that we added at least one input
        assert len(self.nodes[0].decodepsbt(psbtx1)['tx']['vin']) > 1

        # Inputs argument can be null
        self.nodes[0].walletcreatefundedpsbt(None, {self.nodes[2].getnewaddress():10})

        # Node 1 should not be able to add anything to it but still return the psbtx same as before
        psbtx = self.nodes[1].walletfillpsbtdata(psbtx1)['psbt']
        assert_equal(psbtx1, psbtx)

        # Sign the transaction and send
        filled_tx = self.nodes[0].walletfillpsbtdata(psbtx)['psbt']
        blinded_tx = self.nodes[0].blindpsbt(filled_tx)
        signed_tx = self.nodes[0].walletsignpsbt(blinded_tx)['psbt']
        final_tx = self.nodes[0].finalizepsbt(signed_tx)['hex']
        if confidential:
            # Can't use assert_equal because there may or may not be change
            assert(self.num_blinded_outputs(final_tx) > 0)
        self.nodes[0].sendrawtransaction(final_tx)

        # Manually selected inputs can be locked:
        assert_equal(len(self.nodes[0].listlockunspent()), starting_n_unspent)
        utxo1 = self.nodes[0].listunspent()[0]
        psbtx1 = self.nodes[0].walletcreatefundedpsbt([{"txid": utxo1['txid'], "vout": utxo1['vout']}], {self.get_address(confidential, 2):1}, 0,{"lockUnspents": True})["psbt"]
        assert_equal(len(self.nodes[0].listlockunspent()), starting_n_unspent + 1)

        # Locks are ignored for manually selected inputs
        self.nodes[0].walletcreatefundedpsbt([{"txid": utxo1['txid'], "vout": utxo1['vout']}], {self.get_address(confidential, 2):1}, 0)

        # Create p2sh, p2wpkh, and p2wsh addresses
        pubkey0 = self.nodes[0].getaddressinfo(self.get_address(confidential, 0))['pubkey']
        pubkey1 = self.nodes[1].getaddressinfo(self.get_address(confidential, 1))['pubkey']
        pubkey2 = self.nodes[2].getaddressinfo(self.get_address(confidential, 2))['pubkey']

        # Setup watchonly wallets
        if confidential:
            self.nodes[2].createwallet(wallet_name='wmulti_conf', disable_private_keys=True)
            wmulti = self.nodes[2].get_wallet_rpc('wmulti_conf')
        else:
            self.nodes[2].createwallet(wallet_name='wmulti', disable_private_keys=True)
            wmulti = self.nodes[2].get_wallet_rpc('wmulti')

        # Create all the addresses
        p2sh = wmulti.addmultisigaddress(2, [pubkey0, pubkey1, pubkey2], "", "legacy")['address']
        p2sh_unconf = self.to_unconf_addr(1, p2sh)
        p2wsh = wmulti.addmultisigaddress(2, [pubkey0, pubkey1, pubkey2], "", "bech32")['address']
        p2wsh_unconf = self.to_unconf_addr(1, p2wsh)
        p2sh_p2wsh = wmulti.addmultisigaddress(2, [pubkey0, pubkey1, pubkey2], "", "p2sh-segwit")['address']
        p2sh_p2wsh_unconf = self.to_unconf_addr(1, p2sh_p2wsh)
        if not self.options.descriptors:
            wmulti.importaddress(p2sh)
            wmulti.importaddress(p2wsh)
            wmulti.importaddress(p2sh_p2wsh)
        p2wpkh = self.get_address(confidential, 1, "bech32")
        p2wpkh_unconf = self.to_unconf_addr(1, p2wpkh)
        p2pkh = self.get_address(confidential, 1, "legacy")
        p2pkh_unconf = self.to_unconf_addr(1, p2pkh)
        p2sh_p2wpkh = self.get_address(confidential, 1, "p2sh-segwit")
        p2sh_p2wpkh_unconf = self.to_unconf_addr(1, p2sh_p2wpkh)

        # fund those addresses
        rawtx = self.nodes[0].createrawtransaction([], {p2sh:10, p2wsh:10, p2wpkh:10, p2sh_p2wsh:10, p2sh_p2wpkh:10, p2pkh:10})
        rawtx = self.nodes[0].fundrawtransaction(rawtx, {"changePosition":3})
        rawtx = self.nodes[0].blindrawtransaction(rawtx['hex'])
        signed_tx = self.nodes[0].signrawtransactionwithwallet(rawtx)['hex']
        txid = self.nodes[0].sendrawtransaction(signed_tx)

        self.nodes[0].generate(6)
        self.sync_all()

        # Find the output pos
        p2sh_pos = -1
        p2wsh_pos = -1
        p2wpkh_pos = -1
        p2pkh_pos = -1
        p2sh_p2wsh_pos = -1
        p2sh_p2wpkh_pos = -1
        decoded = self.nodes[0].decoderawtransaction(signed_tx)
        for out in decoded['vout']:
            if out['scriptPubKey']['type'] == 'fee':
                next
            elif out['scriptPubKey']['address'] == p2sh_unconf:
                p2sh_pos = out['n']
            elif out['scriptPubKey']['address'] == p2wsh_unconf:
                p2wsh_pos = out['n']
            elif out['scriptPubKey']['address'] == p2wpkh_unconf:
                p2wpkh_pos = out['n']
            elif out['scriptPubKey']['address'] == p2sh_p2wsh_unconf:
                p2sh_p2wsh_pos = out['n']
            elif out['scriptPubKey']['address'] == p2sh_p2wpkh_unconf:
                p2sh_p2wpkh_pos = out['n']
            elif out['scriptPubKey']['address'] == p2pkh_unconf:
                p2pkh_pos = out['n']

        inputs = [{"txid": txid, "vout": p2wpkh_pos}, {"txid": txid, "vout": p2sh_p2wpkh_pos}, {"txid": txid, "vout": p2pkh_pos}]
        outputs = [{self.get_address(confidential, 1): 29.99}]

        # spend single key from node 1
        created_psbt = self.nodes[1].walletcreatefundedpsbt(inputs, outputs)
        filled = self.nodes[1].walletfillpsbtdata(created_psbt['psbt'])['psbt']
        blinded = self.nodes[1].blindpsbt(filled)
        walletsignpsbt_out = self.nodes[1].walletsignpsbt(blinded)
        # Make sure it has both types of UTXOs
        decoded = self.nodes[1].decodepsbt(walletsignpsbt_out['psbt'])
        assert 'non_witness_utxo' in decoded['inputs'][0]
        assert 'witness_utxo' in decoded['inputs'][0]
        # Check decodepsbt fee calculation (input values shall only be counted once per UTXO)
        #assert_equal(decoded['fee'], created_psbt['fee']) # ELEMENTS: we do not have this field. Should be fixed by #900
        assert_equal(walletsignpsbt_out['complete'], True)
        self.nodes[1].sendrawtransaction(self.nodes[1].finalizepsbt(walletsignpsbt_out['psbt'])['hex'])

        if confidential:
            fee_rate_sb = 2000
        else:
            fee_rate_sb = 10000

        self.log.info("Test walletcreatefundedpsbt fee rate of 10000 sat/vB and 0.1 BTC/kvB produces a total fee at or slightly below -maxtxfee (~0.05290000)")
        #res1 =
        self.nodes[1].walletcreatefundedpsbt(inputs, outputs, 0, {"fee_rate": fee_rate_sb, "add_inputs": True})
        #assert_approx(res1["fee"], 0.055, 0.005) # ELEMENTS: no "fee" field
        #res2 =
        self.nodes[1].walletcreatefundedpsbt(inputs, outputs, 0, {"feeRate": fee_rate_sb / 100000.0, "add_inputs": True})
        #assert_approx(res2["fee"], 0.055, 0.005) # ELEMENTS: no "fee" field

        self.log.info("Test min fee rate checks with walletcreatefundedpsbt are bypassed, e.g. a fee_rate under 1 sat/vB is allowed")
        #res3 =
        self.nodes[1].walletcreatefundedpsbt(inputs, outputs, 0, {"fee_rate": "0.999", "add_inputs": True})
        #assert_approx(res3["fee"], 0.00000381, 0.0000001)
        #res4 =
        self.nodes[1].walletcreatefundedpsbt(inputs, outputs, 0, {"feeRate": 0.00000999, "add_inputs": True})
        #assert_approx(res4["fee"], 0.00000381, 0.0000001)

        self.log.info("Test min fee rate checks with walletcreatefundedpsbt are bypassed and that funding non-standard 'zero-fee' transactions is valid")
        for param, zero_value in product(["fee_rate", "feeRate"], [0, 0.000, 0.00000000, "0", "0.000", "0.00000000"]):
            assert_equal(0, self.nodes[1].walletcreatefundedpsbt(inputs, outputs, 0, {param: zero_value, "add_inputs": True})["fee"])

        self.log.info("Test invalid fee rate settings")
        for param, value in {("fee_rate", 100000), ("feeRate", 1)}:
            assert_raises_rpc_error(-4, "Fee exceeds maximum configured by user (e.g. -maxtxfee, maxfeerate)",
                self.nodes[1].walletcreatefundedpsbt, inputs, outputs, 0, {param: value, "add_inputs": True})
            assert_raises_rpc_error(-3, "Amount out of range",
                self.nodes[1].walletcreatefundedpsbt, inputs, outputs, 0, {param: -1, "add_inputs": True})
            assert_raises_rpc_error(-3, "Amount is not a number or string",
                self.nodes[1].walletcreatefundedpsbt, inputs, outputs, 0, {param: {"foo": "bar"}, "add_inputs": True})
            # Test fee rate values that don't pass fixed-point parsing checks.
            for invalid_value in ["", 0.000000001, 1e-09, 1.111111111, 1111111111111111, "31.999999999999999999999"]:
                assert_raises_rpc_error(-3, "Invalid amount",
                    self.nodes[1].walletcreatefundedpsbt, inputs, outputs, 0, {param: invalid_value, "add_inputs": True})
        # Test fee_rate values that cannot be represented in sat/vB.
        for invalid_value in [0.0001, 0.00000001, 0.00099999, 31.99999999, "0.0001", "0.00000001", "0.00099999", "31.99999999"]:
            assert_raises_rpc_error(-3, "Invalid amount",
                self.nodes[1].walletcreatefundedpsbt, inputs, outputs, 0, {"fee_rate": invalid_value, "add_inputs": True})

        self.log.info("- raises RPC error if both feeRate and fee_rate are passed")
        assert_raises_rpc_error(-8, "Cannot specify both fee_rate (sat/vB) and feeRate (BTC/kvB)",
            self.nodes[1].walletcreatefundedpsbt, inputs, outputs, 0, {"fee_rate": 0.1, "feeRate": 0.1, "add_inputs": True})

        self.log.info("- raises RPC error if both feeRate and estimate_mode passed")
        assert_raises_rpc_error(-8, "Cannot specify both estimate_mode and feeRate",
            self.nodes[1].walletcreatefundedpsbt, inputs, outputs, 0, {"estimate_mode": "economical", "feeRate": 0.1, "add_inputs": True})

        for param in ["feeRate", "fee_rate"]:
            self.log.info("- raises RPC error if both {} and conf_target are passed".format(param))
            assert_raises_rpc_error(-8, "Cannot specify both conf_target and {}. Please provide either a confirmation "
                "target in blocks for automatic fee estimation, or an explicit fee rate.".format(param),
                self.nodes[1].walletcreatefundedpsbt ,inputs, outputs, 0, {param: 1, "conf_target": 1, "add_inputs": True})

        self.log.info("- raises RPC error if both fee_rate and estimate_mode are passed")
        assert_raises_rpc_error(-8, "Cannot specify both estimate_mode and fee_rate",
            self.nodes[1].walletcreatefundedpsbt ,inputs, outputs, 0, {"fee_rate": 1, "estimate_mode": "economical", "add_inputs": True})

        self.log.info("- raises RPC error with invalid estimate_mode settings")
        for k, v in {"number": 42, "object": {"foo": "bar"}}.items():
            assert_raises_rpc_error(-3, "Expected type string for estimate_mode, got {}".format(k),
                self.nodes[1].walletcreatefundedpsbt, inputs, outputs, 0, {"estimate_mode": v, "conf_target": 0.1, "add_inputs": True})
        for mode in ["", "foo", Decimal("3.141592")]:
            assert_raises_rpc_error(-8, 'Invalid estimate_mode parameter, must be one of: "unset", "economical", "conservative"',
                self.nodes[1].walletcreatefundedpsbt, inputs, outputs, 0, {"estimate_mode": mode, "conf_target": 0.1, "add_inputs": True})

        self.log.info("- raises RPC error with invalid conf_target settings")
        for mode in ["unset", "economical", "conservative"]:
            self.log.debug("{}".format(mode))
            for k, v in {"string": "", "object": {"foo": "bar"}}.items():
                assert_raises_rpc_error(-3, "Expected type number for conf_target, got {}".format(k),
                    self.nodes[1].walletcreatefundedpsbt, inputs, outputs, 0, {"estimate_mode": mode, "conf_target": v, "add_inputs": True})
            for n in [-1, 0, 1009]:
                assert_raises_rpc_error(-8, "Invalid conf_target, must be between 1 and 1008",  # max value of 1008 per src/policy/fees.h
                    self.nodes[1].walletcreatefundedpsbt, inputs, outputs, 0, {"estimate_mode": mode, "conf_target": n, "add_inputs": True})

        self.log.info("Test walletcreatefundedpsbt with too-high fee rate produces total fee well above -maxtxfee and raises RPC error")
        # previously this was silently capped at -maxtxfee
        for bool_add, outputs_array in {True: outputs, False: [{self.nodes[1].getnewaddress(): 1}]}.items():
            msg = "Fee exceeds maximum configured by user (e.g. -maxtxfee, maxfeerate)"
            assert_raises_rpc_error(-4, msg, self.nodes[1].walletcreatefundedpsbt, inputs, outputs_array, 0, {"fee_rate": 1000000, "add_inputs": bool_add})
            assert_raises_rpc_error(-4, msg, self.nodes[1].walletcreatefundedpsbt, inputs, outputs_array, 0, {"feeRate": 1, "add_inputs": bool_add})

        self.log.info("Test various PSBT operations")
        # partially sign multisig things with node 1
        psbtx = wmulti.walletcreatefundedpsbt(inputs=[{"txid":txid,"vout":p2wsh_pos},{"txid":txid,"vout":p2sh_pos},{"txid":txid,"vout":p2sh_p2wsh_pos}], outputs={self.get_address(confidential, 1):29.99}, options={'changeAddress': self.nodes[1].getrawchangeaddress()})['psbt']
        filled = self.nodes[1].walletfillpsbtdata(psbtx)['psbt']
        # have both nodes fill before we try to blind and sign
        filled = wmulti.walletfillpsbtdata(filled)['psbt']
        blinded = self.nodes[1].blindpsbt(filled)
        walletprocesspsbt_out = self.nodes[1].walletsignpsbt(blinded)
        psbtx = walletprocesspsbt_out['psbt']
        assert_equal(walletprocesspsbt_out['complete'], False)

        # Unload wmulti, we don't need it anymore
        wmulti.unloadwallet()

        # partially sign with node 2. This should be complete and sendable
        walletsignpsbt_out = self.nodes[2].walletsignpsbt(psbtx)
        assert_equal(walletsignpsbt_out['complete'], True)
        hex_tx = self.nodes[2].finalizepsbt(walletsignpsbt_out['psbt'])['hex']
        if confidential:
            # Can't use assert_equal because there may or may not be change
            assert(self.num_blinded_outputs(hex_tx) > 0)
        self.nodes[2].sendrawtransaction(hex_tx)

        # check that walletprocesspsbt fails to decode a non-psbt
        rawtx = self.nodes[1].createrawtransaction([{"txid":txid,"vout":p2wpkh_pos}], {self.get_address(confidential, 1):9.99})
        assert_raises_rpc_error(-22, "TX decode failed", self.nodes[1].walletprocesspsbt, rawtx)

        # Convert a non-psbt to psbt and make sure we can decode it
        rawtx = self.nodes[0].createrawtransaction([], {self.get_address(confidential, 1):10})
        rawtx = self.nodes[0].fundrawtransaction(rawtx)
        new_psbt = self.nodes[0].converttopsbt(rawtx['hex'])
        self.nodes[0].decodepsbt(new_psbt)

        # Make sure that a non-psbt with signatures cannot be converted
        # Error could be either "TX decode failed" (segwit inputs causes parsing to fail) or "Inputs must not have scriptSigs and scriptWitnesses"
        # We must set iswitness=True because the serialized transaction has inputs and is therefore a witness transaction
        signedtx = self.nodes[0].signrawtransactionwithwallet(rawtx['hex'])
        # Can be either a scriptSig or a scriptWitness that it yells about, depending on which UTXOs are selected for the TX
        assert_raises_rpc_error(-22, "Inputs must not have", self.nodes[0].converttopsbt, signedtx['hex'], False)
        assert_raises_rpc_error(-22, "Inputs must not have", self.nodes[0].converttopsbt, signedtx['hex'])
        assert_raises_rpc_error(-22, "", self.nodes[0].converttopsbt, hexstring=signedtx['hex'], iswitness=True)
        assert_raises_rpc_error(-22, "", self.nodes[0].converttopsbt, hexstring=signedtx['hex'], permitsigdata=False, iswitness=True)
        # Unless we allow it to convert and strip signatures
        self.nodes[0].converttopsbt(signedtx['hex'], True)

        # Explicitly allow converting non-empty txs
        new_psbt = self.nodes[0].converttopsbt(rawtx['hex'])
        self.nodes[0].decodepsbt(new_psbt)

        # Create outputs to nodes 1 and 2
        # We do a whole song-and-dance here (instead of calling sendtoaddress) to get access to the unblinded transaction data to find our outputs
        node1_addr = self.get_address(confidential, 1)
        node1_unconf_addr = self.to_unconf_addr(1, node1_addr)
        node2_addr = self.get_address(confidential, 2)
        node2_unconf_addr = self.to_unconf_addr(2, node2_addr)
        rt1 = self.nodes[0].createrawtransaction([], {node1_addr:13})
        rt1 = self.nodes[0].fundrawtransaction(rt1)
        rt1 = self.nodes[0].blindrawtransaction(rt1['hex'])
        rt1 = self.nodes[0].signrawtransactionwithwallet(rt1)
        txid1 = self.nodes[0].sendrawtransaction(rt1['hex'])
        rt1 = self.nodes[0].decoderawtransaction(rt1['hex'])

        rt2 = self.nodes[0].createrawtransaction([], {node2_addr:13})
        rt2 = self.nodes[0].fundrawtransaction(rt2)
        rt2 = self.nodes[0].blindrawtransaction(rt2['hex'])
        rt2 = self.nodes[0].signrawtransactionwithwallet(rt2)
        txid2 = self.nodes[0].sendrawtransaction(rt2['hex'])
        rt2 = self.nodes[0].decoderawtransaction(rt2['hex'])

        self.nodes[0].generate(6)
        self.sync_all()

        for out in rt1['vout']:
            if out['scriptPubKey']['type'] == "fee":
                pass
            elif out['scriptPubKey']['address'] == node1_unconf_addr:
                vout1 = out['n']

        for out in rt2['vout']:
            if out['scriptPubKey']['type'] == "fee":
                pass
            elif out['scriptPubKey']['address'] == node2_unconf_addr:
                vout2 = out['n']

        # This test doesn't work with Confidential Assets yet.
        if not confidential:
            # Create a psbt spending outputs from nodes 1 and 2
            psbt_orig = self.nodes[0].createpsbt([{"txid":txid1,  "vout":vout1}, {"txid":txid2, "vout":vout2}], [{self.get_address(confidential, 0):25.999}, {"fee":0.001}])

            # Update psbts, should only have data for one input and not the other
            psbt1 = self.nodes[1].walletprocesspsbt(psbt_orig, False, "ALL")['psbt']
            psbt1_decoded = self.nodes[0].decodepsbt(psbt1)
            assert psbt1_decoded['inputs'][0] and not psbt1_decoded['inputs'][1]
            # Check that BIP32 path was added
            assert "bip32_derivs" in psbt1_decoded['inputs'][0]
            psbt2 = self.nodes[2].walletprocesspsbt(psbt_orig, False, "ALL", False)['psbt']
            psbt2_decoded = self.nodes[0].decodepsbt(psbt2)
            assert not psbt2_decoded['inputs'][0] and psbt2_decoded['inputs'][1]
            # Check that BIP32 paths were not added
            assert "bip32_derivs" not in psbt2_decoded['inputs'][1]

            # Sign PSBTs (workaround issue #18039)
            psbt1 = self.nodes[1].walletprocesspsbt(psbt_orig)['psbt']
            psbt2 = self.nodes[2].walletprocesspsbt(psbt_orig)['psbt']

            # Combine, finalize, and send the psbts
            combined = self.nodes[0].combinepsbt([psbt1, psbt2])
            finalized = self.nodes[0].finalizepsbt(combined)['hex']
            self.nodes[0].sendrawtransaction(finalized)

            self.nodes[0].generate(6)
            self.sync_all()

        # Test additional args in walletcreatepsbt
        # Make sure both pre-included and funded inputs
        # have the correct sequence numbers based on
        # replaceable arg
        block_height = self.nodes[0].getblockcount()
        unspent = self.nodes[0].listunspent()[0]
        psbtx_info = self.nodes[0].walletcreatefundedpsbt([{"txid":unspent["txid"], "vout":unspent["vout"]}], [{self.get_address(confidential, 2):unspent["amount"]+1}], block_height+2, {"replaceable": False, "add_inputs": True}, False)
        decoded_psbt = self.nodes[0].decodepsbt(psbtx_info["psbt"])
        for tx_in, psbt_in in zip(decoded_psbt["tx"]["vin"], decoded_psbt["inputs"]):
            assert_greater_than(tx_in["sequence"], MAX_BIP125_RBF_SEQUENCE)
            assert "bip32_derivs" not in psbt_in
        assert_equal(decoded_psbt["tx"]["locktime"], block_height+2)

        # Same construction with only locktime set and RBF explicitly enabled
        psbtx_info = self.nodes[0].walletcreatefundedpsbt([{"txid":unspent["txid"], "vout":unspent["vout"]}], [{self.get_address(confidential, 2):unspent["amount"]+1}], block_height, {"replaceable": True, "add_inputs": True}, True)
        decoded_psbt = self.nodes[0].decodepsbt(psbtx_info["psbt"])
        for tx_in, psbt_in in zip(decoded_psbt["tx"]["vin"], decoded_psbt["inputs"]):
            assert_equal(tx_in["sequence"], MAX_BIP125_RBF_SEQUENCE)
            assert "bip32_derivs" in psbt_in
        assert_equal(decoded_psbt["tx"]["locktime"], block_height)

        # Same construction without optional arguments
        psbtx_info = self.nodes[0].walletcreatefundedpsbt([], [{self.get_address(confidential, 2):unspent["amount"]+1}])
        decoded_psbt = self.nodes[0].decodepsbt(psbtx_info["psbt"])
        for tx_in, psbt_in in zip(decoded_psbt["tx"]["vin"], decoded_psbt["inputs"]):
            assert_equal(tx_in["sequence"], MAX_BIP125_RBF_SEQUENCE)
            assert "bip32_derivs" in psbt_in
        assert_equal(decoded_psbt["tx"]["locktime"], 0)

        # Same construction without optional arguments, for a node with -walletrbf=0
        unspent1 = self.nodes[1].listunspent()[0]
        psbtx_info = self.nodes[1].walletcreatefundedpsbt([{"txid":unspent1["txid"], "vout":unspent1["vout"]}], [{self.nodes[2].getnewaddress():unspent1["amount"]+1}], block_height, {"add_inputs": True})
        decoded_psbt = self.nodes[1].decodepsbt(psbtx_info["psbt"])
        for tx_in, psbt_in in zip(decoded_psbt["tx"]["vin"], decoded_psbt["inputs"]):
            assert_greater_than(tx_in["sequence"], MAX_BIP125_RBF_SEQUENCE)
            assert "bip32_derivs" in psbt_in

        # Make sure change address wallet does not have P2SH innerscript access to results in success
        # when attempting BnB coin selection
        self.nodes[0].walletcreatefundedpsbt([], [{self.nodes[2].getnewaddress():unspent["amount"]+1}], block_height+2, {"changeAddress":self.nodes[1].getnewaddress()}, False)

        # Make sure the wallet's change type is respected by default
        small_output = {self.nodes[0].getnewaddress():0.1}
        psbtx_native = self.nodes[0].walletcreatefundedpsbt([], [small_output])
        self.assert_change_type(psbtx_native, "witness_v0_keyhash")
        psbtx_legacy = self.nodes[1].walletcreatefundedpsbt([], [small_output])
        self.assert_change_type(psbtx_legacy, "pubkeyhash")

        # Make sure the change type of the wallet can also be overwritten
        psbtx_np2wkh = self.nodes[1].walletcreatefundedpsbt([], [small_output], 0, {"change_type":"p2sh-segwit"})
        self.assert_change_type(psbtx_np2wkh, "scripthash")

        # Make sure the change type cannot be specified if a change address is given
        invalid_options = {"change_type":"legacy","changeAddress":self.nodes[0].getnewaddress()}
        assert_raises_rpc_error(-8, "both change address and address type options", self.nodes[0].walletcreatefundedpsbt, [], [small_output], 0, invalid_options)

        # Regression test for 14473 (mishandling of already-signed witness transaction):
        psbtx_info = self.nodes[0].walletcreatefundedpsbt([{"txid":unspent["txid"], "vout":unspent["vout"]}], [{self.nodes[2].getnewaddress():unspent["amount"]+1}], 0, {"add_inputs": True})
        filled = self.nodes[0].walletfillpsbtdata(psbtx_info["psbt"])
        blinded = self.nodes[0].blindpsbt(filled["psbt"])
        signed = self.nodes[0].walletsignpsbt(blinded)
        signed_again = self.nodes[0].walletsignpsbt(signed["psbt"])
        assert_equal(signed, signed_again)
        # We don't care about the decode result, but decoding must succeed.
        self.nodes[0].decodepsbt(signed["psbt"])

        # Test the imbalance_ok argument of walletsignpsbt by manually constructing a psbt that doesn't balance.
        node1_addr = self.get_address(confidential, 1)
        node1_unconf_addr = self.to_unconf_addr(1, node1_addr)
        rt1 = self.nodes[0].createrawtransaction([], {node1_addr:11.11})
        rt1 = self.nodes[0].fundrawtransaction(rt1)
        rt1 = self.nodes[0].blindrawtransaction(rt1['hex'])
        rt1 = self.nodes[0].signrawtransactionwithwallet(rt1)
        txid1 = self.nodes[0].sendrawtransaction(rt1['hex'])
        rt1 = self.nodes[0].decoderawtransaction(rt1['hex'])

<<<<<<< HEAD
        self.nodes[0].generate(6)
        self.sync_all()

        for out in rt1['vout']:
            if out['scriptPubKey']['type'] == "fee":
                pass
            elif out['scriptPubKey']['address'] == node1_unconf_addr:
                vout1 = out['n']

        psbt = self.nodes[1].createpsbt([{"txid":txid1, "vout":vout1}], [{self.get_address(confidential, 2):1}, {"fee":0.001}])
        psbt = self.nodes[1].walletfillpsbtdata(psbt)
        psbt = self.nodes[1].blindpsbt(psbt["psbt"])
        # If imbalance_ok is false, should fail
        assert_raises_rpc_error(-25, "Transaction values or blinders are not balanced", self.nodes[1].walletsignpsbt, psbt, "ALL", False)
        # If imbalance_ok is true, should succeed
        psbt = self.nodes[1].walletsignpsbt(psbt, "ALL", True)
        psbt = self.nodes[1].finalizepsbt(psbt["psbt"])
        # ... but you still can't send it.
        assert_raises_rpc_error(-26, "bad-txns-in-ne-out, value in != value out", self.nodes[1].sendrawtransaction, psbt['hex'])


    # BIP 174 tests are disabled because they don't work with CA yet. Comment the function so it doesn't flag lint as unused.
    """
    def run_bip174_tests(self):
=======
        # Make sure unsafe inputs are included if specified
        self.nodes[2].createwallet(wallet_name="unsafe")
        wunsafe = self.nodes[2].get_wallet_rpc("unsafe")
        self.nodes[0].sendtoaddress(wunsafe.getnewaddress(), 2)
        self.sync_mempools()
        assert_raises_rpc_error(-4, "Insufficient funds", wunsafe.walletcreatefundedpsbt, [], [{self.nodes[0].getnewaddress(): 1}])
        wunsafe.walletcreatefundedpsbt([], [{self.nodes[0].getnewaddress(): 1}], 0, {"include_unsafe": True})

>>>>>>> 32692d26
        # BIP 174 Test Vectors

        # Check that unknown values are just passed through
        unknown_psbt = "cHNidP8BAD8CAAAAAf//////////////////////////////////////////AAAAAAD/////AQAAAAAAAAAAA2oBAAAAAAAACg8BAgMEBQYHCAkPAQIDBAUGBwgJCgsMDQ4PAAA="
        unknown_out = self.nodes[0].walletprocesspsbt(unknown_psbt)['psbt']
        assert_equal(unknown_psbt, unknown_out)

        # Open the data file
        with open(os.path.join(os.path.dirname(os.path.realpath(__file__)), 'data/rpc_psbt.json'), encoding='utf-8') as f:
            d = json.load(f)
            invalids = d['invalid']
            valids = d['valid']
            creators = d['creator']
            signers = d['signer']
            combiners = d['combiner']
            finalizers = d['finalizer']
            extractors = d['extractor']

        # Invalid PSBTs
        for invalid in invalids:
            assert_raises_rpc_error(-22, "TX decode failed", self.nodes[0].decodepsbt, invalid)

        # Valid PSBTs
        for valid in valids:
            self.nodes[0].decodepsbt(valid)

        # Creator Tests
        for creator in creators:
            created_tx = self.nodes[0].createpsbt(creator['inputs'], creator['outputs'])
            assert_equal(created_tx, creator['result'])

        # Signer tests
        for i, signer in enumerate(signers):
            self.nodes[2].createwallet(wallet_name="wallet{}".format(i))
            wrpc = self.nodes[2].get_wallet_rpc("wallet{}".format(i))
            for key in signer['privkeys']:
                wrpc.importprivkey(key)
            signed_tx = wrpc.walletprocesspsbt(signer['psbt'])['psbt']
            assert_equal(signed_tx, signer['result'])

        # Combiner test
        for combiner in combiners:
            combined = self.nodes[2].combinepsbt(combiner['combine'])
            assert_equal(combined, combiner['result'])

        # Empty combiner test
        assert_raises_rpc_error(-8, "Parameter 'txs' cannot be empty", self.nodes[0].combinepsbt, [])

        # Finalizer test
        for finalizer in finalizers:
            finalized = self.nodes[2].finalizepsbt(finalizer['finalize'], False)['psbt']
            assert_equal(finalized, finalizer['result'])

        # Extractor test
        for extractor in extractors:
            extracted = self.nodes[2].finalizepsbt(extractor['extract'], True)['hex']
            assert_equal(extracted, extractor['result'])

        # Unload extra wallets
        for i, signer in enumerate(signers):
            self.nodes[2].unloadwallet("wallet{}".format(i))
    """

    def run_ca_tests(self):
        # Confidential Assets tests

        # Start by sending some coins to a nonconf address
        unconf_addr_0 = self.get_address(False, 0)
        unconf_addr_1 = self.get_address(False, 0)
        unconf_addr_4 = self.get_address(False, 0)
        rawtx = self.nodes[0].createrawtransaction([], {unconf_addr_0:50, unconf_addr_1:50, unconf_addr_4:50})
        rawtx = self.nodes[0].fundrawtransaction(rawtx, {"changePosition":3})  # our outputs will be 0, 1, 2
        rawtx = self.nodes[0].blindrawtransaction(rawtx['hex'])
        signed_tx = self.nodes[0].signrawtransactionwithwallet(rawtx)['hex']
        txid_nonconf = self.nodes[0].sendrawtransaction(signed_tx)
        self.nodes[0].generate(1)
        self.sync_all()

        # Now use PSBT to send some coins nonconf->nonconf
        unconf_addr_2 = self.get_address(False, 1)
        psbt = self.nodes[0].createpsbt([{"txid": txid_nonconf, "vout": 0}], [{unconf_addr_2: 49.999}, {"fee": 0.001}])
        psbt = self.nodes[0].walletfillpsbtdata(psbt)['psbt']
        psbt = self.nodes[0].walletsignpsbt(psbt)['psbt']
        tx_hex = self.nodes[0].finalizepsbt(psbt)['hex']
        txid_nonconf_2 = self.nodes[0].sendrawtransaction(tx_hex)
        self.nodes[0].generate(1)
        self.sync_all()

        # Now send nonconf->conf
        conf_addr = self.get_address(True, 2)
        psbt = self.nodes[1].createpsbt([{"txid": txid_nonconf_2, "vout": 0}], [{conf_addr: 49.998}, {"fee": 0.001}])
        psbt = self.nodes[1].walletfillpsbtdata(psbt)['psbt']
        # Currently can't blind a transaction like this, so it fails
        assert_raises_rpc_error(-8, "Unable to blind transaction: Add another output to blind in order to complete the blinding.", self.nodes[1].blindpsbt, psbt, False)
        # Signing without blinding should not work either.
        assert_raises_rpc_error(-25, "Transaction is not yet fully blinded", self.nodes[1].walletsignpsbt, psbt)
        # If we pass "ignore_blind_fail", then it succeeds in this case without blinding.
        psbt = self.nodes[1].blindpsbt(psbt, True)
        psbt = self.nodes[1].walletsignpsbt(psbt)['psbt']
        hex_tx = self.nodes[1].finalizepsbt(psbt)['hex']
        self.nodes[1].sendrawtransaction(hex_tx)
        self.nodes[0].generate(1)
        self.sync_all()

        # Now send nonconf->conf (with two outputs, blinding succeeds)
        conf_addr_1 = self.get_address(True, 2)
        conf_addr_2 = self.get_address(True, 2)
        psbt = self.nodes[0].createpsbt([{"txid": txid_nonconf, "vout": 1}], [{conf_addr_1: 24.999}, {conf_addr_2: 24.999}, {"fee": 0.002}])
        psbt = self.nodes[0].walletfillpsbtdata(psbt)['psbt']
        psbt = self.nodes[0].blindpsbt(psbt, False)
        psbt = self.nodes[0].walletsignpsbt(psbt)['psbt']
        hex_tx = self.nodes[0].finalizepsbt(psbt)['hex']
        assert_equal(self.num_blinded_outputs(hex_tx), 2)
        txid_conf_2 = self.nodes[0].sendrawtransaction(hex_tx)
        self.nodes[0].generate(1)
        self.sync_all()

        # Try to send conf->nonconf: This will fail because we can't balance the blinders
        unconf_addr_3 = self.get_address(False, 0)
        psbt = self.nodes[2].createpsbt([{"txid": txid_conf_2, "vout": 0}], [{unconf_addr_3: 24.998}, {"fee": 0.001}])
        psbt = self.nodes[2].walletfillpsbtdata(psbt)['psbt']
        assert_raises_rpc_error(-8, "Unable to blind transaction: Add another output to blind in order to complete the blinding.", self.nodes[2].blindpsbt, psbt, False)

        # Try to send conf->(nonconf + conf), so we have a conf output to balance blinders
        conf_addr_3 = self.get_address(True, 0)
        psbt = self.nodes[2].createpsbt([{"txid": txid_conf_2, "vout": 0}], [{unconf_addr_3: 10}, {conf_addr_3: 14.998}, {"fee": 0.001}])
        psbt = self.nodes[2].walletfillpsbtdata(psbt)['psbt']
        psbt = self.nodes[2].blindpsbt(psbt, False)
        psbt = self.nodes[2].walletsignpsbt(psbt)['psbt']
        hex_tx = self.nodes[2].finalizepsbt(psbt)['hex']
        assert_equal(self.num_blinded_outputs(hex_tx), 1)
        self.nodes[2].sendrawtransaction(hex_tx)
        self.nodes[0].generate(1)
        self.sync_all()

        # Try to send conf->conf
        conf_addr_4 = self.get_address(True, 0)
        psbt = self.nodes[2].createpsbt([{"txid": txid_conf_2, "vout": 1}], [{conf_addr_4: 24.998}, {"fee": 0.001}])
        psbt = self.nodes[2].walletfillpsbtdata(psbt)['psbt']
        psbt = self.nodes[2].blindpsbt(psbt, False)
        psbt = self.nodes[2].walletsignpsbt(psbt)['psbt']
        hex_tx = self.nodes[2].finalizepsbt(psbt)['hex']
        assert_equal(self.num_blinded_outputs(hex_tx), 1)
        self.nodes[2].sendrawtransaction(hex_tx)
        self.nodes[0].generate(1)
        self.sync_all()

        # Try to send nonconf->(nonconf + conf + conf) -- two conf to make blinders balance
        nonconf_addr_5 = self.get_address(False, 1)
        conf_addr_5 = self.get_address(True, 1)
        conf_addr_6 = self.get_address(True, 2)
        psbt = self.nodes[0].createpsbt([{"txid": txid_nonconf, "vout": 2}], [{nonconf_addr_5: 24.999}, {conf_addr_5: 14.999}, {conf_addr_6: 10}, {"fee": 0.002}])
        psbt = self.nodes[0].walletfillpsbtdata(psbt)['psbt']
        psbt = self.nodes[0].blindpsbt(psbt, False)
        psbt = self.nodes[0].walletsignpsbt(psbt)['psbt']
        hex_tx = self.nodes[0].finalizepsbt(psbt)['hex']
        assert_equal(self.num_blinded_outputs(hex_tx), 2)
        self.nodes[0].sendrawtransaction(hex_tx)
        self.nodes[0].generate(1)
        self.sync_all()

    def run_test(self):
        self.nodes[0].generate(200)
        self.sync_all()

        assert_raises_rpc_error(-25, 'Inputs missing or spent', self.nodes[0].walletprocesspsbt, 'cHNldP8BAOECAAAAAAK2GUhaoOw0nV0BJhZg0a8G7vb9PQvlTds8GA/N+l+peAMAAAAA/////7YZSFqg7DSdXQEmFmDRrwbu9v09C+VN2zwYD836X6l4AQAAAAD/////AgEAAAAAAAAAAAAAAAAAAAAAAAAAAAAAAAAAAAAAAAAAAAEAAAAAlQK2wAAWABSNJKzjaUb3uOxixsvh1GGE3fW7zQEAAAAAAAAAAAAAAAAAAAAAAAAAAAAAAAAAAAAAAAAAAAEAAAAAlQL5AAAWABQo3DTHwdFy0CCa+h6+bi7VJs3tcgAAAAAAAQDhAgAAAAACczMa321tVHuN4GKWKRncycI22aX3uXgwSFUKM2orjRsBAAAAAP////9zMxrfbW1Ue43gYpYpGdzJwjbZpfe5eDBIVQozaiuNGwAAAAAA/////wIBAAAAAAAAAAAAAAAAAAAAAAAAAAAAAAAAAAAAAAAAAAABAAAAAJUC+QAAFgAU/c11FQPC7OYlaspyx3uf70ntV8kBAAAAAAAAAAAAAAAAAAAAAAAAAAAAAAAAAAAAAAAAAAABAAAAAJUCzUAAFgAUZlkFHI0o4IUPP7h+AZ/85GpMC7QAAAAAAAEBQgEAAAAAAAAAAAAAAAAAAAAAAAAAAAAAAAAAAAAAAAAAAAEAAAAAlQLNQAAWABRmWQUcjSjghQ8/uH4Bn/zkakwLtAAAAA==')

        # Run all the pre-Elements, tests first with non-confidential addresses, then again with confidential addresses
        self.run_basic_tests(False)
        self.run_basic_tests(True)

        # BIP 174 test vectors are disabled, because they have embedded serialized CTransactions, and
        #   the transaction serialization format changed in Elements so none of them work
        #self.run_bip174_tests()

        # Some Confidential-Assets-specific tests
        self.run_ca_tests()

        # TODO: Re-enable this for segwit v1
        # self.test_utxo_conversion()

        # Test that psbts with p2pkh outputs are created properly
        p2pkh = self.nodes[0].getnewaddress(address_type='legacy')
        psbt = self.nodes[1].walletcreatefundedpsbt([], [{p2pkh : 1}], 0, {"includeWatching" : True}, True)
        self.nodes[0].decodepsbt(psbt['psbt'])

        # Test decoding error: invalid base64
        assert_raises_rpc_error(-22, "TX decode failed invalid base64", self.nodes[0].decodepsbt, ";definitely not base64;")

        # Send to all types of addresses
        addr1 = self.nodes[1].getnewaddress("", "bech32")
        txid1 = self.nodes[0].sendtoaddress(addr1, 11)
        vout1 = find_output(self.nodes[0], txid1, 11)
        addr2 = self.nodes[1].getnewaddress("", "legacy")
        txid2 = self.nodes[0].sendtoaddress(addr2, 11)
        vout2 = find_output(self.nodes[0], txid2, 11)
        addr3 = self.nodes[1].getnewaddress("", "p2sh-segwit")
        txid3 = self.nodes[0].sendtoaddress(addr3, 11)
        vout3 = find_output(self.nodes[0], txid3, 11)
        self.sync_all()

        def test_psbt_input_keys(psbt_input, keys):
            """Check that the psbt input has only the expected keys."""
            assert_equal(set(keys), set(psbt_input.keys()))

        # Create a PSBT. None of the inputs are filled initially
        psbt = self.nodes[1].createpsbt([{"txid":txid1, "vout":vout1},{"txid":txid2, "vout":vout2},{"txid":txid3, "vout":vout3}], {self.nodes[0].getnewaddress():32.999})
        decoded = self.nodes[1].decodepsbt(psbt)
        test_psbt_input_keys(decoded['inputs'][0], [])
        test_psbt_input_keys(decoded['inputs'][1], [])
        test_psbt_input_keys(decoded['inputs'][2], [])

        # Update a PSBT with UTXOs from the node
        # Bech32 inputs should be filled with witness UTXO. Other inputs should not be filled because they are non-witness
        updated = self.nodes[1].utxoupdatepsbt(psbt)
        decoded = self.nodes[1].decodepsbt(updated)
        test_psbt_input_keys(decoded['inputs'][0], ['witness_utxo'])
        test_psbt_input_keys(decoded['inputs'][1], [])
        test_psbt_input_keys(decoded['inputs'][2], [])

        # Try again, now while providing descriptors, making P2SH-segwit work, and causing bip32_derivs and redeem_script to be filled in
        descs = [self.nodes[1].getaddressinfo(addr)['desc'] for addr in [addr1,addr2,addr3]]
        updated = self.nodes[1].utxoupdatepsbt(psbt=psbt, descriptors=descs)
        decoded = self.nodes[1].decodepsbt(updated)
        test_psbt_input_keys(decoded['inputs'][0], ['witness_utxo', 'bip32_derivs'])
        test_psbt_input_keys(decoded['inputs'][1], [])
        test_psbt_input_keys(decoded['inputs'][2], ['witness_utxo', 'bip32_derivs', 'redeem_script'])

        # Two PSBTs with a common input should not be joinable
        psbt1 = self.nodes[1].createpsbt([{"txid":txid1, "vout":vout1}], {self.nodes[0].getnewaddress():Decimal('10.999')})
        assert_raises_rpc_error(-8, "exists in multiple PSBTs", self.nodes[1].joinpsbts, [psbt1, updated])

        # Join two distinct PSBTs
        addr4 = self.nodes[1].getnewaddress("", "p2sh-segwit")
        txid4 = self.nodes[0].sendtoaddress(addr4, 5)
        vout4 = find_output(self.nodes[0], txid4, 5)
        self.nodes[0].generate(6)
        self.sync_all()
        psbt2 = self.nodes[1].createpsbt([{"txid":txid4, "vout":vout4}], {self.nodes[0].getnewaddress():Decimal('4.999')})
        psbt2 = self.nodes[1].walletprocesspsbt(psbt2)['psbt']
        psbt2_decoded = self.nodes[0].decodepsbt(psbt2)
        assert "final_scriptwitness" in psbt2_decoded['inputs'][0] and "final_scriptSig" in psbt2_decoded['inputs'][0]
        joined = self.nodes[0].joinpsbts([psbt, psbt2])
        joined_decoded = self.nodes[0].decodepsbt(joined)
        assert len(joined_decoded['inputs']) == 4 and len(joined_decoded['outputs']) == 2 and "final_scriptwitness" not in joined_decoded['inputs'][3] and "final_scriptSig" not in joined_decoded['inputs'][3]

        # Check that joining shuffles the inputs and outputs
        # 10 attempts should be enough to get a shuffled join
        shuffled = False
        for _ in range(10):
            shuffled_joined = self.nodes[0].joinpsbts([psbt, psbt2])
            shuffled |= joined != shuffled_joined
            if shuffled:
                break
        assert shuffled

        # Newly created PSBT needs UTXOs and updating
        addr = self.nodes[1].getnewaddress("", "p2sh-segwit")
        txid = self.nodes[0].sendtoaddress(addr, 7)
        addrinfo = self.nodes[1].getaddressinfo(addr)
        blockhash = self.nodes[0].generate(6)[0]
        self.sync_all()
        vout = find_output(self.nodes[0], txid, 7, blockhash=blockhash)
        psbt = self.nodes[1].createpsbt([{"txid":txid, "vout":vout}], {self.nodes[0].getnewaddress("", "p2sh-segwit"):Decimal('6.999')})
        analyzed = self.nodes[0].analyzepsbt(psbt)
        assert not analyzed['inputs'][0]['has_utxo'] and not analyzed['inputs'][0]['is_final'] and analyzed['inputs'][0]['next'] == 'updater' and analyzed['next'] == 'updater'

        # After update with wallet, only needs signing
        updated = self.nodes[1].walletprocesspsbt(psbt, False, 'ALL', True)['psbt']
        analyzed = self.nodes[0].analyzepsbt(updated)
        assert analyzed['inputs'][0]['has_utxo'] and not analyzed['inputs'][0]['is_final'] and analyzed['inputs'][0]['next'] == 'signer' and analyzed['next'] == 'signer' and analyzed['inputs'][0]['missing']['signatures'][0] == addrinfo['embedded']['witness_program']

        # Check fee and size things
        assert_equal(analyzed['fee']['bitcoin'], Decimal('0.001'))
        assert_equal(analyzed['estimated_vsize'], 170)
        assert_equal(analyzed['estimated_feerate'], Decimal('0.00588235'))

        # After signing and finalizing, needs extracting
        signed = self.nodes[1].walletprocesspsbt(updated)['psbt']
        analyzed = self.nodes[0].analyzepsbt(signed)
        assert analyzed['inputs'][0]['has_utxo'] and analyzed['inputs'][0]['is_final'] and analyzed['next'] == 'extractor'

        self.log.info("PSBT spending unspendable outputs should have error message and Creator as next")
        analysis = self.nodes[0].analyzepsbt('cHNldP8BALsCAAAAAAJY6HohtW2vDCO+jnBwRWwzb3y6pch1eST1RYh7sqvddQAAAAAA/////4ONBCfQ7GUKaKpGuwsJiupEIsBxssp4NSoHeVnQfOodAQAAAAD/////AgEAAAAAAAAAAAAAAAAAAAAAAAAAAAAAAAAAAAAAAAAAAAEAAAAACPCqcAADAAAAAQAAAAAAAAAAAAAAAAAAAAAAAAAAAAAAAAAAAAAAAAAAAQAAAAAF9eEAAAP/UQAAAAAAAAEBQwEAAAAAAAAAAAAAAAAAAAAAAAAAAAAAAAAAAAAAAAAAAAEAAAAAC+vCAAAXahS39fr0QuN5fadOh/59nXSX47ICiQMBBwkDAQcQAAEAAIAAAQFDAQAAAAAAAAAAAAAAAAAAAAAAAAAAAAAAAAAAAAAAAAAAAQAAAAAL68IAABdqFLf1+vRC43l9p06H/n2ddJfjsgKJAwEHCQMBBxDZDGpPAAAAAA==')
        assert_equal(analysis['next'], 'creator')
        assert_equal(analysis['error'], 'PSBT is not valid. Input 0 spends unspendable output')

        self.log.info("PSBT with invalid values should have error message and Creator as next")
        analysis = self.nodes[0].analyzepsbt('cHNldP8BALgCAAAAAAHwNNARYAJurafOkaMMB+gTCJkDS+c11HE0/e16Cxs9AQAAAAAA/////wIBAAAAAAAAAAAAAAAAAAAAAAAAAAAAAAAAAAAAAAAAAAABAAAAAJUC+QAAFgAUKNw0x8HRctAgmvoevm4u1SbN7XIBAAAAAAAAAAAAAAAAAAAAAAAAAAAAAAAAAAAAAAAAAAABAAAAAJUC7fwAFgAU9yTiAXuIvg0vjC19EAqBBuCGJNQAAAAAAAEBQgEAAAAAAAAAAAAAAAAAAAAAAAAAAAAAAAAAAAAAAAAAAAEAB9DjaoGAAAAWABSVA7cX9jx6OuNRxDgTgCLxTDU69gAAAA==')
        assert_equal(analysis['next'], 'creator')
        assert_equal(analysis['error'], 'PSBT is not valid. Input 0 has invalid value')

        self.log.info("PSBT with signed, but not finalized, inputs should have Finalizer as next")
        analysis = self.nodes[0].analyzepsbt('cHNldP8BAKICAAAAAAHYbiiIXZVA0g5BCdsnj0s4KXCJx3pqo3Pryd+r3hnzyQAAAAAA/////wIBIw9PXUt8b6hFgG7k9ncTRZ4baejmD87i5JQMeg1d4bIBAAAAASoEa2AAFgAU8emriaOLtUHQk5/pUpRdxCOHLgYBIw9PXUt8b6hFgG7k9ncTRZ4baejmD87i5JQMeg1d4bIBAAAAAAABhqAAAAAAAAAAAQFCASMPT11LfG+oRYBu5PZ3E0WeG2no5g/O4uSUDHoNXeGyAQAAAAEqBfIAABYAFPwVpav0Q0fyp8tYa1U5gdVojHjvC/wIZWxlbWVudHMACADyBSoBAAAAC/wIZWxlbWVudHMCICMPT11LfG+oRYBu5PZ3E0WeG2no5g/O4uSUDHoNXeGyIgICVqRGlkGH70G3mdLiflAxd0yjzpmR3jktvc8fdnAND3dHMEQCIAsdyIwp4Q8Yi6+KrlPYBd01pcAQqrGODarU5yquh3ifAiBN0s3pYaf5qLvMSDd+UdZ9mSnzVbvQZtEADf0ovkEHfAEAAAA=')
        assert_equal(analysis['next'], 'finalizer')

        analysis = self.nodes[0].analyzepsbt('cHNldP8BALgCAAAAAAHwNNARYAJurafOkaMMB+gTCJkDS+c11HE0/e16Cxs9AQAAAAAA/////wIBAAAAAAAAAAAAAAAAAAAAAAAAAAAAAAAAAAAAAAAAAAABAAfQ42qBgAAAFgAUKNw0x8HRctAgmvoevm4u1SbN7XIBAAAAAAAAAAAAAAAAAAAAAAAAAAAAAAAAAAAAAAAAAAABAAAAAJUC7fwAFgAU9yTiAXuIvg0vjC19EAqBBuCGJNQAAAAAAAEBQgEAAAAAAAAAAAAAAAAAAAAAAAAAAAAAAAAAAAAAAAAAAAEAAAABKgXyAAAWABSVA7cX9jx6OuNRxDgTgCLxTDU69gAAAA==')
        assert_equal(analysis['next'], 'creator')
        assert_equal(analysis['error'], 'PSBT is not valid. Output amount invalid')

        analysis = self.nodes[0].analyzepsbt('cHNldP8BAOECAAAAAAK2GUhaoOw0nV0BJhZg0a8G7vb9PQvlTds8GA/N+l+peAMAAAAA/////7YZSFqg7DSdXQEmFmDRrwbu9v09C+VN2zwYD836X6l4AQAAAAD/////AgEAAAAAAAAAAAAAAAAAAAAAAAAAAAAAAAAAAAAAAAAAAAEAAAAAlQK2wAAWABSNJKzjaUb3uOxixsvh1GGE3fW7zQEAAAAAAAAAAAAAAAAAAAAAAAAAAAAAAAAAAAAAAAAAAAEAAAAAlQL5AAAWABQo3DTHwdFy0CCa+h6+bi7VJs3tcgAAAAAAAQDhAgAAAAACczMa321tVHuN4GKWKRncycI22aX3uXgwSFUKM2orjRsBAAAAAP////9zMxrfbW1Ue43gYpYpGdzJwjbZpfe5eDBIVQozaiuNGwAAAAAA/////wIBAAAAAAAAAAAAAAAAAAAAAAAAAAAAAAAAAAAAAAAAAAABAAAAAJUC+QAAFgAU/c11FQPC7OYlaspyx3uf70ntV8kBAAAAAAAAAAAAAAAAAAAAAAAAAAAAAAAAAAAAAAAAAAABAAAAAJUCzUAAFgAUZlkFHI0o4IUPP7h+AZ/85GpMC7QAAAAAAAEBQgEAAAAAAAAAAAAAAAAAAAAAAAAAAAAAAAAAAAAAAAAAAAEAAAAAlQLNQAAWABRmWQUcjSjghQ8/uH4Bn/zkakwLtAAAAA==')
        assert_equal(analysis['next'], 'creator')
        assert_equal(analysis['error'], 'PSBT is not valid. Input 0 specifies invalid prevout')

        assert_raises_rpc_error(-25, 'Inputs missing or spent', self.nodes[0].walletprocesspsbt, 'cHNldP8BAOECAAAAAAK2GUhaoOw0nV0BJhZg0a8G7vb9PQvlTds8GA/N+l+peAMAAAAA/////7YZSFqg7DSdXQEmFmDRrwbu9v09C+VN2zwYD836X6l4AQAAAAD/////AgEAAAAAAAAAAAAAAAAAAAAAAAAAAAAAAAAAAAAAAAAAAAEAAAAAlQK2wAAWABSNJKzjaUb3uOxixsvh1GGE3fW7zQEAAAAAAAAAAAAAAAAAAAAAAAAAAAAAAAAAAAAAAAAAAAEAAAAAlQL5AAAWABQo3DTHwdFy0CCa+h6+bi7VJs3tcgAAAAAAAQDhAgAAAAACczMa321tVHuN4GKWKRncycI22aX3uXgwSFUKM2orjRsBAAAAAP////9zMxrfbW1Ue43gYpYpGdzJwjbZpfe5eDBIVQozaiuNGwAAAAAA/////wIBAAAAAAAAAAAAAAAAAAAAAAAAAAAAAAAAAAAAAAAAAAABAAAAAJUC+QAAFgAU/c11FQPC7OYlaspyx3uf70ntV8kBAAAAAAAAAAAAAAAAAAAAAAAAAAAAAAAAAAAAAAAAAAABAAAAAJUCzUAAFgAUZlkFHI0o4IUPP7h+AZ/85GpMC7QAAAAAAAEBQgEAAAAAAAAAAAAAAAAAAAAAAAAAAAAAAAAAAAAAAAAAAAEAAAAAlQLNQAAWABRmWQUcjSjghQ8/uH4Bn/zkakwLtAAAAA==')

if __name__ == '__main__':
    PSBTTest().main()<|MERGE_RESOLUTION|>--- conflicted
+++ resolved
@@ -515,7 +515,6 @@
         txid1 = self.nodes[0].sendrawtransaction(rt1['hex'])
         rt1 = self.nodes[0].decoderawtransaction(rt1['hex'])
 
-<<<<<<< HEAD
         self.nodes[0].generate(6)
         self.sync_all()
 
@@ -536,11 +535,7 @@
         # ... but you still can't send it.
         assert_raises_rpc_error(-26, "bad-txns-in-ne-out, value in != value out", self.nodes[1].sendrawtransaction, psbt['hex'])
 
-
-    # BIP 174 tests are disabled because they don't work with CA yet. Comment the function so it doesn't flag lint as unused.
-    """
-    def run_bip174_tests(self):
-=======
+    def run_unsafe_tests(self):
         # Make sure unsafe inputs are included if specified
         self.nodes[2].createwallet(wallet_name="unsafe")
         wunsafe = self.nodes[2].get_wallet_rpc("unsafe")
@@ -549,7 +544,10 @@
         assert_raises_rpc_error(-4, "Insufficient funds", wunsafe.walletcreatefundedpsbt, [], [{self.nodes[0].getnewaddress(): 1}])
         wunsafe.walletcreatefundedpsbt([], [{self.nodes[0].getnewaddress(): 1}], 0, {"include_unsafe": True})
 
->>>>>>> 32692d26
+
+    # BIP 174 tests are disabled because they don't work with CA yet. Comment the function so it doesn't flag lint as unused.
+    """
+    def run_bip174_tests(self):
         # BIP 174 Test Vectors
 
         # Check that unknown values are just passed through
@@ -727,6 +725,7 @@
 
         # Some Confidential-Assets-specific tests
         self.run_ca_tests()
+        self.run_unsafe_tests()
 
         # TODO: Re-enable this for segwit v1
         # self.test_utxo_conversion()
