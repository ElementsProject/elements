--- conflicted
+++ resolved
@@ -1139,40 +1139,26 @@
         ext_utxo = self.nodes[0].listunspent(addresses=[addr])[0]
 
         # An external input without solving data should result in an error
-<<<<<<< HEAD
-        # ELEMENTS: minor FIXME error is different since SelectCoins no longer has the error out
-        assert_raises_rpc_error(-4, "Insufficient funds", self.nodes[1].walletcreatefundedpsbt, [ext_utxo], [{self.nodes[0].getnewaddress(): 10 + ext_utxo['amount']}], 0, {'add_inputs': True})
+        assert_raises_rpc_error(-4, "Insufficient funds", wallet.walletcreatefundedpsbt, [ext_utxo], [{self.nodes[0].getnewaddress(): 15}])
 
         # But funding should work when the solving data is provided
-        psbt = self.nodes[1].walletcreatefundedpsbt([ext_utxo], [{self.nodes[0].getnewaddress(): 15}], 0, {'add_inputs': True, "solving_data": {"pubkeys": [addr_info['pubkey']], "scripts": [addr_info["embedded"]["scriptPubKey"]]}})
-        signed = self.nodes[1].walletprocesspsbt(psbt['psbt'])
-=======
-        assert_raises_rpc_error(-4, "Insufficient funds", wallet.walletcreatefundedpsbt, [ext_utxo], {self.nodes[0].getnewaddress(): 15})
-
-        # But funding should work when the solving data is provided
-        psbt = wallet.walletcreatefundedpsbt([ext_utxo], {self.nodes[0].getnewaddress(): 15}, 0, {"add_inputs": True, "solving_data": {"pubkeys": [addr_info['pubkey']], "scripts": [addr_info["embedded"]["scriptPubKey"]]}})
+        psbt = wallet.walletcreatefundedpsbt([ext_utxo], [{self.nodes[0].getnewaddress(): 15}], 0, {"add_inputs": True, "solving_data": {"pubkeys": [addr_info['pubkey']], "scripts": [addr_info["embedded"]["scriptPubKey"]]}})
         signed = wallet.walletprocesspsbt(psbt['psbt'])
->>>>>>> b94d0c7a
         assert not signed['complete']
         signed = self.nodes[0].walletprocesspsbt(signed['psbt'])
         assert signed['complete']
         self.nodes[0].finalizepsbt(signed['psbt'])
 
-<<<<<<< HEAD
-        psbt = self.nodes[1].walletcreatefundedpsbt([ext_utxo], [{self.nodes[0].getnewaddress(): 15}], 0, {'add_inputs': True, "solving_data":{"descriptors": [desc]}})
-        signed = self.nodes[1].walletprocesspsbt(psbt['psbt'])
-=======
-        psbt = wallet.walletcreatefundedpsbt([ext_utxo], {self.nodes[0].getnewaddress(): 15}, 0, {"add_inputs": True, "solving_data":{"descriptors": [desc]}})
+        psbt = wallet.walletcreatefundedpsbt([ext_utxo], [{self.nodes[0].getnewaddress(): 15}], 0, {"add_inputs": True, "solving_data":{"descriptors": [desc]}})
         signed = wallet.walletprocesspsbt(psbt['psbt'])
->>>>>>> b94d0c7a
         assert not signed['complete']
         signed = self.nodes[0].walletprocesspsbt(signed['psbt'])
         assert signed['complete']
         final = self.nodes[0].finalizepsbt(signed['psbt'], False)
 
         dec = self.nodes[0].decodepsbt(signed["psbt"])
-        for i, txin in enumerate(dec["tx"]["vin"]):
-            if txin["txid"] == ext_utxo["txid"] and txin["vout"] == ext_utxo["vout"]:
+        for i, txin in enumerate(dec["inputs"]):
+            if txin["previous_txid"] == ext_utxo["txid"] and txin["previous_vout"] == ext_utxo["vout"]:
                 input_idx = i
                 break
         psbt_in = dec["inputs"][input_idx]
@@ -1190,14 +1176,14 @@
             "Input weights should be specified in inputs rather than in options.",
             wallet.walletcreatefundedpsbt,
             inputs=[ext_utxo],
-            outputs={self.nodes[0].getnewaddress(): 15},
+            outputs=[{self.nodes[0].getnewaddress(): 15}],
             options={"input_weights": [{"txid": ext_utxo["txid"], "vout": ext_utxo["vout"], "weight": 1000}]}
         )
 
         # Funding should also work if the input weight is provided
         psbt = wallet.walletcreatefundedpsbt(
             inputs=[{"txid": ext_utxo["txid"], "vout": ext_utxo["vout"], "weight": input_weight}],
-            outputs={self.nodes[0].getnewaddress(): 15},
+            outputs=[{self.nodes[0].getnewaddress(): 15}],
             options={"add_inputs": True}
         )
         signed = wallet.walletprocesspsbt(psbt["psbt"])
@@ -1207,21 +1193,21 @@
         # Reducing the weight should have a lower fee
         psbt2 = wallet.walletcreatefundedpsbt(
             inputs=[{"txid": ext_utxo["txid"], "vout": ext_utxo["vout"], "weight": low_input_weight}],
-            outputs={self.nodes[0].getnewaddress(): 15},
+            outputs=[{self.nodes[0].getnewaddress(): 15}],
             options={"add_inputs": True}
         )
         assert_greater_than(psbt["fee"], psbt2["fee"])
         # Increasing the weight should have a higher fee
         psbt2 = wallet.walletcreatefundedpsbt(
             inputs=[{"txid": ext_utxo["txid"], "vout": ext_utxo["vout"], "weight": high_input_weight}],
-            outputs={self.nodes[0].getnewaddress(): 15},
+            outputs=[{self.nodes[0].getnewaddress(): 15}],
             options={"add_inputs": True}
         )
         assert_greater_than(psbt2["fee"], psbt["fee"])
         # The provided weight should override the calculated weight when solving data is provided
         psbt3 = wallet.walletcreatefundedpsbt(
             inputs=[{"txid": ext_utxo["txid"], "vout": ext_utxo["vout"], "weight": high_input_weight}],
-            outputs={self.nodes[0].getnewaddress(): 15},
+            outputs=[{self.nodes[0].getnewaddress(): 15}],
             options={'add_inputs': True, "solving_data":{"descriptors": [desc]}}
         )
         assert_equal(psbt2["fee"], psbt3["fee"])
@@ -1235,7 +1221,7 @@
         # The provided weight should override the calculated weight for a wallet input
         psbt3 = wallet.walletcreatefundedpsbt(
             inputs=[{"txid": ext_utxo["txid"], "vout": ext_utxo["vout"], "weight": high_input_weight}],
-            outputs={self.nodes[0].getnewaddress(): 15},
+            outputs=[{self.nodes[0].getnewaddress(): 15}],
             options={"add_inputs": True}
         )
         assert_equal(psbt2["fee"], psbt3["fee"])
