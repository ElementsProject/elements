#!/usr/bin/env python3
# Copyright (c) 2018 The Bitcoin Core developers
# Distributed under the MIT software license, see the accompanying
# file COPYING or http://www.opensource.org/licenses/mit-license.php.
"""Test the Partially Signed Transaction RPCs.
"""

from test_framework.test_framework import BitcoinTestFramework
<<<<<<< HEAD
from test_framework.util import assert_equal, assert_raises_rpc_error, connect_nodes_bi, disconnect_nodes, sync_blocks
=======
from test_framework.util import assert_equal, assert_greater_than, assert_raises_rpc_error, connect_nodes_bi, disconnect_nodes, find_output, sync_blocks
>>>>>>> 00ffe5ac

# These imports are used by commented-out tests.
"""
from decimal import Decimal
from test_framework.util import find_output
import json
import os
"""

MAX_BIP125_RBF_SEQUENCE = 0xfffffffd

# Create one-input, one-output, no-fee transaction:
class PSBTTest(BitcoinTestFramework):

    def set_test_params(self):
        self.setup_clean_chain = False
        self.num_nodes = 3
        self.extra_args = [
            ["-walletrbf=1"],
            ["-walletrbf=0"],
            []
        ]

    def skip_test_if_missing_module(self):
        self.skip_if_no_wallet()

    def test_utxo_conversion(self):
        mining_node = self.nodes[2]
        offline_node = self.nodes[0]
        online_node = self.nodes[1]

        # Disconnect offline node from others
        disconnect_nodes(offline_node, 1)
        disconnect_nodes(online_node, 0)
        disconnect_nodes(offline_node, 2)
        disconnect_nodes(mining_node, 0)

        # Mine a transaction that credits the offline address
        offline_addr = offline_node.getnewaddress(address_type="p2sh-segwit")
        online_addr = online_node.getnewaddress(address_type="p2sh-segwit")
        online_node.importaddress(offline_addr, "", False)
        mining_node.sendtoaddress(address=offline_addr, amount=1.0)
        mining_node.generate(nblocks=1)
        sync_blocks([mining_node, online_node])

        # Construct an unsigned PSBT on the online node (who doesn't know the output is Segwit, so will include a non-witness UTXO)
        utxos = online_node.listunspent(addresses=[offline_addr])
        raw = online_node.createrawtransaction([{"txid":utxos[0]["txid"], "vout":utxos[0]["vout"]}],[{online_addr:0.9999}])
        psbt = online_node.walletprocesspsbt(online_node.converttopsbt(raw))["psbt"]
        assert("non_witness_utxo" in mining_node.decodepsbt(psbt)["inputs"][0])

        # Have the offline node sign the PSBT (which will update the UTXO to segwit)
        signed_psbt = offline_node.walletprocesspsbt(psbt)["psbt"]
        assert("witness_utxo" in mining_node.decodepsbt(signed_psbt)["inputs"][0])

        # Make sure we can mine the resulting transaction
        txid = mining_node.sendrawtransaction(mining_node.finalizepsbt(signed_psbt)["hex"])
        mining_node.generate(1)
        sync_blocks([mining_node, online_node])
        assert_equal(online_node.gettxout(txid,0)["confirmations"], 1)

        # Reconnect
        connect_nodes_bi(self.nodes, 0, 1)
        connect_nodes_bi(self.nodes, 0, 2)

    def get_address(self, confidential, node_num, addr_mode=None):
        if (addr_mode):
            addr = self.nodes[node_num].getnewaddress()
        else:
            addr = self.nodes[node_num].getnewaddress("", addr_mode)

        if confidential:
            addr = self.nodes[node_num].getaddressinfo(addr)['confidential']
        else:
            addr = self.nodes[node_num].getaddressinfo(addr)['unconfidential']

        return addr

    def to_unconf_addr(self, node_num, addr):
        return self.nodes[node_num].getaddressinfo(addr)['unconfidential']

    def num_blinded_outputs(self, tx):
        result = 0
        decoded = self.nodes[0].decoderawtransaction(tx)
        for out in decoded["vout"]:
            if out["scriptPubKey"]["type"] == "fee":
                pass
            if "valuecommitment" in out:
                result += 1
        return result

    def run_basic_tests(self, confidential):
        # Create and fund a raw tx for sending 10 BTC
        psbtx1 = self.nodes[0].walletcreatefundedpsbt([], {self.get_address(confidential, 2):10})['psbt']

        # Node 1 should not be able to add anything to it but still return the psbtx same as before
        psbtx = self.nodes[1].walletfillpsbtdata(psbtx1)['psbt']
        assert_equal(psbtx1, psbtx)

        # Sign the transaction and send
        filled_tx = self.nodes[0].walletfillpsbtdata(psbtx)['psbt']
        blinded_tx = self.nodes[0].blindpsbt(filled_tx)
        signed_tx = self.nodes[0].walletsignpsbt(blinded_tx)['psbt']
        final_tx = self.nodes[0].finalizepsbt(signed_tx)['hex']
        if confidential:
            # Can't use assert_equal because there may or may not be change
            assert(self.num_blinded_outputs(final_tx) > 0)
        self.nodes[0].sendrawtransaction(final_tx)

        # Create p2sh, p2wpkh, and p2wsh addresses
        pubkey0 = self.nodes[0].getaddressinfo(self.get_address(confidential, 0))['pubkey']
        pubkey1 = self.nodes[1].getaddressinfo(self.get_address(confidential, 1))['pubkey']
        pubkey2 = self.nodes[2].getaddressinfo(self.get_address(confidential, 2))['pubkey']
        p2sh = self.nodes[1].addmultisigaddress(2, [pubkey0, pubkey1, pubkey2], "", "legacy")['address']
        p2sh_unconf = self.to_unconf_addr(1, p2sh)
        p2wsh = self.nodes[1].addmultisigaddress(2, [pubkey0, pubkey1, pubkey2], "", "bech32")['address']
        p2wsh_unconf = self.to_unconf_addr(1, p2wsh)
        p2sh_p2wsh = self.nodes[1].addmultisigaddress(2, [pubkey0, pubkey1, pubkey2], "", "p2sh-segwit")['address']
        p2sh_p2wsh_unconf = self.to_unconf_addr(1, p2sh_p2wsh)
        p2wpkh = self.get_address(confidential, 1, "bech32")
        p2wpkh_unconf = self.to_unconf_addr(1, p2wpkh)
        p2pkh = self.get_address(confidential, 1, "legacy")
        p2pkh_unconf = self.to_unconf_addr(1, p2pkh)
        p2sh_p2wpkh = self.get_address(confidential, 1, "p2sh-segwit")
        p2sh_p2wpkh_unconf = self.to_unconf_addr(1, p2sh_p2wpkh)

        # fund those addresses
        rawtx = self.nodes[0].createrawtransaction([], {p2sh:10, p2wsh:10, p2wpkh:10, p2sh_p2wsh:10, p2sh_p2wpkh:10, p2pkh:10})
        rawtx = self.nodes[0].fundrawtransaction(rawtx, {"changePosition":3})
        rawtx = self.nodes[0].blindrawtransaction(rawtx['hex'])
        signed_tx = self.nodes[0].signrawtransactionwithwallet(rawtx)['hex']
        txid = self.nodes[0].sendrawtransaction(signed_tx)

        self.nodes[0].generate(6)
        self.sync_all()

        # Find the output pos
        p2sh_pos = -1
        p2wsh_pos = -1
        p2wpkh_pos = -1
        p2pkh_pos = -1
        p2sh_p2wsh_pos = -1
        p2sh_p2wpkh_pos = -1
        decoded = self.nodes[0].decoderawtransaction(signed_tx)
        for out in decoded['vout']:
            if out['scriptPubKey']['type'] == 'fee':
                next
            elif out['scriptPubKey']['addresses'][0] == p2sh_unconf:
                p2sh_pos = out['n']
            elif out['scriptPubKey']['addresses'][0] == p2wsh_unconf:
                p2wsh_pos = out['n']
            elif out['scriptPubKey']['addresses'][0] == p2wpkh_unconf:
                p2wpkh_pos = out['n']
            elif out['scriptPubKey']['addresses'][0] == p2sh_p2wsh_unconf:
                p2sh_p2wsh_pos = out['n']
            elif out['scriptPubKey']['addresses'][0] == p2sh_p2wpkh_unconf:
                p2sh_p2wpkh_pos = out['n']
            elif out['scriptPubKey']['addresses'][0] == p2pkh_unconf:
                p2pkh_pos = out['n']

        # spend single key from node 1
        rawtx = self.nodes[1].walletcreatefundedpsbt([{"txid":txid,"vout":p2wpkh_pos},{"txid":txid,"vout":p2sh_p2wpkh_pos},{"txid":txid,"vout":p2pkh_pos}], {self.get_address(confidential, 1):29.99})['psbt']
        filled = self.nodes[1].walletfillpsbtdata(rawtx)['psbt']
        blinded = self.nodes[1].blindpsbt(filled)
        walletsignpsbt_out = self.nodes[1].walletsignpsbt(blinded)
        assert_equal(walletsignpsbt_out['complete'], True)
        hex_tx = self.nodes[1].finalizepsbt(walletsignpsbt_out['psbt'])['hex']
        if confidential:
            # Can't use assert_equal because there may or may not be change
            assert(self.num_blinded_outputs(hex_tx) > 0)
        self.nodes[1].sendrawtransaction(hex_tx)

        # partially sign multisig things with node 1
        psbtx = self.nodes[1].walletcreatefundedpsbt([{"txid":txid,"vout":p2wsh_pos},{"txid":txid,"vout":p2sh_pos},{"txid":txid,"vout":p2sh_p2wsh_pos}], {self.get_address(confidential, 1):29.99})['psbt']
        filled = self.nodes[1].walletfillpsbtdata(psbtx)['psbt']
        # have both nodes fill before we try to blind and sign
        filled = self.nodes[2].walletfillpsbtdata(filled)['psbt']
        blinded = self.nodes[1].blindpsbt(filled)
        walletsignpsbt_out = self.nodes[1].walletsignpsbt(blinded)
        psbtx = walletsignpsbt_out['psbt']
        assert_equal(walletsignpsbt_out['complete'], False)

        # partially sign with node 2. This should be complete and sendable
        walletsignpsbt_out = self.nodes[2].walletsignpsbt(psbtx)
        assert_equal(walletsignpsbt_out['complete'], True)
        hex_tx = self.nodes[2].finalizepsbt(walletsignpsbt_out['psbt'])['hex']
        if confidential:
            # Can't use assert_equal because there may or may not be change
            assert(self.num_blinded_outputs(hex_tx) > 0)
        self.nodes[2].sendrawtransaction(hex_tx)

        # check that walletprocesspsbt fails to decode a non-psbt
        rawtx = self.nodes[1].createrawtransaction([{"txid":txid,"vout":p2wpkh_pos}], {self.get_address(confidential, 1):9.99})
        assert_raises_rpc_error(-22, "TX decode failed", self.nodes[1].walletprocesspsbt, rawtx)

        # Convert a non-psbt to psbt and make sure we can decode it
        rawtx = self.nodes[0].createrawtransaction([], {self.get_address(confidential, 1):10})
        rawtx = self.nodes[0].fundrawtransaction(rawtx)
        new_psbt = self.nodes[0].converttopsbt(rawtx['hex'])
        self.nodes[0].decodepsbt(new_psbt)

        # Make sure that a non-psbt with signatures cannot be converted
        # Error could be either "TX decode failed" (segwit inputs causes parsing to fail) or "Inputs must not have scriptSigs and scriptWitnesses"
        # We must set iswitness=True because the serialized transaction has inputs and is therefore a witness transaction
        signedtx = self.nodes[0].signrawtransactionwithwallet(rawtx['hex'])
<<<<<<< HEAD
        # Can be either a scriptSig or a scriptWitness that it yells about, depending on which UTXOs are selected for the TX
        assert_raises_rpc_error(-22, "Inputs must not have", self.nodes[0].converttopsbt, signedtx['hex'], False)
        assert_raises_rpc_error(-22, "Inputs must not have", self.nodes[0].converttopsbt, signedtx['hex'])
=======
        assert_raises_rpc_error(-22, "", self.nodes[0].converttopsbt, hexstring=signedtx['hex'], iswitness=True)
        assert_raises_rpc_error(-22, "", self.nodes[0].converttopsbt, hexstring=signedtx['hex'], permitsigdata=False, iswitness=True)
>>>>>>> 00ffe5ac
        # Unless we allow it to convert and strip signatures
        self.nodes[0].converttopsbt(signedtx['hex'], True)

        # Explicitly allow converting non-empty txs
        new_psbt = self.nodes[0].converttopsbt(rawtx['hex'])
        self.nodes[0].decodepsbt(new_psbt)

        # Create outputs to nodes 1 and 2
        # We do a whole song-and-dance here (instead of calling sendtoaddress) to get access to the unblinded transaction data to find our outputs
        node1_addr = self.get_address(confidential, 1)
        node1_unconf_addr = self.to_unconf_addr(1, node1_addr)
        node2_addr = self.get_address(confidential, 2)
        node2_unconf_addr = self.to_unconf_addr(2, node2_addr)
        rt1 = self.nodes[0].createrawtransaction([], {node1_addr:13})
        rt1 = self.nodes[0].fundrawtransaction(rt1)
        rt1 = self.nodes[0].blindrawtransaction(rt1['hex'])
        rt1 = self.nodes[0].signrawtransactionwithwallet(rt1)
        txid1 = self.nodes[0].sendrawtransaction(rt1['hex'])
        rt1 = self.nodes[0].decoderawtransaction(rt1['hex'])

        rt2 = self.nodes[0].createrawtransaction([], {node2_addr:13})
        rt2 = self.nodes[0].fundrawtransaction(rt2)
        rt2 = self.nodes[0].blindrawtransaction(rt2['hex'])
        rt2 = self.nodes[0].signrawtransactionwithwallet(rt2)
        txid2 = self.nodes[0].sendrawtransaction(rt2['hex'])
        rt2 = self.nodes[0].decoderawtransaction(rt2['hex'])

        self.nodes[0].generate(6)
        self.sync_all()

        for out in rt1['vout']:
            if out['scriptPubKey']['type'] == "fee":
                pass
            elif out['scriptPubKey']['addresses'][0] == node1_unconf_addr:
                vout1 = out['n']

        for out in rt2['vout']:
            if out['scriptPubKey']['type'] == "fee":
                pass
            elif out['scriptPubKey']['addresses'][0] == node2_unconf_addr:
                vout2 = out['n']

        # This test doesn't work with Confidential Assets yet.
        if not confidential:
            # Create a psbt spending outputs from nodes 1 and 2
            psbt_orig = self.nodes[0].createpsbt([{"txid":txid1,  "vout":vout1}, {"txid":txid2, "vout":vout2}], [{self.get_address(confidential, 0):25.999}, {"fee":0.001}])

            # Update psbts, should only have data for one input and not the other
            psbt1 = self.nodes[1].walletprocesspsbt(psbt_orig)['psbt']
            psbt1_decoded = self.nodes[0].decodepsbt(psbt1)
            assert psbt1_decoded['inputs'][0] and not psbt1_decoded['inputs'][1]
            psbt1 = self.nodes[1].walletsignpsbt(psbt1, "ALL", True)['psbt'] # Allow signing incomplete tx
            psbt2 = self.nodes[2].walletprocesspsbt(psbt_orig)['psbt']
            psbt2_decoded = self.nodes[0].decodepsbt(psbt2)
            assert not psbt2_decoded['inputs'][0] and psbt2_decoded['inputs'][1]
            psbt2 = self.nodes[2].walletsignpsbt(psbt2, "ALL", True)['psbt'] # Allow signing incomplete tx

            # Combine, finalize, and send the psbts
            combined = self.nodes[0].combinepsbt([psbt1, psbt2])
            finalized = self.nodes[0].finalizepsbt(combined)['hex']
            self.nodes[0].sendrawtransaction(finalized)
            self.nodes[0].generate(6)
            self.sync_all()

        # Test additional args in walletcreatepsbt
        # Make sure both pre-included and funded inputs
        # have the correct sequence numbers based on
        # replaceable arg
        block_height = self.nodes[0].getblockcount()
        unspent = self.nodes[0].listunspent()[0]
<<<<<<< HEAD
        psbtx_info = self.nodes[0].walletcreatefundedpsbt([{"txid":unspent["txid"], "vout":unspent["vout"]}], [{self.get_address(confidential, 2):unspent["amount"]+1}], block_height+2, {"replaceable":True}, False)
=======
        psbtx_info = self.nodes[0].walletcreatefundedpsbt([{"txid":unspent["txid"], "vout":unspent["vout"]}], [{self.nodes[2].getnewaddress():unspent["amount"]+1}], block_height+2, {"replaceable":False}, False)
>>>>>>> 00ffe5ac
        decoded_psbt = self.nodes[0].decodepsbt(psbtx_info["psbt"])
        for tx_in, psbt_in in zip(decoded_psbt["tx"]["vin"], decoded_psbt["inputs"]):
            assert_greater_than(tx_in["sequence"], MAX_BIP125_RBF_SEQUENCE)
            assert "bip32_derivs" not in psbt_in
        assert_equal(decoded_psbt["tx"]["locktime"], block_height+2)

<<<<<<< HEAD
        # Same construction with only locktime set
        psbtx_info = self.nodes[0].walletcreatefundedpsbt([{"txid":unspent["txid"], "vout":unspent["vout"]}], [{self.get_address(confidential, 2):unspent["amount"]+1}], block_height, {}, True)
=======
        # Same construction with only locktime set and RBF explicitly enabled
        psbtx_info = self.nodes[0].walletcreatefundedpsbt([{"txid":unspent["txid"], "vout":unspent["vout"]}], [{self.nodes[2].getnewaddress():unspent["amount"]+1}], block_height, {"replaceable": True}, True)
>>>>>>> 00ffe5ac
        decoded_psbt = self.nodes[0].decodepsbt(psbtx_info["psbt"])
        for tx_in, psbt_in in zip(decoded_psbt["tx"]["vin"], decoded_psbt["inputs"]):
            assert_equal(tx_in["sequence"], MAX_BIP125_RBF_SEQUENCE)
            assert "bip32_derivs" in psbt_in
        assert_equal(decoded_psbt["tx"]["locktime"], block_height)

        # Same construction without optional arguments
        psbtx_info = self.nodes[0].walletcreatefundedpsbt([{"txid":unspent["txid"], "vout":unspent["vout"]}], [{self.get_address(confidential, 2):unspent["amount"]+1}])
        decoded_psbt = self.nodes[0].decodepsbt(psbtx_info["psbt"])
        for tx_in in decoded_psbt["tx"]["vin"]:
            assert_equal(tx_in["sequence"], MAX_BIP125_RBF_SEQUENCE)
        assert_equal(decoded_psbt["tx"]["locktime"], 0)

        # Same construction without optional arguments, for a node with -walletrbf=0
        unspent1 = self.nodes[1].listunspent()[0]
        psbtx_info = self.nodes[1].walletcreatefundedpsbt([{"txid":unspent1["txid"], "vout":unspent1["vout"]}], [{self.nodes[2].getnewaddress():unspent1["amount"]+1}], block_height)
        decoded_psbt = self.nodes[1].decodepsbt(psbtx_info["psbt"])
        for tx_in in decoded_psbt["tx"]["vin"]:
            assert_greater_than(tx_in["sequence"], MAX_BIP125_RBF_SEQUENCE)

        # Make sure change address wallet does not have P2SH innerscript access to results in success
        # when attempting BnB coin selection
        self.nodes[0].walletcreatefundedpsbt([], [{self.nodes[2].getnewaddress():unspent["amount"]+1}], block_height+2, {"changeAddress":self.nodes[1].getnewaddress()}, False)

        # Regression test for 14473 (mishandling of already-signed witness transaction):
        psbtx_info = self.nodes[0].walletcreatefundedpsbt([{"txid":unspent["txid"], "vout":unspent["vout"]}], [{self.nodes[2].getnewaddress():unspent["amount"]+1}])
        filled = self.nodes[0].walletfillpsbtdata(psbtx_info["psbt"])
        blinded = self.nodes[0].blindpsbt(filled["psbt"])
        signed = self.nodes[0].walletsignpsbt(blinded)
        signed_again = self.nodes[0].walletsignpsbt(signed["psbt"])
        assert_equal(signed, signed_again)
        # We don't care about the decode result, but decoding must succeed.
        self.nodes[0].decodepsbt(signed["psbt"])

        # Test the imbalance_ok argument of walletsignpsbt by manually constructing a psbt that doesn't balance.
        node1_addr = self.get_address(confidential, 1)
        node1_unconf_addr = self.to_unconf_addr(1, node1_addr)
        rt1 = self.nodes[0].createrawtransaction([], {node1_addr:11.11})
        rt1 = self.nodes[0].fundrawtransaction(rt1)
        rt1 = self.nodes[0].blindrawtransaction(rt1['hex'])
        rt1 = self.nodes[0].signrawtransactionwithwallet(rt1)
        txid1 = self.nodes[0].sendrawtransaction(rt1['hex'])
        rt1 = self.nodes[0].decoderawtransaction(rt1['hex'])

        self.nodes[0].generate(6)
        self.sync_all()

        for out in rt1['vout']:
            if out['scriptPubKey']['type'] == "fee":
                pass
            elif out['scriptPubKey']['addresses'][0] == node1_unconf_addr:
                vout1 = out['n']

        psbt = self.nodes[1].createpsbt([{"txid":txid1, "vout":vout1}], [{self.get_address(confidential, 2):1}, {"fee":0.001}])
        psbt = self.nodes[1].walletfillpsbtdata(psbt)
        psbt = self.nodes[1].blindpsbt(psbt["psbt"])
        # If imbalance_ok is false, should fail
        assert_raises_rpc_error(-25, "Transaction values or blinders are not balanced", self.nodes[1].walletsignpsbt, psbt, "ALL", False)
        # If imbalance_ok is true, should succeed
        psbt = self.nodes[1].walletsignpsbt(psbt, "ALL", True)
        psbt = self.nodes[1].finalizepsbt(psbt["psbt"])
        # ... but you still can't send it.
        assert_raises_rpc_error(-26, "bad-txns-in-ne-out, value in != value out (code 16)", self.nodes[1].sendrawtransaction, psbt['hex'])


    # BIP 174 tests are disabled because they don't work with CA yet. Comment the function so it doesn't flag lint as unused.
    """
    def run_bip174_tests(self):
        # BIP 174 Test Vectors

        # Check that unknown values are just passed through
        unknown_psbt = "cHNidP8BAD8CAAAAAf//////////////////////////////////////////AAAAAAD/////AQAAAAAAAAAAA2oBAAAAAAAACg8BAgMEBQYHCAkPAQIDBAUGBwgJCgsMDQ4PAAA="
        unknown_out = self.nodes[0].walletprocesspsbt(unknown_psbt)['psbt']
        assert_equal(unknown_psbt, unknown_out)

        # Open the data file
        with open(os.path.join(os.path.dirname(os.path.realpath(__file__)), 'data/rpc_psbt.json'), encoding='utf-8') as f:
            d = json.load(f)
            invalids = d['invalid']
            valids = d['valid']
            creators = d['creator']
            signers = d['signer']
            combiners = d['combiner']
            finalizers = d['finalizer']
            extractors = d['extractor']

        # Invalid PSBTs
        for invalid in invalids:
            assert_raises_rpc_error(-22, "TX decode failed", self.nodes[0].decodepsbt, invalid)

        # Valid PSBTs
        for valid in valids:
            self.nodes[0].decodepsbt(valid)

        # Creator Tests
        for creator in creators:
            created_tx = self.nodes[0].createpsbt(creator['inputs'], creator['outputs'])
            assert_equal(created_tx, creator['result'])

        # Signer tests
        for i, signer in enumerate(signers):
            self.nodes[2].createwallet("wallet{}".format(i))
            wrpc = self.nodes[2].get_wallet_rpc("wallet{}".format(i))
            for key in signer['privkeys']:
                wrpc.importprivkey(key)
            signed_tx = wrpc.walletprocesspsbt(signer['psbt'])['psbt']
            assert_equal(signed_tx, signer['result'])

        # Combiner test
        for combiner in combiners:
            combined = self.nodes[2].combinepsbt(combiner['combine'])
            assert_equal(combined, combiner['result'])

        # Empty combiner test
        assert_raises_rpc_error(-8, "Parameter 'txs' cannot be empty", self.nodes[0].combinepsbt, [])

        # Finalizer test
        for finalizer in finalizers:
            finalized = self.nodes[2].finalizepsbt(finalizer['finalize'], False)['psbt']
            assert_equal(finalized, finalizer['result'])

        # Extractor test
        for extractor in extractors:
            extracted = self.nodes[2].finalizepsbt(extractor['extract'], True)['hex']
            assert_equal(extracted, extractor['result'])

        # Unload extra wallets
        for i, signer in enumerate(signers):
            self.nodes[2].unloadwallet("wallet{}".format(i))
    """

    def run_ca_tests(self):
        # Confidential Assets tests

        # Start by sending some coins to a nonconf address
        unconf_addr_0 = self.get_address(False, 0)
        unconf_addr_1 = self.get_address(False, 0)
        unconf_addr_4 = self.get_address(False, 0)
        rawtx = self.nodes[0].createrawtransaction([], {unconf_addr_0:50, unconf_addr_1:50, unconf_addr_4:50})
        rawtx = self.nodes[0].fundrawtransaction(rawtx, {"changePosition":3})  # our outputs will be 0, 1, 2
        rawtx = self.nodes[0].blindrawtransaction(rawtx['hex'])
        signed_tx = self.nodes[0].signrawtransactionwithwallet(rawtx)['hex']
        txid_nonconf = self.nodes[0].sendrawtransaction(signed_tx)
        self.nodes[0].generate(1)
        self.sync_all()

        # Now use PSBT to send some coins nonconf->nonconf
        unconf_addr_2 = self.get_address(False, 1)
        psbt = self.nodes[0].createpsbt([{"txid": txid_nonconf, "vout": 0}], [{unconf_addr_2: 49.999}, {"fee": 0.001}])
        psbt = self.nodes[0].walletfillpsbtdata(psbt)['psbt']
        psbt = self.nodes[0].walletsignpsbt(psbt)['psbt']
        tx_hex = self.nodes[0].finalizepsbt(psbt)['hex']
        txid_nonconf_2 = self.nodes[0].sendrawtransaction(tx_hex)
        self.nodes[0].generate(1)
        self.sync_all()

        # Now send nonconf->conf
        conf_addr = self.get_address(True, 2)
        psbt = self.nodes[1].createpsbt([{"txid": txid_nonconf_2, "vout": 0}], [{conf_addr: 49.998}, {"fee": 0.001}])
        psbt = self.nodes[1].walletfillpsbtdata(psbt)['psbt']
        # Currently can't blind a transaction like this, so it fails
        assert_raises_rpc_error(-8, "Unable to blind transaction: Add another output to blind in order to complete the blinding.", self.nodes[1].blindpsbt, psbt, False)
        # Signing without blinding should not work either.
        assert_raises_rpc_error(-25, "Transaction is not yet fully blinded", self.nodes[1].walletsignpsbt, psbt)
        # If we pass "ignore_blind_fail", then it succeeds in this case without blinding.
        psbt = self.nodes[1].blindpsbt(psbt, True)
        psbt = self.nodes[1].walletsignpsbt(psbt)['psbt']
        hex_tx = self.nodes[1].finalizepsbt(psbt)['hex']
        self.nodes[1].sendrawtransaction(hex_tx)
        self.nodes[0].generate(1)
        self.sync_all()

        # Now send nonconf->conf (with two outputs, blinding succeeds)
        conf_addr_1 = self.get_address(True, 2)
        conf_addr_2 = self.get_address(True, 2)
        psbt = self.nodes[0].createpsbt([{"txid": txid_nonconf, "vout": 1}], [{conf_addr_1: 24.999}, {conf_addr_2: 24.999}, {"fee": 0.002}])
        psbt = self.nodes[0].walletfillpsbtdata(psbt)['psbt']
        psbt = self.nodes[0].blindpsbt(psbt, False)
        psbt = self.nodes[0].walletsignpsbt(psbt)['psbt']
        hex_tx = self.nodes[0].finalizepsbt(psbt)['hex']
        assert_equal(self.num_blinded_outputs(hex_tx), 2)
        txid_conf_2 = self.nodes[0].sendrawtransaction(hex_tx)
        self.nodes[0].generate(1)
        self.sync_all()

        # Try to send conf->nonconf: This will fail because we can't balance the blinders
        unconf_addr_3 = self.get_address(False, 0)
        psbt = self.nodes[2].createpsbt([{"txid": txid_conf_2, "vout": 0}], [{unconf_addr_3: 24.998}, {"fee": 0.001}])
        psbt = self.nodes[2].walletfillpsbtdata(psbt)['psbt']
        assert_raises_rpc_error(-8, "Unable to blind transaction: Add another output to blind in order to complete the blinding.", self.nodes[2].blindpsbt, psbt, False)

        # Try to send conf->(nonconf + conf), so we have a conf output to balance blinders
        conf_addr_3 = self.get_address(True, 0)
        psbt = self.nodes[2].createpsbt([{"txid": txid_conf_2, "vout": 0}], [{unconf_addr_3: 10}, {conf_addr_3: 14.998}, {"fee": 0.001}])
        psbt = self.nodes[2].walletfillpsbtdata(psbt)['psbt']
        psbt = self.nodes[2].blindpsbt(psbt, False)
        psbt = self.nodes[2].walletsignpsbt(psbt)['psbt']
        hex_tx = self.nodes[2].finalizepsbt(psbt)['hex']
        assert_equal(self.num_blinded_outputs(hex_tx), 1)
        self.nodes[2].sendrawtransaction(hex_tx)
        self.nodes[0].generate(1)
        self.sync_all()

        # Try to send conf->conf
        conf_addr_4 = self.get_address(True, 0)
        psbt = self.nodes[2].createpsbt([{"txid": txid_conf_2, "vout": 1}], [{conf_addr_4: 24.998}, {"fee": 0.001}])
        psbt = self.nodes[2].walletfillpsbtdata(psbt)['psbt']
        psbt = self.nodes[2].blindpsbt(psbt, False)
        psbt = self.nodes[2].walletsignpsbt(psbt)['psbt']
        hex_tx = self.nodes[2].finalizepsbt(psbt)['hex']
        assert_equal(self.num_blinded_outputs(hex_tx), 1)
        self.nodes[2].sendrawtransaction(hex_tx)
        self.nodes[0].generate(1)
        self.sync_all()

        # Try to send nonconf->(nonconf + conf + conf) -- two conf to make blinders balance
        nonconf_addr_5 = self.get_address(False, 1)
        conf_addr_5 = self.get_address(True, 1)
        conf_addr_6 = self.get_address(True, 2)
        psbt = self.nodes[0].createpsbt([{"txid": txid_nonconf, "vout": 2}], [{nonconf_addr_5: 24.999}, {conf_addr_5: 14.999}, {conf_addr_6: 10}, {"fee": 0.002}])
        psbt = self.nodes[0].walletfillpsbtdata(psbt)['psbt']
        psbt = self.nodes[0].blindpsbt(psbt, False)
        psbt = self.nodes[0].walletsignpsbt(psbt)['psbt']
        hex_tx = self.nodes[0].finalizepsbt(psbt)['hex']
        assert_equal(self.num_blinded_outputs(hex_tx), 2)
        self.nodes[0].sendrawtransaction(hex_tx)
        self.nodes[0].generate(1)
        self.sync_all()

    def run_test(self):
        self.nodes[0].generate(200)
        self.sync_all()

        # Run all the pre-Elements, tests first with non-confidential addresses, then again with confidential addresses
        self.run_basic_tests(False)
        self.run_basic_tests(True)

        # BIP 174 test vectors are disabled, because they have embedded serialized CTransactions, and
        #   the transaction serialization format changed in Elements so none of them work
        #self.run_bip174_tests()

        # Some Confidential-Assets-specific tests
        self.run_ca_tests()

        # Tests added in the 0.18 rebase don't pass on Elements yet.

        """
        self.test_utxo_conversion()

        # Test that psbts with p2pkh outputs are created properly
        p2pkh = self.nodes[0].getnewaddress(address_type='legacy')
        psbt = self.nodes[1].walletcreatefundedpsbt([], [{p2pkh : 1}], 0, {"includeWatching" : True}, True)
        self.nodes[0].decodepsbt(psbt['psbt'])

        # Test decoding error: invalid base64
        assert_raises_rpc_error(-22, "TX decode failed invalid base64", self.nodes[0].decodepsbt, ";definitely not base64;")

        # Send to all types of addresses
        addr1 = self.nodes[1].getnewaddress("", "bech32")
        txid1 = self.nodes[0].sendtoaddress(addr1, 11)
        vout1 = find_output(self.nodes[0], txid1, 11)
        addr2 = self.nodes[1].getnewaddress("", "legacy")
        txid2 = self.nodes[0].sendtoaddress(addr2, 11)
        vout2 = find_output(self.nodes[0], txid2, 11)
        addr3 = self.nodes[1].getnewaddress("", "p2sh-segwit")
        txid3 = self.nodes[0].sendtoaddress(addr3, 11)
        vout3 = find_output(self.nodes[0], txid3, 11)
        self.sync_all()

        # Update a PSBT with UTXOs from the node
        # Bech32 inputs should be filled with witness UTXO. Other inputs should not be filled because they are non-witness
        psbt = self.nodes[1].createpsbt([{"txid":txid1, "vout":vout1},{"txid":txid2, "vout":vout2},{"txid":txid3, "vout":vout3}], {self.nodes[0].getnewaddress():32.999})
        decoded = self.nodes[1].decodepsbt(psbt)
        assert "witness_utxo" not in decoded['inputs'][0] and "non_witness_utxo" not in decoded['inputs'][0]
        assert "witness_utxo" not in decoded['inputs'][1] and "non_witness_utxo" not in decoded['inputs'][1]
        assert "witness_utxo" not in decoded['inputs'][2] and "non_witness_utxo" not in decoded['inputs'][2]
        updated = self.nodes[1].utxoupdatepsbt(psbt)
        decoded = self.nodes[1].decodepsbt(updated)
        assert "witness_utxo" in decoded['inputs'][0] and "non_witness_utxo" not in decoded['inputs'][0]
        assert "witness_utxo" not in decoded['inputs'][1] and "non_witness_utxo" not in decoded['inputs'][1]
        assert "witness_utxo" not in decoded['inputs'][2] and "non_witness_utxo" not in decoded['inputs'][2]

        # Two PSBTs with a common input should not be joinable
        psbt1 = self.nodes[1].createpsbt([{"txid":txid1, "vout":vout1}], {self.nodes[0].getnewaddress():Decimal('10.999')})
        assert_raises_rpc_error(-8, "exists in multiple PSBTs", self.nodes[1].joinpsbts, [psbt1, updated])

        # Join two distinct PSBTs
        addr4 = self.nodes[1].getnewaddress("", "p2sh-segwit")
        txid4 = self.nodes[0].sendtoaddress(addr4, 5)
        vout4 = find_output(self.nodes[0], txid4, 5)
        self.nodes[0].generate(6)
        self.sync_all()
        psbt2 = self.nodes[1].createpsbt([{"txid":txid4, "vout":vout4}], {self.nodes[0].getnewaddress():Decimal('4.999')})
        psbt2 = self.nodes[1].walletprocesspsbt(psbt2)['psbt']
        psbt2_decoded = self.nodes[0].decodepsbt(psbt2)
        assert "final_scriptwitness" in psbt2_decoded['inputs'][0] and "final_scriptSig" in psbt2_decoded['inputs'][0]
        joined = self.nodes[0].joinpsbts([psbt, psbt2])
        joined_decoded = self.nodes[0].decodepsbt(joined)
        assert len(joined_decoded['inputs']) == 4 and len(joined_decoded['outputs']) == 2 and "final_scriptwitness" not in joined_decoded['inputs'][3] and "final_scriptSig" not in joined_decoded['inputs'][3]

        # Newly created PSBT needs UTXOs and updating
        addr = self.nodes[1].getnewaddress("", "p2sh-segwit")
        txid = self.nodes[0].sendtoaddress(addr, 7)
        addrinfo = self.nodes[1].getaddressinfo(addr)
        blockhash = self.nodes[0].generate(6)[0]
        self.sync_all()
        vout = find_output(self.nodes[0], txid, 7, blockhash=blockhash)
        psbt = self.nodes[1].createpsbt([{"txid":txid, "vout":vout}], {self.nodes[0].getnewaddress("", "p2sh-segwit"):Decimal('6.999')})
        analyzed = self.nodes[0].analyzepsbt(psbt)
        assert not analyzed['inputs'][0]['has_utxo'] and not analyzed['inputs'][0]['is_final'] and analyzed['inputs'][0]['next'] == 'updater' and analyzed['next'] == 'updater'

        # After update with wallet, only needs signing
        updated = self.nodes[1].walletprocesspsbt(psbt, False, 'ALL', True)['psbt']
        analyzed = self.nodes[0].analyzepsbt(updated)
        assert analyzed['inputs'][0]['has_utxo'] and not analyzed['inputs'][0]['is_final'] and analyzed['inputs'][0]['next'] == 'signer' and analyzed['next'] == 'signer' and analyzed['inputs'][0]['missing']['signatures'][0] == addrinfo['embedded']['witness_program']

        # Check fee and size things
        assert analyzed['fee'] == Decimal('0.001') and analyzed['estimated_vsize'] == 134 and analyzed['estimated_feerate'] == Decimal('0.00746268')

        # After signing and finalizing, needs extracting
        signed = self.nodes[1].walletprocesspsbt(updated)['psbt']
        analyzed = self.nodes[0].analyzepsbt(signed)
        assert analyzed['inputs'][0]['has_utxo'] and analyzed['inputs'][0]['is_final'] and analyzed['next'] == 'extractor'
        """

if __name__ == '__main__':
    PSBTTest().main()<|MERGE_RESOLUTION|>--- conflicted
+++ resolved
@@ -6,11 +6,7 @@
 """
 
 from test_framework.test_framework import BitcoinTestFramework
-<<<<<<< HEAD
-from test_framework.util import assert_equal, assert_raises_rpc_error, connect_nodes_bi, disconnect_nodes, sync_blocks
-=======
 from test_framework.util import assert_equal, assert_greater_than, assert_raises_rpc_error, connect_nodes_bi, disconnect_nodes, find_output, sync_blocks
->>>>>>> 00ffe5ac
 
 # These imports are used by commented-out tests.
 """
@@ -216,14 +212,12 @@
         # Error could be either "TX decode failed" (segwit inputs causes parsing to fail) or "Inputs must not have scriptSigs and scriptWitnesses"
         # We must set iswitness=True because the serialized transaction has inputs and is therefore a witness transaction
         signedtx = self.nodes[0].signrawtransactionwithwallet(rawtx['hex'])
-<<<<<<< HEAD
+        #TODO(stevenroose) remove either the first two or last two lines here
         # Can be either a scriptSig or a scriptWitness that it yells about, depending on which UTXOs are selected for the TX
         assert_raises_rpc_error(-22, "Inputs must not have", self.nodes[0].converttopsbt, signedtx['hex'], False)
         assert_raises_rpc_error(-22, "Inputs must not have", self.nodes[0].converttopsbt, signedtx['hex'])
-=======
         assert_raises_rpc_error(-22, "", self.nodes[0].converttopsbt, hexstring=signedtx['hex'], iswitness=True)
         assert_raises_rpc_error(-22, "", self.nodes[0].converttopsbt, hexstring=signedtx['hex'], permitsigdata=False, iswitness=True)
->>>>>>> 00ffe5ac
         # Unless we allow it to convert and strip signatures
         self.nodes[0].converttopsbt(signedtx['hex'], True)
 
@@ -294,24 +288,15 @@
         # replaceable arg
         block_height = self.nodes[0].getblockcount()
         unspent = self.nodes[0].listunspent()[0]
-<<<<<<< HEAD
-        psbtx_info = self.nodes[0].walletcreatefundedpsbt([{"txid":unspent["txid"], "vout":unspent["vout"]}], [{self.get_address(confidential, 2):unspent["amount"]+1}], block_height+2, {"replaceable":True}, False)
-=======
-        psbtx_info = self.nodes[0].walletcreatefundedpsbt([{"txid":unspent["txid"], "vout":unspent["vout"]}], [{self.nodes[2].getnewaddress():unspent["amount"]+1}], block_height+2, {"replaceable":False}, False)
->>>>>>> 00ffe5ac
+        psbtx_info = self.nodes[0].walletcreatefundedpsbt([{"txid":unspent["txid"], "vout":unspent["vout"]}], [{self.get_address(confidential, 2):unspent["amount"]+1}], block_height+2, {"replaceable":False}, False)
         decoded_psbt = self.nodes[0].decodepsbt(psbtx_info["psbt"])
         for tx_in, psbt_in in zip(decoded_psbt["tx"]["vin"], decoded_psbt["inputs"]):
             assert_greater_than(tx_in["sequence"], MAX_BIP125_RBF_SEQUENCE)
             assert "bip32_derivs" not in psbt_in
         assert_equal(decoded_psbt["tx"]["locktime"], block_height+2)
 
-<<<<<<< HEAD
         # Same construction with only locktime set
-        psbtx_info = self.nodes[0].walletcreatefundedpsbt([{"txid":unspent["txid"], "vout":unspent["vout"]}], [{self.get_address(confidential, 2):unspent["amount"]+1}], block_height, {}, True)
-=======
-        # Same construction with only locktime set and RBF explicitly enabled
-        psbtx_info = self.nodes[0].walletcreatefundedpsbt([{"txid":unspent["txid"], "vout":unspent["vout"]}], [{self.nodes[2].getnewaddress():unspent["amount"]+1}], block_height, {"replaceable": True}, True)
->>>>>>> 00ffe5ac
+        psbtx_info = self.nodes[0].walletcreatefundedpsbt([{"txid":unspent["txid"], "vout":unspent["vout"]}], [{self.get_address(confidential, 2):unspent["amount"]+1}], block_height, {"replaceable": True}, True)
         decoded_psbt = self.nodes[0].decodepsbt(psbtx_info["psbt"])
         for tx_in, psbt_in in zip(decoded_psbt["tx"]["vin"], decoded_psbt["inputs"]):
             assert_equal(tx_in["sequence"], MAX_BIP125_RBF_SEQUENCE)
