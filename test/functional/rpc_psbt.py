--- conflicted
+++ resolved
@@ -504,36 +504,6 @@
         # We don't care about the decode result, but decoding must succeed.
         self.nodes[0].decodepsbt(signed["psbt"])
 
-<<<<<<< HEAD
-        # Test the imbalance_ok argument of walletsignpsbt by manually constructing a psbt that doesn't balance.
-        node1_addr = self.get_address(confidential, 1)
-        node1_unconf_addr = self.to_unconf_addr(1, node1_addr)
-        rt1 = self.nodes[0].createrawtransaction([], {node1_addr:11.11})
-        rt1 = self.nodes[0].fundrawtransaction(rt1)
-        rt1 = self.nodes[0].blindrawtransaction(rt1['hex'])
-        rt1 = self.nodes[0].signrawtransactionwithwallet(rt1)
-        txid1 = self.nodes[0].sendrawtransaction(rt1['hex'])
-        rt1 = self.nodes[0].decoderawtransaction(rt1['hex'])
-
-        self.nodes[0].generate(6)
-        self.sync_all()
-
-        for out in rt1['vout']:
-            if out['scriptPubKey']['type'] == "fee":
-                pass
-            elif out['scriptPubKey']['address'] == node1_unconf_addr:
-                vout1 = out['n']
-
-        psbt = self.nodes[1].createpsbt([{"txid":txid1, "vout":vout1}], [{self.get_address(confidential, 2):1}, {"fee":0.001}])
-        psbt = self.nodes[1].walletfillpsbtdata(psbt)
-        psbt = self.nodes[1].blindpsbt(psbt["psbt"])
-        # If imbalance_ok is false, should fail
-        assert_raises_rpc_error(-25, "Transaction values or blinders are not balanced", self.nodes[1].walletsignpsbt, psbt, "ALL", False)
-        # If imbalance_ok is true, should succeed
-        psbt = self.nodes[1].walletsignpsbt(psbt, "ALL", True)
-        psbt = self.nodes[1].finalizepsbt(psbt["psbt"])
-        # ... but you still can't send it.
-        assert_raises_rpc_error(-26, "bad-txns-in-ne-out, value in != value out", self.nodes[1].sendrawtransaction, psbt['hex'])
 
     def run_unsafe_tests(self):
         # Make sure unsafe inputs are included if specified
@@ -543,10 +513,8 @@
         self.sync_mempools()
         assert_raises_rpc_error(-4, "Insufficient funds", wunsafe.walletcreatefundedpsbt, [], [{self.nodes[0].getnewaddress(): 1}])
         wunsafe.walletcreatefundedpsbt([], [{self.nodes[0].getnewaddress(): 1}], 0, {"include_unsafe": True})
-
-
-=======
->>>>>>> 9a154599
+ 
+
     # BIP 174 tests are disabled because they don't work with CA yet. Comment the function so it doesn't flag lint as unused.
     """
     def run_bip174_tests(self):
