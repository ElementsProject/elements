--- conflicted
+++ resolved
@@ -53,9 +53,6 @@
     if not args.testdir:
         print("Opening latest test directory: {}".format(testdir), file=sys.stderr)
 
-<<<<<<< HEAD
-    log_events = read_logs(testdir, args.chain)
-=======
     colors = defaultdict(lambda: '')
     if args.color:
         colors["test"] = "\033[0;36m"  # CYAN
@@ -65,8 +62,7 @@
         colors["node3"] = "\033[0;33m"  # YELLOW
         colors["reset"] = "\033[0m"  # Reset font color
 
-    log_events = read_logs(testdir)
->>>>>>> 86edb79e
+    log_events = read_logs(testdir, args.chain)
 
     if args.html:
         print_logs_html(log_events)
