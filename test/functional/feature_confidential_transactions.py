#!/usr/bin/env python3
# Copyright (c) 2016 The Bitcoin Core developers
# Distributed under the MIT/X11 software license, see the accompanying
# file COPYING or http://www.opensource.org/licenses/mit-license.php.

import io

from decimal import Decimal
from test_framework.test_framework import BitcoinTestFramework
from test_framework.authproxy import JSONRPCException
from test_framework.messages import (
    COIN,
    CTransaction,
    CTxOut,
    CTxOutAsset,
    CTxOutValue,
    CTxInWitness,
    CTxOutWitness,
)
from test_framework.util import (
    connect_nodes_bi,
    assert_equal,
    hex_str_to_bytes,
    BITCOIN_ASSET_OUT,
    assert_raises_rpc_error,
)
import os
import re

class CTTest (BitcoinTestFramework):

    def set_test_params(self):
        self.num_nodes = 3
        self.setup_clean_chain = True
        args = ["-blindedaddresses=1", "-initialfreecoins=2100000000000000", "-con_blocksubsidy=0", "-con_connect_genesis_outputs=1"]
        self.extra_args = [args] * self.num_nodes
        self.extra_args[0].append("-anyonecanspendaremine=1") # first node gets the coins

    def setup_network(self, split=False):
        self.setup_nodes()
        connect_nodes_bi(self.nodes, 0, 1)
        connect_nodes_bi(self.nodes, 1, 2)
        connect_nodes_bi(self.nodes, 0, 2)
        self.sync_all()

    def skip_test_if_missing_module(self):
        self.skip_if_no_wallet()

    def test_wallet_recovery(self):
        file_path = "/tmp/blind_details"
        try:
            os.remove(file_path)
        except OSError:
            pass

        # Wallet recovery requires more than just seed, but also master blinding key
        # which currently is not derived from seed, see
        # https://github.com/ElementsProject/elements/pull/232
        blind_addr = self.nodes[0].getnewaddress()

        self.nodes[0].dumpwallet(file_path)

        found_seed = False
        found_blind = False
        with open(file_path, encoding="utf8") as f:
            for line in f:
                if "hdseed=1" in line:
                    split = re.split(" ", line)
                    found_seed = split[0]
                split = re.split("Master private blinding key: ", line)
                if len(split) == 2:
                    assert_equal(len(split[1].rstrip()), 64)
                    found_blind = split[1].rstrip()

        assert_equal(found_blind, self.nodes[0].dumpmasterblindingkey())

        # Create new wallet
        self.nodes[0].createwallet("recover")
        rec = self.nodes[0].get_wallet_rpc("recover")
        wrong_info = rec.getaddressinfo(blind_addr)
        assert "pubkey" not in wrong_info
        assert_equal(wrong_info["ismine"], False)

        # Setting seed should get us more info, still not "ours" until blinding key
        rec.generatetoaddress(1, rec.getnewaddress()) # get out of IBD
        rec.sethdseed(True, found_seed)

        wrong_blind_info = rec.getaddressinfo(blind_addr)
        assert "pubkey" in wrong_blind_info
        assert_equal(wrong_blind_info["ismine"], False)

        # Now import master blinding key
        rec.importmasterblindingkey(found_blind)
        assert_equal(rec.dumpmasterblindingkey(), found_blind)
        blind_info = rec.getaddressinfo(blind_addr)
        assert "pubkey" in blind_info
        assert_equal(blind_info["ismine"], True)
        assert_equal(rec.getaddressinfo(blind_info["unconfidential"])["confidential"], blind_addr)
        self.nodes[0].unloadwallet("recover")

    def run_test(self):

        print("Testing wallet secret recovery")
        self.test_wallet_recovery()

        # Test that "blech32" gives a blinded segwit address.
        blech32_addr = self.nodes[0].getnewaddress("", "blech32")
        blech32_addr_info = self.nodes[0].getaddressinfo(blech32_addr)
        assert_equal(blech32_addr_info["iswitness"], True)
        assert_equal(blech32_addr_info["confidential"], blech32_addr)

        print("General Confidential tests")
        # Running balances
        node0 = self.nodes[0].getbalance()["bitcoin"]
        assert_equal(node0, 21000000) # just making sure initialfreecoins is working
        node1 = 0
        node2 = 0

        self.nodes[0].generate(101)
        txid = self.nodes[0].sendtoaddress(self.nodes[0].getnewaddress(), node0, "", "", True)
        self.nodes[0].generate(101)
        self.sync_all()
        assert_equal(self.nodes[0].getbalance()["bitcoin"], node0)
        assert_equal(self.nodes[1].getbalance("*", 1, False, False, "bitcoin"), node1)
        assert_equal(self.nodes[2].getbalance("*", 1, False, False, "bitcoin"), node2)

        # Send 3 BTC from 0 to a new unconfidential address of 2 with
        # the sendtoaddress call
        address = self.nodes[2].getnewaddress()
        unconfidential_address = self.nodes[2].validateaddress(address)["unconfidential"]
        value0 = 3
        self.nodes[0].sendtoaddress(unconfidential_address, value0)
        self.nodes[0].generate(101)
        self.sync_all()

        node0 = node0 - value0
        node2 = node2 + value0

        assert_equal(self.nodes[0].getbalance()["bitcoin"], node0)
        assert_equal(self.nodes[1].getbalance("*", 1, False, False, "bitcoin"), node1)
        assert_equal(self.nodes[2].getbalance()["bitcoin"], node2)

        # Send 5 BTC from 0 to a new address of 2 with the sendtoaddress call
        address2 = self.nodes[2].getnewaddress()
        unconfidential_address2 = self.nodes[2].validateaddress(address2)["unconfidential"]
        value1 = 5
        confidential_tx_id = self.nodes[0].sendtoaddress(address2, value1)
        self.nodes[0].generate(101)
        self.sync_all()

        node0 = node0 - value1
        node2 = node2 + value1

        assert_equal(self.nodes[0].getbalance()["bitcoin"], node0)
        assert_equal(self.nodes[1].getbalance("*", 1, False, False, "bitcoin"), node1)
        assert_equal(self.nodes[2].getbalance()["bitcoin"], node2)

        # Send 7 BTC from 0 to the unconfidential address of 2 and 11 BTC to the
        # confidential address using the raw transaction interface
        change_address = self.nodes[0].getnewaddress()
        value2 = 7
        value3 = 11
        value23 = value2 + value3
        unspent = self.nodes[0].listunspent(1, 9999999, [], True, {"asset": "bitcoin"})
        unspent = [i for i in unspent if i['amount'] > value23]
        assert_equal(len(unspent), 1)
        fee = Decimal('0.0001')
        tx = self.nodes[0].createrawtransaction([{"txid": unspent[0]["txid"],
                                                  "vout": unspent[0]["vout"],
                                                  "nValue": unspent[0]["amount"]}],
                                                {unconfidential_address: value2, address2: value3,
                                                change_address: unspent[0]["amount"] - value2 - value3 - fee, "fee":fee})
        tx = self.nodes[0].blindrawtransaction(tx)
        tx_signed = self.nodes[0].signrawtransactionwithwallet(tx)
        raw_tx_id = self.nodes[0].sendrawtransaction(tx_signed['hex'])
        self.nodes[0].generate(101)
        self.sync_all()

        node0 -= (value2 + value3)
        node2 += value2 + value3

        assert_equal(self.nodes[0].getbalance()["bitcoin"], node0)
        assert_equal(self.nodes[1].getbalance("*", 1, False, False, "bitcoin"), node1)
        assert_equal(self.nodes[2].getbalance()["bitcoin"], node2)

        # Check 2's listreceivedbyaddress
        received_by_address = self.nodes[2].listreceivedbyaddress(0, False, False, "", "bitcoin")
        validate_by_address = [(address2, value1 + value3), (address, value0 + value2)]
        assert_equal(sorted([(ele['address'], ele['amount']) for ele in received_by_address], key=lambda t: t[0]),
                sorted(validate_by_address, key = lambda t: t[0]))
        received_by_address = self.nodes[2].listreceivedbyaddress(0, False, False, "")
        validate_by_address = [(address2, {"bitcoin": value1 + value3}), (address, {"bitcoin": value0 + value2})]
        assert_equal(sorted([(ele['address'], ele['amount']) for ele in received_by_address], key=lambda t: t[0]),
                sorted(validate_by_address, key = lambda t: t[0]))

        # Give an auditor (node 1) a blinding key to allow her to look at
        # transaction values
        self.nodes[1].importaddress(address2)
        received_by_address = self.nodes[1].listreceivedbyaddress(1, False, True)
        #Node sees nothing unless it understands the values
        assert_equal(len(received_by_address), 0)
        assert_equal(len(self.nodes[1].listunspent(1, 9999999, [], True, {"asset": "bitcoin"})), 0)

        # Import the blinding key
        blindingkey = self.nodes[2].dumpblindingkey(address2)
        self.nodes[1].importblindingkey(address2, blindingkey)
        # Check the auditor's gettransaction and listreceivedbyaddress
        # Needs rescan to update wallet txns
        conf_tx = self.nodes[1].gettransaction(confidential_tx_id, True)
        assert_equal(conf_tx['amount']["bitcoin"], value1)

        # Make sure wallet can now deblind part of transaction
        deblinded_tx = self.nodes[1].unblindrawtransaction(conf_tx['hex'])['hex']
        for output in self.nodes[1].decoderawtransaction(deblinded_tx)["vout"]:
            if "value" in output and output["scriptPubKey"]["type"] != "fee":
                assert_equal(output["scriptPubKey"]["addresses"][0], self.nodes[1].validateaddress(address2)['unconfidential'])
                found_unblinded = True
        assert found_unblinded

        assert_equal(self.nodes[1].gettransaction(raw_tx_id, True)['amount']["bitcoin"], value3)
        assert_equal(self.nodes[1].gettransaction(raw_tx_id, True, "bitcoin")['amount'], value3)
        list_unspent = self.nodes[1].listunspent(1, 9999999, [], True, {"asset": "bitcoin"})
        assert_equal(list_unspent[0]['amount']+list_unspent[1]['amount'], value1+value3)
        received_by_address = self.nodes[1].listreceivedbyaddress(1, False, True)
        assert_equal(len(received_by_address), 1)
        assert_equal((received_by_address[0]['address'], received_by_address[0]['amount']['bitcoin']),
                     (unconfidential_address2, value1 + value3))

        # Spending a single confidential output and sending it to a
        # unconfidential output is not possible with CT. Test the
        # correct behavior of blindrawtransaction.
        unspent = self.nodes[0].listunspent(1, 9999999, [], True, {"asset": "bitcoin"})
        unspent = [i for i in unspent if i['amount'] > value23]
        assert_equal(len(unspent), 1)
        tx = self.nodes[0].createrawtransaction([{"txid": unspent[0]["txid"],
                                                  "vout": unspent[0]["vout"],
                                                  "nValue": unspent[0]["amount"]}],
                                                  {unconfidential_address: unspent[0]["amount"] - fee, "fee":fee})

        # Test that blindrawtransaction adds an OP_RETURN output to balance blinders
        temptx = self.nodes[0].blindrawtransaction(tx)
        decodedtx = self.nodes[0].decoderawtransaction(temptx)
        assert_equal(decodedtx["vout"][-1]["scriptPubKey"]["asm"], "OP_RETURN")
        assert_equal(len(decodedtx["vout"]), 3)

        # Create same transaction but with a change/dummy output.
        # It should pass the blinding step.
        value4 = 17
        change_address = self.nodes[0].getrawchangeaddress()
        tx = self.nodes[0].createrawtransaction([{"txid": unspent[0]["txid"],
                                                  "vout": unspent[0]["vout"],
                                                  "nValue": unspent[0]["amount"]}],
                                                  {unconfidential_address: value4,
                                                   change_address: unspent[0]["amount"] - value4 - fee, "fee":fee})
        tx = self.nodes[0].blindrawtransaction(tx)
        tx_signed = self.nodes[0].signrawtransactionwithwallet(tx)
        txid = self.nodes[0].sendrawtransaction(tx_signed['hex'])
        decodedtx = self.nodes[0].decoderawtransaction(tx_signed["hex"])
        self.nodes[0].generate(101)
        self.sync_all()

        unblindfound = False
        for i in range(len(decodedtx["vout"])):
            txout = self.nodes[0].gettxout(txid, i)
            if txout is not None and "asset" in txout:
                unblindfound = True

        if unblindfound == False:
            raise Exception("No unconfidential output detected when one should exist")

        node0 -= value4
        node2 += value4
        assert_equal(self.nodes[0].getbalance()["bitcoin"], node0)
        assert_equal(self.nodes[1].getbalance("*", 1, False, False, "bitcoin"), node1)
        assert_equal(self.nodes[2].getbalance()["bitcoin"], node2)

        # Testing wallet's ability to deblind its own outputs
        addr = self.nodes[0].getnewaddress()
        addr2 = self.nodes[0].getnewaddress()
        # We add two to-blind outputs, fundraw adds an already-blinded change output
        # If we only add one, the newly blinded will be 0-blinded because input = -output
        raw = self.nodes[0].createrawtransaction([], {addr:Decimal('1.1'), addr2:1})
        funded = self.nodes[0].fundrawtransaction(raw)
        # fund again to make sure no blinded outputs were created (would fail)
        funded = self.nodes[0].fundrawtransaction(funded["hex"])
        blinded = self.nodes[0].blindrawtransaction(funded["hex"])
        # blind again to make sure we know output blinders
        blinded2 = self.nodes[0].blindrawtransaction(blinded)
        # then sign and send
        signed = self.nodes[0].signrawtransactionwithwallet(blinded2)
        self.nodes[0].sendrawtransaction(signed["hex"])

        # Aside: Check all outputs after fundraw are properly marked for blinding
        fund_decode = self.nodes[0].decoderawtransaction(funded["hex"])
        for output in fund_decode["vout"][:-1]:
            assert "asset" in output
            assert "value" in output
            assert output["scriptPubKey"]["type"] != "fee"
            assert output["commitmentnonce_fully_valid"]
        assert fund_decode["vout"][-1]["scriptPubKey"]["type"] == "fee"
        assert not fund_decode["vout"][-1]["commitmentnonce_fully_valid"]

        # Also check that all fundraw outputs marked for blinding are blinded later
        for blind_tx in [blinded, blinded2]:
            blind_decode = self.nodes[0].decoderawtransaction(blind_tx)
            for output in blind_decode["vout"][:-1]:
                assert "asset" not in output
                assert "value" not in output
                assert output["scriptPubKey"]["type"] != "fee"
                assert output["commitmentnonce_fully_valid"]
            assert blind_decode["vout"][-1]["scriptPubKey"]["type"] == "fee"
            assert "asset" in blind_decode["vout"][-1]
            assert "value" in blind_decode["vout"][-1]
            assert not blind_decode["vout"][-1]["commitmentnonce_fully_valid"]

        # Check createblindedaddress functionality
        blinded_addr = self.nodes[0].getnewaddress()
        validated_addr = self.nodes[0].validateaddress(blinded_addr)
        blinding_pubkey = self.nodes[0].validateaddress(blinded_addr)["confidential_key"]
        blinding_key = self.nodes[0].dumpblindingkey(blinded_addr)
        assert_equal(blinded_addr, self.nodes[1].createblindedaddress(validated_addr["unconfidential"], blinding_pubkey))

        # If a blinding key is over-ridden by a newly imported one, funds may be unaccounted for
        new_addr = self.nodes[0].getnewaddress()
        new_validated = self.nodes[0].validateaddress(new_addr)
        self.nodes[2].sendtoaddress(new_addr, 1)
        self.sync_all()
        diff_blind = self.nodes[1].createblindedaddress(new_validated["unconfidential"], blinding_pubkey)
        assert_equal(len(self.nodes[0].listunspent(0, 0, [new_validated["unconfidential"]])), 1)
        self.nodes[0].importblindingkey(diff_blind, blinding_key)
        # CT values for this wallet transaction  have been cached via importblindingkey
        # therefore result will be same even though we change blinding keys
        assert_equal(len(self.nodes[0].listunspent(0, 0, [new_validated["unconfidential"]])), 1)

        # Confidential Assets Tests

        print("Assets tests...")

        # Bitcoin is the first issuance
        assert_equal(self.nodes[0].listissuances()[0]["assetlabel"], "bitcoin")
        assert_equal(len(self.nodes[0].listissuances()), 1)

        # Unblinded issuance of asset
        issued = self.nodes[0].issueasset(1, 1, False)
        self.nodes[0].reissueasset(issued["asset"], 1)

        # Compare resulting fields with getrawtransaction
        raw_details = self.nodes[0].getrawtransaction(issued["txid"], 1)
        assert_equal(issued["entropy"], raw_details["vin"][issued["vin"]]["issuance"]["assetEntropy"])
        assert_equal(issued["asset"], raw_details["vin"][issued["vin"]]["issuance"]["asset"])
        assert_equal(issued["token"], raw_details["vin"][issued["vin"]]["issuance"]["token"])

        self.nodes[0].generate(1)
        self.sync_all()

        issued2 = self.nodes[0].issueasset(2, 1)
        test_asset = issued2["asset"]
        assert_equal(self.nodes[0].getwalletinfo()['balance'][test_asset], Decimal(2))
        assert test_asset not in self.nodes[1].getwalletinfo()['balance']

        # Assets balance checking, note that accounts are completely ignored because
        # balance queries with accounts are horrifically broken upstream
<<<<<<< HEAD
        assert_equal(self.nodes[0].getbalance("*", 0, False, False, "bitcoin"), self.nodes[0].getbalance("*", 0, False, False, "bitcoin"))
        assert_equal(self.nodes[0].getwalletinfo()['balance']['bitcoin'], self.nodes[0].getbalance("*", 0, False, False, "bitcoin"))
=======
        assert_equal(self.nodes[0].getbalance("*", 0, False, "bitcoin"), self.nodes[0].getbalance("*", 0, False, "bitcoin"))
        assert_equal(self.nodes[0].getbalance("*", 0, False)['bitcoin'], self.nodes[0].getbalance("*", 0, False, "bitcoin"))
        assert_equal(self.nodes[0].getwalletinfo()['balance']['bitcoin'], self.nodes[0].getbalance("*", 0, False, "bitcoin"))
>>>>>>> 545836e5

        # Send some bitcoin and other assets over as well to fund wallet
        addr = self.nodes[2].getnewaddress()
        self.nodes[0].sendtoaddress(addr, 5)
        self.nodes[0].sendmany("", {addr: 1, self.nodes[2].getnewaddress(): 13}, 0, "", [], False, 1, "UNSET", {addr: test_asset})

        self.sync_all()

        # Should have exactly 1 in change(trusted, though not confirmed) after sending one off
        assert_equal(self.nodes[0].getbalance("*", 0, False, False, test_asset), 1)
        assert_equal(self.nodes[2].getunconfirmedbalance()[test_asset], Decimal(1))

        b_utxos = self.nodes[2].listunspent(0, 0, [], True, {"asset": "bitcoin"})
        t_utxos = self.nodes[2].listunspent(0, 0, [], True, {"asset": test_asset})

        assert_equal(len(self.nodes[2].listunspent(0, 0, [])), len(b_utxos)+len(t_utxos))

        # Now craft a blinded transaction via raw api
        rawaddrs = []
        for i in range(2):
            rawaddrs.append(self.nodes[1].getnewaddress())
        raw_assets = self.nodes[2].createrawtransaction([{"txid":b_utxos[0]['txid'], "vout":b_utxos[0]['vout'], "nValue":b_utxos[0]['amount']}, {"txid":b_utxos[1]['txid'], "vout":b_utxos[1]['vout'], "nValue":b_utxos[1]['amount'], "asset":b_utxos[1]['asset']}, {"txid":t_utxos[0]['txid'], "vout":t_utxos[0]['vout'], "nValue":t_utxos[0]['amount'], "asset":t_utxos[0]['asset']}], {rawaddrs[1]:Decimal(t_utxos[0]['amount']), rawaddrs[0]:Decimal(b_utxos[0]['amount']+b_utxos[1]['amount']-Decimal("0.01")), "fee":Decimal("0.01")}, 0, False, {rawaddrs[0]:b_utxos[0]['asset'], rawaddrs[1]:t_utxos[0]['asset'], "fee":b_utxos[0]['asset']})

        # Sign unblinded, then blinded
        signed_assets = self.nodes[2].signrawtransactionwithwallet(raw_assets)
        blind_assets = self.nodes[2].blindrawtransaction(raw_assets)
        signed_assets = self.nodes[2].signrawtransactionwithwallet(blind_assets)

        # And finally send
        self.nodes[2].sendrawtransaction(signed_assets['hex'])
        self.nodes[2].generate(101)
        self.sync_all()

        issuancedata = self.nodes[2].issueasset(0, Decimal('0.00000006')) #0 of asset, 6 reissuance token

        # Node 2 will send node 1 a reissuance token, both will generate assets
        self.nodes[2].sendtoaddress(self.nodes[1].getnewaddress(), Decimal('0.00000001'), "", "", False, False, 1, "UNSET", False, issuancedata["token"])
        # node 1 needs to know about a (re)issuance to reissue itself
        self.nodes[1].importaddress(self.nodes[2].gettransaction(issuancedata["txid"])["details"][0]["address"])
        # also send some bitcoin
        self.nodes[2].generate(1)
        self.sync_all()

        self.nodes[1].reissueasset(issuancedata["asset"], Decimal('0.05'))
        self.nodes[2].reissueasset(issuancedata["asset"], Decimal('0.025'))
        self.nodes[1].generate(1)
        self.sync_all()

        # Check for value accounting when asset issuance is null but token not, ie unblinded
        # HACK: Self-send to sweep up bitcoin inputs into blinded output.
        # We were hitting https://github.com/ElementsProject/elements/issues/473 for the following issuance
        self.nodes[0].sendtoaddress(self.nodes[0].getnewaddress(), self.nodes[0].getwalletinfo()["balance"]["bitcoin"], "", "", True)
        issued = self.nodes[0].issueasset(0, 1, False)
        walletinfo = self.nodes[0].getwalletinfo()
        assert issued["asset"] not in walletinfo["balance"]
        assert_equal(walletinfo["balance"][issued["token"]], Decimal(1))
        assert issued["asset"] not in walletinfo["unconfirmed_balance"]
        assert issued["token"] not in walletinfo["unconfirmed_balance"]

        # Check for value when receiving different assets by same address.
        self.nodes[0].sendtoaddress(unconfidential_address2, Decimal('0.00000001'), "", "", False, False, 1, "UNSET", False, test_asset)
        self.nodes[0].sendtoaddress(unconfidential_address2, Decimal('0.00000002'), "", "", False, False, 1, "UNSET", False, test_asset)
        self.nodes[0].generate(1)
        self.sync_all()
        received_by_address = self.nodes[1].listreceivedbyaddress(0, False, True)
        multi_asset_amount = [x for x in received_by_address if x['address'] == unconfidential_address2][0]['amount']
        assert_equal(multi_asset_amount['bitcoin'], value1 + value3)
        assert_equal(multi_asset_amount[test_asset], Decimal('0.00000003'))

        # Check blinded multisig functionality and partial blinding functionality

        # Get two pubkeys
        blinded_addr = self.nodes[0].getnewaddress()
        pubkey = self.nodes[0].getaddressinfo(blinded_addr)["pubkey"]
        blinded_addr2 = self.nodes[1].getnewaddress()
        pubkey2 = self.nodes[1].getaddressinfo(blinded_addr2)["pubkey"]
        pubkeys = [pubkey, pubkey2]
        # Add multisig address
        unconfidential_addr = self.nodes[0].addmultisigaddress(2, pubkeys)["address"]
        self.nodes[1].addmultisigaddress(2, pubkeys)
        self.nodes[0].importaddress(unconfidential_addr)
        self.nodes[1].importaddress(unconfidential_addr)
        # Use blinding key from node 0's original getnewaddress call
        blinding_pubkey = self.nodes[0].getaddressinfo(blinded_addr)["confidential_key"]
        blinding_key = self.nodes[0].dumpblindingkey(blinded_addr)
        # Create blinded address from p2sh address and import corresponding privkey
        blinded_multisig_addr = self.nodes[0].createblindedaddress(unconfidential_addr, blinding_pubkey)
        self.nodes[0].importblindingkey(blinded_multisig_addr, blinding_key)

        # Issue new asset, to use different assets in one transaction when doing
        # partial blinding. Just to make these tests a bit more elaborate :-)
        issued3 = self.nodes[2].issueasset(1, 0)
        self.nodes[2].generate(1)
        self.sync_all()
        node2_balance = self.nodes[2].getbalance()
        assert issued3['asset'] in node2_balance
        assert_equal(node2_balance[issued3['asset']], Decimal(1))

        # Send asset to blinded multisig address and check that it was received
        self.nodes[2].sendtoaddress(address=blinded_multisig_addr, amount=1, assetlabel=issued3['asset'])
        self.sync_all()
        # We will use this multisig UTXO in our partially-blinded transaction,
        # and will also check that multisig UTXO can be successfully spent
        # after the transaction is signed by node1 and node0 in succession.
        unspent_asset = self.nodes[0].listunspent(0, 0, [unconfidential_addr], True, {"asset":issued3['asset']})
        assert_equal(len(unspent_asset), 1)
        assert issued3['asset'] not in self.nodes[2].getbalance()

        # Create new UTXO on node0 to be used in our partially-blinded transaction
        blinded_addr = self.nodes[0].getnewaddress()
        addr = self.nodes[0].validateaddress(blinded_addr)["unconfidential"]
        self.nodes[0].sendtoaddress(blinded_addr, 0.1)
        unspent = self.nodes[0].listunspent(0, 0, [addr])
        assert_equal(len(unspent), 1)

        # Create new UTXO on node1 to be used in our partially-blinded transaction
        blinded_addr2 = self.nodes[1].getnewaddress()
        addr2 = self.nodes[1].validateaddress(blinded_addr2)["unconfidential"]
        self.nodes[1].sendtoaddress(blinded_addr2, 0.11)
        unspent2 = self.nodes[1].listunspent(0, 0, [addr2])
        assert_equal(len(unspent2), 1)

        # The transaction will have three non-fee outputs
        dst_addr = self.nodes[0].getnewaddress()
        dst_addr2 = self.nodes[1].getnewaddress()
        dst_addr3 = self.nodes[2].getnewaddress()

        # Inputs are selected up front
        inputs = [{"txid": unspent2[0]["txid"], "vout": unspent2[0]["vout"]}, {"txid": unspent[0]["txid"], "vout": unspent[0]["vout"]}, {"txid": unspent_asset[0]["txid"], "vout": unspent_asset[0]["vout"]}]

        # Create one part of the transaction to partially blind
        rawtx = self.nodes[0].createrawtransaction(
            inputs, {dst_addr2: Decimal("0.01")})

        # Create another part of the transaction to partially blind
        rawtx2 = self.nodes[0].createrawtransaction(
            inputs,
            {dst_addr: Decimal("0.1"), dst_addr3: Decimal("1.0")},
            0,
            False,
            {dst_addr: unspent[0]['asset'], dst_addr3: unspent_asset[0]['asset']})

        sum_i = unspent2[0]["amount"] + unspent[0]["amount"]
        sum_o = 0.01 + 0.10 + 0.1
        assert_equal(int(round(sum_i*COIN)), int(round(sum_o*COIN)))

        # Blind the first part of the transaction - we need to supply the
        # assetcommmitments for all of the inputs, for the surjectionproof
        # to be valid after we combine the transactions
        blindtx = self.nodes[1].blindrawtransaction(
            rawtx, True, [
                unspent2[0]['assetcommitment'],
                unspent[0]['assetcommitment'],
                unspent_asset[0]['assetcommitment']
            ])

        # Combine the transactions

        # Blinded, but incomplete transaction.
        # 3 inputs and 1 output, but no fee output, and
        # it was blinded with 3 asset commitments, that means
        # the final transaction should have 3 inputs.
        btx = CTransaction()
        btx.deserialize(io.BytesIO(hex_str_to_bytes(blindtx)))

        # Unblinded transaction, with 3 inputs and 2 outputs.
        # We will add them to the other transaction to make it complete.
        ubtx = CTransaction()
        ubtx.deserialize(io.BytesIO(hex_str_to_bytes(rawtx2)))

        # We will add outputs of unblinded transaction
        # on top of inputs and outputs of the blinded, but incomplete transaction.
        # We also append empty witness instances to make witness arrays match
        # vin/vout arrays
        btx.wit.vtxinwit.append(CTxInWitness())
        btx.vout.append(ubtx.vout[0])
        btx.wit.vtxoutwit.append(CTxOutWitness())
        btx.wit.vtxinwit.append(CTxInWitness())
        btx.vout.append(ubtx.vout[1])
        btx.wit.vtxoutwit.append(CTxOutWitness())
        # Add explicit fee output
        btx.vout.append(CTxOut(nValue=CTxOutValue(10000000),
                               nAsset=CTxOutAsset(BITCOIN_ASSET_OUT)))
        btx.wit.vtxoutwit.append(CTxOutWitness())

        # Input 0 is bitcoin asset (already blinded)
        # Input 1 is also bitcoin asset
        # Input 2 is our new asset

        # Blind with wrong order of assetcommitments - such transaction should be rejected
        blindtx = self.nodes[0].blindrawtransaction(
            btx.serialize().hex(), True, [
                unspent_asset[0]['assetcommitment'],
                unspent[0]['assetcommitment'],
                unspent2[0]['assetcommitment']
            ])

        stx2 = self.nodes[1].signrawtransactionwithwallet(blindtx)
        stx = self.nodes[0].signrawtransactionwithwallet(stx2['hex'])
        self.sync_all()

        assert_raises_rpc_error(-26, "bad-txns-in-ne-out", self.nodes[2].sendrawtransaction, stx['hex'])

        # Blind with correct order of assetcommitments
        blindtx = self.nodes[0].blindrawtransaction(
            btx.serialize().hex(), True, [
                unspent2[0]['assetcommitment'],
                unspent[0]['assetcommitment'],
                unspent_asset[0]['assetcommitment']
            ])

        stx2 = self.nodes[1].signrawtransactionwithwallet(blindtx)
        stx = self.nodes[0].signrawtransactionwithwallet(stx2['hex'])
        txid = self.nodes[2].sendrawtransaction(stx['hex'])
        self.nodes[2].generate(1)
        assert self.nodes[2].gettransaction(txid)['confirmations'] == 1
        self.sync_all()

        # Check that the sent asset has reached its destination
        unconfidential_dst_addr3 = self.nodes[2].validateaddress(dst_addr3)["unconfidential"]
        unspent_asset2 = self.nodes[2].listunspent(1, 1, [unconfidential_dst_addr3], True, {"asset":issued3['asset']})
        assert_equal(len(unspent_asset2), 1)
        assert_equal(unspent_asset2[0]['amount'], Decimal(1))
        # And that the balance was correctly updated
        assert_equal(self.nodes[2].getbalance()[issued3['asset']], Decimal(1))

        # Basic checks of rawblindrawtransaction functionality
        blinded_addr = self.nodes[0].getnewaddress()
        addr = self.nodes[0].validateaddress(blinded_addr)["unconfidential"]
        self.nodes[0].sendtoaddress(blinded_addr, 1)
        self.nodes[0].sendtoaddress(blinded_addr, 3)
        unspent = self.nodes[0].listunspent(0, 0)
        rawtx = self.nodes[0].createrawtransaction([{"txid":unspent[0]["txid"], "vout":unspent[0]["vout"]}, {"txid":unspent[1]["txid"], "vout":unspent[1]["vout"]}], {addr:unspent[0]["amount"]+unspent[1]["amount"]-Decimal("0.2"), "fee":Decimal("0.2")})
        # Blinding will fail with 2 blinded inputs and 0 blinded outputs
        # since it has no notion of a wallet to fill in a 0-value OP_RETURN output
        try:
            self.nodes[0].rawblindrawtransaction(rawtx, [unspent[0]["amountblinder"], unspent[1]["amountblinder"]], [unspent[0]["amount"], unspent[1]["amount"]], [unspent[0]["asset"], unspent[1]["asset"]], [unspent[0]["assetblinder"], unspent[1]["assetblinder"]])
            raise AssertionError("Shouldn't be able to blind 2 input 0 output transaction via rawblindraw")
        except JSONRPCException:
            pass

        # Blinded destination added, can blind, sign and send
        rawtx = self.nodes[0].createrawtransaction([{"txid":unspent[0]["txid"], "vout":unspent[0]["vout"]}, {"txid":unspent[1]["txid"], "vout":unspent[1]["vout"]}], {blinded_addr:unspent[0]["amount"]+unspent[1]["amount"]-Decimal("0.002"), "fee":Decimal("0.002")})
        signtx = self.nodes[0].signrawtransactionwithwallet(rawtx)

        try:
            self.nodes[0].sendrawtransaction(signtx["hex"])
            raise AssertionError("Shouldn't be able to send unblinded tx with emplaced pubkey in output without additional argument")
        except JSONRPCException:
            pass

        # Make sure RPC throws when an invalid blinding factor is provided.
        bad_blinder = 'FF'*32
        assert_raises_rpc_error(-8, "Unable to blind transaction: Are you sure each asset type to blind is represented in the inputs?", self.nodes[0].rawblindrawtransaction, rawtx, [unspent[0]["amountblinder"], bad_blinder], [unspent[0]["amount"], unspent[1]["amount"]], [unspent[0]["asset"], unspent[1]["asset"]], [unspent[0]["assetblinder"], unspent[1]["assetblinder"]])
        assert_raises_rpc_error(-8, "Unable to blind transaction: Are you sure each asset type to blind is represented in the inputs?", self.nodes[0].rawblindrawtransaction, rawtx, [unspent[0]["amountblinder"], unspent[1]["amountblinder"]], [unspent[0]["amount"], unspent[1]["amount"]], [unspent[0]["asset"], unspent[1]["asset"]], [unspent[0]["assetblinder"], bad_blinder])

        blindtx = self.nodes[0].rawblindrawtransaction(rawtx, [unspent[0]["amountblinder"], unspent[1]["amountblinder"]], [unspent[0]["amount"], unspent[1]["amount"]], [unspent[0]["asset"], unspent[1]["asset"]], [unspent[0]["assetblinder"], unspent[1]["assetblinder"]])
        signtx = self.nodes[0].signrawtransactionwithwallet(blindtx)
        txid = self.nodes[0].sendrawtransaction(signtx["hex"])
        for output in self.nodes[0].decoderawtransaction(blindtx)["vout"]:
            if "asset" in output and output["scriptPubKey"]["type"] != "fee":
                raise AssertionError("An unblinded output exists")

        # Test fundrawtransaction with multiple assets
        issue = self.nodes[0].issueasset(1, 0)
        assetaddr = self.nodes[0].getnewaddress()
        rawtx = self.nodes[0].createrawtransaction([], {assetaddr:1, self.nodes[0].getnewaddress():2}, 0, False, {assetaddr:issue["asset"]})
        funded = self.nodes[0].fundrawtransaction(rawtx)
        blinded = self.nodes[0].blindrawtransaction(funded["hex"])
        signed = self.nodes[0].signrawtransactionwithwallet(blinded)
        txid = self.nodes[0].sendrawtransaction(signed["hex"])

        # Test fundrawtransaction with multiple inputs, creating > vout.size change
        rawtx = self.nodes[0].createrawtransaction([{"txid":txid, "vout":0}, {"txid":txid, "vout":1}], {self.nodes[0].getnewaddress():5})
        funded = self.nodes[0].fundrawtransaction(rawtx)
        blinded = self.nodes[0].blindrawtransaction(funded["hex"])
        signed = self.nodes[0].signrawtransactionwithwallet(blinded)
        txid = self.nodes[0].sendrawtransaction(signed["hex"])

        # Test corner case where wallet appends a OP_RETURN output, yet doesn't blind it
        # due to the fact that the output value is 0-value and input pedersen commitments
        # self-balance. This is rare corner case, but ok.
        unblinded = self.nodes[0].validateaddress(self.nodes[0].getnewaddress())["unconfidential"]
        self.nodes[0].sendtoaddress(unblinded, self.nodes[0].getbalance()["bitcoin"], "", "", True)
        # Make tx with blinded destination and change outputs only
        self.nodes[0].sendtoaddress(self.nodes[0].getnewaddress(), self.nodes[0].getbalance()["bitcoin"]/2)
        # Send back again, this transaction should have 3 outputs, all unblinded
        txid = self.nodes[0].sendtoaddress(unblinded, self.nodes[0].getbalance()["bitcoin"], "", "", True)
        outputs = self.nodes[0].getrawtransaction(txid, 1)["vout"]
        assert_equal(len(outputs), 3)
        assert "value" in outputs[0] and "value" in outputs[1] and "value" in outputs[2]
        assert_equal(outputs[2]["scriptPubKey"]["type"], 'nulldata')

        # Test burn argument in createrawtransaction
        raw_burn1 = self.nodes[0].createrawtransaction([], {self.nodes[0].getnewaddress():1, "burn":2})
        decode_burn1 = self.nodes[0].decoderawtransaction(raw_burn1)
        assert_equal(len(decode_burn1["vout"]), 2)
        found_pay = False
        found_burn = False
        for output in decode_burn1["vout"]:
            if output["scriptPubKey"]["asm"] == "OP_RETURN":
                found_burn = True
                if output["asset"] != self.nodes[0].dumpassetlabels()["bitcoin"]:
                    raise Exception("Burn should have been bitcoin(policyAsset)")
            if output["scriptPubKey"]["type"] == "scripthash":
                found_pay = True
        assert found_pay and found_burn

        raw_burn2 = self.nodes[0].createrawtransaction([], {self.nodes[0].getnewaddress():1, "burn":2}, 101, False, {"burn":"deadbeef"*8})
        decode_burn2 = self.nodes[0].decoderawtransaction(raw_burn2)
        assert_equal(len(decode_burn2["vout"]), 2)
        found_pay = False
        found_burn = False
        for output in decode_burn2["vout"]:
            if output["scriptPubKey"]["asm"] == "OP_RETURN":
                found_burn = True
                if output["asset"] != "deadbeef"*8:
                    raise Exception("Burn should have been deadbeef")
            if output["scriptPubKey"]["type"] == "scripthash":
                found_pay = True
        assert found_pay and found_burn

        # TODO: signrawtransactionwith{wallet, key} with confidential segwit input given as previous transaction arg

if __name__ == '__main__':
    CTTest ().main ()<|MERGE_RESOLUTION|>--- conflicted
+++ resolved
@@ -360,14 +360,9 @@
 
         # Assets balance checking, note that accounts are completely ignored because
         # balance queries with accounts are horrifically broken upstream
-<<<<<<< HEAD
         assert_equal(self.nodes[0].getbalance("*", 0, False, False, "bitcoin"), self.nodes[0].getbalance("*", 0, False, False, "bitcoin"))
+        assert_equal(self.nodes[0].getbalance("*", 0, False, False)["bitcoin"], self.nodes[0].getbalance("*", 0, False, False, "bitcoin"))
         assert_equal(self.nodes[0].getwalletinfo()['balance']['bitcoin'], self.nodes[0].getbalance("*", 0, False, False, "bitcoin"))
-=======
-        assert_equal(self.nodes[0].getbalance("*", 0, False, "bitcoin"), self.nodes[0].getbalance("*", 0, False, "bitcoin"))
-        assert_equal(self.nodes[0].getbalance("*", 0, False)['bitcoin'], self.nodes[0].getbalance("*", 0, False, "bitcoin"))
-        assert_equal(self.nodes[0].getwalletinfo()['balance']['bitcoin'], self.nodes[0].getbalance("*", 0, False, "bitcoin"))
->>>>>>> 545836e5
 
         # Send some bitcoin and other assets over as well to fund wallet
         addr = self.nodes[2].getnewaddress()
