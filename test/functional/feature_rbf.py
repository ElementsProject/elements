--- conflicted
+++ resolved
@@ -77,16 +77,11 @@
         # self.log.info("Running test too many replacements...")
         # self.test_too_many_replacements()
 
-<<<<<<< HEAD
-        # self.log.info("Running test opt-in...")
-        # self.test_opt_in()
-=======
-        self.log.info("Running test too many replacements using default mempool params...")
-        self.test_too_many_replacements_with_default_mempool_params()
-
-        self.log.info("Running test opt-in...")
-        self.test_opt_in()
->>>>>>> e282764e
+        #self.log.info("Running test too many replacements using default mempool params...")
+        #self.test_too_many_replacements_with_default_mempool_params()
+
+        #self.log.info("Running test opt-in...")
+        #self.test_opt_in()
 
         # self.log.info("Running test RPC...")
         # self.test_rpc()
