#!/usr/bin/env python3
# Copyright (c) 2020 The Bitcoin Core developers
# Distributed under the MIT software license, see the accompanying
# file COPYING or http://www.opensource.org/licenses/mit-license.php.
"""Test the send RPC command."""

from decimal import Decimal, getcontext
from itertools import product

from test_framework.authproxy import JSONRPCException
from test_framework.descriptors import descsum_create
from test_framework.test_framework import BitcoinTestFramework
from test_framework.util import (
    assert_equal,
#    assert_fee_amount,
    assert_greater_than,
    assert_raises_rpc_error,
)

class WalletSendTest(BitcoinTestFramework):
    def set_test_params(self):
        self.num_nodes = 2
        # whitelist all peers to speed up tx relay / mempool sync
        self.extra_args = [
            ["-whitelist=127.0.0.1","-walletrbf=1"],
            ["-whitelist=127.0.0.1","-walletrbf=1"],
        ]
        getcontext().prec = 8 # Satoshi precision for Decimal

    def skip_test_if_missing_module(self):
        self.skip_if_no_wallet()

    def test_send(self, from_wallet, to_wallet=None, amount=None, data=None,
                  arg_conf_target=None, arg_estimate_mode=None, arg_fee_rate=None,
                  conf_target=None, estimate_mode=None, fee_rate=None, add_to_wallet=None, psbt=None,
                  inputs=None, add_inputs=None, change_address=None, change_position=None, change_type=None,
                  include_watching=None, locktime=None, lock_unspents=None, replaceable=None, subtract_fee_from_outputs=None,
                  expect_error=None):
        assert (amount is None) != (data is None)

        from_balance_before = from_wallet.getbalance()['bitcoin']
        if to_wallet is None:
            assert amount is None
        else:
            to_untrusted_pending_before = to_wallet.getbalances()["mine"]["untrusted_pending"]['bitcoin']

        if amount:
            dest = to_wallet.getnewaddress()
            outputs = {dest: amount}
        else:
            outputs = {"data": data}

        # Construct options dictionary
        options = {}
        if add_to_wallet is not None:
            options["add_to_wallet"] = add_to_wallet
        else:
            if psbt:
                add_to_wallet = False
            else:
                add_to_wallet = from_wallet.getwalletinfo()["private_keys_enabled"] # Default value
        if psbt is not None:
            options["psbt"] = psbt
        if conf_target is not None:
            options["conf_target"] = conf_target
        if estimate_mode is not None:
            options["estimate_mode"] = estimate_mode
        if fee_rate is not None:
            options["fee_rate"] = fee_rate
        if inputs is not None:
            options["inputs"] = inputs
        if add_inputs is not None:
            options["add_inputs"] = add_inputs
        if change_address is not None:
            options["change_address"] = change_address
        if change_position is not None:
            options["change_position"] = change_position
        if change_type is not None:
            options["change_type"] = change_type
        if include_watching is not None:
            options["include_watching"] = include_watching
        if locktime is not None:
            options["locktime"] = locktime
        if lock_unspents is not None:
            options["lock_unspents"] = lock_unspents
        if replaceable is None:
            replaceable = True # default
        else:
            options["replaceable"] = replaceable
        if subtract_fee_from_outputs is not None:
            options["subtract_fee_from_outputs"] = subtract_fee_from_outputs

        if len(options.keys()) == 0:
            options = None

        if expect_error is None:
            res = from_wallet.send(outputs=outputs, conf_target=arg_conf_target, estimate_mode=arg_estimate_mode, fee_rate=arg_fee_rate, options=options)
        else:
            try:
                assert_raises_rpc_error(expect_error[0], expect_error[1], from_wallet.send,
                    outputs=outputs, conf_target=arg_conf_target, estimate_mode=arg_estimate_mode, fee_rate=arg_fee_rate, options=options)
            except AssertionError:
                # Provide debug info if the test fails
                self.log.error("Unexpected successful result:")
                self.log.error(arg_conf_target)
                self.log.error(arg_estimate_mode)
                self.log.error(arg_fee_rate)
                self.log.error(options)
                res = from_wallet.send(outputs=outputs, conf_target=arg_conf_target, estimate_mode=arg_estimate_mode, fee_rate=arg_fee_rate, options=options)
                self.log.error(res)
                if "txid" in res and add_to_wallet:
                    self.log.error("Transaction details:")
                    try:
                        tx = from_wallet.gettransaction(res["txid"])
                        self.log.error(tx)
                        self.log.error("testmempoolaccept (transaction may already be in mempool):")
                        self.log.error(from_wallet.testmempoolaccept([tx["hex"]]))
                    except JSONRPCException as exc:
                        self.log.error(exc)

                raise

            return

        if locktime:
            return res

        if from_wallet.getwalletinfo()["private_keys_enabled"] and not include_watching:
            assert_equal(res["complete"], True)
            assert "txid" in res
        else:
            assert_equal(res["complete"], False)
            assert not "txid" in res
            assert "psbt" in res

        if add_to_wallet and not include_watching:
            # Ensure transaction exists in the wallet:
            tx = from_wallet.gettransaction(res["txid"])
            assert tx
            assert_equal(tx["bip125-replaceable"], "yes" if replaceable else "no")
            # Ensure transaction exists in the mempool:
            tx = from_wallet.getrawtransaction(res["txid"], True)
            assert tx
            if amount:
                if subtract_fee_from_outputs:
                    assert_equal(from_balance_before - from_wallet.getbalance()['bitcoin'], amount)
                else:
                    assert_greater_than(from_balance_before - from_wallet.getbalance()['bitcoin'], amount)
            else:
                assert next((out for out in tx["vout"] if out["scriptPubKey"]["asm"] == "OP_RETURN 35"), None)
        else:
            assert_equal(from_balance_before, from_wallet.getbalance()['bitcoin'])

        if to_wallet:
            self.sync_mempools()
            if add_to_wallet:
                if not subtract_fee_from_outputs:
                    assert_equal(to_wallet.getbalances()["mine"]["untrusted_pending"]['bitcoin'], to_untrusted_pending_before + Decimal(amount if amount else 0))
            else:
                assert_equal(to_wallet.getbalances()["mine"]["untrusted_pending"]['bitcoin'], to_untrusted_pending_before)

        return res

    def run_test(self):
        self.log.info("Setup wallets...")
        # w0 is a wallet with coinbase rewards
        w0 = self.nodes[0].get_wallet_rpc(self.default_wallet_name)
        # w1 is a regular wallet
        self.nodes[1].createwallet(wallet_name="w1")
        w1 = self.nodes[1].get_wallet_rpc("w1")
        # w2 contains the private keys for w3
        self.nodes[1].createwallet(wallet_name="w2", blank=True)
        w2 = self.nodes[1].get_wallet_rpc("w2")
        xpriv = "tprv8ZgxMBicQKsPfHCsTwkiM1KT56RXbGGTqvc2hgqzycpwbHqqpcajQeMRZoBD35kW4RtyCemu6j34Ku5DEspmgjKdt2qe4SvRch5Kk8B8A2v"
        xpub = "tpubD6NzVbkrYhZ4YkEfMbRJkQyZe7wTkbTNRECozCtJPtdLRn6cT1QKb8yHjwAPcAr26eHBFYs5iLiFFnCbwPRsncCKUKCfubHDMGKzMVcN1Jg"
        if self.options.descriptors:
            w2.importdescriptors([{
                "desc": descsum_create("wpkh(" + xpriv + "/0/0/*)"),
                "timestamp": "now",
                "range": [0, 100],
                "active": True
            },{
                "desc": descsum_create("wpkh(" + xpriv + "/0/1/*)"),
                "timestamp": "now",
                "range": [0, 100],
                "active": True,
                "internal": True
            }])
        else:
            w2.sethdseed(True)

        # w3 is a watch-only wallet, based on w2
        self.nodes[1].createwallet(wallet_name="w3", disable_private_keys=True)
        w3 = self.nodes[1].get_wallet_rpc("w3")
        if self.options.descriptors:
            # Match the privkeys in w2 for descriptors
            res = w3.importdescriptors([{
                "desc": descsum_create("wpkh(" + xpub + "/0/0/*)"),
                "timestamp": "now",
                "range": [0, 100],
                "keypool": True,
                "active": True,
                "watchonly": True
            },{
                "desc": descsum_create("wpkh(" + xpub + "/0/1/*)"),
                "timestamp": "now",
                "range": [0, 100],
                "keypool": True,
                "active": True,
                "internal": True,
                "watchonly": True
            }])
            assert_equal(res, [{"success": True}, {"success": True}])

        for _ in range(3):
            a2_receive = w2.getnewaddress()
            if not self.options.descriptors:
                # Because legacy wallets use exclusively hardened derivation, we can't do a ranged import like we do for descriptors
                a2_change = w2.getrawchangeaddress() # doesn't actually use change derivation
                res = w3.importmulti([{
                    "desc": w2.getaddressinfo(a2_receive)["desc"],
                    "timestamp": "now",
                    "keypool": True,
                    "watchonly": True
                },{
                    "desc": w2.getaddressinfo(a2_change)["desc"],
                    "timestamp": "now",
                    "keypool": True,
                    "internal": True,
                    "watchonly": True
                }])
                assert_equal(res, [{"success": True}, {"success": True}])

        w0.sendtoaddress(a2_receive, 10) # fund w3
        self.nodes[0].generate(1)
        self.sync_blocks()

        if not self.options.descriptors:
            # w4 has private keys enabled, but only contains watch-only keys (from w2)
            # This is legacy wallet behavior only as descriptor wallets don't allow watchonly and non-watchonly things in the same wallet.
            self.nodes[1].createwallet(wallet_name="w4", disable_private_keys=False)
            w4 = self.nodes[1].get_wallet_rpc("w4")
            for _ in range(3):
                a2_receive = w2.getnewaddress()
                res = w4.importmulti([{
                    "desc": w2.getaddressinfo(a2_receive)["desc"],
                    "timestamp": "now",
                    "keypool": False,
                    "watchonly": True
                }])
                assert_equal(res, [{"success": True}])

            w0.sendtoaddress(a2_receive, 10) # fund w4
            self.nodes[0].generate(1)
            self.sync_blocks()

        self.log.info("Send to address...")
        self.test_send(from_wallet=w0, to_wallet=w1, amount=1)
        self.test_send(from_wallet=w0, to_wallet=w1, amount=1, add_to_wallet=True)

        self.log.info("Don't broadcast...")
        res = self.test_send(from_wallet=w0, to_wallet=w1, amount=1, add_to_wallet=False)
        assert(res["hex"])

        self.log.info("Return PSBT...")
        res = self.test_send(from_wallet=w0, to_wallet=w1, amount=1, psbt=True)
        assert(res["psbt"])

        self.log.info("Create transaction that spends to address, but don't broadcast...")
        self.test_send(from_wallet=w0, to_wallet=w1, amount=1, add_to_wallet=False)
        # conf_target & estimate_mode can be set as argument or option
        # ELEMENTS: we do not have the "fee" field. After #900 we should uncomment all of this.
        #res1 =
        self.test_send(from_wallet=w0, to_wallet=w1, amount=1, arg_conf_target=1, arg_estimate_mode="economical", add_to_wallet=False)
        #res2 =
        self.test_send(from_wallet=w0, to_wallet=w1, amount=1, conf_target=1, estimate_mode="economical", add_to_wallet=False)
        #assert_equal(self.nodes[1].decodepsbt(res1["psbt"])["fee"],
        #             self.nodes[1].decodepsbt(res2["psbt"])["fee"])
        # but not at the same time
        for mode in ["unset", "economical", "conservative"]:
            self.test_send(from_wallet=w0, to_wallet=w1, amount=1, arg_conf_target=1, arg_estimate_mode="economical",
                conf_target=1, estimate_mode=mode, add_to_wallet=False,
                expect_error=(-8, "Pass conf_target and estimate_mode either as arguments or in the options object, but not both"))

        self.log.info("Create PSBT from watch-only wallet w3, sign with w2...")
        res = self.test_send(from_wallet=w3, to_wallet=w1, amount=1)
        res = w2.walletprocesspsbt(res["psbt"])
        assert res["complete"]

        if not self.options.descriptors:
            # Descriptor wallets do not allow mixed watch-only and non-watch-only things in the same wallet.
            # This is specifically testing that w4 ignores its own private keys and creates a psbt with send
            # which is not something that needs to be tested in descriptor wallets.
            self.log.info("Create PSBT from wallet w4 with watch-only keys, sign with w2...")
            self.test_send(from_wallet=w4, to_wallet=w1, amount=1, expect_error=(-4, "Insufficient funds"))
            res = self.test_send(from_wallet=w4, to_wallet=w1, amount=1, include_watching=True, add_to_wallet=False)
            res = w2.walletprocesspsbt(res["psbt"])
            assert res["complete"]

        self.log.info("Create OP_RETURN...")
        self.test_send(from_wallet=w0, to_wallet=w1, amount=1)
        self.test_send(from_wallet=w0, data="Hello World", expect_error=(-8, "Data must be hexadecimal string (not 'Hello World')"))
        self.test_send(from_wallet=w0, data="23")
        res = self.test_send(from_wallet=w3, data="23")
        res = w2.walletprocesspsbt(res["psbt"])
        assert res["complete"]

        # ELEMENTS: we do not have the "fee" field, several lines are commented out here that should
        #  be revisited after #900
        self.log.info("Test setting explicit fee rate")
        #res1 = self.test_send(from_wallet=w0, to_wallet=w1, amount=1, arg_fee_rate="1", add_to_wallet=False)
        #res2 = self.test_send(from_wallet=w0, to_wallet=w1, amount=1, fee_rate="1", add_to_wallet=False)
        #assert_equal(self.nodes[1].decodepsbt(res1["psbt"])["fee"], self.nodes[1].decodepsbt(res2["psbt"])["fee"])

        res = self.test_send(from_wallet=w0, to_wallet=w1, amount=1, fee_rate=7, add_to_wallet=False)
        #fee = self.nodes[1].decodepsbt(res["psbt"])["fee"]
        #assert_fee_amount(fee, Decimal(len(res["hex"]) / 2), Decimal("0.00007"))

        # "unset" and None are treated the same for estimate_mode
        res = self.test_send(from_wallet=w0, to_wallet=w1, amount=1, fee_rate=2, estimate_mode="unset", add_to_wallet=False)
        #fee = self.nodes[1].decodepsbt(res["psbt"])["fee"]
        #assert_fee_amount(fee, Decimal(len(res["hex"]) / 2), Decimal("0.00002"))

        res = self.test_send(from_wallet=w0, to_wallet=w1, amount=1, arg_fee_rate=4.531, add_to_wallet=False)
        #fee = self.nodes[1].decodepsbt(res["psbt"])["fee"]
        #assert_fee_amount(fee, Decimal(len(res["hex"]) / 2), Decimal("0.00004531"))

        res = self.test_send(from_wallet=w0, to_wallet=w1, amount=1, arg_fee_rate=3, add_to_wallet=False)
        #fee = self.nodes[1].decodepsbt(res["psbt"])["fee"]
        #assert_fee_amount(fee, Decimal(len(res["hex"]) / 2), Decimal("0.00003"))

        # Test that passing fee_rate as both an argument and an option raises.
        self.test_send(from_wallet=w0, to_wallet=w1, amount=1, arg_fee_rate=1, fee_rate=1, add_to_wallet=False,
                       expect_error=(-8, "Pass the fee_rate either as an argument, or in the options object, but not both"))

        assert_raises_rpc_error(-8, "Use fee_rate (sat/vB) instead of feeRate", w0.send, {w1.getnewaddress(): 1}, 6, "conservative", 1, {"feeRate": 0.01})

        assert_raises_rpc_error(-3, "Unexpected key totalFee", w0.send, {w1.getnewaddress(): 1}, 6, "conservative", 1, {"totalFee": 0.01})

        for target, mode in product([-1, 0, 1009], ["economical", "conservative"]):
            self.test_send(from_wallet=w0, to_wallet=w1, amount=1, conf_target=target, estimate_mode=mode,
                expect_error=(-8, "Invalid conf_target, must be between 1 and 1008"))  # max value of 1008 per src/policy/fees.h
        msg = 'Invalid estimate_mode parameter, must be one of: "unset", "economical", "conservative"'
        for target, mode in product([-1, 0], ["btc/kb", "sat/b"]):
            self.test_send(from_wallet=w0, to_wallet=w1, amount=1, conf_target=target, estimate_mode=mode, expect_error=(-8, msg))
        for mode in ["", "foo", Decimal("3.141592")]:
            self.test_send(from_wallet=w0, to_wallet=w1, amount=1, conf_target=0.1, estimate_mode=mode, expect_error=(-8, msg))
            self.test_send(from_wallet=w0, to_wallet=w1, amount=1, arg_conf_target=0.1, arg_estimate_mode=mode, expect_error=(-8, msg))
            assert_raises_rpc_error(-8, msg, w0.send, {w1.getnewaddress(): 1}, 0.1, mode)

        for mode in ["economical", "conservative", "btc/kb", "sat/b"]:
            self.log.debug("{}".format(mode))
            for k, v in {"string": "true", "object": {"foo": "bar"}}.items():
                self.test_send(from_wallet=w0, to_wallet=w1, amount=1, conf_target=v, estimate_mode=mode,
                    expect_error=(-3, "Expected type number for conf_target, got {}".format(k)))

        # Test setting explicit fee rate just below the minimum and at zero.
        self.log.info("Explicit fee rate raises RPC error 'fee rate too low' if fee_rate of 0.99999999 is passed")
        self.test_send(from_wallet=w0, to_wallet=w1, amount=1, fee_rate=0.99999999,
            expect_error=(-4, "Fee rate (0.999 sat/vB) is lower than the minimum fee rate setting (1.000 sat/vB)"))
        self.test_send(from_wallet=w0, to_wallet=w1, amount=1, arg_fee_rate=0.99999999,
            expect_error=(-4, "Fee rate (0.999 sat/vB) is lower than the minimum fee rate setting (1.000 sat/vB)"))
        self.test_send(from_wallet=w0, to_wallet=w1, amount=1, fee_rate=0,
            expect_error=(-4, "Fee rate (0.000 sat/vB) is lower than the minimum fee rate setting (1.000 sat/vB)"))
        self.test_send(from_wallet=w0, to_wallet=w1, amount=1, arg_fee_rate=0,
            expect_error=(-4, "Fee rate (0.000 sat/vB) is lower than the minimum fee rate setting (1.000 sat/vB)"))

        # TODO: Return hex if fee rate is below -maxmempool
        # res = self.test_send(from_wallet=w0, to_wallet=w1, amount=1, conf_target=0.1, estimate_mode="sat/b", add_to_wallet=False)
        # assert res["hex"]
        # hex = res["hex"]
        # res = self.nodes[0].testmempoolaccept([hex])
        # assert not res[0]["allowed"]
        # assert_equal(res[0]["reject-reason"], "...") # low fee
        # assert_fee_amount(fee, Decimal(len(res["hex"]) / 2), Decimal("0.000001"))

        self.log.info("If inputs are specified, do not automatically add more...")
        res = self.test_send(from_wallet=w0, to_wallet=w1, amount=51, inputs=[], add_to_wallet=False)
        assert res["complete"]
        utxo1 = w0.listunspent()[0]
        assert_equal(utxo1["amount"], 50)
        self.test_send(from_wallet=w0, to_wallet=w1, amount=51, inputs=[utxo1],
                       expect_error=(-4, "Insufficient funds"))
        self.test_send(from_wallet=w0, to_wallet=w1, amount=51, inputs=[utxo1], add_inputs=False,
                       expect_error=(-4, "Insufficient funds"))
        res = self.test_send(from_wallet=w0, to_wallet=w1, amount=51, inputs=[utxo1], add_inputs=True, add_to_wallet=False)
        assert res["complete"]

        self.log.info("Manual change address and position...")
        self.test_send(from_wallet=w0, to_wallet=w1, amount=1, change_address="not an address",
                       expect_error=(-5, "Change address must be a valid address"))
        change_address = w0.getnewaddress()
        self.test_send(from_wallet=w0, to_wallet=w1, amount=1, add_to_wallet=False, change_address=change_address)
        assert res["complete"]
        res = self.test_send(from_wallet=w0, to_wallet=w1, amount=1, add_to_wallet=False, change_address=change_address, change_position=0)
        assert res["complete"]
        assert_equal(self.nodes[0].decodepsbt(res["psbt"])["tx"]["vout"][0]["scriptPubKey"]["address"], change_address)
        res = self.test_send(from_wallet=w0, to_wallet=w1, amount=1, add_to_wallet=False, change_type="legacy", change_position=0)
        assert res["complete"]
<<<<<<< HEAD
        change_address = self.nodes[0].decodepsbt(res["psbt"])["tx"]["vout"][0]["scriptPubKey"]["addresses"][0]
        assert_equal(change_address[0], "2")
=======
        change_address = self.nodes[0].decodepsbt(res["psbt"])["tx"]["vout"][0]["scriptPubKey"]["address"]
        assert change_address[0] == "m" or change_address[0] == "n"
>>>>>>> 1c7be9ab

        self.log.info("Set lock time...")
        height = self.nodes[0].getblockchaininfo()["blocks"]
        res = self.test_send(from_wallet=w0, to_wallet=w1, amount=1, locktime=height + 1)
        assert res["complete"]
        assert res["txid"]
        txid = res["txid"]
        # Although the wallet finishes the transaction, it can't be added to the mempool yet:
        hex = self.nodes[0].gettransaction(res["txid"])["hex"]
        res = self.nodes[0].testmempoolaccept([hex])
        assert not res[0]["allowed"]
        assert_equal(res[0]["reject-reason"], "non-final")
        # It shouldn't be confirmed in the next block
        self.nodes[0].generate(1)
        assert_equal(self.nodes[0].gettransaction(txid)["confirmations"], 0)
        # The mempool should allow it now:
        res = self.nodes[0].testmempoolaccept([hex])
        assert res[0]["allowed"]
        # Don't wait for wallet to add it to the mempool:
        res = self.nodes[0].sendrawtransaction(hex)
        self.nodes[0].generate(1)
        assert_equal(self.nodes[0].gettransaction(txid)["confirmations"], 1)
        self.sync_all()

        self.log.info("Lock unspents...")
        utxo1 = w0.listunspent()[0]
        assert_greater_than(utxo1["amount"], 1)
        res = self.test_send(from_wallet=w0, to_wallet=w1, amount=1, inputs=[utxo1], add_to_wallet=False, lock_unspents=True)
        assert res["complete"]
        locked_coins = w0.listlockunspent()
        assert_equal(len(locked_coins), 1)
        # Locked coins are automatically unlocked when manually selected
        res = self.test_send(from_wallet=w0, to_wallet=w1, amount=1, inputs=[utxo1], add_to_wallet=False)
        assert res["complete"]

        self.log.info("Replaceable...")
        res = self.test_send(from_wallet=w0, to_wallet=w1, amount=1, add_to_wallet=True, replaceable=True)
        assert res["complete"]
        assert_equal(self.nodes[0].gettransaction(res["txid"])["bip125-replaceable"], "yes")
        res = self.test_send(from_wallet=w0, to_wallet=w1, amount=1, add_to_wallet=True, replaceable=False)
        assert res["complete"]
        assert_equal(self.nodes[0].gettransaction(res["txid"])["bip125-replaceable"], "no")

        self.log.info("Subtract fee from output")
        self.test_send(from_wallet=w0, to_wallet=w1, amount=1, subtract_fee_from_outputs=[0])


if __name__ == '__main__':
    WalletSendTest().main()<|MERGE_RESOLUTION|>--- conflicted
+++ resolved
@@ -397,13 +397,8 @@
         assert_equal(self.nodes[0].decodepsbt(res["psbt"])["tx"]["vout"][0]["scriptPubKey"]["address"], change_address)
         res = self.test_send(from_wallet=w0, to_wallet=w1, amount=1, add_to_wallet=False, change_type="legacy", change_position=0)
         assert res["complete"]
-<<<<<<< HEAD
-        change_address = self.nodes[0].decodepsbt(res["psbt"])["tx"]["vout"][0]["scriptPubKey"]["addresses"][0]
+        change_address = self.nodes[0].decodepsbt(res["psbt"])["tx"]["vout"][0]["scriptPubKey"]["address"]
         assert_equal(change_address[0], "2")
-=======
-        change_address = self.nodes[0].decodepsbt(res["psbt"])["tx"]["vout"][0]["scriptPubKey"]["address"]
-        assert change_address[0] == "m" or change_address[0] == "n"
->>>>>>> 1c7be9ab
 
         self.log.info("Set lock time...")
         height = self.nodes[0].getblockchaininfo()["blocks"]
