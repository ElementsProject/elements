#!/usr/bin/env python3
# Copyright (c) 2014-2021 The Bitcoin Core developers
# Distributed under the MIT software license, see the accompanying
# file COPYING or http://www.opensource.org/licenses/mit-license.php.
"""Test the fundrawtransaction RPC."""


from decimal import Decimal
from itertools import product
from math import ceil

from test_framework.descriptors import descsum_create
from test_framework.key import ECKey
from test_framework.messages import (
    COIN,
)
from test_framework.test_framework import BitcoinTestFramework
from test_framework.util import (
    assert_approx,
    assert_equal,
    assert_fee_amount,
    assert_greater_than,
    assert_greater_than_or_equal,
    assert_raises_rpc_error,
    count_bytes,
    find_vout_for_address,
)
from test_framework.wallet_util import bytes_to_wif


def get_unspent(listunspent, amount):
    for utx in listunspent:
        if utx['amount'] == amount:
            return utx
    raise AssertionError('Could not find unspent with amount={}'.format(amount))

class RawTransactionsTest(BitcoinTestFramework):
    def set_test_params(self):
        self.num_nodes = 4
        self.setup_clean_chain = True
        # This test isn't testing tx relay. Set whitelist on the peers for
        # instant tx relay.
        self.extra_args = [['-blindedaddresses=1', '-whitelist=noban@127.0.0.1']] * self.num_nodes
        self.rpc_timeout = 90  # to prevent timeouts in `test_transaction_too_large`

    def skip_test_if_missing_module(self):
        self.skip_if_no_wallet()

    def setup_network(self):
        self.setup_nodes()

        self.connect_nodes(0, 1)
        self.connect_nodes(1, 2)
        self.connect_nodes(0, 2)
        self.connect_nodes(0, 3)

    def lock_outputs_type(self, wallet, outputtype):
        """
        Only allow UTXOs of the given type
        """
        if outputtype in ["legacy", "p2pkh", "pkh"]:
            prefixes = ["pkh(", "sh(multi("]
        elif outputtype in ["p2sh-segwit", "sh_wpkh"]:
            prefixes = ["sh(wpkh(", "sh(wsh("]
        elif outputtype in ["bech32", "wpkh"]:
            prefixes = ["wpkh(", "wsh("]
        else:
            assert False, f"Unknown output type {outputtype}"

        to_lock = []
        for utxo in wallet.listunspent():
            if "desc" in utxo:
                for prefix in prefixes:
                    if utxo["desc"].startswith(prefix):
                        to_lock.append({"txid": utxo["txid"], "vout": utxo["vout"]})
        wallet.lockunspent(False, to_lock)

    def unlock_utxos(self, wallet):
        """
        Unlock all UTXOs except the watchonly one
        """
        to_keep = []
        if self.watchonly_txid is not None and self.watchonly_vout is not None:
            to_keep.append({"txid": self.watchonly_txid, "vout": self.watchonly_vout})
        wallet.lockunspent(True)
        wallet.lockunspent(False, to_keep)

    def run_test(self):
        self.watchonly_txid = None
        self.watchonly_vout = None
        self.log.info("Connect nodes, set fees, generate blocks, and sync")
        self.min_relay_tx_fee = self.nodes[0].getnetworkinfo()['relayfee']
        # This test is not meant to test fee estimation and we'd like
        # to be sure all txs are sent at a consistent desired feerate
        for node in self.nodes:
            node.settxfee(self.min_relay_tx_fee)

        # if the fee's positive delta is higher than this value tests will fail,
        # neg. delta always fail the tests.
        # The size of the signature of every input may be at most 2 bytes larger
        # than a minimum sized signature.

        #            = 2 bytes * minRelayTxFeePerByte
        self.fee_tolerance = 2 * self.min_relay_tx_fee/1000
        # ELEMENTS NOTE: fee deltas will be negative due to blinding and no blinding in rawtransaction

        self.generate(self.nodes[2], 1)
        self.generate(self.nodes[0], 121)

        self.test_add_inputs_default_value()
        self.test_weight_calculation()
        self.test_change_position()
        self.test_simple()
        self.test_simple_two_coins()
        self.test_simple_two_outputs()
        self.test_change()
        self.test_no_change()
        self.test_invalid_option()
        self.test_invalid_change_address()
        self.test_valid_change_address()
        self.test_change_type()
        self.test_coin_selection()
        self.test_two_vin()
        self.test_two_vin_two_vout()
        self.test_invalid_input()
        self.test_fee_p2pkh()
        self.test_fee_p2pkh_multi_out()
        self.test_fee_p2sh()
        self.test_fee_4of5()
        self.test_spend_2of2()
        # ELEMENTS: FIXME
        # self.test_locked_wallet()
        self.test_many_inputs_fee()
        self.test_many_inputs_send()
        self.test_op_return()
        self.test_watchonly()
        self.test_all_watched_funds()
        self.test_option_feerate()
        self.test_address_reuse()
        # ELEMENTS: FIXME
        # self.test_option_subtract_fee_from_outputs()
        self.test_subtract_fee_with_presets()
        self.test_transaction_too_large()
        self.test_include_unsafe()
        self.test_surjectionproof_many_inputs()
        # ELEMENTS: FIXME NB
        # self.test_external_inputs()
        self.test_22670()
        self.test_feerate_rounding()

    def test_change_position(self):
        """Ensure setting changePosition in fundraw with an exact match is handled properly."""
        self.log.info("Test fundrawtxn changePosition option")
        rawmatch = self.nodes[2].createrawtransaction([], [{self.nodes[2].getnewaddress():50}])
        rawmatch = self.nodes[2].fundrawtransaction(rawmatch, {"changePosition":1, "subtractFeeFromOutputs":[0]})
        assert_equal(rawmatch["changepos"], -1)

        self.nodes[3].createwallet(wallet_name="wwatch", disable_private_keys=True)
        wwatch = self.nodes[3].get_wallet_rpc('wwatch')
        watchonly_address = self.nodes[0].getnewaddress()
        watchonly_pubkey = self.nodes[0].getaddressinfo(watchonly_address)["pubkey"]
        watchonly_blindingkey = self.nodes[0].dumpblindingkey(watchonly_address)
        self.watchonly_amount = Decimal(200)
        wwatch.importpubkey(watchonly_pubkey, "", True)
        wwatch.importblindingkey(watchonly_address, watchonly_blindingkey)
        self.watchonly_txid = self.nodes[0].sendtoaddress(watchonly_address, self.watchonly_amount)

        # Lock UTXO so nodes[0] doesn't accidentally spend it
        self.watchonly_vout = find_vout_for_address(self.nodes[0], self.watchonly_txid, watchonly_address)
        self.nodes[0].lockunspent(False, [{"txid": self.watchonly_txid, "vout": self.watchonly_vout}])

        self.nodes[0].sendtoaddress(self.nodes[3].get_wallet_rpc(self.default_wallet_name).getnewaddress(), self.watchonly_amount / 10)

        self.nodes[0].sendtoaddress(self.nodes[2].getnewaddress(), 1.5)
        self.nodes[0].sendtoaddress(self.nodes[2].getnewaddress(), 1.0)
        self.nodes[0].sendtoaddress(self.nodes[2].getnewaddress(), 5.0)

        self.generate(self.nodes[0], 1)

        wwatch.unloadwallet()

    def test_simple(self):
        self.log.info("Test fundrawtxn")
        inputs  = [ ]
        outputs = [{ self.nodes[0].getnewaddress() : 1.0 }]
        rawtx   = self.nodes[2].createrawtransaction(inputs, outputs)
        dec_tx  = self.nodes[2].decoderawtransaction(rawtx)
        rawtxfund = self.nodes[2].fundrawtransaction(rawtx)
        dec_tx  = self.nodes[2].decoderawtransaction(rawtxfund['hex'])
        assert len(dec_tx['vin']) > 0  #test that we have enough inputs

    def test_simple_two_coins(self):
        self.log.info("Test fundrawtxn with 2 coins")
        inputs  = [ ]
        outputs = [{ self.nodes[0].getnewaddress() : 2.2 }]
        rawtx   = self.nodes[2].createrawtransaction(inputs, outputs)
        dec_tx  = self.nodes[2].decoderawtransaction(rawtx)

        rawtxfund = self.nodes[2].fundrawtransaction(rawtx)
        dec_tx  = self.nodes[2].decoderawtransaction(rawtxfund['hex'])
        assert len(dec_tx['vin']) > 0  #test if we have enough inputs
        assert_equal(dec_tx['vin'][0]['scriptSig']['hex'], '')

    def test_simple_two_outputs(self):
        self.log.info("Test fundrawtxn with 2 outputs")

        inputs  = [ ]
        outputs = [{ self.nodes[0].getnewaddress() : 2.6 }, { self.nodes[1].getnewaddress() : 2.5 }]
        rawtx   = self.nodes[2].createrawtransaction(inputs, outputs)
        dec_tx  = self.nodes[2].decoderawtransaction(rawtx)

        rawtxfund = self.nodes[2].fundrawtransaction(rawtx)
        dec_tx  = self.nodes[2].decoderawtransaction(rawtxfund['hex'])
        totalOut = 0
        for out in dec_tx['vout']:
            totalOut += out['value']

        assert len(dec_tx['vin']) > 0
        assert_equal(dec_tx['vin'][0]['scriptSig']['hex'], '')

    def test_change(self):
        self.log.info("Test fundrawtxn with a vin > required amount")
        utx = get_unspent(self.nodes[2].listunspent(), 5)

        inputs  = [ {'txid' : utx['txid'], 'vout' : utx['vout']}]
        outputs = [{ self.nodes[0].getnewaddress() : 1.0 }]
        rawtx   = self.nodes[2].createrawtransaction(inputs, outputs)
        dec_tx  = self.nodes[2].decoderawtransaction(rawtx)
        assert_equal(utx['txid'], dec_tx['vin'][0]['txid'])

        rawtxfund = self.nodes[2].fundrawtransaction(rawtx)
        fee = rawtxfund['fee']
        self.test_no_change_fee = fee  # Use the same fee for the next tx
        dec_tx  = self.nodes[2].decoderawtransaction(rawtxfund['hex'])
        totalOut = 0
        for out in dec_tx['vout']:
            if out["scriptPubKey"]["type"] == "fee":
                continue
            totalOut += out['value']

        assert_equal(fee + totalOut, utx['amount']) #compare vin total and totalout+fee

    def test_no_change(self):
        self.log.info("Test fundrawtxn not having a change output")
        utx = get_unspent(self.nodes[2].listunspent(), 5)

        inputs  = [ {'txid' : utx['txid'], 'vout' : utx['vout']}]
        outputs = [{self.nodes[0].getnewaddress(): Decimal(5.0) - self.test_no_change_fee - self.fee_tolerance}]
        rawtx   = self.nodes[2].createrawtransaction(inputs, outputs)
        dec_tx  = self.nodes[2].decoderawtransaction(rawtx)
        assert_equal(utx['txid'], dec_tx['vin'][0]['txid'])

        rawtxfund = self.nodes[2].fundrawtransaction(rawtx)
        fee = rawtxfund['fee']
        dec_tx  = self.nodes[2].decoderawtransaction(rawtxfund['hex'])
        totalOut = 0
        for out in dec_tx['vout']:
            if out["scriptPubKey"]["type"] == "fee":
                continue
            totalOut += out['value']

        assert_equal(rawtxfund['changepos'], -1)
        assert_equal(fee + totalOut, utx['amount']) #compare vin total and totalout+fee

    def test_invalid_option(self):
        self.log.info("Test fundrawtxn with an invalid option")
        utx = get_unspent(self.nodes[2].listunspent(), 5)

        inputs  = [ {'txid' : utx['txid'], 'vout' : utx['vout']} ]
        outputs = [{ self.nodes[0].getnewaddress() : Decimal(4.0) }]
        rawtx   = self.nodes[2].createrawtransaction(inputs, outputs)
        dec_tx  = self.nodes[2].decoderawtransaction(rawtx)
        assert_equal(utx['txid'], dec_tx['vin'][0]['txid'])

        assert_raises_rpc_error(-3, "Unexpected key foo", self.nodes[2].fundrawtransaction, rawtx, {'foo':'bar'})

        # reserveChangeKey was deprecated and is now removed
        assert_raises_rpc_error(-3, "Unexpected key reserveChangeKey", lambda: self.nodes[2].fundrawtransaction(hexstring=rawtx, options={'reserveChangeKey': True}))

    def test_invalid_change_address(self):
        self.log.info("Test fundrawtxn with an invalid change address")
        utx = get_unspent(self.nodes[2].listunspent(), 5)

        inputs  = [ {'txid' : utx['txid'], 'vout' : utx['vout']} ]
        outputs = [{ self.nodes[0].getnewaddress() : Decimal(4.0) }]
        rawtx   = self.nodes[2].createrawtransaction(inputs, outputs)
        dec_tx  = self.nodes[2].decoderawtransaction(rawtx)
        assert_equal(utx['txid'], dec_tx['vin'][0]['txid'])

        assert_raises_rpc_error(-5, "Change address must be a valid address", self.nodes[2].fundrawtransaction, rawtx, {'changeAddress':'foobar'})

    def test_valid_change_address(self):
        self.log.info("Test fundrawtxn with a provided change address")
        utx = get_unspent(self.nodes[2].listunspent(), 5)

        inputs  = [ {'txid' : utx['txid'], 'vout' : utx['vout']} ]
        outputs = [{ self.nodes[0].getnewaddress() : Decimal(4.0) }]
        rawtx   = self.nodes[2].createrawtransaction(inputs, outputs)
        dec_tx  = self.nodes[2].decoderawtransaction(rawtx)
        assert_equal(utx['txid'], dec_tx['vin'][0]['txid'])

        change = self.nodes[2].getnewaddress()
        change = self.nodes[2].getaddressinfo(change)["unconfidential"]
        assert_raises_rpc_error(-8, "changePosition out of bounds", self.nodes[2].fundrawtransaction, rawtx, {'changeAddress':change, 'changePosition':2})
        rawtxfund = self.nodes[2].fundrawtransaction(rawtx, {'changeAddress': change, 'changePosition': 0})
        dec_tx  = self.nodes[2].decoderawtransaction(rawtxfund['hex'])
        out = dec_tx['vout'][0]
        assert_equal(change, out['scriptPubKey']['address'])

    def test_change_type(self):
        self.log.info("Test fundrawtxn with a provided change type")
        utx = get_unspent(self.nodes[2].listunspent(), 5)

        inputs  = [ {'txid' : utx['txid'], 'vout' : utx['vout']} ]
        outputs = [{ self.nodes[0].getnewaddress() : Decimal(4.0) }]
        rawtx   = self.nodes[2].createrawtransaction(inputs, outputs)
        assert_raises_rpc_error(-3, "JSON value of type null is not of expected type string", self.nodes[2].fundrawtransaction, rawtx, {'change_type': None})
        assert_raises_rpc_error(-5, "Unknown change type ''", self.nodes[2].fundrawtransaction, rawtx, {'change_type': ''})
        rawtx = self.nodes[2].fundrawtransaction(rawtx, {'change_type': 'bech32'})
        dec_tx = self.nodes[2].decoderawtransaction(rawtx['hex'])
        assert_equal('witness_v0_keyhash', dec_tx['vout'][rawtx['changepos']]['scriptPubKey']['type'])

    def test_coin_selection(self):
        self.log.info("Test fundrawtxn with a vin < required amount")
        utx = get_unspent(self.nodes[2].listunspent(), 1)

        inputs  = [ {'txid' : utx['txid'], 'vout' : utx['vout']}]
        outputs = [{ self.nodes[0].getnewaddress() : 1.0 }]
        output_addrs = []
        for output in outputs:
            for addr in output.keys():
                output_addrs.append(self.nodes[0].getaddressinfo(addr)["unconfidential"])
        rawtx   = self.nodes[2].createrawtransaction(inputs, outputs)

        # 4-byte version + 1-byte vin count + 36-byte prevout then script_len
        rawtx = rawtx[:84] + "0100" + rawtx[86:]

        dec_tx  = self.nodes[2].decoderawtransaction(rawtx)
        assert_equal(utx['txid'], dec_tx['vin'][0]['txid'])
        assert_equal("00", dec_tx['vin'][0]['scriptSig']['hex'])

        # Should fail without add_inputs:
        assert_raises_rpc_error(-4, "Insufficient funds", self.nodes[2].fundrawtransaction, rawtx, {"add_inputs": False})
        # add_inputs is enabled by default
        rawtxfund = self.nodes[2].fundrawtransaction(rawtx)

        dec_tx  = self.nodes[2].decoderawtransaction(rawtxfund['hex'])
        totalOut = 0
        matchingOuts = 0
        for i, out in enumerate(dec_tx['vout']):
            if out["scriptPubKey"]["type"] == "fee":
                continue
            totalOut += out['value']
            if out['scriptPubKey']['address'] in output_addrs:
                matchingOuts+=1
            else:
                assert_equal(i, rawtxfund['changepos'])

        assert_equal(utx['txid'], dec_tx['vin'][0]['txid'])
        assert_equal("00", dec_tx['vin'][0]['scriptSig']['hex'])

        assert_equal(matchingOuts, 1)
        assert_equal(len(dec_tx['vout']), 3)

    def test_two_vin(self):
        self.log.info("Test fundrawtxn with 2 vins")
        utx = get_unspent(self.nodes[2].listunspent(), 1)
        utx2 = get_unspent(self.nodes[2].listunspent(), 5)

        inputs  = [ {'txid' : utx['txid'], 'vout' : utx['vout']},{'txid' : utx2['txid'], 'vout' : utx2['vout']} ]
        outputs = [{ self.nodes[0].getnewaddress() : 6.0 }]
        output_addrs = []
        for output in outputs:
            for addr in output.keys():
                output_addrs.append(self.nodes[0].getaddressinfo(addr)["unconfidential"])
        rawtx   = self.nodes[2].createrawtransaction(inputs, outputs)
        dec_tx  = self.nodes[2].decoderawtransaction(rawtx)
        assert_equal(utx['txid'], dec_tx['vin'][0]['txid'])

        # Should fail without add_inputs:
        assert_raises_rpc_error(-4, "Insufficient funds", self.nodes[2].fundrawtransaction, rawtx, {"add_inputs": False})
        rawtxfund = self.nodes[2].fundrawtransaction(rawtx, {"add_inputs": True})

        dec_tx  = self.nodes[2].decoderawtransaction(rawtxfund['hex'])
        totalOut = 0
        matchingOuts = 0
        for out in dec_tx['vout']:
            if out["scriptPubKey"]["type"] == "fee":
                continue
            totalOut += out['value']
            if out['scriptPubKey']['address'] in output_addrs:
                matchingOuts+=1

        assert_equal(matchingOuts, 1)
        assert_equal(len(dec_tx['vout']), 3)

        matchingIns = 0
        for vinOut in dec_tx['vin']:
            for vinIn in inputs:
                if vinIn['txid'] == vinOut['txid']:
                    matchingIns+=1

        assert_equal(matchingIns, 2) #we now must see two vins identical to vins given as params

    def test_two_vin_two_vout(self):
        self.log.info("Test fundrawtxn with 2 vins and 2 vouts")
        utx = get_unspent(self.nodes[2].listunspent(), 1)
        utx2 = get_unspent(self.nodes[2].listunspent(), 5)

        inputs  = [ {'txid' : utx['txid'], 'vout' : utx['vout']},{'txid' : utx2['txid'], 'vout' : utx2['vout']} ]
        outputs = [{ self.nodes[0].getnewaddress() : 6.0 }, { self.nodes[0].getnewaddress() : 1.0 }]
        output_addrs = []
        for output in outputs:
            for addr in output.keys():
                output_addrs.append(self.nodes[0].getaddressinfo(addr)["unconfidential"])
        rawtx   = self.nodes[2].createrawtransaction(inputs, outputs)
        dec_tx  = self.nodes[2].decoderawtransaction(rawtx)
        assert_equal(utx['txid'], dec_tx['vin'][0]['txid'])

        # Should fail without add_inputs:
        assert_raises_rpc_error(-4, "Insufficient funds", self.nodes[2].fundrawtransaction, rawtx, {"add_inputs": False})
        rawtxfund = self.nodes[2].fundrawtransaction(rawtx, {"add_inputs": True})

        dec_tx  = self.nodes[2].decoderawtransaction(rawtxfund['hex'])
        totalOut = 0
        matchingOuts = 0
        for out in dec_tx['vout']:
            if out["scriptPubKey"]["type"] == "fee":
                continue
            totalOut += out['value']
            if out['scriptPubKey']['address'] in output_addrs:
                matchingOuts+=1

        assert_equal(matchingOuts, 2)
        assert_equal(len(dec_tx['vout']), 4)

    def test_invalid_input(self):
        self.log.info("Test fundrawtxn with an invalid vin")
<<<<<<< HEAD
        inputs  = [ {'txid' : "1c7f966dab21119bac53213a2bc7532bff1fa844c124fd750a7d0b1332440bd1", 'vout' : 0} ] #invalid vin!
        outputs = [{ self.nodes[0].getnewaddress() : 1.0}]
=======
        txid = "1c7f966dab21119bac53213a2bc7532bff1fa844c124fd750a7d0b1332440bd1"
        vout = 0
        inputs  = [ {'txid' : txid, 'vout' : vout} ] #invalid vin!
        outputs = { self.nodes[0].getnewaddress() : 1.0}
>>>>>>> f37bd15d
        rawtx   = self.nodes[2].createrawtransaction(inputs, outputs)
        assert_raises_rpc_error(-4, "Unable to find UTXO for external input", self.nodes[2].fundrawtransaction, rawtx)

    def test_fee_p2pkh(self):
        """Compare fee of a standard pubkeyhash transaction."""
        self.log.info("Test fundrawtxn p2pkh fee")
        self.lock_outputs_type(self.nodes[0], "p2pkh")
        inputs = []
        outputs = [{self.nodes[1].getnewaddress():1.1}]
        rawtx = self.nodes[0].createrawtransaction(inputs, outputs)
        fundedTx = self.nodes[0].fundrawtransaction(rawtx)

        # Create same transaction over sendtoaddress.
        txId = self.nodes[0].sendtoaddress(self.nodes[1].getnewaddress(), 1.1)
        signedFee = self.nodes[0].getmempoolentry(txId)['fees']['base']

        # Compare fee.
        feeDelta = Decimal(fundedTx['fee']) - Decimal(signedFee)
        assert feeDelta <= self.fee_tolerance

        self.unlock_utxos(self.nodes[0])

    def test_fee_p2pkh_multi_out(self):
        """Compare fee of a standard pubkeyhash transaction with multiple outputs."""
        self.log.info("Test fundrawtxn p2pkh fee with multiple outputs")
        self.lock_outputs_type(self.nodes[0], "p2pkh")
        inputs = []
        outputs = [
            {self.nodes[1].getnewaddress():1.1},
            {self.nodes[1].getnewaddress():1.2},
            {self.nodes[1].getnewaddress():0.1},
            {self.nodes[1].getnewaddress():1.3},
            {self.nodes[1].getnewaddress():0.2},
            {self.nodes[1].getnewaddress():0.3},
        ]
        rawtx = self.nodes[0].createrawtransaction(inputs, outputs)
        fundedTx = self.nodes[0].fundrawtransaction(rawtx)

        # Create same transaction over sendtoaddress.
        # ELEMENTS: sendmany expects an object
        output_dict = {}
        for output in outputs:
            output_dict.update(output)
        txId = self.nodes[0].sendmany("", output_dict)
        signedFee = self.nodes[0].getmempoolentry(txId)['fees']['base']

        # Compare fee.
        feeDelta = Decimal(fundedTx['fee']) - Decimal(signedFee)
        assert feeDelta <= self.fee_tolerance

        self.unlock_utxos(self.nodes[0])

    def test_fee_p2sh(self):
        """Compare fee of a 2-of-2 multisig p2sh transaction."""
        self.lock_outputs_type(self.nodes[0], "p2pkh")
        # Create 2-of-2 addr.
        addr1 = self.nodes[1].getnewaddress()
        addr2 = self.nodes[1].getnewaddress()

        addr1Obj = self.nodes[1].getaddressinfo(addr1)
        addr2Obj = self.nodes[1].getaddressinfo(addr2)

        mSigObj = self.nodes[3].createmultisig(2, [addr1Obj['pubkey'], addr2Obj['pubkey']])['address']

        inputs = []
        outputs = [{mSigObj:1.1}]
        rawtx = self.nodes[0].createrawtransaction(inputs, outputs)
        fundedTx = self.nodes[0].fundrawtransaction(rawtx)

        # Create same transaction over sendtoaddress.
        txId = self.nodes[0].sendtoaddress(mSigObj, 1.1)
        signedFee = self.nodes[0].getmempoolentry(txId)['fees']['base']

        # Compare fee.
        feeDelta = Decimal(fundedTx['fee']) - Decimal(signedFee)
        print(feeDelta) # assert feeDelta <= self.fee_tolerance # ELEMENTS FIXME: flaky

        self.unlock_utxos(self.nodes[0])

    def test_fee_4of5(self):
        """Compare fee of a standard pubkeyhash transaction."""
        self.log.info("Test fundrawtxn fee with 4-of-5 addresses")
        self.lock_outputs_type(self.nodes[0], "p2pkh")

        # Create 4-of-5 addr.
        addr1 = self.nodes[1].getnewaddress()
        addr2 = self.nodes[1].getnewaddress()
        addr3 = self.nodes[1].getnewaddress()
        addr4 = self.nodes[1].getnewaddress()
        addr5 = self.nodes[1].getnewaddress()

        addr1Obj = self.nodes[1].getaddressinfo(addr1)
        addr2Obj = self.nodes[1].getaddressinfo(addr2)
        addr3Obj = self.nodes[1].getaddressinfo(addr3)
        addr4Obj = self.nodes[1].getaddressinfo(addr4)
        addr5Obj = self.nodes[1].getaddressinfo(addr5)

        mSigObj = self.nodes[1].createmultisig(
            4,
            [
                addr1Obj['pubkey'],
                addr2Obj['pubkey'],
                addr3Obj['pubkey'],
                addr4Obj['pubkey'],
                addr5Obj['pubkey'],
            ]
        )['address']

        inputs = []
        outputs = [{mSigObj:1.1}]
        rawtx = self.nodes[0].createrawtransaction(inputs, outputs)
        fundedTx = self.nodes[0].fundrawtransaction(rawtx)

        # Create same transaction over sendtoaddress.
        txId = self.nodes[0].sendtoaddress(mSigObj, 1.1)
        signedFee = self.nodes[0].getmempoolentry(txId)['fees']['base']

        # Compare fee.
        feeDelta = Decimal(fundedTx['fee']) - Decimal(signedFee)
        assert feeDelta <= self.fee_tolerance

        self.unlock_utxos(self.nodes[0])

    def test_spend_2of2(self):
        """Spend a 2-of-2 multisig transaction over fundraw."""
        self.log.info("Test fundpsbt spending 2-of-2 multisig")

        # Create 2-of-2 addr.
        addr1 = self.nodes[2].getnewaddress()
        addr2 = self.nodes[2].getnewaddress()

        addr1Obj = self.nodes[2].getaddressinfo(addr1)
        addr2Obj = self.nodes[2].getaddressinfo(addr2)

        self.nodes[2].createwallet(wallet_name='wmulti', disable_private_keys=True)
        wmulti = self.nodes[2].get_wallet_rpc('wmulti')
        w2 = self.nodes[2].get_wallet_rpc(self.default_wallet_name)
        mSigObj = wmulti.addmultisigaddress(
            2,
            [
                addr1Obj['pubkey'],
                addr2Obj['pubkey'],
            ]
        )['address']
        if not self.options.descriptors:
            wmulti.importaddress(mSigObj)

        # Send 1.2 BTC to msig addr.
        self.nodes[0].sendtoaddress(mSigObj, 1.2)
        self.generate(self.nodes[0], 1)

        oldBalance = self.nodes[1].getbalance()['bitcoin']
        inputs = []
        outputs = [{self.nodes[1].getnewaddress():1.1}]
        funded_psbt = wmulti.walletcreatefundedpsbt(inputs=inputs, outputs=outputs, options={'changeAddress': w2.getrawchangeaddress()})['psbt']

        blinded_psbt = wmulti.walletprocesspsbt(funded_psbt)
        processed_psbt = w2.walletprocesspsbt(blinded_psbt["psbt"])
        final_psbt = w2.finalizepsbt(processed_psbt['psbt'])
        self.nodes[2].sendrawtransaction(final_psbt['hex'])
        self.generate(self.nodes[2], 1)

        # make sure funds are received at node1.
        assert_equal(oldBalance+Decimal('1.10000000'), self.nodes[1].getbalance()['bitcoin'])

        wmulti.unloadwallet()

    def test_locked_wallet(self):
        self.log.info("Test fundrawtxn with locked wallet and hardened derivation")

        self.nodes[1].encryptwallet("test")

        if self.options.descriptors:
            self.nodes[1].walletpassphrase('test', 10)
            self.nodes[1].importdescriptors([{
                'desc': descsum_create('wpkh(tprv8ZgxMBicQKsPdYeeZbPSKd2KYLmeVKtcFA7kqCxDvDR13MQ6us8HopUR2wLcS2ZKPhLyKsqpDL2FtL73LMHcgoCL7DXsciA8eX8nbjCR2eG/0h/*h)'),
                'timestamp': 'now',
                'active': True
            },
            {
                'desc': descsum_create('wpkh(tprv8ZgxMBicQKsPdYeeZbPSKd2KYLmeVKtcFA7kqCxDvDR13MQ6us8HopUR2wLcS2ZKPhLyKsqpDL2FtL73LMHcgoCL7DXsciA8eX8nbjCR2eG/1h/*h)'),
                'timestamp': 'now',
                'active': True,
                'internal': True
            }])
            self.nodes[1].walletlock()

        # Drain the keypool.
        self.nodes[1].getnewaddress()
        self.nodes[1].getrawchangeaddress()

        inputs = []
        value = 1.09997500
        outputs = [{self.nodes[0].getnewaddress():value}]
        rawtx = self.nodes[1].createrawtransaction(inputs, outputs)
        # fund a transaction that does not require a new key for the change output
        self.nodes[1].fundrawtransaction(rawtx)

        # fund a transaction that requires a new key for the change output
        # creating the key must be impossible because the wallet is locked
        outputs = [{self.nodes[0].getnewaddress():1.1}]
        rawtx = self.nodes[1].createrawtransaction(inputs, outputs)
        assert_raises_rpc_error(-4, "Transaction needs a change address, but we can't generate it.", self.nodes[1].fundrawtransaction, rawtx)

        # Refill the keypool.
        self.nodes[1].walletpassphrase("test", 100)
        self.nodes[1].keypoolrefill(8) #need to refill the keypool to get an internal change address
        self.nodes[1].walletlock()

        assert_raises_rpc_error(-13, "walletpassphrase", self.nodes[1].sendtoaddress, self.nodes[0].getnewaddress(), 1.2)

        oldBalance = self.nodes[0].getbalance()['bitcoin']

        inputs = []
        outputs = [{self.nodes[0].getnewaddress():1.1}]
        rawtx = self.nodes[1].createrawtransaction(inputs, outputs)
        fundedTx = self.nodes[1].fundrawtransaction(rawtx)
        blindedTx = self.nodes[1].blindrawtransaction(fundedTx['hex'])

        # Now we need to unlock.
        self.nodes[1].walletpassphrase("test", 600)
        signedTx = self.nodes[1].signrawtransactionwithwallet(blindedTx)
        self.nodes[1].sendrawtransaction(signedTx['hex'])
        self.generate(self.nodes[1], 1)

        # make sure funds are received at node1.
        assert_equal(oldBalance+Decimal('51.10000000'), self.nodes[0].getbalance()['bitcoin'])

    def test_many_inputs_fee(self):
        """Multiple (~19) inputs tx test | Compare fee."""
        self.log.info("Test fundrawtxn fee with many inputs")

        # Empty node1, send some small coins from node0 to node1.
        # ELEMENTS FIXME: use sendall once its fixed: error `Specified output amount to <address> is below dust threshold`
        # self.nodes[1].sendall(recipients=[self.nodes[0].getnewaddress()])
        self.nodes[1].sendtoaddress(self.nodes[0].getnewaddress(), self.nodes[1].getbalance()['bitcoin'], "", "", True)
        self.generate(self.nodes[1], 1)

        for _ in range(20):
            self.nodes[0].sendtoaddress(self.nodes[1].getnewaddress(), 0.01)
        self.generate(self.nodes[0], 1)

        # Fund a tx with ~20 small inputs.
        inputs = []
        outputs = [{self.nodes[0].getnewaddress():0.15}, {self.nodes[0].getnewaddress():0.04}]
        output_dict = {}
        for output in outputs:
            output_dict.update(output)
        rawtx = self.nodes[1].createrawtransaction(inputs, outputs)
        fundedTx = self.nodes[1].fundrawtransaction(rawtx)

        # Create same transaction over sendtoaddress.
        # ELEMENTS: sendmany expects an object
        output_dict = {}
        for output in outputs:
            output_dict.update(output)
        txId = self.nodes[1].sendmany("", output_dict)
        signedFee = self.nodes[1].getmempoolentry(txId)['fees']['base']

        # Compare fee.
        feeDelta = Decimal(fundedTx['fee']) - Decimal(signedFee)
        assert feeDelta <= self.fee_tolerance * 19  #~19 inputs

    def test_many_inputs_send(self):
        """Multiple (~19) inputs tx test | sign/send."""
        self.log.info("Test fundrawtxn sign+send with many inputs")

        # Again, empty node1, send some small coins from node0 to node1.
        # ELEMENTS FIXME: use sendall once its fixed: error `Specified output amount to <address> is below dust threshold`
        # self.nodes[1].sendall(recipients=[self.nodes[0].getnewaddress()])
        self.nodes[1].sendtoaddress(self.nodes[0].getnewaddress(), self.nodes[1].getbalance()['bitcoin'], "", "", True)
        self.generate(self.nodes[1], 1)

        for _ in range(20):
            self.nodes[0].sendtoaddress(self.nodes[1].getnewaddress(), 0.01)
        self.generate(self.nodes[0], 1)

        # Fund a tx with ~20 small inputs.
        oldBalance = self.nodes[0].getbalance()['bitcoin']

        inputs = []
        outputs = [{self.nodes[0].getnewaddress():0.15},{self.nodes[0].getnewaddress():0.04}]
        rawtx = self.nodes[1].createrawtransaction(inputs, outputs)
        fundedTx = self.nodes[1].fundrawtransaction(rawtx)
        blindedTx = self.nodes[1].blindrawtransaction(fundedTx['hex'])
        fundedAndSignedTx = self.nodes[1].signrawtransactionwithwallet(blindedTx)
        self.nodes[1].sendrawtransaction(fundedAndSignedTx['hex'])
        self.generate(self.nodes[1], 1)
        assert_equal(oldBalance+Decimal('50.19000000'), self.nodes[0].getbalance()['bitcoin']) #0.19+block reward

    def test_op_return(self):
        self.log.info("Test fundrawtxn with OP_RETURN and no vin")

        # pre-segwit
        #rawtx   = "0100000000010000000000000000066a047465737400000000"
        rawtx   = "0100000000000101ac2e6a47e85fdc2a5a27334544440f2f5135553a7476f4f5e3b9792da6a58fe001000000000000000000066a047465737400000000"
        dec_tx  = self.nodes[2].decoderawtransaction(rawtx)

        assert_equal(len(dec_tx['vin']), 0)
        assert_equal(len(dec_tx['vout']), 1)

        rawtxfund = self.nodes[2].fundrawtransaction(rawtx)
        dec_tx  = self.nodes[2].decoderawtransaction(rawtxfund['hex'])

        assert_greater_than(len(dec_tx['vin']), 0) # at least one vin
        assert_equal(len(dec_tx['vout']), 3) # one change output added

    def test_watchonly(self):
        self.log.info("Test fundrawtxn using only watchonly")

        inputs = []
        outputs = [{self.nodes[2].getnewaddress(): self.watchonly_amount / 2}]
        rawtx = self.nodes[3].createrawtransaction(inputs, outputs)

        self.nodes[3].loadwallet('wwatch')
        wwatch = self.nodes[3].get_wallet_rpc('wwatch')
        # Setup change addresses for the watchonly wallet
        desc_import = [{
            "desc": descsum_create("wpkh(tpubD6NzVbkrYhZ4YNXVQbNhMK1WqguFsUXceaVJKbmno2aZ3B6QfbMeraaYvnBSGpV3vxLyTTK9DYT1yoEck4XUScMzXoQ2U2oSmE2JyMedq3H/1/*)"),
            "timestamp": "now",
            "internal": True,
            "active": True,
            "keypool": True,
            "range": [0, 100],
            "watchonly": True,
        }]
        if self.options.descriptors:
            wwatch.importdescriptors(desc_import)
        else:
            wwatch.importmulti(desc_import)

        # Backward compatibility test (2nd params is includeWatching)
        result = wwatch.fundrawtransaction(rawtx, True)
        res_dec = self.nodes[0].decoderawtransaction(result["hex"])
        assert_equal(len(res_dec["vin"]), 1)
        assert_equal(res_dec["vin"][0]["txid"], self.watchonly_txid)

        assert "fee" in result.keys()
        assert_greater_than(result["changepos"], -1)

        wwatch.unloadwallet()

    def test_all_watched_funds(self):
        self.log.info("Test fundrawtxn using entirety of watched funds")

        inputs = []
        outputs = [{self.nodes[2].getnewaddress(): self.watchonly_amount}]
        rawtx = self.nodes[3].createrawtransaction(inputs, outputs)

        self.nodes[3].loadwallet('wwatch')
        wwatch = self.nodes[3].get_wallet_rpc('wwatch')
        w3 = self.nodes[3].get_wallet_rpc(self.default_wallet_name)
        change = w3.getrawchangeaddress()
        result = wwatch.fundrawtransaction(rawtx, {'includeWatching': True, 'changeAddress': change, 'subtractFeeFromOutputs': [0]})
        blinded_result = wwatch.blindrawtransaction(result['hex'])
        unblinded_result = self.nodes[2].unblindrawtransaction(blinded_result)
        res_dec = self.nodes[0].decoderawtransaction(unblinded_result["hex"])
        assert_equal(len(res_dec["vin"]), 1)
        assert res_dec["vin"][0]["txid"] == self.watchonly_txid

        assert_greater_than(result["fee"], 0)
        assert_equal(result["changepos"], -1)
        assert_equal(result["fee"] + res_dec["vout"][0]["value"], self.watchonly_amount)

        signedtx = wwatch.signrawtransactionwithwallet(blinded_result)
        assert not signedtx["complete"]
        signedtx = self.nodes[0].signrawtransactionwithwallet(signedtx["hex"])
        assert signedtx["complete"]
        self.nodes[0].sendrawtransaction(signedtx["hex"])
        self.generate(self.nodes[0], 1)

        wwatch.unloadwallet()

    def test_option_feerate(self):
        self.log.info("Test fundrawtxn with explicit fee rates (fee_rate sat/vB and feeRate BTC/kvB)")
        node = self.nodes[3]
        # Make sure there is exactly one input so coin selection can't skew the result.
        assert_equal(len(self.nodes[3].listunspent(1)), 1)
        inputs = []
        address = node.getaddressinfo(node.getnewaddress())
        outputs = [{address['unconfidential'] : 1}]
        rawtx = node.createrawtransaction(inputs, outputs)

        result = node.fundrawtransaction(rawtx)  # uses self.min_relay_tx_fee (set by settxfee)
        btc_kvb_to_sat_vb = 100000  # (1e5)
        result1 = node.fundrawtransaction(rawtx, {"fee_rate": str(2 * btc_kvb_to_sat_vb * self.min_relay_tx_fee)})
        result2 = node.fundrawtransaction(rawtx, {"feeRate": 2 * self.min_relay_tx_fee})
        result3 = node.fundrawtransaction(rawtx, {"fee_rate": 10 * btc_kvb_to_sat_vb * self.min_relay_tx_fee})
        result4 = node.fundrawtransaction(rawtx, {"feeRate": str(10 * self.min_relay_tx_fee)})

        result_fee_rate = result['fee'] * 1000 / count_bytes(result['hex'])
        assert_fee_amount(result1['fee'], count_bytes(result1['hex']), 2 * result_fee_rate)
        assert_fee_amount(result2['fee'], count_bytes(result2['hex']), 2 * result_fee_rate)
        assert_fee_amount(result3['fee'], count_bytes(result3['hex']), 10 * result_fee_rate)
        assert_fee_amount(result4['fee'], count_bytes(result4['hex']), 10 * result_fee_rate)

        # Test that funding non-standard "zero-fee" transactions is valid.
        for param, zero_value in product(["fee_rate", "feeRate"], [0, 0.000, 0.00000000, "0", "0.000", "0.00000000"]):
            assert_equal(self.nodes[3].fundrawtransaction(rawtx, {param: zero_value})["fee"], 0)

        # With no arguments passed, expect fee of 1374 satoshis.
        assert_approx(node.fundrawtransaction(rawtx)["fee"], vexp=0.00001374, vspan=0.00000001)
        # Expect fee to be 10,000x higher when an explicit fee rate 10,000x greater is specified.
        result = node.fundrawtransaction(rawtx, {"fee_rate": 1000}) # ELEMENTS: reduce by 10x
        assert_approx(result["fee"], vexp=0.01374, vspan=0.0001)

        self.log.info("Test fundrawtxn with invalid estimate_mode settings")
        for k, v in {"number": 42, "object": {"foo": "bar"}}.items():
            assert_raises_rpc_error(-3, "Expected type string for estimate_mode, got {}".format(k),
                node.fundrawtransaction, rawtx, {"estimate_mode": v, "conf_target": 0.1, "add_inputs": True})
        for mode in ["", "foo", Decimal("3.141592")]:
            assert_raises_rpc_error(-8, 'Invalid estimate_mode parameter, must be one of: "unset", "economical", "conservative"',
                node.fundrawtransaction, rawtx, {"estimate_mode": mode, "conf_target": 0.1, "add_inputs": True})

        self.log.info("Test fundrawtxn with invalid conf_target settings")
        for mode in ["unset", "economical", "conservative"]:
            self.log.debug("{}".format(mode))
            for k, v in {"string": "", "object": {"foo": "bar"}}.items():
                assert_raises_rpc_error(-3, "Expected type number for conf_target, got {}".format(k),
                    node.fundrawtransaction, rawtx, {"estimate_mode": mode, "conf_target": v, "add_inputs": True})
            for n in [-1, 0, 1009]:
                assert_raises_rpc_error(-8, "Invalid conf_target, must be between 1 and 1008",  # max value of 1008 per src/policy/fees.h
                    node.fundrawtransaction, rawtx, {"estimate_mode": mode, "conf_target": n, "add_inputs": True})

        self.log.info("Test invalid fee rate settings")
        for param, value in {("fee_rate", 100000), ("feeRate", 1.000)}:
            assert_raises_rpc_error(-4, "Fee exceeds maximum configured by user (e.g. -maxtxfee, maxfeerate)",
                node.fundrawtransaction, rawtx, {param: value, "add_inputs": True})
            assert_raises_rpc_error(-3, "Amount out of range",
                node.fundrawtransaction, rawtx, {param: -1, "add_inputs": True})
            assert_raises_rpc_error(-3, "Amount is not a number or string",
                node.fundrawtransaction, rawtx, {param: {"foo": "bar"}, "add_inputs": True})
            # Test fee rate values that don't pass fixed-point parsing checks.
            for invalid_value in ["", 0.000000001, 1e-09, 1.111111111, 1111111111111111, "31.999999999999999999999"]:
                assert_raises_rpc_error(-3, "Invalid amount", node.fundrawtransaction, rawtx, {param: invalid_value, "add_inputs": True})
        # Test fee_rate values that cannot be represented in sat/vB.
        for invalid_value in [0.0001, 0.00000001, 0.00099999, 31.99999999, "0.0001", "0.00000001", "0.00099999", "31.99999999"]:
            assert_raises_rpc_error(-3, "Invalid amount",
                node.fundrawtransaction, rawtx, {"fee_rate": invalid_value, "add_inputs": True})

        self.log.info("Test min fee rate checks are bypassed with fundrawtxn, e.g. a fee_rate under 1 sat/vB is allowed")
        node.fundrawtransaction(rawtx, {"fee_rate": 0.999, "add_inputs": True})
        node.fundrawtransaction(rawtx, {"feeRate": 0.00000999, "add_inputs": True})

        self.log.info("- raises RPC error if both feeRate and fee_rate are passed")
        assert_raises_rpc_error(-8, "Cannot specify both fee_rate (sat/vB) and feeRate (BTC/kvB)",
            node.fundrawtransaction, rawtx, {"fee_rate": 0.1, "feeRate": 0.1, "add_inputs": True})

        self.log.info("- raises RPC error if both feeRate and estimate_mode passed")
        assert_raises_rpc_error(-8, "Cannot specify both estimate_mode and feeRate",
            node.fundrawtransaction, rawtx, {"estimate_mode": "economical", "feeRate": 0.1, "add_inputs": True})

        for param in ["feeRate", "fee_rate"]:
            self.log.info("- raises RPC error if both {} and conf_target are passed".format(param))
            assert_raises_rpc_error(-8, "Cannot specify both conf_target and {}. Please provide either a confirmation "
                "target in blocks for automatic fee estimation, or an explicit fee rate.".format(param),
                node.fundrawtransaction, rawtx, {param: 1, "conf_target": 1, "add_inputs": True})

        self.log.info("- raises RPC error if both fee_rate and estimate_mode are passed")
        assert_raises_rpc_error(-8, "Cannot specify both estimate_mode and fee_rate",
            node.fundrawtransaction, rawtx, {"fee_rate": 1, "estimate_mode": "economical", "add_inputs": True})

    def test_address_reuse(self):
        """Test no address reuse occurs."""
        self.log.info("Test fundrawtxn does not reuse addresses")

        rawtx = self.nodes[3].createrawtransaction(inputs=[], outputs=[{self.nodes[3].getnewaddress(): 1}])
        result3 = self.nodes[3].fundrawtransaction(rawtx)
        res_dec = self.nodes[0].decoderawtransaction(result3["hex"])
        changeaddress = ""
        for out in res_dec['vout']:
            if out['value'] > 1.0:
                changeaddress += out['scriptPubKey']['address']
        assert changeaddress != ""
        nextaddr = self.nodes[3].getnewaddress()
        # Now the change address key should be removed from the keypool.
        assert changeaddress != nextaddr

    def test_option_subtract_fee_from_outputs(self):
        self.log.info("Test fundrawtxn subtractFeeFromOutputs option")

        # Make sure there is exactly one input so coin selection can't skew the result.
        assert_equal(len(self.nodes[3].listunspent(1)), 1)

        inputs = []
        outputs = [{self.nodes[2].getnewaddress(): 1}]
        rawtx = self.nodes[3].createrawtransaction(inputs, outputs)

        # Test subtract fee from outputs with feeRate (BTC/kvB)
        result = [self.nodes[3].fundrawtransaction(rawtx),  # uses self.min_relay_tx_fee (set by settxfee)
            self.nodes[3].fundrawtransaction(rawtx, {"subtractFeeFromOutputs": []}),  # empty subtraction list
            self.nodes[3].fundrawtransaction(rawtx, {"subtractFeeFromOutputs": [0]}),  # uses self.min_relay_tx_fee (set by settxfee)
            self.nodes[3].fundrawtransaction(rawtx, {"feeRate": 2 * self.min_relay_tx_fee}),
            self.nodes[3].fundrawtransaction(rawtx, {"feeRate": 2 * self.min_relay_tx_fee, "subtractFeeFromOutputs": [0]}),]
        dec_tx = [self.nodes[3].decoderawtransaction(tx_['hex']) for tx_ in result]
        output = [d['vout'][1 - r['changepos']]['value'] for d, r in zip(dec_tx, result)]
        change = [d['vout'][r['changepos']]['value'] for d, r in zip(dec_tx, result)]

        assert_equal(result[0]['fee'], result[1]['fee'], result[2]['fee'])
        assert_equal(result[3]['fee'], result[4]['fee'])
        assert_equal(change[0], change[1])
        assert_equal(output[0], output[1])
        assert_equal(output[0], output[2] + result[2]['fee'])
        assert_equal(change[0] + result[0]['fee'], change[2])
        assert_equal(output[3], output[4] + result[4]['fee'])
        assert_equal(change[3] + result[3]['fee'], change[4])

        # Test subtract fee from outputs with fee_rate (sat/vB)
        btc_kvb_to_sat_vb = 100000  # (1e5)
        result = [self.nodes[3].fundrawtransaction(rawtx),  # uses self.min_relay_tx_fee (set by settxfee)
            self.nodes[3].fundrawtransaction(rawtx, {"subtractFeeFromOutputs": []}),  # empty subtraction list
            self.nodes[3].fundrawtransaction(rawtx, {"subtractFeeFromOutputs": [0]}),  # uses self.min_relay_tx_fee (set by settxfee)
            self.nodes[3].fundrawtransaction(rawtx, {"fee_rate": 2 * btc_kvb_to_sat_vb * self.min_relay_tx_fee}),
            self.nodes[3].fundrawtransaction(rawtx, {"fee_rate": 2 * btc_kvb_to_sat_vb * self.min_relay_tx_fee, "subtractFeeFromOutputs": [0]}),]
        dec_tx = [self.nodes[3].decoderawtransaction(tx_['hex']) for tx_ in result]
        output = [d['vout'][1 - r['changepos']]['value'] for d, r in zip(dec_tx, result)]
        change = [d['vout'][r['changepos']]['value'] for d, r in zip(dec_tx, result)]

        assert_equal(result[0]['fee'], result[1]['fee'], result[2]['fee'])
        assert_equal(result[3]['fee'], result[4]['fee'])
        assert_equal(change[0], change[1])
        assert_equal(output[0], output[1])
        assert_equal(output[0], output[2] + result[2]['fee'])
        assert_equal(change[0] + result[0]['fee'], change[2])
        assert_equal(output[3], output[4] + result[4]['fee'])
        assert_equal(change[3] + result[3]['fee'], change[4])

        inputs = []
        outputs = [{self.nodes[2].getnewaddress(): value} for value in (1.0, 1.1, 1.2, 1.3)]
        rawtx = self.nodes[3].createrawtransaction(inputs, outputs)

        result = [self.nodes[3].fundrawtransaction(rawtx),
                  # Split the fee between outputs 0, 2, and 3, but not output 1.
                  self.nodes[3].fundrawtransaction(rawtx, {"subtractFeeFromOutputs": [0, 2, 3]})]

        dec_tx = [self.nodes[3].decoderawtransaction(result[0]['hex']),
                  self.nodes[3].decoderawtransaction(result[1]['hex'])]

        # Nested list of non-change output amounts for each transaction.
        output = [[out['value'] for i, out in enumerate(d['vout']) if i != r['changepos']]
                  for d, r in zip(dec_tx, result)]

        # List of differences in output amounts between normal and subtractFee transactions.
        share = [o0 - o1 for o0, o1 in zip(output[0], output[1])]

        # Output 1 is the same in both transactions.
        assert_equal(share[1], 0)

        # The other 3 outputs are smaller as a result of subtractFeeFromOutputs.
        assert_greater_than(share[0], 0)
        assert_greater_than(share[2], 0)
        assert_greater_than(share[3], 0)

        # Outputs 2 and 3 take the same share of the fee.
        assert_equal(share[2], share[3])

        # Output 0 takes at least as much share of the fee, and no more than 2
        # satoshis more, than outputs 2 and 3.
        assert_greater_than_or_equal(share[0], share[2])
        assert_greater_than_or_equal(share[2] + Decimal(2e-8), share[0])

        # The fee is the same in both transactions.
        assert_equal(result[0]['fee'], result[1]['fee'])

        # The total subtracted from the outputs is equal to the fee.
        assert_equal(share[0] + share[2] + share[3], result[0]['fee'])

        n0_blind_addr = self.nodes[0].getnewaddress()
        addr_info = self.nodes[0].getaddressinfo(n0_blind_addr)
        txid = self.nodes[2].sendtoaddress(addr_info['unconfidential'], 10)
        self.sync_all()
        vout = find_vout_for_address(self.nodes[0], txid, n0_blind_addr)
        self.generate(self.nodes[0], 1)
        self.sync_all()

        # An external input without solving data should result in an error
        raw_tx = self.nodes[2].createrawtransaction([{"txid": txid, "vout": vout}], [{addr_info['unconfidential']: 20}])
        # // ELEMENTS: FIXME or explain why this tx is created without exception
        # assert_raises_rpc_error(-4, "Missing solving data for estimating transaction size", self.nodes[2].fundrawtransaction, raw_tx)

        # But funding should work when the solving data is provided
        funded_tx = self.nodes[2].fundrawtransaction(raw_tx, {}, False, {"pubkeys": [addr_info['pubkey']]})
        signed_tx = self.nodes[2].signrawtransactionwithwallet(funded_tx['hex'])
        assert not signed_tx['complete']
        signed_tx = self.nodes[0].signrawtransactionwithwallet(signed_tx['hex'])
        assert signed_tx['complete']
        # Don't send because we didn't blind it so it's not actually valid.
        # self.nodes[0].sendrawtransaction(signed_tx['hex'])

    def test_subtract_fee_with_presets(self):
        self.log.info("Test fundrawtxn subtract fee from outputs with preset inputs that are sufficient")

        addr = self.nodes[0].getnewaddress()
        txid = self.nodes[0].sendtoaddress(addr, 10)
        vout = find_vout_for_address(self.nodes[0], txid, addr)

        rawtx = self.nodes[0].createrawtransaction([{'txid': txid, 'vout': vout}], [{self.nodes[0].getnewaddress(): 5}])
        fundedtx = self.nodes[0].fundrawtransaction(rawtx, {'subtractFeeFromOutputs': [0]})
        blindedtx = self.nodes[0].blindrawtransaction(fundedtx['hex'])
        signedtx = self.nodes[0].signrawtransactionwithwallet(blindedtx)
        self.nodes[0].sendrawtransaction(signedtx['hex'])

    def test_transaction_too_large(self):
        self.log.info("Test fundrawtx where BnB solution would result in a too large transaction, but Knapsack would not")
# ELEMENTS: FIXME we need to disable this test currently as we cannot have more than 256 inputs
#  in a transaction. See https://github.com/ElementsProject/elements/issues/880
#        self.nodes[0].createwallet("large")
#        wallet = self.nodes[0].get_wallet_rpc(self.default_wallet_name)
#        recipient = self.nodes[0].get_wallet_rpc("large")
#        outputs = {}
#        rawtx = recipient.createrawtransaction([], {wallet.getnewaddress(): 147.99899260})
#
#        # Make 1500 0.1 BTC outputs. The amount that we target for funding is in
#        # the BnB range when these outputs are used.  However if these outputs
#        # are selected, the transaction will end up being too large, so it
#        # shouldn't use BnB and instead fall back to Knapsack but that behavior
#        # is not implemented yet. For now we just check that we get an error.
#        for _ in range(1500):
#            outputs[recipient.getnewaddress()] = 0.1
#        wallet.sendmany("", outputs)
#        self.generate(self.nodes[0], 10)
#        assert_raises_rpc_error(-4, "Transaction too large", recipient.fundrawtransaction, rawtx)
#        self.nodes[0].unloadwallet("large")

    def test_external_inputs(self):
        self.log.info("Test funding with external inputs")

        eckey = ECKey()
        eckey.generate()
        privkey = bytes_to_wif(eckey.get_bytes())

        self.nodes[0].createwallet("extsend")
        ext_wallet = self.nodes[0].get_wallet_rpc("extsend")
        self.nodes[2].createwallet("extfund")
        ext_fund = self.nodes[2].get_wallet_rpc("extfund")

        self.generatetoaddress(self.nodes[0], 120, ext_wallet.getnewaddress())

        # Make a weird but signable script. sh(pkh()) descriptor accomplishes this
        desc = descsum_create("sh(pkh({}))".format(privkey))
        if self.options.descriptors:
            res = ext_wallet.importdescriptors([{"desc": desc, "timestamp": "now"}])
        else:
            res = ext_wallet.importmulti([{"desc": desc, "timestamp": "now"}])
        assert res[0]["success"]
        addr = ext_wallet.deriveaddresses(desc)[0]
        addr_info = ext_wallet.getaddressinfo(addr)

        ext_wallet.sendtoaddress(addr, 10)
        ext_wallet.sendtoaddress(ext_fund.getnewaddress(), 10)
        self.generate(self.nodes[0], 6)
        ext_utxo = ext_wallet.listunspent(addresses=[addr])[0]

        # An external input without solving data should result in an error
<<<<<<< HEAD
        raw_tx = ext_wallet.createrawtransaction([ext_utxo], [{ext_wallet.getnewaddress(): ext_utxo["amount"] / 2}])
        # ELEMENTS
        # This bitcoin assert is no longer valid because we had to generate a bunch of blocks
        # above to fund ext_wallet
        #assert_raises_rpc_error(-4, "Insufficient funds", wallet.fundrawtransaction, raw_tx)
=======
        raw_tx = wallet.createrawtransaction([ext_utxo], {self.nodes[0].getnewaddress(): ext_utxo["amount"] / 2})
        assert_raises_rpc_error(-4, "Not solvable pre-selected input COutPoint(%s, %s)" % (ext_utxo["txid"][0:10], ext_utxo["vout"]), wallet.fundrawtransaction, raw_tx)
>>>>>>> f37bd15d

        # Error conditions
        assert_raises_rpc_error(-5, "'not a pubkey' is not hex", ext_fund.fundrawtransaction, raw_tx, {"solving_data": {"pubkeys":["not a pubkey"]}})
        assert_raises_rpc_error(-5, "'01234567890a0b0c0d0e0f' is not a valid public key", ext_fund.fundrawtransaction, raw_tx, {"solving_data": {"pubkeys":["01234567890a0b0c0d0e0f"]}})
        assert_raises_rpc_error(-5, "'not a script' is not hex", ext_fund.fundrawtransaction, raw_tx, {"solving_data": {"scripts":["not a script"]}})
        assert_raises_rpc_error(-8, "Unable to parse descriptor 'not a descriptor'", ext_fund.fundrawtransaction, raw_tx, {"solving_data": {"descriptors":["not a descriptor"]}})
        assert_raises_rpc_error(-8, "Invalid parameter, missing vout key", ext_fund.fundrawtransaction, raw_tx, {"input_weights": [{"txid": ext_utxo["txid"]}]})
        assert_raises_rpc_error(-8, "Invalid parameter, vout cannot be negative", ext_fund.fundrawtransaction, raw_tx, {"input_weights": [{"txid": ext_utxo["txid"], "vout": -1}]})
        assert_raises_rpc_error(-8, "Invalid parameter, missing weight key", ext_fund.fundrawtransaction, raw_tx, {"input_weights": [{"txid": ext_utxo["txid"], "vout": ext_utxo["vout"]}]})
        assert_raises_rpc_error(-8, "Invalid parameter, weight cannot be less than 165", ext_fund.fundrawtransaction, raw_tx, {"input_weights": [{"txid": ext_utxo["txid"], "vout": ext_utxo["vout"], "weight": 164}]})
        assert_raises_rpc_error(-8, "Invalid parameter, weight cannot be less than 165", ext_fund.fundrawtransaction, raw_tx, {"input_weights": [{"txid": ext_utxo["txid"], "vout": ext_utxo["vout"], "weight": -1}]})
        assert_raises_rpc_error(-8, "Invalid parameter, weight cannot be greater than", ext_fund.fundrawtransaction, raw_tx, {"input_weights": [{"txid": ext_utxo["txid"], "vout": ext_utxo["vout"], "weight": 400001}]})

        # But funding should work when the solving data is provided
        funded_tx = ext_fund.fundrawtransaction(raw_tx, {"solving_data": {"pubkeys": [addr_info['pubkey']], "scripts": [addr_info["embedded"]["scriptPubKey"]]}})
        signed_tx = ext_fund.signrawtransactionwithwallet(funded_tx['hex'])
        assert not signed_tx['complete']
        signed_tx = ext_wallet.signrawtransactionwithwallet(signed_tx['hex'])
        assert signed_tx['complete']

        funded_tx = ext_fund.fundrawtransaction(raw_tx, {"solving_data": {"descriptors": [desc]}})
        signed_tx1 = ext_fund.signrawtransactionwithwallet(funded_tx['hex'])
        assert not signed_tx1['complete']
        signed_tx2 = ext_wallet.signrawtransactionwithwallet(signed_tx1['hex'])
        assert signed_tx2['complete']
        unsigned_weight = ext_wallet.decoderawtransaction(signed_tx1["hex"])["weight"]
        signed_weight = ext_wallet.decoderawtransaction(signed_tx2["hex"])["weight"]
        # Input's weight is difference between weight of signed and unsigned,
        # and the weight of stuff that didn't change (prevout, sequence, 1 byte of scriptSig)
        input_weight = signed_weight - unsigned_weight + (41 * 4)
        low_input_weight = input_weight // 2
        high_input_weight = input_weight * 2

        # Funding should also work if the input weight is provided
        funded_tx = ext_fund.fundrawtransaction(raw_tx, {"input_weights": [{"txid": ext_utxo["txid"], "vout": ext_utxo["vout"], "weight": input_weight}]})
        signed_tx = ext_fund.signrawtransactionwithwallet(funded_tx["hex"])
        signed_tx = ext_wallet.signrawtransactionwithwallet(signed_tx["hex"])
        assert_equal(ext_wallet.testmempoolaccept([signed_tx["hex"]])[0]["allowed"], True)
        assert_equal(signed_tx["complete"], True)
        # Reducing the weight should have a lower fee
        funded_tx2 = ext_fund.fundrawtransaction(raw_tx, {"input_weights": [{"txid": ext_utxo["txid"], "vout": ext_utxo["vout"], "weight": low_input_weight}]})
        assert_greater_than(funded_tx["fee"], funded_tx2["fee"])
        # Increasing the weight should have a higher fee
        funded_tx2 = ext_fund.fundrawtransaction(raw_tx, {"input_weights": [{"txid": ext_utxo["txid"], "vout": ext_utxo["vout"], "weight": high_input_weight}]})
        assert_greater_than(funded_tx2["fee"], funded_tx["fee"])
        # The provided weight should override the calculated weight when solving data is provided
        funded_tx3 = ext_fund.fundrawtransaction(raw_tx, {"solving_data": {"descriptors": [desc]}, "input_weights": [{"txid": ext_utxo["txid"], "vout": ext_utxo["vout"], "weight": high_input_weight}]})
        assert_equal(funded_tx2["fee"], funded_tx3["fee"])
        # The feerate should be met
        # funded_tx4 = ext_fund.fundrawtransaction(raw_tx, {"input_weights": [{"txid": ext_utxo["txid"], "vout": ext_utxo["vout"], "weight": high_input_weight}], "fee_rate": 10})
        # input_add_weight = high_input_weight - (41 * 4)
        # tx4_weight = ext_fund.decoderawtransaction(funded_tx4["hex"])["weight"] + input_add_weight
        # tx4_vsize = int(ceil(tx4_weight / 4))
        # assert_fee_amount(funded_tx4["fee"], tx4_vsize, Decimal(0.0001)) Fee is different in Elements

        # Funding with weight at csuint boundaries should not cause problems
        funded_tx = ext_fund.fundrawtransaction(raw_tx, {"input_weights": [{"txid": ext_utxo["txid"], "vout": ext_utxo["vout"], "weight": 255}]})
        funded_tx = ext_fund.fundrawtransaction(raw_tx, {"input_weights": [{"txid": ext_utxo["txid"], "vout": ext_utxo["vout"], "weight": 65539}]})

        self.nodes[2].unloadwallet("extfund")
        self.nodes[0].unloadwallet("extsend")

    def test_add_inputs_default_value(self):
        self.log.info("Test 'add_inputs' default value")

        # Create and fund the wallet with 5 BTC
        self.nodes[2].createwallet("test_preset_inputs")
        wallet = self.nodes[2].get_wallet_rpc("test_preset_inputs")
        addr1 = wallet.getnewaddress(address_type="bech32")
        self.nodes[0].sendtoaddress(addr1, 5)
        self.generate(self.nodes[0], 1)

        # Covered cases:
        # 1. Default add_inputs value with no preset inputs (add_inputs=true):
        #       Expect: automatically add coins from the wallet to the tx.
        # 2. Default add_inputs value with preset inputs (add_inputs=false):
        #       Expect: disallow automatic coin selection.
        # 3. Explicit add_inputs=true and preset inputs (with preset inputs not-covering the target amount).
        #       Expect: include inputs from the wallet.
        # 4. Explicit add_inputs=true and preset inputs (with preset inputs covering the target amount).
        #       Expect: only preset inputs are used.
        # 5. Explicit add_inputs=true, no preset inputs (same as (1) but with an explicit set):
        #       Expect: include inputs from the wallet.
        # 6. Explicit add_inputs=false, no preset inputs:
        #       Expect: failure as we did not provide inputs and the process cannot automatically select coins.

        # Case (1), 'send' command
        # 'add_inputs' value is true unless "inputs" are specified, in such case, add_inputs=false.
        # So, the wallet will automatically select coins and create the transaction if only the outputs are provided.
        tx = wallet.send(outputs=[{addr1: 3}])
        assert tx["complete"]

        # Case (2), 'send' command
        # Select an input manually, which doesn't cover the entire output amount and
        # verify that the dynamically set 'add_inputs=false' value works.

        # Fund wallet with 2 outputs, 5 BTC each.
        addr2 = wallet.getnewaddress(address_type="bech32")
        source_tx = self.nodes[0].send(outputs=[{addr1: 5}, {addr2: 5}], options={"change_position": 0})
        self.generate(self.nodes[0], 1)

        # Select only one input.
        options = {
            "inputs": [
                {
                    "txid": source_tx["txid"],
                    "vout": 1  # change position was hardcoded to index 0
                }
            ]
        }
        assert_raises_rpc_error(-4, "Insufficient funds", wallet.send, outputs=[{addr1: 8}], options=options)

        # Case (3), Explicit add_inputs=true and preset inputs (with preset inputs not-covering the target amount)
        options["add_inputs"] = True
        options["add_to_wallet"] = False
        tx = wallet.send(outputs=[{addr1: 8}], options=options)
        assert tx["complete"]

        # Case (4), Explicit add_inputs=true and preset inputs (with preset inputs covering the target amount)
        options["inputs"].append({
            "txid": source_tx["txid"],
            "vout": 2  # change position was hardcoded to index 0
        })
        tx = wallet.send(outputs=[{addr1: 8}], options=options)
        assert tx["complete"]
        # Check that only the preset inputs were added to the tx
        decoded_psbt_inputs = self.nodes[0].decodepsbt(tx["psbt"])['inputs'] # ELEMENTS
        assert_equal(len(decoded_psbt_inputs), 2)
        for input in decoded_psbt_inputs:
            assert_equal(input["previous_txid"], source_tx["txid"]) # ELEMENTS

        # Case (5), assert that inputs are added to the tx by explicitly setting add_inputs=true
        options = {"add_inputs": True, "add_to_wallet": True}
        tx = wallet.send(outputs=[{addr1: 8}], options=options)
        assert tx["complete"]

        # 6. Explicit add_inputs=false, no preset inputs:
        options = {"add_inputs": False}
        assert_raises_rpc_error(-4, "Insufficient funds", wallet.send, outputs=[{addr1: 3}], options=options)

        ################################################

        # Case (1), 'walletcreatefundedpsbt' command
        # Default add_inputs value with no preset inputs (add_inputs=true)
        inputs = []
        outputs = [{self.nodes[1].getnewaddress(): 8}] # ELEMENTS
        assert "psbt" in wallet.walletcreatefundedpsbt(inputs=inputs, outputs=outputs)

        # Case (2), 'walletcreatefundedpsbt' command
        # Default add_inputs value with preset inputs (add_inputs=false).
        inputs = [{
            "txid": source_tx["txid"],
            "vout": 1  # change position was hardcoded to index 0
        }]
        outputs = [{self.nodes[1].getnewaddress(): 8}] # ELEMENTS
        assert_raises_rpc_error(-4, "Insufficient funds", wallet.walletcreatefundedpsbt, inputs=inputs, outputs=outputs)

        # Case (3), Explicit add_inputs=true and preset inputs (with preset inputs not-covering the target amount)
        options["add_inputs"] = True
        options["add_to_wallet"] = False
        assert "psbt" in wallet.walletcreatefundedpsbt(outputs=[{addr1: 8}], inputs=inputs, options=options)

        # Case (4), Explicit add_inputs=true and preset inputs (with preset inputs covering the target amount)
        inputs.append({
            "txid": source_tx["txid"],
            "vout": 2  # change position was hardcoded to index 0
        })
        psbt_tx = wallet.walletcreatefundedpsbt(outputs=[{addr1: 8}], inputs=inputs, options=options)
        # Check that only the preset inputs were added to the tx
        decoded_psbt_inputs = self.nodes[0].decodepsbt(psbt_tx["psbt"])['inputs'] # ELEMENTS
        assert_equal(len(decoded_psbt_inputs), 2)
        for input in decoded_psbt_inputs:
            assert_equal(input["previous_txid"], source_tx["txid"]) # ELEMENTS

        # Case (5), 'walletcreatefundedpsbt' command
        # Explicit add_inputs=true, no preset inputs
        options = {
            "add_inputs": True
        }
        assert "psbt" in wallet.walletcreatefundedpsbt(inputs=[], outputs=outputs, options=options)

        # Case (6). Explicit add_inputs=false, no preset inputs:
        options = {"add_inputs": False}
        assert_raises_rpc_error(-4, "Insufficient funds", wallet.walletcreatefundedpsbt, inputs=[], outputs=outputs, options=options)

        self.nodes[2].unloadwallet("test_preset_inputs")

    def test_weight_calculation(self):
        self.log.info("Test weight calculation with external inputs")

        self.nodes[2].createwallet("test_weight_calculation")
        wallet = self.nodes[2].get_wallet_rpc("test_weight_calculation")

        addr = wallet.getnewaddress(address_type="bech32")
        ext_addr = self.nodes[0].getnewaddress(address_type="bech32")
        txid = self.nodes[0].send([{addr: 5}, {ext_addr: 5}])["txid"]
        vout = find_vout_for_address(self.nodes[0], txid, addr)
        ext_vout = find_vout_for_address(self.nodes[0], txid, ext_addr)

        self.nodes[0].sendtoaddress(wallet.getnewaddress(address_type="bech32"), 5)
        self.generate(self.nodes[0], 1)

        rawtx = wallet.createrawtransaction([{'txid': txid, 'vout': vout}], [{self.nodes[0].getnewaddress(address_type="bech32"): 8}])
        fundedtx = wallet.fundrawtransaction(rawtx, {'fee_rate': 10, "change_type": "bech32"})
        # with 71-byte signatures we should expect following tx size
        # tx overhead (10) + 2 inputs (41 each) + 2 p2wpkh (31 each) + (segwit marker and flag (2) + 2 p2wpkh 71 byte sig witnesses (107 each)) / witness scaling factor (4)
        tx_size = ceil(10 + 41*2 + 31*2 + (2 + 107*2)/4)
        assert_equal(fundedtx['fee'] * COIN, 3260) # ELEMENTS

        # Using the other output should have 72 byte sigs
        rawtx = wallet.createrawtransaction([{'txid': txid, 'vout': ext_vout}], [{self.nodes[0].getnewaddress(): 13}])
        ext_desc = self.nodes[0].getaddressinfo(ext_addr)["desc"]
        print(ext_desc) # ELEMENTS FIXME: just for lint

        # ELEMENTS FIXME: insufficient funds
        # fundedtx = wallet.fundrawtransaction(rawtx, {'fee_rate': 10, "change_type": "bech32", "solving_data": {"descriptors": [ext_desc]}})
        # tx overhead (10) + 3 inputs (41 each) + 2 p2wpkh(31 each) + (segwit marker and flag (2) + 2 p2wpkh 71 bytes sig witnesses (107 each) + p2wpkh 72 byte sig witness (108)) / witness scaling factor (4)
        tx_size = ceil(10 + 41*3 + 31*2 + (2 + 107*2 + 108)/4)
        print(tx_size) # ELEMENTS FIXME: just for lint
        # assert_equal(fundedtx['fee'] * COIN, tx_size * 10)

        self.nodes[2].unloadwallet("test_weight_calculation")

    def test_include_unsafe(self):
        self.log.info("Test fundrawtxn with unsafe inputs")

        self.nodes[0].createwallet("unsafe")
        wallet = self.nodes[0].get_wallet_rpc("unsafe")

        # We receive unconfirmed funds from external keys (unsafe outputs).
        addr = wallet.getnewaddress()
        inputs = []
        for i in range(0, 2):
            txid = self.nodes[2].sendtoaddress(addr, 5)
            self.sync_mempools()
            vout = find_vout_for_address(wallet, txid, addr)
            inputs.append((txid, vout))

        # Unsafe inputs are ignored by default.
        rawtx = wallet.createrawtransaction([], [{self.nodes[2].getnewaddress(): 7.5}])
        assert_raises_rpc_error(-4, "Insufficient funds", wallet.fundrawtransaction, rawtx)

        # But we can opt-in to use them for funding.
        fundedtx = wallet.fundrawtransaction(rawtx, {"include_unsafe": True})
        tx_dec = wallet.decoderawtransaction(fundedtx['hex'])
        assert all((txin["txid"], txin["vout"]) in inputs for txin in tx_dec["vin"])
        blindedtx = wallet.blindrawtransaction(fundedtx['hex'])
        signedtx = wallet.signrawtransactionwithwallet(blindedtx)
        assert wallet.testmempoolaccept([signedtx['hex']])[0]["allowed"]

        # And we can also use them once they're confirmed.
        self.generate(self.nodes[0], 1)
        fundedtx = wallet.fundrawtransaction(rawtx, {"include_unsafe": False})
        tx_dec = wallet.decoderawtransaction(fundedtx['hex'])
        assert all((txin["txid"], txin["vout"]) in inputs for txin in tx_dec["vin"])
        blindedtx = wallet.blindrawtransaction(fundedtx['hex'])
        signedtx = wallet.signrawtransactionwithwallet(blindedtx)
        assert wallet.testmempoolaccept([signedtx['hex']])[0]["allowed"]
        self.nodes[0].unloadwallet("unsafe")

    def test_22670(self):
        # In issue #22670, it was observed that ApproximateBestSubset may
        # choose enough value to cover the target amount but not enough to cover the transaction fees.
        # This leads to a transaction whose actual transaction feerate is lower than expected.
        # However at normal feerates, the difference between the effective value and the real value
        # that this bug is not detected because the transaction fee must be at least 0.01 BTC (the minimum change value).
        # Otherwise the targeted minimum change value will be enough to cover the transaction fees that were not
        # being accounted for. So the minimum relay fee is set to 0.1 BTC/kvB in this test.
        self.log.info("Test issue 22670 ApproximateBestSubset bug")
        # Make sure the default wallet will not be loaded when restarted with a high minrelaytxfee
        self.nodes[0].unloadwallet(self.default_wallet_name, False)
        feerate = Decimal("0.1")
        self.restart_node(0, ["-maxtxfee=10000000", f"-minrelaytxfee={feerate}", "-discardfee=0"]) # Set high minrelayfee, set discardfee to 0 for easier calculation

        self.nodes[0].loadwallet(self.default_wallet_name, True)
        funds = self.nodes[0].get_wallet_rpc(self.default_wallet_name)
        self.nodes[0].createwallet(wallet_name="tester")
        tester = self.nodes[0].get_wallet_rpc("tester")

        # Because this test is specifically for ApproximateBestSubset, the target value must be greater
        # than any single input available, and require more than 1 input. So we make 3 outputs
        for i in range(0, 3):
            funds.sendtoaddress(tester.getnewaddress(address_type="bech32"), 1)
        self.generate(self.nodes[0], 1, sync_fun=self.no_op)

        # Create transactions in order to calculate fees for the target bounds that can trigger this bug
        change_tx = tester.fundrawtransaction(tester.createrawtransaction([], [{funds.getnewaddress(): 1.5}]))
        tx = tester.createrawtransaction([], [{funds.getnewaddress(): 2}])
        no_change_tx = tester.fundrawtransaction(tx, {"subtractFeeFromOutputs": [0]})

        overhead_fees = feerate * len(tx) / 2 / 1000
        cost_of_change = change_tx["fee"] - no_change_tx["fee"]
        fees = no_change_tx["fee"]
        assert_greater_than(fees, 0.01)

        def do_fund_send(target):
            create_tx = tester.createrawtransaction([], [{funds.getnewaddress(): target}])
            funded_tx = tester.fundrawtransaction(create_tx)
            signed_tx = tester.signrawtransactionwithwallet(funded_tx["hex"])
            assert signed_tx["complete"]
            decoded_tx = tester.decoderawtransaction(signed_tx["hex"])
            assert_equal(len(decoded_tx["vin"]), 3)
            assert tester.testmempoolaccept([signed_tx["hex"]])[0]["allowed"]

        # We want to choose more value than is available in 2 inputs when considering the fee,
        # but not enough to need 3 inputs when not considering the fee.
        # So the target value must be at least 2.00000001 - fee.
        lower_bound = Decimal("2.00000001") - fees
        # The target value must be at most 2 - cost_of_change - not_input_fees - min_change (these are all
        # included in the target before ApproximateBestSubset).
        upper_bound = Decimal("2.0") - cost_of_change - overhead_fees - Decimal("0.01")
        assert_greater_than_or_equal(upper_bound, lower_bound)
        do_fund_send(lower_bound)
        do_fund_send(upper_bound)

        self.restart_node(0)
        self.connect_nodes(0, 1)
        self.connect_nodes(0, 2)
        self.connect_nodes(0, 3)

    def test_feerate_rounding(self):
        self.log.info("Test that rounding of GetFee does not result in an assertion")

        self.nodes[1].createwallet("roundtest")
        w = self.nodes[1].get_wallet_rpc("roundtest")

        addr = w.getnewaddress(address_type="bech32")
        self.nodes[0].sendtoaddress(addr, 1)
        self.generate(self.nodes[0], 1)

        # A P2WPKH input costs 68 vbytes; With a single P2WPKH output, the rest of the tx is 42 vbytes for a total of 110 vbytes.
        # At a feerate of 1.85 sat/vb, the input will need a fee of 125.8 sats and the rest 77.7 sats
        # The entire tx fee should be 203.5 sats.
        # Coin selection rounds the fee individually instead of at the end (due to how CFeeRate::GetFee works).
        # If rounding down (which is the incorrect behavior), then the calculated fee will be 125 + 77 = 202.
        # If rounding up, then the calculated fee will be 126 + 78 = 204.
        # In the former case, the calculated needed fee is higher than the actual fee being paid, so an assertion is reached
        # To test this does not happen, we subtract 202 sats from the input value. If working correctly, this should
        # fail with insufficient funds rather than bitcoind asserting.
        rawtx = w.createrawtransaction(inputs=[], outputs=[{self.nodes[0].getnewaddress(address_type="bech32"): 1 - 0.00000202}])
        assert_raises_rpc_error(-4, "Insufficient funds", w.fundrawtransaction, rawtx, {"fee_rate": 1.85})


    def test_surjectionproof_many_inputs(self):
        self.log.info("Test fundrawtx with more than 256 inputs")

        self.nodes[0].createwallet("surjection")
        wallet = self.nodes[0].get_wallet_rpc(self.default_wallet_name)
        recipient = self.nodes[0].get_wallet_rpc("surjection")

        # Make 500 0.1 BTC outputs...
        for j in range(0, 10):
            outputs = {}
            for i in range(0, 50):
                outputs[recipient.getnewaddress()] = 0.1
            wallet.sendmany("", outputs)
        self.generate(self.nodes[0], 10)

        # ...and try to send them all in one transaction
        # This should fail but we should not see an assertion failure.
        rawtx = recipient.createrawtransaction([], [{wallet.getnewaddress(): 49.99}])
        assert_raises_rpc_error(-4, "Unable to blind the transaction properly. This should not happen.", recipient.fundrawtransaction, rawtx)

        # Try to send them across two transactions. This should succeed.
        rawtx = recipient.createrawtransaction([], [{wallet.getnewaddress(): 24.99}])
        for i in range(0, 2):
            fundedtx = recipient.fundrawtransaction(rawtx)
            blindedtx = recipient.blindrawtransaction(fundedtx['hex'])
            signedtx = recipient.signrawtransactionwithwallet(blindedtx)
            self.nodes[0].sendrawtransaction(signedtx['hex'])

if __name__ == '__main__':
    RawTransactionsTest().main()<|MERGE_RESOLUTION|>--- conflicted
+++ resolved
@@ -436,15 +436,10 @@
 
     def test_invalid_input(self):
         self.log.info("Test fundrawtxn with an invalid vin")
-<<<<<<< HEAD
-        inputs  = [ {'txid' : "1c7f966dab21119bac53213a2bc7532bff1fa844c124fd750a7d0b1332440bd1", 'vout' : 0} ] #invalid vin!
-        outputs = [{ self.nodes[0].getnewaddress() : 1.0}]
-=======
         txid = "1c7f966dab21119bac53213a2bc7532bff1fa844c124fd750a7d0b1332440bd1"
         vout = 0
         inputs  = [ {'txid' : txid, 'vout' : vout} ] #invalid vin!
-        outputs = { self.nodes[0].getnewaddress() : 1.0}
->>>>>>> f37bd15d
+        outputs = [{ self.nodes[0].getnewaddress() : 1.0}]
         rawtx   = self.nodes[2].createrawtransaction(inputs, outputs)
         assert_raises_rpc_error(-4, "Unable to find UTXO for external input", self.nodes[2].fundrawtransaction, rawtx)
 
@@ -1099,16 +1094,8 @@
         ext_utxo = ext_wallet.listunspent(addresses=[addr])[0]
 
         # An external input without solving data should result in an error
-<<<<<<< HEAD
-        raw_tx = ext_wallet.createrawtransaction([ext_utxo], [{ext_wallet.getnewaddress(): ext_utxo["amount"] / 2}])
-        # ELEMENTS
-        # This bitcoin assert is no longer valid because we had to generate a bunch of blocks
-        # above to fund ext_wallet
-        #assert_raises_rpc_error(-4, "Insufficient funds", wallet.fundrawtransaction, raw_tx)
-=======
-        raw_tx = wallet.createrawtransaction([ext_utxo], {self.nodes[0].getnewaddress(): ext_utxo["amount"] / 2})
-        assert_raises_rpc_error(-4, "Not solvable pre-selected input COutPoint(%s, %s)" % (ext_utxo["txid"][0:10], ext_utxo["vout"]), wallet.fundrawtransaction, raw_tx)
->>>>>>> f37bd15d
+        raw_tx = ext_wallet.createrawtransaction([ext_utxo], [{self.nodes[0].getnewaddress(): ext_utxo["amount"] / 2}])
+        assert_raises_rpc_error(-4, "Not solvable pre-selected input COutPoint(%s, %s)" % (ext_utxo["txid"][0:10], ext_utxo["vout"]), ext_wallet.fundrawtransaction, raw_tx)
 
         # Error conditions
         assert_raises_rpc_error(-5, "'not a pubkey' is not hex", ext_fund.fundrawtransaction, raw_tx, {"solving_data": {"pubkeys":["not a pubkey"]}})
