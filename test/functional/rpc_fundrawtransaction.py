#!/usr/bin/env python3
# Copyright (c) 2014-2020 The Bitcoin Core developers
# Distributed under the MIT software license, see the accompanying
# file COPYING or http://www.opensource.org/licenses/mit-license.php.
"""Test the fundrawtransaction RPC."""

from decimal import Decimal
from itertools import product

from test_framework.descriptors import descsum_create
from test_framework.test_framework import BitcoinTestFramework
from test_framework.util import (
    assert_approx,
    assert_equal,
    assert_fee_amount,
    assert_greater_than,
    assert_greater_than_or_equal,
    assert_raises_rpc_error,
    count_bytes,
    find_vout_for_address,
)


def get_unspent(listunspent, amount):
    for utx in listunspent:
        if utx['amount'] == amount:
            return utx
    raise AssertionError('Could not find unspent with amount={}'.format(amount))

class RawTransactionsTest(BitcoinTestFramework):
    def set_test_params(self):
        self.num_nodes = 4
        self.setup_clean_chain = True
        # This test isn't testing tx relay. Set whitelist on the peers for
        # instant tx relay.
        self.extra_args = [['-blindedaddresses=1', '-whitelist=noban@127.0.0.1']] * self.num_nodes
        self.rpc_timeout = 90  # to prevent timeouts in `test_transaction_too_large`

    def skip_test_if_missing_module(self):
        self.skip_if_no_wallet()

    def setup_network(self):
        self.setup_nodes()

        self.connect_nodes(0, 1)
        self.connect_nodes(1, 2)
        self.connect_nodes(0, 2)
        self.connect_nodes(0, 3)

    def run_test(self):
        self.log.info("Connect nodes, set fees, generate blocks, and sync")
        self.min_relay_tx_fee = self.nodes[0].getnetworkinfo()['relayfee']
        # This test is not meant to test fee estimation and we'd like
        # to be sure all txs are sent at a consistent desired feerate
        for node in self.nodes:
            node.settxfee(self.min_relay_tx_fee)

        # if the fee's positive delta is higher than this value tests will fail,
        # neg. delta always fail the tests.
        # The size of the signature of every input may be at most 2 bytes larger
        # than a minimum sized signature.

        #            = 2 bytes * minRelayTxFeePerByte
        self.fee_tolerance = 2 * self.min_relay_tx_fee/1000
        # ELEMENTS NOTE: fee deltas will be negative due to blinding and no blinding in rawtransaction

        self.nodes[2].generate(1)
        self.sync_all()
        self.nodes[0].generate(121)
        self.sync_all()

        self.test_change_position()
        self.test_simple()
        self.test_simple_two_coins()
        self.test_simple_two_outputs()
        self.test_change()
        self.test_no_change()
        self.test_invalid_option()
        self.test_invalid_change_address()
        self.test_valid_change_address()
        self.test_change_type()
        self.test_coin_selection()
        self.test_two_vin()
        self.test_two_vin_two_vout()
        self.test_invalid_input()
        self.test_fee_p2pkh()
        self.test_fee_p2pkh_multi_out()
        self.test_fee_p2sh()
        self.test_fee_4of5()
        self.test_spend_2of2()
        self.test_locked_wallet()
        self.test_many_inputs_fee()
        self.test_many_inputs_send()
        self.test_op_return()
        self.test_watchonly()
        self.test_all_watched_funds()
        self.test_option_feerate()
        self.test_address_reuse()
        self.test_option_subtract_fee_from_outputs()
        self.test_subtract_fee_with_presets()
<<<<<<< HEAD
        self.test_transaction_too_large()
        self.test_include_unsafe()
=======
        self.test_surjectionproof_many_inputs()
>>>>>>> d973e110

    def test_change_position(self):
        """Ensure setting changePosition in fundraw with an exact match is handled properly."""
        self.log.info("Test fundrawtxn changePosition option")
        rawmatch = self.nodes[2].createrawtransaction([], [{self.nodes[2].getnewaddress():50}])
        rawmatch = self.nodes[2].fundrawtransaction(rawmatch, {"changePosition":1, "subtractFeeFromOutputs":[0]})
        assert_equal(rawmatch["changepos"], -1)

        self.nodes[3].createwallet(wallet_name="wwatch", disable_private_keys=True)
        wwatch = self.nodes[3].get_wallet_rpc('wwatch')
        watchonly_address = self.nodes[0].getnewaddress()
        watchonly_pubkey = self.nodes[0].getaddressinfo(watchonly_address)["pubkey"]
        watchonly_blindingkey = self.nodes[0].dumpblindingkey(watchonly_address)
        self.watchonly_amount = Decimal(200)
        wwatch.importpubkey(watchonly_pubkey, "", True)
        wwatch.importblindingkey(watchonly_address, watchonly_blindingkey)
        self.watchonly_txid = self.nodes[0].sendtoaddress(watchonly_address, self.watchonly_amount)

        # Lock UTXO so nodes[0] doesn't accidentally spend it
        self.watchonly_vout = find_vout_for_address(self.nodes[0], self.watchonly_txid, watchonly_address)
        self.nodes[0].lockunspent(False, [{"txid": self.watchonly_txid, "vout": self.watchonly_vout}])

        self.nodes[0].sendtoaddress(self.nodes[3].get_wallet_rpc(self.default_wallet_name).getnewaddress(), self.watchonly_amount / 10)

        self.nodes[0].sendtoaddress(self.nodes[2].getnewaddress(), 1.5)
        self.nodes[0].sendtoaddress(self.nodes[2].getnewaddress(), 1.0)
        self.nodes[0].sendtoaddress(self.nodes[2].getnewaddress(), 5.0)

        self.nodes[0].generate(1)
        self.sync_all()

        wwatch.unloadwallet()

    def test_simple(self):
        self.log.info("Test fundrawtxn")
        inputs  = [ ]
        outputs = [{ self.nodes[0].getnewaddress() : 1.0 }]
        rawtx   = self.nodes[2].createrawtransaction(inputs, outputs)
        dec_tx  = self.nodes[2].decoderawtransaction(rawtx)
        rawtxfund = self.nodes[2].fundrawtransaction(rawtx)
        dec_tx  = self.nodes[2].decoderawtransaction(rawtxfund['hex'])
        assert len(dec_tx['vin']) > 0  #test that we have enough inputs

    def test_simple_two_coins(self):
        self.log.info("Test fundrawtxn with 2 coins")
        inputs  = [ ]
        outputs = [{ self.nodes[0].getnewaddress() : 2.2 }]
        rawtx   = self.nodes[2].createrawtransaction(inputs, outputs)
        dec_tx  = self.nodes[2].decoderawtransaction(rawtx)

        rawtxfund = self.nodes[2].fundrawtransaction(rawtx)
        dec_tx  = self.nodes[2].decoderawtransaction(rawtxfund['hex'])
        assert len(dec_tx['vin']) > 0  #test if we have enough inputs
        assert_equal(dec_tx['vin'][0]['scriptSig']['hex'], '')

    def test_simple_two_outputs(self):
        self.log.info("Test fundrawtxn with 2 outputs")

        inputs  = [ ]
        outputs = [{ self.nodes[0].getnewaddress() : 2.6 }, { self.nodes[1].getnewaddress() : 2.5 }]
        rawtx   = self.nodes[2].createrawtransaction(inputs, outputs)
        dec_tx  = self.nodes[2].decoderawtransaction(rawtx)

        rawtxfund = self.nodes[2].fundrawtransaction(rawtx)
        dec_tx  = self.nodes[2].decoderawtransaction(rawtxfund['hex'])
        totalOut = 0
        for out in dec_tx['vout']:
            totalOut += out['value']

        assert len(dec_tx['vin']) > 0
        assert_equal(dec_tx['vin'][0]['scriptSig']['hex'], '')

    def test_change(self):
        self.log.info("Test fundrawtxn with a vin > required amount")
        utx = get_unspent(self.nodes[2].listunspent(), 5)

        inputs  = [ {'txid' : utx['txid'], 'vout' : utx['vout']}]
        outputs = [{ self.nodes[0].getnewaddress() : 1.0 }]
        rawtx   = self.nodes[2].createrawtransaction(inputs, outputs)
        dec_tx  = self.nodes[2].decoderawtransaction(rawtx)
        assert_equal(utx['txid'], dec_tx['vin'][0]['txid'])

        rawtxfund = self.nodes[2].fundrawtransaction(rawtx)
        fee = rawtxfund['fee']
        self.test_no_change_fee = fee  # Use the same fee for the next tx
        dec_tx  = self.nodes[2].decoderawtransaction(rawtxfund['hex'])
        totalOut = 0
        for out in dec_tx['vout']:
            if out["scriptPubKey"]["type"] == "fee":
                continue
            totalOut += out['value']

        assert_equal(fee + totalOut, utx['amount']) #compare vin total and totalout+fee

    def test_no_change(self):
        self.log.info("Test fundrawtxn not having a change output")
        utx = get_unspent(self.nodes[2].listunspent(), 5)

        inputs  = [ {'txid' : utx['txid'], 'vout' : utx['vout']}]
        outputs = [{self.nodes[0].getnewaddress(): Decimal(5.0) - self.test_no_change_fee - self.fee_tolerance}]
        rawtx   = self.nodes[2].createrawtransaction(inputs, outputs)
        dec_tx  = self.nodes[2].decoderawtransaction(rawtx)
        assert_equal(utx['txid'], dec_tx['vin'][0]['txid'])

        rawtxfund = self.nodes[2].fundrawtransaction(rawtx)
        fee = rawtxfund['fee']
        dec_tx  = self.nodes[2].decoderawtransaction(rawtxfund['hex'])
        totalOut = 0
        for out in dec_tx['vout']:
            if out["scriptPubKey"]["type"] == "fee":
                continue
            totalOut += out['value']

        assert_equal(rawtxfund['changepos'], -1)
        assert_equal(fee + totalOut, utx['amount']) #compare vin total and totalout+fee

    def test_invalid_option(self):
        self.log.info("Test fundrawtxn with an invalid option")
        utx = get_unspent(self.nodes[2].listunspent(), 5)

        inputs  = [ {'txid' : utx['txid'], 'vout' : utx['vout']} ]
        outputs = [{ self.nodes[0].getnewaddress() : Decimal(4.0) }]
        rawtx   = self.nodes[2].createrawtransaction(inputs, outputs)
        dec_tx  = self.nodes[2].decoderawtransaction(rawtx)
        assert_equal(utx['txid'], dec_tx['vin'][0]['txid'])

        assert_raises_rpc_error(-3, "Unexpected key foo", self.nodes[2].fundrawtransaction, rawtx, {'foo':'bar'})

        # reserveChangeKey was deprecated and is now removed
        assert_raises_rpc_error(-3, "Unexpected key reserveChangeKey", lambda: self.nodes[2].fundrawtransaction(hexstring=rawtx, options={'reserveChangeKey': True}))

    def test_invalid_change_address(self):
        self.log.info("Test fundrawtxn with an invalid change address")
        utx = get_unspent(self.nodes[2].listunspent(), 5)

        inputs  = [ {'txid' : utx['txid'], 'vout' : utx['vout']} ]
        outputs = [{ self.nodes[0].getnewaddress() : Decimal(4.0) }]
        rawtx   = self.nodes[2].createrawtransaction(inputs, outputs)
        dec_tx  = self.nodes[2].decoderawtransaction(rawtx)
        assert_equal(utx['txid'], dec_tx['vin'][0]['txid'])

        assert_raises_rpc_error(-5, "Change address must be a valid address", self.nodes[2].fundrawtransaction, rawtx, {'changeAddress':'foobar'})

    def test_valid_change_address(self):
        self.log.info("Test fundrawtxn with a provided change address")
        utx = get_unspent(self.nodes[2].listunspent(), 5)

        inputs  = [ {'txid' : utx['txid'], 'vout' : utx['vout']} ]
        outputs = [{ self.nodes[0].getnewaddress() : Decimal(4.0) }]
        rawtx   = self.nodes[2].createrawtransaction(inputs, outputs)
        dec_tx  = self.nodes[2].decoderawtransaction(rawtx)
        assert_equal(utx['txid'], dec_tx['vin'][0]['txid'])

        change = self.nodes[2].getnewaddress()
        change = self.nodes[2].getaddressinfo(change)["unconfidential"]
        assert_raises_rpc_error(-8, "changePosition out of bounds", self.nodes[2].fundrawtransaction, rawtx, {'changeAddress':change, 'changePosition':2})
        rawtxfund = self.nodes[2].fundrawtransaction(rawtx, {'changeAddress': change, 'changePosition': 0})
        dec_tx  = self.nodes[2].decoderawtransaction(rawtxfund['hex'])
        out = dec_tx['vout'][0]
        assert_equal(change, out['scriptPubKey']['address'])

    def test_change_type(self):
        self.log.info("Test fundrawtxn with a provided change type")
        utx = get_unspent(self.nodes[2].listunspent(), 5)

        inputs  = [ {'txid' : utx['txid'], 'vout' : utx['vout']} ]
        outputs = [{ self.nodes[0].getnewaddress() : Decimal(4.0) }]
        rawtx   = self.nodes[2].createrawtransaction(inputs, outputs)
        assert_raises_rpc_error(-1, "JSON value is not a string as expected", self.nodes[2].fundrawtransaction, rawtx, {'change_type': None})
        assert_raises_rpc_error(-5, "Unknown change type ''", self.nodes[2].fundrawtransaction, rawtx, {'change_type': ''})
        rawtx = self.nodes[2].fundrawtransaction(rawtx, {'change_type': 'bech32'})
        dec_tx = self.nodes[2].decoderawtransaction(rawtx['hex'])
        assert_equal('witness_v0_keyhash', dec_tx['vout'][rawtx['changepos']]['scriptPubKey']['type'])

    def test_coin_selection(self):
        self.log.info("Test fundrawtxn with a vin < required amount")
        utx = get_unspent(self.nodes[2].listunspent(), 1)

        inputs  = [ {'txid' : utx['txid'], 'vout' : utx['vout']}]
        outputs = [{ self.nodes[0].getnewaddress() : 1.0 }]
        output_addrs = []
        for output in outputs:
            for addr in output.keys():
                output_addrs.append(self.nodes[0].getaddressinfo(addr)["unconfidential"])
        rawtx   = self.nodes[2].createrawtransaction(inputs, outputs)

        # 4-byte version + 1-byte vin count + 36-byte prevout then script_len
        rawtx = rawtx[:84] + "0100" + rawtx[86:]

        dec_tx  = self.nodes[2].decoderawtransaction(rawtx)
        assert_equal(utx['txid'], dec_tx['vin'][0]['txid'])
        assert_equal("00", dec_tx['vin'][0]['scriptSig']['hex'])

        # Should fail without add_inputs:
        assert_raises_rpc_error(-4, "Insufficient funds", self.nodes[2].fundrawtransaction, rawtx, {"add_inputs": False})
        # add_inputs is enabled by default
        rawtxfund = self.nodes[2].fundrawtransaction(rawtx)

        dec_tx  = self.nodes[2].decoderawtransaction(rawtxfund['hex'])
        totalOut = 0
        matchingOuts = 0
        for i, out in enumerate(dec_tx['vout']):
            if out["scriptPubKey"]["type"] == "fee":
                continue
            totalOut += out['value']
            if out['scriptPubKey']['address'] in output_addrs:
                matchingOuts+=1
            else:
                assert_equal(i, rawtxfund['changepos'])

        assert_equal(utx['txid'], dec_tx['vin'][0]['txid'])
        assert_equal("00", dec_tx['vin'][0]['scriptSig']['hex'])

        assert_equal(matchingOuts, 1)
        assert_equal(len(dec_tx['vout']), 3)

    def test_two_vin(self):
        self.log.info("Test fundrawtxn with 2 vins")
        utx = get_unspent(self.nodes[2].listunspent(), 1)
        utx2 = get_unspent(self.nodes[2].listunspent(), 5)

        inputs  = [ {'txid' : utx['txid'], 'vout' : utx['vout']},{'txid' : utx2['txid'], 'vout' : utx2['vout']} ]
        outputs = [{ self.nodes[0].getnewaddress() : 6.0 }]
        output_addrs = []
        for output in outputs:
            for addr in output.keys():
                output_addrs.append(self.nodes[0].getaddressinfo(addr)["unconfidential"])
        rawtx   = self.nodes[2].createrawtransaction(inputs, outputs)
        dec_tx  = self.nodes[2].decoderawtransaction(rawtx)
        assert_equal(utx['txid'], dec_tx['vin'][0]['txid'])

        # Should fail without add_inputs:
        assert_raises_rpc_error(-4, "Insufficient funds", self.nodes[2].fundrawtransaction, rawtx, {"add_inputs": False})
        rawtxfund = self.nodes[2].fundrawtransaction(rawtx, {"add_inputs": True})

        dec_tx  = self.nodes[2].decoderawtransaction(rawtxfund['hex'])
        totalOut = 0
        matchingOuts = 0
        for out in dec_tx['vout']:
            if out["scriptPubKey"]["type"] == "fee":
                continue
            totalOut += out['value']
            if out['scriptPubKey']['address'] in output_addrs:
                matchingOuts+=1

        assert_equal(matchingOuts, 1)
        assert_equal(len(dec_tx['vout']), 3)

        matchingIns = 0
        for vinOut in dec_tx['vin']:
            for vinIn in inputs:
                if vinIn['txid'] == vinOut['txid']:
                    matchingIns+=1

        assert_equal(matchingIns, 2) #we now must see two vins identical to vins given as params

    def test_two_vin_two_vout(self):
        self.log.info("Test fundrawtxn with 2 vins and 2 vouts")
        utx = get_unspent(self.nodes[2].listunspent(), 1)
        utx2 = get_unspent(self.nodes[2].listunspent(), 5)

        inputs  = [ {'txid' : utx['txid'], 'vout' : utx['vout']},{'txid' : utx2['txid'], 'vout' : utx2['vout']} ]
        outputs = [{ self.nodes[0].getnewaddress() : 6.0 }, { self.nodes[0].getnewaddress() : 1.0 }]
        output_addrs = []
        for output in outputs:
            for addr in output.keys():
                output_addrs.append(self.nodes[0].getaddressinfo(addr)["unconfidential"])
        rawtx   = self.nodes[2].createrawtransaction(inputs, outputs)
        dec_tx  = self.nodes[2].decoderawtransaction(rawtx)
        assert_equal(utx['txid'], dec_tx['vin'][0]['txid'])

        # Should fail without add_inputs:
        assert_raises_rpc_error(-4, "Insufficient funds", self.nodes[2].fundrawtransaction, rawtx, {"add_inputs": False})
        rawtxfund = self.nodes[2].fundrawtransaction(rawtx, {"add_inputs": True})

        dec_tx  = self.nodes[2].decoderawtransaction(rawtxfund['hex'])
        totalOut = 0
        matchingOuts = 0
        for out in dec_tx['vout']:
            if out["scriptPubKey"]["type"] == "fee":
                continue
            totalOut += out['value']
            if out['scriptPubKey']['address'] in output_addrs:
                matchingOuts+=1

        assert_equal(matchingOuts, 2)
        assert_equal(len(dec_tx['vout']), 4)

    def test_invalid_input(self):
        self.log.info("Test fundrawtxn with an invalid vin")
        inputs  = [ {'txid' : "1c7f966dab21119bac53213a2bc7532bff1fa844c124fd750a7d0b1332440bd1", 'vout' : 0} ] #invalid vin!
        outputs = [{ self.nodes[0].getnewaddress() : 1.0}]
        rawtx   = self.nodes[2].createrawtransaction(inputs, outputs)
        assert_raises_rpc_error(-4, "Insufficient funds", self.nodes[2].fundrawtransaction, rawtx)

    def test_fee_p2pkh(self):
        """Compare fee of a standard pubkeyhash transaction."""
        self.log.info("Test fundrawtxn p2pkh fee")
        inputs = []
        outputs = [{self.nodes[1].getnewaddress():1.1}]
        rawtx = self.nodes[0].createrawtransaction(inputs, outputs)
        fundedTx = self.nodes[0].fundrawtransaction(rawtx)

        # Create same transaction over sendtoaddress.
        txId = self.nodes[0].sendtoaddress(self.nodes[1].getnewaddress(), 1.1)
        signedFee = self.nodes[0].getrawmempool(True)[txId]['fee']

        # Compare fee.
        feeDelta = Decimal(fundedTx['fee']) - Decimal(signedFee)
        assert feeDelta <= self.fee_tolerance

    def test_fee_p2pkh_multi_out(self):
        """Compare fee of a standard pubkeyhash transaction with multiple outputs."""
        self.log.info("Test fundrawtxn p2pkh fee with multiple outputs")
        inputs = []
        outputs = [
            {self.nodes[1].getnewaddress():1.1},
            {self.nodes[1].getnewaddress():1.2},
            {self.nodes[1].getnewaddress():0.1},
            {self.nodes[1].getnewaddress():1.3},
            {self.nodes[1].getnewaddress():0.2},
            {self.nodes[1].getnewaddress():0.3},
        ]
        rawtx = self.nodes[0].createrawtransaction(inputs, outputs)
        fundedTx = self.nodes[0].fundrawtransaction(rawtx)

        # Create same transaction over sendtoaddress.
        output_dict = {}
        for output in outputs:
            output_dict.update(output)
        txId = self.nodes[0].sendmany("", output_dict)
        signedFee = self.nodes[0].getrawmempool(True)[txId]['fee']

        # Compare fee.
        feeDelta = Decimal(fundedTx['fee']) - Decimal(signedFee)
        assert feeDelta <= self.fee_tolerance

    def test_fee_p2sh(self):
        """Compare fee of a 2-of-2 multisig p2sh transaction."""
        # Create 2-of-2 addr.
        addr1 = self.nodes[1].getnewaddress()
        addr2 = self.nodes[1].getnewaddress()

        addr1Obj = self.nodes[1].getaddressinfo(addr1)
        addr2Obj = self.nodes[1].getaddressinfo(addr2)

        mSigObj = self.nodes[3].createmultisig(2, [addr1Obj['pubkey'], addr2Obj['pubkey']])['address']

        inputs = []
        outputs = [{mSigObj:1.1}]
        rawtx = self.nodes[0].createrawtransaction(inputs, outputs)
        fundedTx = self.nodes[0].fundrawtransaction(rawtx)

        # Create same transaction over sendtoaddress.
        txId = self.nodes[0].sendtoaddress(mSigObj, 1.1)
        signedFee = self.nodes[0].getrawmempool(True)[txId]['fee']

        # Compare fee.
        feeDelta = Decimal(fundedTx['fee']) - Decimal(signedFee)
        assert feeDelta <= self.fee_tolerance

    def test_fee_4of5(self):
        """Compare fee of a standard pubkeyhash transaction."""
        self.log.info("Test fundrawtxn fee with 4-of-5 addresses")

        # Create 4-of-5 addr.
        addr1 = self.nodes[1].getnewaddress()
        addr2 = self.nodes[1].getnewaddress()
        addr3 = self.nodes[1].getnewaddress()
        addr4 = self.nodes[1].getnewaddress()
        addr5 = self.nodes[1].getnewaddress()

        addr1Obj = self.nodes[1].getaddressinfo(addr1)
        addr2Obj = self.nodes[1].getaddressinfo(addr2)
        addr3Obj = self.nodes[1].getaddressinfo(addr3)
        addr4Obj = self.nodes[1].getaddressinfo(addr4)
        addr5Obj = self.nodes[1].getaddressinfo(addr5)

        mSigObj = self.nodes[1].createmultisig(
            4,
            [
                addr1Obj['pubkey'],
                addr2Obj['pubkey'],
                addr3Obj['pubkey'],
                addr4Obj['pubkey'],
                addr5Obj['pubkey'],
            ]
        )['address']

        inputs = []
        outputs = [{mSigObj:1.1}]
        rawtx = self.nodes[0].createrawtransaction(inputs, outputs)
        fundedTx = self.nodes[0].fundrawtransaction(rawtx)

        # Create same transaction over sendtoaddress.
        txId = self.nodes[0].sendtoaddress(mSigObj, 1.1)
        signedFee = self.nodes[0].getrawmempool(True)[txId]['fee']

        # Compare fee.
        feeDelta = Decimal(fundedTx['fee']) - Decimal(signedFee)
        assert feeDelta <= self.fee_tolerance

    def test_spend_2of2(self):
        """Spend a 2-of-2 multisig transaction over fundraw."""
        self.log.info("Test fundpsbt spending 2-of-2 multisig")

        # Create 2-of-2 addr.
        addr1 = self.nodes[2].getnewaddress()
        addr2 = self.nodes[2].getnewaddress()

        addr1Obj = self.nodes[2].getaddressinfo(addr1)
        addr2Obj = self.nodes[2].getaddressinfo(addr2)

        self.nodes[2].createwallet(wallet_name='wmulti', disable_private_keys=True)
        wmulti = self.nodes[2].get_wallet_rpc('wmulti')
        w2 = self.nodes[2].get_wallet_rpc(self.default_wallet_name)
        mSigObj = wmulti.addmultisigaddress(
            2,
            [
                addr1Obj['pubkey'],
                addr2Obj['pubkey'],
            ]
        )['address']
        if not self.options.descriptors:
            wmulti.importaddress(mSigObj)

        # Send 1.2 BTC to msig addr.
        self.nodes[0].sendtoaddress(mSigObj, 1.2)
        self.nodes[0].generate(1)
        self.sync_all()

        oldBalance = self.nodes[1].getbalance()['bitcoin']
        inputs = []
        outputs = [{self.nodes[1].getnewaddress():1.1}]
        funded_psbt = wmulti.walletcreatefundedpsbt(inputs=inputs, outputs=outputs, options={'changeAddress': w2.getrawchangeaddress()})['psbt']

        blinded_psbt = wmulti.walletprocesspsbt(funded_psbt)
        processed_psbt = w2.walletprocesspsbt(blinded_psbt["psbt"])
        final_psbt = w2.finalizepsbt(processed_psbt['psbt'])
        self.nodes[2].sendrawtransaction(final_psbt['hex'])
        self.nodes[2].generate(1)
        self.sync_all()

        # make sure funds are received at node1.
        assert_equal(oldBalance+Decimal('1.10000000'), self.nodes[1].getbalance()['bitcoin'])

        wmulti.unloadwallet()

    def test_locked_wallet(self):
        self.log.info("Test fundrawtxn with locked wallet and hardened derivation")

        self.nodes[1].encryptwallet("test")

        if self.options.descriptors:
            self.nodes[1].walletpassphrase('test', 10)
            self.nodes[1].importdescriptors([{
                'desc': descsum_create('wpkh(tprv8ZgxMBicQKsPdYeeZbPSKd2KYLmeVKtcFA7kqCxDvDR13MQ6us8HopUR2wLcS2ZKPhLyKsqpDL2FtL73LMHcgoCL7DXsciA8eX8nbjCR2eG/0h/*h)'),
                'timestamp': 'now',
                'active': True
            },
            {
                'desc': descsum_create('wpkh(tprv8ZgxMBicQKsPdYeeZbPSKd2KYLmeVKtcFA7kqCxDvDR13MQ6us8HopUR2wLcS2ZKPhLyKsqpDL2FtL73LMHcgoCL7DXsciA8eX8nbjCR2eG/1h/*h)'),
                'timestamp': 'now',
                'active': True,
                'internal': True
            }])
            self.nodes[1].walletlock()

        # Drain the keypool.
        self.nodes[1].getnewaddress()
        self.nodes[1].getrawchangeaddress()
        inputs = []
        outputs = [{self.nodes[0].getnewaddress():1.09997500}]
        rawtx = self.nodes[1].createrawtransaction(inputs, outputs)
        # fund a transaction that does not require a new key for the change output
        self.nodes[1].fundrawtransaction(rawtx)

        # fund a transaction that requires a new key for the change output
        # creating the key must be impossible because the wallet is locked
        outputs = [{self.nodes[0].getnewaddress():1.1}]
        rawtx = self.nodes[1].createrawtransaction(inputs, outputs)
        assert_raises_rpc_error(-4, "Transaction needs a change address, but we can't generate it.", self.nodes[1].fundrawtransaction, rawtx)

        # Refill the keypool.
        self.nodes[1].walletpassphrase("test", 100)
        self.nodes[1].keypoolrefill(8) #need to refill the keypool to get an internal change address
        self.nodes[1].walletlock()

        assert_raises_rpc_error(-13, "walletpassphrase", self.nodes[1].sendtoaddress, self.nodes[0].getnewaddress(), 1.2)

        oldBalance = self.nodes[0].getbalance()['bitcoin']

        inputs = []
        outputs = [{self.nodes[0].getnewaddress():1.1}]
        rawtx = self.nodes[1].createrawtransaction(inputs, outputs)
        fundedTx = self.nodes[1].fundrawtransaction(rawtx)
        blindedTx = self.nodes[1].blindrawtransaction(fundedTx['hex'])

        # Now we need to unlock.
        self.nodes[1].walletpassphrase("test", 600)
        signedTx = self.nodes[1].signrawtransactionwithwallet(blindedTx)
        self.nodes[1].sendrawtransaction(signedTx['hex'])
        self.nodes[1].generate(1)
        self.sync_all()

        # make sure funds are received at node1.
        assert_equal(oldBalance+Decimal('51.10000000'), self.nodes[0].getbalance()['bitcoin'])

    def test_many_inputs_fee(self):
        """Multiple (~19) inputs tx test | Compare fee."""
        self.log.info("Test fundrawtxn fee with many inputs")

        # Empty node1, send some small coins from node0 to node1.
        self.nodes[1].sendtoaddress(self.nodes[0].getnewaddress(), self.nodes[1].getbalance()['bitcoin'], "", "", True)
        self.nodes[0].generate(1)
        self.sync_all()

        for _ in range(20):
            self.nodes[0].sendtoaddress(self.nodes[1].getnewaddress(), 0.01)
        self.nodes[0].generate(1)
        self.sync_all()

        # Fund a tx with ~20 small inputs.
        inputs = []
        outputs = [{self.nodes[0].getnewaddress():0.15}, {self.nodes[0].getnewaddress():0.04}]
        output_dict = {}
        for output in outputs:
            output_dict.update(output)
        rawtx = self.nodes[1].createrawtransaction(inputs, outputs)
        fundedTx = self.nodes[1].fundrawtransaction(rawtx)

        # Create same transaction over sendtoaddress.
        txId = self.nodes[1].sendmany("", output_dict)
        signedFee = self.nodes[1].getrawmempool(True)[txId]['fee']

        # Compare fee.
        feeDelta = Decimal(fundedTx['fee']) - Decimal(signedFee)
        assert feeDelta <= self.fee_tolerance * 19  #~19 inputs

    def test_many_inputs_send(self):
        """Multiple (~19) inputs tx test | sign/send."""
        self.log.info("Test fundrawtxn sign+send with many inputs")

        # Again, empty node1, send some small coins from node0 to node1.
        self.nodes[1].sendtoaddress(self.nodes[0].getnewaddress(), self.nodes[1].getbalance()['bitcoin'], "", "", True)
        self.nodes[0].generate(1)
        self.sync_all()

        for _ in range(20):
            self.nodes[0].sendtoaddress(self.nodes[1].getnewaddress(), 0.01)
        self.nodes[0].generate(1)
        self.sync_all()

        # Fund a tx with ~20 small inputs.
        oldBalance = self.nodes[0].getbalance()['bitcoin']

        inputs = []
        outputs = [{self.nodes[0].getnewaddress():0.15},{self.nodes[0].getnewaddress():0.04}]
        rawtx = self.nodes[1].createrawtransaction(inputs, outputs)
        fundedTx = self.nodes[1].fundrawtransaction(rawtx)
        blindedTx = self.nodes[1].blindrawtransaction(fundedTx['hex'])
        fundedAndSignedTx = self.nodes[1].signrawtransactionwithwallet(blindedTx)
        self.nodes[1].sendrawtransaction(fundedAndSignedTx['hex'])
        self.nodes[1].generate(1)
        self.sync_all()
        assert_equal(oldBalance+Decimal('50.19000000'), self.nodes[0].getbalance()['bitcoin']) #0.19+block reward

    def test_op_return(self):
        self.log.info("Test fundrawtxn with OP_RETURN and no vin")

        # pre-segwit
        #rawtx   = "0100000000010000000000000000066a047465737400000000"
        rawtx   = "0100000000000101ac2e6a47e85fdc2a5a27334544440f2f5135553a7476f4f5e3b9792da6a58fe001000000000000000000066a047465737400000000"
        dec_tx  = self.nodes[2].decoderawtransaction(rawtx)

        assert_equal(len(dec_tx['vin']), 0)
        assert_equal(len(dec_tx['vout']), 1)

        rawtxfund = self.nodes[2].fundrawtransaction(rawtx)
        dec_tx  = self.nodes[2].decoderawtransaction(rawtxfund['hex'])

        assert_greater_than(len(dec_tx['vin']), 0) # at least one vin
        assert_equal(len(dec_tx['vout']), 3) # one change output added

    def test_watchonly(self):
        self.log.info("Test fundrawtxn using only watchonly")

        inputs = []
        outputs = [{self.nodes[2].getnewaddress(): self.watchonly_amount / 2}]
        rawtx = self.nodes[3].createrawtransaction(inputs, outputs)

        self.nodes[3].loadwallet('wwatch')
        wwatch = self.nodes[3].get_wallet_rpc('wwatch')
        # Setup change addresses for the watchonly wallet
        desc_import = [{
            "desc": descsum_create("wpkh(tpubD6NzVbkrYhZ4YNXVQbNhMK1WqguFsUXceaVJKbmno2aZ3B6QfbMeraaYvnBSGpV3vxLyTTK9DYT1yoEck4XUScMzXoQ2U2oSmE2JyMedq3H/1/*)"),
            "timestamp": "now",
            "internal": True,
            "active": True,
            "keypool": True,
            "range": [0, 100],
            "watchonly": True,
        }]
        if self.options.descriptors:
            wwatch.importdescriptors(desc_import)
        else:
            wwatch.importmulti(desc_import)

        # Backward compatibility test (2nd params is includeWatching)
        result = wwatch.fundrawtransaction(rawtx, True)
        res_dec = self.nodes[0].decoderawtransaction(result["hex"])
        assert_equal(len(res_dec["vin"]), 1)
        assert_equal(res_dec["vin"][0]["txid"], self.watchonly_txid)

        assert "fee" in result.keys()
        assert_greater_than(result["changepos"], -1)

        wwatch.unloadwallet()

    def test_all_watched_funds(self):
        self.log.info("Test fundrawtxn using entirety of watched funds")

        inputs = []
        outputs = [{self.nodes[2].getnewaddress(): self.watchonly_amount}]
        rawtx = self.nodes[3].createrawtransaction(inputs, outputs)

        self.nodes[3].loadwallet('wwatch')
        wwatch = self.nodes[3].get_wallet_rpc('wwatch')
        w3 = self.nodes[3].get_wallet_rpc(self.default_wallet_name)
        change = w3.getrawchangeaddress()
        result = wwatch.fundrawtransaction(rawtx, {'includeWatching': True, 'changeAddress': change, 'subtractFeeFromOutputs': [0]})
        blinded_result = wwatch.blindrawtransaction(result['hex'])
        unblinded_result = self.nodes[2].unblindrawtransaction(blinded_result)
        res_dec = self.nodes[0].decoderawtransaction(unblinded_result["hex"])
        assert_equal(len(res_dec["vin"]), 1)
        assert res_dec["vin"][0]["txid"] == self.watchonly_txid

        assert_greater_than(result["fee"], 0)
        assert_equal(result["changepos"], -1)
        assert_equal(result["fee"] + res_dec["vout"][0]["value"], self.watchonly_amount)

        signedtx = wwatch.signrawtransactionwithwallet(blinded_result)
        assert not signedtx["complete"]
        signedtx = self.nodes[0].signrawtransactionwithwallet(signedtx["hex"])
        assert signedtx["complete"]
        self.nodes[0].sendrawtransaction(signedtx["hex"])
        self.nodes[0].generate(1)
        self.sync_all()

        wwatch.unloadwallet()

    def test_option_feerate(self):
        self.log.info("Test fundrawtxn with explicit fee rates (fee_rate sat/vB and feeRate BTC/kvB)")
        node = self.nodes[3]
        # Make sure there is exactly one input so coin selection can't skew the result.
        assert_equal(len(self.nodes[3].listunspent(1)), 1)
        inputs = []
        outputs = [{node.getnewaddress() : 1}]
        rawtx = node.createrawtransaction(inputs, outputs)

        result = node.fundrawtransaction(rawtx)  # uses self.min_relay_tx_fee (set by settxfee)
        btc_kvb_to_sat_vb = 100000  # (1e5)
        result1 = node.fundrawtransaction(rawtx, {"fee_rate": str(2 * btc_kvb_to_sat_vb * self.min_relay_tx_fee)})
        result2 = node.fundrawtransaction(rawtx, {"feeRate": 2 * self.min_relay_tx_fee})
        result3 = node.fundrawtransaction(rawtx, {"fee_rate": 10 * btc_kvb_to_sat_vb * self.min_relay_tx_fee})
        result4 = node.fundrawtransaction(rawtx, {"feeRate": str(10 * self.min_relay_tx_fee)})

        result_fee_rate = result['fee'] * 1000 / count_bytes(result['hex'])
        assert_fee_amount(result1['fee'], count_bytes(result1['hex']), 2 * result_fee_rate)
        assert_fee_amount(result2['fee'], count_bytes(result2['hex']), 2 * result_fee_rate)
        assert_fee_amount(result3['fee'], count_bytes(result3['hex']), 10 * result_fee_rate)
        assert_fee_amount(result4['fee'], count_bytes(result4['hex']), 10 * result_fee_rate)

        # Test that funding non-standard "zero-fee" transactions is valid.
        for param, zero_value in product(["fee_rate", "feeRate"], [0, 0.000, 0.00000000, "0", "0.000", "0.00000000"]):
            assert_equal(self.nodes[3].fundrawtransaction(rawtx, {param: zero_value})["fee"], 0)

        # With no arguments passed, expect fee of 141 satoshis.
        assert_approx(node.fundrawtransaction(rawtx)["fee"], vexp=0.00002491, vspan=0.00000001)
        # Expect fee to be 10,000x higher when an explicit fee rate 10,000x greater is specified.
        result = node.fundrawtransaction(rawtx, {"fee_rate": 1000}) # ELEMENTS: reduce by 10x
        assert_approx(result["fee"], vexp=0.02491, vspan=0.0001)

        self.log.info("Test fundrawtxn with invalid estimate_mode settings")
        for k, v in {"number": 42, "object": {"foo": "bar"}}.items():
            assert_raises_rpc_error(-3, "Expected type string for estimate_mode, got {}".format(k),
                node.fundrawtransaction, rawtx, {"estimate_mode": v, "conf_target": 0.1, "add_inputs": True})
        for mode in ["", "foo", Decimal("3.141592")]:
            assert_raises_rpc_error(-8, 'Invalid estimate_mode parameter, must be one of: "unset", "economical", "conservative"',
                node.fundrawtransaction, rawtx, {"estimate_mode": mode, "conf_target": 0.1, "add_inputs": True})

        self.log.info("Test fundrawtxn with invalid conf_target settings")
        for mode in ["unset", "economical", "conservative"]:
            self.log.debug("{}".format(mode))
            for k, v in {"string": "", "object": {"foo": "bar"}}.items():
                assert_raises_rpc_error(-3, "Expected type number for conf_target, got {}".format(k),
                    node.fundrawtransaction, rawtx, {"estimate_mode": mode, "conf_target": v, "add_inputs": True})
            for n in [-1, 0, 1009]:
                assert_raises_rpc_error(-8, "Invalid conf_target, must be between 1 and 1008",  # max value of 1008 per src/policy/fees.h
                    node.fundrawtransaction, rawtx, {"estimate_mode": mode, "conf_target": n, "add_inputs": True})

        self.log.info("Test invalid fee rate settings")
        for param, value in {("fee_rate", 100000), ("feeRate", 1.000)}:
            assert_raises_rpc_error(-4, "Fee exceeds maximum configured by user (e.g. -maxtxfee, maxfeerate)",
                node.fundrawtransaction, rawtx, {param: value, "add_inputs": True})
            assert_raises_rpc_error(-3, "Amount out of range",
                node.fundrawtransaction, rawtx, {param: -1, "add_inputs": True})
            assert_raises_rpc_error(-3, "Amount is not a number or string",
                node.fundrawtransaction, rawtx, {param: {"foo": "bar"}, "add_inputs": True})
            # Test fee rate values that don't pass fixed-point parsing checks.
            for invalid_value in ["", 0.000000001, 1e-09, 1.111111111, 1111111111111111, "31.999999999999999999999"]:
                assert_raises_rpc_error(-3, "Invalid amount", node.fundrawtransaction, rawtx, {param: invalid_value, "add_inputs": True})
        # Test fee_rate values that cannot be represented in sat/vB.
        for invalid_value in [0.0001, 0.00000001, 0.00099999, 31.99999999, "0.0001", "0.00000001", "0.00099999", "31.99999999"]:
            assert_raises_rpc_error(-3, "Invalid amount",
                node.fundrawtransaction, rawtx, {"fee_rate": invalid_value, "add_inputs": True})

        self.log.info("Test min fee rate checks are bypassed with fundrawtxn, e.g. a fee_rate under 1 sat/vB is allowed")
        node.fundrawtransaction(rawtx, {"fee_rate": 0.999, "add_inputs": True})
        node.fundrawtransaction(rawtx, {"feeRate": 0.00000999, "add_inputs": True})

        self.log.info("- raises RPC error if both feeRate and fee_rate are passed")
        assert_raises_rpc_error(-8, "Cannot specify both fee_rate (sat/vB) and feeRate (BTC/kvB)",
            node.fundrawtransaction, rawtx, {"fee_rate": 0.1, "feeRate": 0.1, "add_inputs": True})

        self.log.info("- raises RPC error if both feeRate and estimate_mode passed")
        assert_raises_rpc_error(-8, "Cannot specify both estimate_mode and feeRate",
            node.fundrawtransaction, rawtx, {"estimate_mode": "economical", "feeRate": 0.1, "add_inputs": True})

        for param in ["feeRate", "fee_rate"]:
            self.log.info("- raises RPC error if both {} and conf_target are passed".format(param))
            assert_raises_rpc_error(-8, "Cannot specify both conf_target and {}. Please provide either a confirmation "
                "target in blocks for automatic fee estimation, or an explicit fee rate.".format(param),
                node.fundrawtransaction, rawtx, {param: 1, "conf_target": 1, "add_inputs": True})

        self.log.info("- raises RPC error if both fee_rate and estimate_mode are passed")
        assert_raises_rpc_error(-8, "Cannot specify both estimate_mode and fee_rate",
            node.fundrawtransaction, rawtx, {"fee_rate": 1, "estimate_mode": "economical", "add_inputs": True})

    def test_address_reuse(self):
        """Test no address reuse occurs."""
        self.log.info("Test fundrawtxn does not reuse addresses")

        rawtx = self.nodes[3].createrawtransaction(inputs=[], outputs=[{self.nodes[3].getnewaddress(): 1}])
        result3 = self.nodes[3].fundrawtransaction(rawtx)
        res_dec = self.nodes[0].decoderawtransaction(result3["hex"])
        changeaddress = ""
        for out in res_dec['vout']:
            if out['value'] > 1.0:
                changeaddress += out['scriptPubKey']['address']
        assert changeaddress != ""
        nextaddr = self.nodes[3].getnewaddress()
        # Now the change address key should be removed from the keypool.
        assert changeaddress != nextaddr

    def test_option_subtract_fee_from_outputs(self):
        self.log.info("Test fundrawtxn subtractFeeFromOutputs option")

        # Make sure there is exactly one input so coin selection can't skew the result.
        assert_equal(len(self.nodes[3].listunspent(1)), 1)

        inputs = []
        outputs = [{self.nodes[2].getnewaddress(): 1}]
        rawtx = self.nodes[3].createrawtransaction(inputs, outputs)

        # Test subtract fee from outputs with feeRate (BTC/kvB)
        result = [self.nodes[3].fundrawtransaction(rawtx),  # uses self.min_relay_tx_fee (set by settxfee)
            self.nodes[3].fundrawtransaction(rawtx, {"subtractFeeFromOutputs": []}),  # empty subtraction list
            self.nodes[3].fundrawtransaction(rawtx, {"subtractFeeFromOutputs": [0]}),  # uses self.min_relay_tx_fee (set by settxfee)
            self.nodes[3].fundrawtransaction(rawtx, {"feeRate": 2 * self.min_relay_tx_fee}),
            self.nodes[3].fundrawtransaction(rawtx, {"feeRate": 2 * self.min_relay_tx_fee, "subtractFeeFromOutputs": [0]}),]
        dec_tx = [self.nodes[3].decoderawtransaction(tx_['hex']) for tx_ in result]
        output = [d['vout'][1 - r['changepos']]['value'] for d, r in zip(dec_tx, result)]
        change = [d['vout'][r['changepos']]['value'] for d, r in zip(dec_tx, result)]

        assert_equal(result[0]['fee'], result[1]['fee'], result[2]['fee'])
        assert_equal(result[3]['fee'], result[4]['fee'])
        assert_equal(change[0], change[1])
        assert_equal(output[0], output[1])
        assert_equal(output[0], output[2] + result[2]['fee'])
        assert_equal(change[0] + result[0]['fee'], change[2])
        assert_equal(output[3], output[4] + result[4]['fee'])
        assert_equal(change[3] + result[3]['fee'], change[4])

        # Test subtract fee from outputs with fee_rate (sat/vB)
        btc_kvb_to_sat_vb = 100000  # (1e5)
        result = [self.nodes[3].fundrawtransaction(rawtx),  # uses self.min_relay_tx_fee (set by settxfee)
            self.nodes[3].fundrawtransaction(rawtx, {"subtractFeeFromOutputs": []}),  # empty subtraction list
            self.nodes[3].fundrawtransaction(rawtx, {"subtractFeeFromOutputs": [0]}),  # uses self.min_relay_tx_fee (set by settxfee)
            self.nodes[3].fundrawtransaction(rawtx, {"fee_rate": 2 * btc_kvb_to_sat_vb * self.min_relay_tx_fee}),
            self.nodes[3].fundrawtransaction(rawtx, {"fee_rate": 2 * btc_kvb_to_sat_vb * self.min_relay_tx_fee, "subtractFeeFromOutputs": [0]}),]
        dec_tx = [self.nodes[3].decoderawtransaction(tx_['hex']) for tx_ in result]
        output = [d['vout'][1 - r['changepos']]['value'] for d, r in zip(dec_tx, result)]
        change = [d['vout'][r['changepos']]['value'] for d, r in zip(dec_tx, result)]

        assert_equal(result[0]['fee'], result[1]['fee'], result[2]['fee'])
        assert_equal(result[3]['fee'], result[4]['fee'])
        assert_equal(change[0], change[1])
        assert_equal(output[0], output[1])
        assert_equal(output[0], output[2] + result[2]['fee'])
        assert_equal(change[0] + result[0]['fee'], change[2])
        assert_equal(output[3], output[4] + result[4]['fee'])
        assert_equal(change[3] + result[3]['fee'], change[4])

        inputs = []
        outputs = [{self.nodes[2].getnewaddress(): value} for value in (1.0, 1.1, 1.2, 1.3)]
        rawtx = self.nodes[3].createrawtransaction(inputs, outputs)

        result = [self.nodes[3].fundrawtransaction(rawtx),
                  # Split the fee between outputs 0, 2, and 3, but not output 1.
                  self.nodes[3].fundrawtransaction(rawtx, {"subtractFeeFromOutputs": [0, 2, 3]})]

        dec_tx = [self.nodes[3].decoderawtransaction(result[0]['hex']),
                  self.nodes[3].decoderawtransaction(result[1]['hex'])]

        # Nested list of non-change output amounts for each transaction.
        output = [[out['value'] for i, out in enumerate(d['vout']) if i != r['changepos']]
                  for d, r in zip(dec_tx, result)]

        # List of differences in output amounts between normal and subtractFee transactions.
        share = [o0 - o1 for o0, o1 in zip(output[0], output[1])]

        # Output 1 is the same in both transactions.
        assert_equal(share[1], 0)

        # The other 3 outputs are smaller as a result of subtractFeeFromOutputs.
        assert_greater_than(share[0], 0)
        assert_greater_than(share[2], 0)
        assert_greater_than(share[3], 0)

        # Outputs 2 and 3 take the same share of the fee.
        assert_equal(share[2], share[3])

        # Output 0 takes at least as much share of the fee, and no more than 2
        # satoshis more, than outputs 2 and 3.
        assert_greater_than_or_equal(share[0], share[2])
        assert_greater_than_or_equal(share[2] + Decimal(2e-8), share[0])

        # The fee is the same in both transactions.
        assert_equal(result[0]['fee'], result[1]['fee'])

        # The total subtracted from the outputs is equal to the fee.
        assert_equal(share[0] + share[2] + share[3], result[0]['fee'])

        n0_blind_addr = self.nodes[0].getnewaddress()
        addr_info = self.nodes[0].getaddressinfo(n0_blind_addr)
        txid = self.nodes[2].sendtoaddress(addr_info['unconfidential'], 10)
        self.sync_all()
        vout = find_vout_for_address(self.nodes[0], txid, n0_blind_addr)
        self.nodes[0].generate(1)
        self.sync_all()

        # An external input without solving data should result in an error
        raw_tx = self.nodes[2].createrawtransaction([{"txid": txid, "vout": vout}], [{addr_info['unconfidential']: 20}])
        assert_raises_rpc_error(-4, "Missing solving data for estimating transaction size", self.nodes[2].fundrawtransaction, raw_tx)

        # But funding should work when the solving data is provided
        funded_tx = self.nodes[2].fundrawtransaction(raw_tx, {}, False, {"pubkeys": [addr_info['pubkey']]})
        signed_tx = self.nodes[2].signrawtransactionwithwallet(funded_tx['hex'])
        assert not signed_tx['complete']
        signed_tx = self.nodes[0].signrawtransactionwithwallet(signed_tx['hex'])
        assert signed_tx['complete']
        # Don't send because we didn't blind it so it's not actually valid.
        # self.nodes[0].sendrawtransaction(signed_tx['hex'])

    def test_subtract_fee_with_presets(self):
        self.log.info("Test fundrawtxn subtract fee from outputs with preset inputs that are sufficient")

        addr = self.nodes[0].getnewaddress()
        txid = self.nodes[0].sendtoaddress(addr, 10)
        vout = find_vout_for_address(self.nodes[0], txid, addr)

        rawtx = self.nodes[0].createrawtransaction([{'txid': txid, 'vout': vout}], [{self.nodes[0].getnewaddress(): 5}])
        fundedtx = self.nodes[0].fundrawtransaction(rawtx, {'subtractFeeFromOutputs': [0]})
        blindedtx = self.nodes[0].blindrawtransaction(fundedtx['hex'])
        signedtx = self.nodes[0].signrawtransactionwithwallet(blindedtx)
        self.nodes[0].sendrawtransaction(signedtx['hex'])

<<<<<<< HEAD
    def test_transaction_too_large(self):
        self.log.info("Test fundrawtx where BnB solution would result in a too large transaction, but Knapsack would not")
# ELEMENTS: FIXME we need to disable this test currently as we cannot have more than 256 inputs
#  in a transaction. See https://github.com/ElementsProject/elements/issues/880
#        self.nodes[0].createwallet("large")
#        wallet = self.nodes[0].get_wallet_rpc(self.default_wallet_name)
#        recipient = self.nodes[0].get_wallet_rpc("large")
#        outputs = {}
#        rawtx = recipient.createrawtransaction([], {wallet.getnewaddress(): 147.99899260})
#
#        # Make 1500 0.1 BTC outputs. The amount that we target for funding is in
#        # the BnB range when these outputs are used.  However if these outputs
#        # are selected, the transaction will end up being too large, so it
#        # shouldn't use BnB and instead fall back to Knapsack but that behavior
#        # is not implemented yet. For now we just check that we get an error.
#        for _ in range(1500):
#            outputs[recipient.getnewaddress()] = 0.1
#        wallet.sendmany("", outputs)
#        self.nodes[0].generate(10)
#        assert_raises_rpc_error(-4, "Transaction too large", recipient.fundrawtransaction, rawtx)

    def test_include_unsafe(self):
        self.log.info("Test fundrawtxn with unsafe inputs")

        self.nodes[0].createwallet("unsafe")
        wallet = self.nodes[0].get_wallet_rpc("unsafe")

        # We receive unconfirmed funds from external keys (unsafe outputs).
        addr = wallet.getnewaddress()
        txid1 = self.nodes[2].sendtoaddress(addr, 6)
        txid2 = self.nodes[2].sendtoaddress(addr, 4)
        self.sync_all()
        vout1 = find_vout_for_address(wallet, txid1, addr)
        vout2 = find_vout_for_address(wallet, txid2, addr)

        # Unsafe inputs are ignored by default.
        rawtx = wallet.createrawtransaction([], [{self.nodes[2].getnewaddress(): 5}])
        assert_raises_rpc_error(-4, "Insufficient funds", wallet.fundrawtransaction, rawtx)

        # But we can opt-in to use them for funding.
        fundedtx = wallet.fundrawtransaction(rawtx, {"include_unsafe": True})
        tx_dec = wallet.decoderawtransaction(fundedtx['hex'])
        assert any([txin['txid'] == txid1 and txin['vout'] == vout1 for txin in tx_dec['vin']])
        blindedtx = wallet.blindrawtransaction(fundedtx['hex'])
        signedtx = wallet.signrawtransactionwithwallet(blindedtx)
        wallet.sendrawtransaction(signedtx['hex'])

        # And we can also use them once they're confirmed.
        self.nodes[0].generate(1)
        rawtx = wallet.createrawtransaction([], [{self.nodes[2].getnewaddress(): 3}])
        fundedtx = wallet.fundrawtransaction(rawtx, {"include_unsafe": True})
        tx_dec = wallet.decoderawtransaction(fundedtx['hex'])
        assert any([txin['txid'] == txid2 and txin['vout'] == vout2 for txin in tx_dec['vin']])
        blindedtx = wallet.blindrawtransaction(fundedtx['hex'])
        signedtx = wallet.signrawtransactionwithwallet(blindedtx)
        wallet.sendrawtransaction(signedtx['hex'])

=======
    def test_surjectionproof_many_inputs(self):
        self.log.info("Test fundrawtx with more than 256 inputs")

        self.nodes[0].createwallet("surjection")
        wallet = self.nodes[0].get_wallet_rpc(self.default_wallet_name)
        recipient = self.nodes[0].get_wallet_rpc("surjection")

        # Make 500 0.1 BTC outputs...
        for j in range(0, 10):
            outputs = {}
            for i in range(0, 50):
                outputs[recipient.getnewaddress()] = 0.1
            wallet.sendmany("", outputs)
        self.nodes[0].generate(10)

        # ...and try to send them all in one transaction
        # This should fail but we should not see an assertation failure.
        rawtx = recipient.createrawtransaction([], {wallet.getnewaddress(): 49.99})
        assert_raises_rpc_error(-4, "Unable to blind the transaction properly. This should not happen.", recipient.fundrawtransaction, rawtx)

        # Try to send them across two transactions. This should succeed.
        rawtx = recipient.createrawtransaction([], {wallet.getnewaddress(): 24.99})
        for i in range(0, 2):
            fundedtx = recipient.fundrawtransaction(rawtx)
            blindedtx = recipient.blindrawtransaction(fundedtx['hex'])
            signedtx = recipient.signrawtransactionwithwallet(blindedtx)
            self.nodes[0].sendrawtransaction(signedtx['hex'])
>>>>>>> d973e110

if __name__ == '__main__':
    RawTransactionsTest().main()<|MERGE_RESOLUTION|>--- conflicted
+++ resolved
@@ -98,12 +98,9 @@
         self.test_address_reuse()
         self.test_option_subtract_fee_from_outputs()
         self.test_subtract_fee_with_presets()
-<<<<<<< HEAD
         self.test_transaction_too_large()
         self.test_include_unsafe()
-=======
         self.test_surjectionproof_many_inputs()
->>>>>>> d973e110
 
     def test_change_position(self):
         """Ensure setting changePosition in fundraw with an exact match is handled properly."""
@@ -982,7 +979,6 @@
         signedtx = self.nodes[0].signrawtransactionwithwallet(blindedtx)
         self.nodes[0].sendrawtransaction(signedtx['hex'])
 
-<<<<<<< HEAD
     def test_transaction_too_large(self):
         self.log.info("Test fundrawtx where BnB solution would result in a too large transaction, but Knapsack would not")
 # ELEMENTS: FIXME we need to disable this test currently as we cannot have more than 256 inputs
@@ -1040,7 +1036,7 @@
         signedtx = wallet.signrawtransactionwithwallet(blindedtx)
         wallet.sendrawtransaction(signedtx['hex'])
 
-=======
+
     def test_surjectionproof_many_inputs(self):
         self.log.info("Test fundrawtx with more than 256 inputs")
 
@@ -1058,17 +1054,16 @@
 
         # ...and try to send them all in one transaction
         # This should fail but we should not see an assertation failure.
-        rawtx = recipient.createrawtransaction([], {wallet.getnewaddress(): 49.99})
+        rawtx = recipient.createrawtransaction([], [{wallet.getnewaddress(): 49.99}])
         assert_raises_rpc_error(-4, "Unable to blind the transaction properly. This should not happen.", recipient.fundrawtransaction, rawtx)
 
         # Try to send them across two transactions. This should succeed.
-        rawtx = recipient.createrawtransaction([], {wallet.getnewaddress(): 24.99})
+        rawtx = recipient.createrawtransaction([], [{wallet.getnewaddress(): 24.99}])
         for i in range(0, 2):
             fundedtx = recipient.fundrawtransaction(rawtx)
             blindedtx = recipient.blindrawtransaction(fundedtx['hex'])
             signedtx = recipient.signrawtransactionwithwallet(blindedtx)
             self.nodes[0].sendrawtransaction(signedtx['hex'])
->>>>>>> d973e110
 
 if __name__ == '__main__':
     RawTransactionsTest().main()