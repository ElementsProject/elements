--- conflicted
+++ resolved
@@ -31,12 +31,8 @@
         self.setup_clean_chain = True
         # This test isn't testing tx relay. Set whitelist on the peers for
         # instant tx relay.
-<<<<<<< HEAD
         self.extra_args = [['-blindedaddresses=1', '-whitelist=noban@127.0.0.1']] * self.num_nodes
-=======
-        self.extra_args = [['-whitelist=noban@127.0.0.1']] * self.num_nodes
         self.rpc_timeout = 90  # to prevent timeouts in `test_transaction_too_large`
->>>>>>> 5ef16038
 
     def skip_test_if_missing_module(self):
         self.skip_if_no_wallet()
@@ -963,43 +959,24 @@
 
     def test_transaction_too_large(self):
         self.log.info("Test fundrawtx where BnB solution would result in a too large transaction, but Knapsack would not")
-<<<<<<< HEAD
 # ELEMENTS: FIXME we need to disable this test currently as we cannot have more than 256 inputs
 #  in a transaction. See https://github.com/ElementsProject/elements/issues/880
-#
 #        self.nodes[0].createwallet("large")
 #        wallet = self.nodes[0].get_wallet_rpc(self.default_wallet_name)
 #        recipient = self.nodes[0].get_wallet_rpc("large")
 #        outputs = {}
 #        rawtx = recipient.createrawtransaction([], {wallet.getnewaddress(): 147.99899260})
 #
-#        # Make 1500 0.1 BTC outputs
-#        # The amount that we target for funding is in the BnB range when these outputs are used.
-#        # However if these outputs are selected, the transaction will end up being too large, so it shouldn't use BnB and instead fallback to Knapsack
-#        # but that behavior is not implemented yet. For now we just check that we get an error.
-#        for i in range(0, 1500):
+#        # Make 1500 0.1 BTC outputs. The amount that we target for funding is in
+#        # the BnB range when these outputs are used.  However if these outputs
+#        # are selected, the transaction will end up being too large, so it
+#        # shouldn't use BnB and instead fall back to Knapsack but that behavior
+#        # is not implemented yet. For now we just check that we get an error.
+#        for _ in range(1500):
 #            outputs[recipient.getnewaddress()] = 0.1
 #        wallet.sendmany("", outputs)
 #        self.nodes[0].generate(10)
 #        assert_raises_rpc_error(-4, "Transaction too large", recipient.fundrawtransaction, rawtx)
-=======
-        self.nodes[0].createwallet("large")
-        wallet = self.nodes[0].get_wallet_rpc(self.default_wallet_name)
-        recipient = self.nodes[0].get_wallet_rpc("large")
-        outputs = {}
-        rawtx = recipient.createrawtransaction([], {wallet.getnewaddress(): 147.99899260})
-
-        # Make 1500 0.1 BTC outputs. The amount that we target for funding is in
-        # the BnB range when these outputs are used.  However if these outputs
-        # are selected, the transaction will end up being too large, so it
-        # shouldn't use BnB and instead fall back to Knapsack but that behavior
-        # is not implemented yet. For now we just check that we get an error.
-        for _ in range(1500):
-            outputs[recipient.getnewaddress()] = 0.1
-        wallet.sendmany("", outputs)
-        self.nodes[0].generate(10)
-        assert_raises_rpc_error(-4, "Transaction too large", recipient.fundrawtransaction, rawtx)
->>>>>>> 5ef16038
 
 
 if __name__ == '__main__':
