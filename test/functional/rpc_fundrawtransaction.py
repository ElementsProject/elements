#!/usr/bin/env python3
# Copyright (c) 2014-2019 The Bitcoin Core developers
# Distributed under the MIT software license, see the accompanying
# file COPYING or http://www.opensource.org/licenses/mit-license.php.
"""Test the fundrawtransaction RPC."""

from decimal import Decimal
from test_framework.test_framework import BitcoinTestFramework
from test_framework.util import (
    assert_equal,
    assert_fee_amount,
    assert_greater_than,
    assert_greater_than_or_equal,
    assert_raises_rpc_error,
    connect_nodes,
    count_bytes,
    find_vout_for_address,
)


def get_unspent(listunspent, amount):
    for utx in listunspent:
        if utx['amount'] == amount:
            return utx
    raise AssertionError('Could not find unspent with amount={}'.format(amount))

class RawTransactionsTest(BitcoinTestFramework):
    def set_test_params(self):
        self.num_nodes = 4
        self.setup_clean_chain = True
        # This test isn't testing tx relay. Set whitelist on the peers for
        # instant tx relay.
<<<<<<< HEAD
        self.extra_args = [['-blindedaddresses=1', '-whitelist=127.0.0.1']] * self.num_nodes
=======
        self.extra_args = [['-whitelist=noban@127.0.0.1']] * self.num_nodes
>>>>>>> eae48ec8

    def skip_test_if_missing_module(self):
        self.skip_if_no_wallet()

    def setup_network(self):
        self.setup_nodes()

        connect_nodes(self.nodes[0], 1)
        connect_nodes(self.nodes[1], 2)
        connect_nodes(self.nodes[0], 2)
        connect_nodes(self.nodes[0], 3)

    def run_test(self):
        self.log.info("Connect nodes, set fees, generate blocks, and sync")
        self.min_relay_tx_fee = self.nodes[0].getnetworkinfo()['relayfee']
        # This test is not meant to test fee estimation and we'd like
        # to be sure all txs are sent at a consistent desired feerate
        for node in self.nodes:
            node.settxfee(self.min_relay_tx_fee)

        # if the fee's positive delta is higher than this value tests will fail,
        # neg. delta always fail the tests.
        # The size of the signature of every input may be at most 2 bytes larger
        # than a minimum sized signature.

        #            = 2 bytes * minRelayTxFeePerByte
        self.fee_tolerance = 2 * self.min_relay_tx_fee/1000
        # ELEMENTS NOTE: fee deltas will be negative due to blinding and no blinding in rawtransaction

        self.nodes[2].generate(1)
        self.sync_all()
        self.nodes[0].generate(121)
        self.sync_all()

        self.test_change_position()
        self.test_simple()
        self.test_simple_two_coins()
        self.test_simple_two_outputs()
        self.test_change()
        self.test_no_change()
        self.test_invalid_option()
        self.test_invalid_change_address()
        self.test_valid_change_address()
        self.test_change_type()
        self.test_coin_selection()
        self.test_two_vin()
        self.test_two_vin_two_vout()
        self.test_invalid_input()
        self.test_fee_p2pkh()
        self.test_fee_p2pkh_multi_out()
        self.test_fee_p2sh()
        self.test_fee_4of5()
        self.test_spend_2of2()
        self.test_locked_wallet()
        self.test_many_inputs_fee()
        self.test_many_inputs_send()
        self.test_op_return()
        self.test_watchonly()
        self.test_all_watched_funds()
        self.test_option_feerate()
        self.test_address_reuse()
        self.test_option_subtract_fee_from_outputs()
        self.test_subtract_fee_with_presets()

    def test_change_position(self):
        """Ensure setting changePosition in fundraw with an exact match is handled properly."""
        self.log.info("Test fundrawtxn changePosition option")
        rawmatch = self.nodes[2].createrawtransaction([], {self.nodes[2].getnewaddress():50})
        rawmatch = self.nodes[2].fundrawtransaction(rawmatch, {"changePosition":1, "subtractFeeFromOutputs":[0]})
        assert_equal(rawmatch["changepos"], -1)

        watchonly_address = self.nodes[0].getnewaddress()
        watchonly_pubkey = self.nodes[0].getaddressinfo(watchonly_address)["pubkey"]
        watchonly_blindingkey = self.nodes[0].dumpblindingkey(watchonly_address)
        self.watchonly_amount = Decimal(200)
        self.nodes[3].importpubkey(watchonly_pubkey, "", True)
        self.nodes[3].importblindingkey(watchonly_address, watchonly_blindingkey)
        self.watchonly_txid = self.nodes[0].sendtoaddress(watchonly_address, self.watchonly_amount)

        # Lock UTXO so nodes[0] doesn't accidentally spend it
        self.watchonly_vout = find_vout_for_address(self.nodes[0], self.watchonly_txid, watchonly_address)
        self.nodes[0].lockunspent(False, [{"txid": self.watchonly_txid, "vout": self.watchonly_vout}])

        self.nodes[0].sendtoaddress(self.nodes[3].getnewaddress(), self.watchonly_amount / 10)

        self.nodes[0].sendtoaddress(self.nodes[2].getnewaddress(), 1.5)
        self.nodes[0].sendtoaddress(self.nodes[2].getnewaddress(), 1.0)
        self.nodes[0].sendtoaddress(self.nodes[2].getnewaddress(), 5.0)

        self.nodes[0].generate(1)
        self.sync_all()

    def test_simple(self):
        self.log.info("Test fundrawtxn")
        inputs  = [ ]
        outputs = { self.nodes[0].getnewaddress() : 1.0 }
        rawtx   = self.nodes[2].createrawtransaction(inputs, outputs)
        dec_tx  = self.nodes[2].decoderawtransaction(rawtx)
        rawtxfund = self.nodes[2].fundrawtransaction(rawtx)
        dec_tx  = self.nodes[2].decoderawtransaction(rawtxfund['hex'])
        assert len(dec_tx['vin']) > 0  #test that we have enough inputs

    def test_simple_two_coins(self):
        self.log.info("Test fundrawtxn with 2 coins")
        inputs  = [ ]
        outputs = { self.nodes[0].getnewaddress() : 2.2 }
        rawtx   = self.nodes[2].createrawtransaction(inputs, outputs)
        dec_tx  = self.nodes[2].decoderawtransaction(rawtx)

        rawtxfund = self.nodes[2].fundrawtransaction(rawtx)
        dec_tx  = self.nodes[2].decoderawtransaction(rawtxfund['hex'])
        assert len(dec_tx['vin']) > 0  #test if we have enough inputs
        assert_equal(dec_tx['vin'][0]['scriptSig']['hex'], '')

    def test_simple_two_outputs(self):
        self.log.info("Test fundrawtxn with 2 outputs")

        inputs  = [ ]
        outputs = { self.nodes[0].getnewaddress() : 2.6, self.nodes[1].getnewaddress() : 2.5 }
        rawtx   = self.nodes[2].createrawtransaction(inputs, outputs)
        dec_tx  = self.nodes[2].decoderawtransaction(rawtx)

        rawtxfund = self.nodes[2].fundrawtransaction(rawtx)
        dec_tx  = self.nodes[2].decoderawtransaction(rawtxfund['hex'])
        totalOut = 0
        for out in dec_tx['vout']:
            totalOut += out['value']

        assert len(dec_tx['vin']) > 0
        assert_equal(dec_tx['vin'][0]['scriptSig']['hex'], '')

    def test_change(self):
        self.log.info("Test fundrawtxn with a vin > required amount")
        utx = get_unspent(self.nodes[2].listunspent(), 5)

        inputs  = [ {'txid' : utx['txid'], 'vout' : utx['vout']}]
        outputs = { self.nodes[0].getnewaddress() : 1.0 }
        rawtx   = self.nodes[2].createrawtransaction(inputs, outputs)
        dec_tx  = self.nodes[2].decoderawtransaction(rawtx)
        assert_equal(utx['txid'], dec_tx['vin'][0]['txid'])

        rawtxfund = self.nodes[2].fundrawtransaction(rawtx)
        fee = rawtxfund['fee']
        self.test_no_change_fee = fee  # Use the same fee for the next tx
        dec_tx  = self.nodes[2].decoderawtransaction(rawtxfund['hex'])
        totalOut = 0
        for out in dec_tx['vout']:
            if out["scriptPubKey"]["type"] == "fee":
                continue
            totalOut += out['value']

        assert_equal(fee + totalOut, utx['amount']) #compare vin total and totalout+fee

    def test_no_change(self):
        self.log.info("Test fundrawtxn not having a change output")
        utx = get_unspent(self.nodes[2].listunspent(), 5)

        inputs  = [ {'txid' : utx['txid'], 'vout' : utx['vout']}]
        outputs = {self.nodes[0].getnewaddress(): Decimal(5.0) - self.test_no_change_fee - self.fee_tolerance}
        rawtx   = self.nodes[2].createrawtransaction(inputs, outputs)
        dec_tx  = self.nodes[2].decoderawtransaction(rawtx)
        assert_equal(utx['txid'], dec_tx['vin'][0]['txid'])

        rawtxfund = self.nodes[2].fundrawtransaction(rawtx)
        fee = rawtxfund['fee']
        dec_tx  = self.nodes[2].decoderawtransaction(rawtxfund['hex'])
        totalOut = 0
        for out in dec_tx['vout']:
            if out["scriptPubKey"]["type"] == "fee":
                continue
            totalOut += out['value']

        assert_equal(rawtxfund['changepos'], -1)
        assert_equal(fee + totalOut, utx['amount']) #compare vin total and totalout+fee

    def test_invalid_option(self):
        self.log.info("Test fundrawtxn with an invalid option")
        utx = get_unspent(self.nodes[2].listunspent(), 5)

        inputs  = [ {'txid' : utx['txid'], 'vout' : utx['vout']} ]
        outputs = { self.nodes[0].getnewaddress() : Decimal(4.0) }
        rawtx   = self.nodes[2].createrawtransaction(inputs, outputs)
        dec_tx  = self.nodes[2].decoderawtransaction(rawtx)
        assert_equal(utx['txid'], dec_tx['vin'][0]['txid'])

        assert_raises_rpc_error(-3, "Unexpected key foo", self.nodes[2].fundrawtransaction, rawtx, {'foo':'bar'})

        # reserveChangeKey was deprecated and is now removed
        assert_raises_rpc_error(-3, "Unexpected key reserveChangeKey", lambda: self.nodes[2].fundrawtransaction(hexstring=rawtx, options={'reserveChangeKey': True}))

    def test_invalid_change_address(self):
        self.log.info("Test fundrawtxn with an invalid change address")
        utx = get_unspent(self.nodes[2].listunspent(), 5)

        inputs  = [ {'txid' : utx['txid'], 'vout' : utx['vout']} ]
        outputs = { self.nodes[0].getnewaddress() : Decimal(4.0) }
        rawtx   = self.nodes[2].createrawtransaction(inputs, outputs)
        dec_tx  = self.nodes[2].decoderawtransaction(rawtx)
        assert_equal(utx['txid'], dec_tx['vin'][0]['txid'])

        assert_raises_rpc_error(-5, "changeAddress must be a valid address", self.nodes[2].fundrawtransaction, rawtx, {'changeAddress':'foobar'})

    def test_valid_change_address(self):
        self.log.info("Test fundrawtxn with a provided change address")
        utx = get_unspent(self.nodes[2].listunspent(), 5)

        inputs  = [ {'txid' : utx['txid'], 'vout' : utx['vout']} ]
        outputs = { self.nodes[0].getnewaddress() : Decimal(4.0) }
        rawtx   = self.nodes[2].createrawtransaction(inputs, outputs)
        dec_tx  = self.nodes[2].decoderawtransaction(rawtx)
        assert_equal(utx['txid'], dec_tx['vin'][0]['txid'])

        change = self.nodes[2].getnewaddress()
        change = self.nodes[2].getaddressinfo(change)["unconfidential"]
        assert_raises_rpc_error(-8, "changePosition out of bounds", self.nodes[2].fundrawtransaction, rawtx, {'changeAddress':change, 'changePosition':2})
        rawtxfund = self.nodes[2].fundrawtransaction(rawtx, {'changeAddress': change, 'changePosition': 0})
        dec_tx  = self.nodes[2].decoderawtransaction(rawtxfund['hex'])
        out = dec_tx['vout'][0]
        assert_equal(change, out['scriptPubKey']['addresses'][0])

    def test_change_type(self):
        self.log.info("Test fundrawtxn with a provided change type")
        utx = get_unspent(self.nodes[2].listunspent(), 5)

        inputs  = [ {'txid' : utx['txid'], 'vout' : utx['vout']} ]
        outputs = { self.nodes[0].getnewaddress() : Decimal(4.0) }
        rawtx   = self.nodes[2].createrawtransaction(inputs, outputs)
        assert_raises_rpc_error(-1, "JSON value is not a string as expected", self.nodes[2].fundrawtransaction, rawtx, {'change_type': None})
        assert_raises_rpc_error(-5, "Unknown change type ''", self.nodes[2].fundrawtransaction, rawtx, {'change_type': ''})
        rawtx = self.nodes[2].fundrawtransaction(rawtx, {'change_type': 'bech32'})
        dec_tx = self.nodes[2].decoderawtransaction(rawtx['hex'])
        assert_equal('witness_v0_keyhash', dec_tx['vout'][rawtx['changepos']]['scriptPubKey']['type'])

    def test_coin_selection(self):
        self.log.info("Test fundrawtxn with a vin < required amount")
        utx = get_unspent(self.nodes[2].listunspent(), 1)

        inputs  = [ {'txid' : utx['txid'], 'vout' : utx['vout']}]
        outputs = { self.nodes[0].getnewaddress() : 1.0 }
        output_addrs = [ self.nodes[0].getaddressinfo(addr)["unconfidential"] for addr in outputs.keys() ]
        rawtx   = self.nodes[2].createrawtransaction(inputs, outputs)

        # 4-byte version + 1-byte vin count + 36-byte prevout then script_len
        rawtx = rawtx[:84] + "0100" + rawtx[86:]

        dec_tx  = self.nodes[2].decoderawtransaction(rawtx)
        assert_equal(utx['txid'], dec_tx['vin'][0]['txid'])
        assert_equal("00", dec_tx['vin'][0]['scriptSig']['hex'])

        rawtxfund = self.nodes[2].fundrawtransaction(rawtx)
        dec_tx  = self.nodes[2].decoderawtransaction(rawtxfund['hex'])
        totalOut = 0
        matchingOuts = 0
        for i, out in enumerate(dec_tx['vout']):
            if out["scriptPubKey"]["type"] == "fee":
                continue
            totalOut += out['value']
            if out['scriptPubKey']['addresses'][0] in output_addrs:
                matchingOuts+=1
            else:
                assert_equal(i, rawtxfund['changepos'])

        assert_equal(utx['txid'], dec_tx['vin'][0]['txid'])
        assert_equal("00", dec_tx['vin'][0]['scriptSig']['hex'])

        assert_equal(matchingOuts, 1)
        assert_equal(len(dec_tx['vout']), 3)

    def test_two_vin(self):
        self.log.info("Test fundrawtxn with 2 vins")
        utx = get_unspent(self.nodes[2].listunspent(), 1)
        utx2 = get_unspent(self.nodes[2].listunspent(), 5)

        inputs  = [ {'txid' : utx['txid'], 'vout' : utx['vout']},{'txid' : utx2['txid'], 'vout' : utx2['vout']} ]
        outputs = { self.nodes[0].getnewaddress() : 6.0 }
        output_addrs = [ self.nodes[0].getaddressinfo(addr)["unconfidential"] for addr in outputs.keys() ]
        rawtx   = self.nodes[2].createrawtransaction(inputs, outputs)
        dec_tx  = self.nodes[2].decoderawtransaction(rawtx)
        assert_equal(utx['txid'], dec_tx['vin'][0]['txid'])

        rawtxfund = self.nodes[2].fundrawtransaction(rawtx)
        dec_tx  = self.nodes[2].decoderawtransaction(rawtxfund['hex'])
        totalOut = 0
        matchingOuts = 0
        for out in dec_tx['vout']:
            if out["scriptPubKey"]["type"] == "fee":
                continue
            totalOut += out['value']
            if out['scriptPubKey']['addresses'][0] in output_addrs:
                matchingOuts+=1

        assert_equal(matchingOuts, 1)
        assert_equal(len(dec_tx['vout']), 3)

        matchingIns = 0
        for vinOut in dec_tx['vin']:
            for vinIn in inputs:
                if vinIn['txid'] == vinOut['txid']:
                    matchingIns+=1

        assert_equal(matchingIns, 2) #we now must see two vins identical to vins given as params

    def test_two_vin_two_vout(self):
        self.log.info("Test fundrawtxn with 2 vins and 2 vouts")
        utx = get_unspent(self.nodes[2].listunspent(), 1)
        utx2 = get_unspent(self.nodes[2].listunspent(), 5)

        inputs  = [ {'txid' : utx['txid'], 'vout' : utx['vout']},{'txid' : utx2['txid'], 'vout' : utx2['vout']} ]
        outputs = { self.nodes[0].getnewaddress() : 6.0, self.nodes[0].getnewaddress() : 1.0 }
        output_addrs = [ self.nodes[0].getaddressinfo(addr)["unconfidential"] for addr in outputs.keys() ]
        rawtx   = self.nodes[2].createrawtransaction(inputs, outputs)
        dec_tx  = self.nodes[2].decoderawtransaction(rawtx)
        assert_equal(utx['txid'], dec_tx['vin'][0]['txid'])

        rawtxfund = self.nodes[2].fundrawtransaction(rawtx)
        dec_tx  = self.nodes[2].decoderawtransaction(rawtxfund['hex'])
        totalOut = 0
        matchingOuts = 0
        for out in dec_tx['vout']:
            if out["scriptPubKey"]["type"] == "fee":
                continue
            totalOut += out['value']
            if out['scriptPubKey']['addresses'][0] in output_addrs:
                matchingOuts+=1

        assert_equal(matchingOuts, 2)
        assert_equal(len(dec_tx['vout']), 4)

    def test_invalid_input(self):
        self.log.info("Test fundrawtxn with an invalid vin")
        inputs  = [ {'txid' : "1c7f966dab21119bac53213a2bc7532bff1fa844c124fd750a7d0b1332440bd1", 'vout' : 0} ] #invalid vin!
        outputs = { self.nodes[0].getnewaddress() : 1.0}
        rawtx   = self.nodes[2].createrawtransaction(inputs, outputs)
        assert_raises_rpc_error(-4, "Insufficient funds", self.nodes[2].fundrawtransaction, rawtx)

    def test_fee_p2pkh(self):
        """Compare fee of a standard pubkeyhash transaction."""
        self.log.info("Test fundrawtxn p2pkh fee")
        inputs = []
        outputs = {self.nodes[1].getnewaddress():1.1}
        rawtx = self.nodes[0].createrawtransaction(inputs, outputs)
        fundedTx = self.nodes[0].fundrawtransaction(rawtx)

        # Create same transaction over sendtoaddress.
        txId = self.nodes[0].sendtoaddress(self.nodes[1].getnewaddress(), 1.1)
        signedFee = self.nodes[0].getrawmempool(True)[txId]['fee']

        # Compare fee.
        feeDelta = Decimal(fundedTx['fee']) - Decimal(signedFee)
        assert feeDelta <= self.fee_tolerance 

    def test_fee_p2pkh_multi_out(self):
        """Compare fee of a standard pubkeyhash transaction with multiple outputs."""
        self.log.info("Test fundrawtxn p2pkh fee with multiple outputs")
        inputs = []
        outputs = {
            self.nodes[1].getnewaddress():1.1,
            self.nodes[1].getnewaddress():1.2,
            self.nodes[1].getnewaddress():0.1,
            self.nodes[1].getnewaddress():1.3,
            self.nodes[1].getnewaddress():0.2,
            self.nodes[1].getnewaddress():0.3,
        }
        rawtx = self.nodes[0].createrawtransaction(inputs, outputs)
        fundedTx = self.nodes[0].fundrawtransaction(rawtx)

        # Create same transaction over sendtoaddress.
        txId = self.nodes[0].sendmany("", outputs)
        signedFee = self.nodes[0].getrawmempool(True)[txId]['fee']

        # Compare fee.
        feeDelta = Decimal(fundedTx['fee']) - Decimal(signedFee)
        assert feeDelta <= self.fee_tolerance 

    def test_fee_p2sh(self):
        """Compare fee of a 2-of-2 multisig p2sh transaction."""
        # Create 2-of-2 addr.
        addr1 = self.nodes[1].getnewaddress()
        addr2 = self.nodes[1].getnewaddress()

        addr1Obj = self.nodes[1].getaddressinfo(addr1)
        addr2Obj = self.nodes[1].getaddressinfo(addr2)

        mSigObj = self.nodes[1].addmultisigaddress(2, [addr1Obj['pubkey'], addr2Obj['pubkey']])['address']

        inputs = []
        outputs = {mSigObj:1.1}
        rawtx = self.nodes[0].createrawtransaction(inputs, outputs)
        fundedTx = self.nodes[0].fundrawtransaction(rawtx)

        # Create same transaction over sendtoaddress.
        txId = self.nodes[0].sendtoaddress(mSigObj, 1.1)
        signedFee = self.nodes[0].getrawmempool(True)[txId]['fee']

        # Compare fee.
        feeDelta = Decimal(fundedTx['fee']) - Decimal(signedFee)
        assert feeDelta <= self.fee_tolerance 

    def test_fee_4of5(self):
        """Compare fee of a standard pubkeyhash transaction."""
        self.log.info("Test fundrawtxn fee with 4-of-5 addresses")

        # Create 4-of-5 addr.
        addr1 = self.nodes[1].getnewaddress()
        addr2 = self.nodes[1].getnewaddress()
        addr3 = self.nodes[1].getnewaddress()
        addr4 = self.nodes[1].getnewaddress()
        addr5 = self.nodes[1].getnewaddress()

        addr1Obj = self.nodes[1].getaddressinfo(addr1)
        addr2Obj = self.nodes[1].getaddressinfo(addr2)
        addr3Obj = self.nodes[1].getaddressinfo(addr3)
        addr4Obj = self.nodes[1].getaddressinfo(addr4)
        addr5Obj = self.nodes[1].getaddressinfo(addr5)

        mSigObj = self.nodes[1].addmultisigaddress(
            4,
            [
                addr1Obj['pubkey'],
                addr2Obj['pubkey'],
                addr3Obj['pubkey'],
                addr4Obj['pubkey'],
                addr5Obj['pubkey'],
            ]
        )['address']

        inputs = []
        outputs = {mSigObj:1.1}
        rawtx = self.nodes[0].createrawtransaction(inputs, outputs)
        fundedTx = self.nodes[0].fundrawtransaction(rawtx)

        # Create same transaction over sendtoaddress.
        txId = self.nodes[0].sendtoaddress(mSigObj, 1.1)
        signedFee = self.nodes[0].getrawmempool(True)[txId]['fee']

        # Compare fee.
        feeDelta = Decimal(fundedTx['fee']) - Decimal(signedFee)
        assert feeDelta <= self.fee_tolerance 

    def test_spend_2of2(self):
        """Spend a 2-of-2 multisig transaction over fundraw."""
        self.log.info("Test fundrawtxn spending 2-of-2 multisig")

        # Create 2-of-2 addr.
        addr1 = self.nodes[2].getnewaddress()
        addr2 = self.nodes[2].getnewaddress()

        addr1Obj = self.nodes[2].getaddressinfo(addr1)
        addr2Obj = self.nodes[2].getaddressinfo(addr2)

        mSigObj = self.nodes[2].addmultisigaddress(
            2,
            [
                addr1Obj['pubkey'],
                addr2Obj['pubkey'],
            ]
        )['address']

        # Send 1.2 BTC to msig addr.
        self.nodes[0].sendtoaddress(mSigObj, 1.2)
        self.nodes[0].generate(1)
        self.sync_all()

        oldBalance = self.nodes[1].getbalance()['bitcoin']
        inputs = []
        outputs = {self.nodes[1].getnewaddress():1.1}
        rawtx = self.nodes[2].createrawtransaction(inputs, outputs)
        fundedTx = self.nodes[2].fundrawtransaction(rawtx)

        blindedTx = self.nodes[2].blindrawtransaction(fundedTx['hex'])
        signedTx = self.nodes[2].signrawtransactionwithwallet(blindedTx)
        self.nodes[2].sendrawtransaction(signedTx['hex'])
        self.nodes[2].generate(1)
        self.sync_all()

        # make sure funds are received at node1.
        assert_equal(oldBalance+Decimal('1.10000000'), self.nodes[1].getbalance()['bitcoin'])

    def test_locked_wallet(self):
        self.log.info("Test fundrawtxn with locked wallet")

        self.nodes[1].encryptwallet("test")

        # Drain the keypool.
        self.nodes[1].getnewaddress()
        self.nodes[1].getrawchangeaddress()
        inputs = []
        outputs = {self.nodes[0].getnewaddress():1.1}
        rawtx = self.nodes[1].createrawtransaction(inputs, outputs)
        # fund a transaction that requires a new key for the change output
        # creating the key must be impossible because the wallet is locked
        assert_raises_rpc_error(-4, "Keypool ran out, please call keypoolrefill first", self.nodes[1].fundrawtransaction, rawtx)

        # Refill the keypool.
        self.nodes[1].walletpassphrase("test", 100)
        self.nodes[1].keypoolrefill(8) #need to refill the keypool to get an internal change address
        self.nodes[1].walletlock()

        assert_raises_rpc_error(-13, "walletpassphrase", self.nodes[1].sendtoaddress, self.nodes[0].getnewaddress(), 1.2)

        oldBalance = self.nodes[0].getbalance()['bitcoin']

        inputs = []
        outputs = {self.nodes[0].getnewaddress():1.1}
        rawtx = self.nodes[1].createrawtransaction(inputs, outputs)
        fundedTx = self.nodes[1].fundrawtransaction(rawtx)
        blindedTx = self.nodes[1].blindrawtransaction(fundedTx['hex'])

        # Now we need to unlock.
        self.nodes[1].walletpassphrase("test", 600)
        signedTx = self.nodes[1].signrawtransactionwithwallet(blindedTx)
        self.nodes[1].sendrawtransaction(signedTx['hex'])
        self.nodes[1].generate(1)
        self.sync_all()

        # make sure funds are received at node1.
        assert_equal(oldBalance+Decimal('51.10000000'), self.nodes[0].getbalance()['bitcoin'])

    def test_many_inputs_fee(self):
        """Multiple (~19) inputs tx test | Compare fee."""
        self.log.info("Test fundrawtxn fee with many inputs")

        # Empty node1, send some small coins from node0 to node1.
        self.nodes[1].sendtoaddress(self.nodes[0].getnewaddress(), self.nodes[1].getbalance()['bitcoin'], "", "", True)
        self.nodes[0].generate(1)
        self.sync_all()

        for i in range(0,20):
            self.nodes[0].sendtoaddress(self.nodes[1].getnewaddress(), 0.01)
        self.nodes[0].generate(1)
        self.sync_all()

        # Fund a tx with ~20 small inputs.
        inputs = []
        outputs = {self.nodes[0].getnewaddress():0.15,self.nodes[0].getnewaddress():0.04}
        rawtx = self.nodes[1].createrawtransaction(inputs, outputs)
        fundedTx = self.nodes[1].fundrawtransaction(rawtx)
        blindedTx = self.nodes[1].blindrawtransaction(fundedTx['hex'])

        # Create same transaction over sendtoaddress.
        txId = self.nodes[1].sendmany("", outputs)
        signedFee = self.nodes[1].getrawmempool(True)[txId]['fee']

        # Compare fee.
        feeDelta = Decimal(fundedTx['fee']) - Decimal(signedFee)
        assert feeDelta <= self.fee_tolerance * 19  #~19 inputs

    def test_many_inputs_send(self):
        """Multiple (~19) inputs tx test | sign/send."""
        self.log.info("Test fundrawtxn sign+send with many inputs")

        # Again, empty node1, send some small coins from node0 to node1.
        self.nodes[1].sendtoaddress(self.nodes[0].getnewaddress(), self.nodes[1].getbalance()['bitcoin'], "", "", True)
        self.nodes[0].generate(1)
        self.sync_all()

        for i in range(0,20):
            self.nodes[0].sendtoaddress(self.nodes[1].getnewaddress(), 0.01)
        self.nodes[0].generate(1)
        self.sync_all()

        # Fund a tx with ~20 small inputs.
        oldBalance = self.nodes[0].getbalance()['bitcoin']

        inputs = []
        outputs = {self.nodes[0].getnewaddress():0.15,self.nodes[0].getnewaddress():0.04}
        rawtx = self.nodes[1].createrawtransaction(inputs, outputs)
        fundedTx = self.nodes[1].fundrawtransaction(rawtx)
        blindedTx = self.nodes[1].blindrawtransaction(fundedTx['hex'])
        fundedAndSignedTx = self.nodes[1].signrawtransactionwithwallet(blindedTx)
        self.nodes[1].sendrawtransaction(fundedAndSignedTx['hex'])
        self.nodes[1].generate(1)
        self.sync_all()
        assert_equal(oldBalance+Decimal('50.19000000'), self.nodes[0].getbalance()['bitcoin']) #0.19+block reward

    def test_op_return(self):
        self.log.info("Test fundrawtxn with OP_RETURN and no vin")

        # pre-segwit
        #rawtx   = "0100000000010000000000000000066a047465737400000000"
        rawtx   = "0100000000000101ac2e6a47e85fdc2a5a27334544440f2f5135553a7476f4f5e3b9792da6a58fe001000000000000000000066a047465737400000000"
        dec_tx  = self.nodes[2].decoderawtransaction(rawtx)

        assert_equal(len(dec_tx['vin']), 0)
        assert_equal(len(dec_tx['vout']), 1)

        rawtxfund = self.nodes[2].fundrawtransaction(rawtx)
        dec_tx  = self.nodes[2].decoderawtransaction(rawtxfund['hex'])

        assert_greater_than(len(dec_tx['vin']), 0) # at least one vin
        assert_equal(len(dec_tx['vout']), 3) # one change output added

    def test_watchonly(self):
        self.log.info("Test fundrawtxn using only watchonly")

        inputs = []
        outputs = {self.nodes[2].getnewaddress(): self.watchonly_amount / 2}
        rawtx = self.nodes[3].createrawtransaction(inputs, outputs)

        result = self.nodes[3].fundrawtransaction(rawtx, {'includeWatching': True })
        res_dec = self.nodes[0].decoderawtransaction(result["hex"])
        assert_equal(len(res_dec["vin"]), 1)
        assert_equal(res_dec["vin"][0]["txid"], self.watchonly_txid)

        assert "fee" in result.keys()
        assert_greater_than(result["changepos"], -1)

    def test_all_watched_funds(self):
        self.log.info("Test fundrawtxn using entirety of watched funds")

        inputs = []
        outputs = {self.nodes[2].getnewaddress(): self.watchonly_amount}
        rawtx = self.nodes[3].createrawtransaction(inputs, outputs)

        # Backward compatibility test (2nd param is includeWatching).
        result = self.nodes[3].fundrawtransaction(rawtx, True)
        blinded_result = self.nodes[3].blindrawtransaction(result['hex'])
        unblinded_result = self.nodes[3].unblindrawtransaction(blinded_result)
        #res_dec = self.nodes[0].decoderawtransaction(blinded_result)
        res_dec = self.nodes[0].decoderawtransaction(unblinded_result['hex'])
        assert_equal(len(res_dec["vin"]), 2)
        assert res_dec["vin"][0]["txid"] == self.watchonly_txid or res_dec["vin"][1]["txid"] == self.watchonly_txid

        assert_greater_than(result["fee"], 0)
        assert_greater_than(result["changepos"], -1)
        assert_equal(result["fee"] + res_dec["vout"][result["changepos"]]["value"], self.watchonly_amount / 10)

        signedtx = self.nodes[3].signrawtransactionwithwallet(blinded_result)
        assert not signedtx["complete"] 
        signedtx = self.nodes[0].signrawtransactionwithwallet(signedtx["hex"])
        assert signedtx["complete"]
        self.nodes[0].sendrawtransaction(signedtx["hex"])
        self.nodes[0].generate(1)
        self.sync_all()

    def test_option_feerate(self):
        self.log.info("Test fundrawtxn feeRate option")

        # Make sure there is exactly one input so coin selection can't skew the result.
        assert_equal(len(self.nodes[3].listunspent(1)), 1)

        inputs = []
        outputs = {self.nodes[3].getnewaddress() : 1}
        rawtx = self.nodes[3].createrawtransaction(inputs, outputs)
        result = self.nodes[3].fundrawtransaction(rawtx)  # uses self.min_relay_tx_fee (set by settxfee)
        result2 = self.nodes[3].fundrawtransaction(rawtx, {"feeRate": 2 * self.min_relay_tx_fee})
        result3 = self.nodes[3].fundrawtransaction(rawtx, {"feeRate": 10 * self.min_relay_tx_fee})
        assert_raises_rpc_error(-4, "Fee exceeds maximum configured by -maxtxfee", self.nodes[3].fundrawtransaction, rawtx, {"feeRate": 1})
        result_fee_rate = result['fee'] * 1000 / count_bytes(result['hex'])
        assert_fee_amount(result2['fee'], count_bytes(result2['hex']), 2 * result_fee_rate)
        assert_fee_amount(result3['fee'], count_bytes(result3['hex']), 10 * result_fee_rate)

    def test_address_reuse(self):
        """Test no address reuse occurs."""
        self.log.info("Test fundrawtxn does not reuse addresses")

        rawtx = self.nodes[3].createrawtransaction(inputs=[], outputs={self.nodes[3].getnewaddress(): 1})
        result3 = self.nodes[3].fundrawtransaction(rawtx)
        res_dec = self.nodes[0].decoderawtransaction(result3["hex"])
        changeaddress = ""
        for out in res_dec['vout']:
            if out['value'] > 1.0:
                changeaddress += out['scriptPubKey']['addresses'][0]
        assert changeaddress != ""
        nextaddr = self.nodes[3].getnewaddress()
        # Now the change address key should be removed from the keypool.
        assert changeaddress != nextaddr

    def test_option_subtract_fee_from_outputs(self):
        self.log.info("Test fundrawtxn subtractFeeFromOutputs option")

        # Make sure there is exactly one input so coin selection can't skew the result.
        assert_equal(len(self.nodes[3].listunspent(1)), 1)

        inputs = []
        outputs = {self.nodes[2].getnewaddress(): 1}
        rawtx = self.nodes[3].createrawtransaction(inputs, outputs)

        result = [self.nodes[3].fundrawtransaction(rawtx),  # uses self.min_relay_tx_fee (set by settxfee)
            self.nodes[3].fundrawtransaction(rawtx, {"subtractFeeFromOutputs": []}),  # empty subtraction list
            self.nodes[3].fundrawtransaction(rawtx, {"subtractFeeFromOutputs": [0]}),  # uses self.min_relay_tx_fee (set by settxfee)
            self.nodes[3].fundrawtransaction(rawtx, {"feeRate": 2 * self.min_relay_tx_fee}),
            self.nodes[3].fundrawtransaction(rawtx, {"feeRate": 2 * self.min_relay_tx_fee, "subtractFeeFromOutputs": [0]}),]

        dec_tx = [self.nodes[3].decoderawtransaction(tx_['hex']) for tx_ in result]
        output = [d['vout'][1 - r['changepos']]['value'] for d, r in zip(dec_tx, result)]
        change = [d['vout'][r['changepos']]['value'] for d, r in zip(dec_tx, result)]

        assert_equal(result[0]['fee'], result[1]['fee'], result[2]['fee'])
        assert_equal(result[3]['fee'], result[4]['fee'])
        assert_equal(change[0], change[1])
        assert_equal(output[0], output[1])
        assert_equal(output[0], output[2] + result[2]['fee'])
        assert_equal(change[0] + result[0]['fee'], change[2])
        assert_equal(output[3], output[4] + result[4]['fee'])
        assert_equal(change[3] + result[3]['fee'], change[4])

        inputs = []
        outputs = {self.nodes[2].getnewaddress(): value for value in (1.0, 1.1, 1.2, 1.3)}
        rawtx = self.nodes[3].createrawtransaction(inputs, outputs)

        result = [self.nodes[3].fundrawtransaction(rawtx),
                  # Split the fee between outputs 0, 2, and 3, but not output 1.
                  self.nodes[3].fundrawtransaction(rawtx, {"subtractFeeFromOutputs": [0, 2, 3]})]

        dec_tx = [self.nodes[3].decoderawtransaction(result[0]['hex']),
                  self.nodes[3].decoderawtransaction(result[1]['hex'])]

        # Nested list of non-change output amounts for each transaction.
        output = [[out['value'] for i, out in enumerate(d['vout']) if i != r['changepos']]
                  for d, r in zip(dec_tx, result)]

        # List of differences in output amounts between normal and subtractFee transactions.
        share = [o0 - o1 for o0, o1 in zip(output[0], output[1])]

        # Output 1 is the same in both transactions.
        assert_equal(share[1], 0)

        # The other 3 outputs are smaller as a result of subtractFeeFromOutputs.
        assert_greater_than(share[0], 0)
        assert_greater_than(share[2], 0)
        assert_greater_than(share[3], 0)

        # Outputs 2 and 3 take the same share of the fee.
        assert_equal(share[2], share[3])

        # Output 0 takes at least as much share of the fee, and no more than 2
        # satoshis more, than outputs 2 and 3.
        assert_greater_than_or_equal(share[0], share[2])
        assert_greater_than_or_equal(share[2] + Decimal(2e-8), share[0])

        # The fee is the same in both transactions.
        assert_equal(result[0]['fee'], result[1]['fee'])

        # The total subtracted from the outputs is equal to the fee.
        assert_equal(share[0] + share[2] + share[3], result[0]['fee'])

        n0_blind_addr = self.nodes[0].getnewaddress()
        addr_info = self.nodes[0].getaddressinfo(n0_blind_addr)
        txid = self.nodes[2].sendtoaddress(addr_info['unconfidential'], 10)
        self.sync_all()
        vout = find_vout_for_address(self.nodes[0], txid, n0_blind_addr)
        self.nodes[0].generate(1)
        self.sync_all()

        # An external input without solving data should result in an error
        raw_tx = self.nodes[2].createrawtransaction([{"txid": txid, "vout": vout}], {addr_info['unconfidential']: 20})
        assert_raises_rpc_error(-4, "Missing solving data for estimating transaction size", self.nodes[2].fundrawtransaction, raw_tx)

        # But funding should work when the solving data is provided
        funded_tx = self.nodes[2].fundrawtransaction(raw_tx, {}, False, {"pubkeys": [addr_info['pubkey']]})
        signed_tx = self.nodes[2].signrawtransactionwithwallet(funded_tx['hex'])
        assert not signed_tx['complete']
        signed_tx = self.nodes[0].signrawtransactionwithwallet(signed_tx['hex'])
        assert signed_tx['complete']
        # Don't send because we didn't blind it so it's not actually valid.
        # self.nodes[0].sendrawtransaction(signed_tx['hex'])

    def test_subtract_fee_with_presets(self):
        self.log.info("Test fundrawtxn subtract fee from outputs with preset inputs that are sufficient")

        addr = self.nodes[0].getnewaddress()
        txid = self.nodes[0].sendtoaddress(addr, 10)
        vout = find_vout_for_address(self.nodes[0], txid, addr)

        rawtx = self.nodes[0].createrawtransaction([{'txid': txid, 'vout': vout}], [{self.nodes[0].getnewaddress(): 5}])
        fundedtx = self.nodes[0].fundrawtransaction(rawtx, {'subtractFeeFromOutputs': [0]})
        blindedtx = self.nodes[0].blindrawtransaction(fundedtx['hex'])
        signedtx = self.nodes[0].signrawtransactionwithwallet(blindedtx)
        self.nodes[0].sendrawtransaction(signedtx['hex'])

if __name__ == '__main__':
    RawTransactionsTest().main()<|MERGE_RESOLUTION|>--- conflicted
+++ resolved
@@ -30,11 +30,7 @@
         self.setup_clean_chain = True
         # This test isn't testing tx relay. Set whitelist on the peers for
         # instant tx relay.
-<<<<<<< HEAD
-        self.extra_args = [['-blindedaddresses=1', '-whitelist=127.0.0.1']] * self.num_nodes
-=======
-        self.extra_args = [['-whitelist=noban@127.0.0.1']] * self.num_nodes
->>>>>>> eae48ec8
+        self.extra_args = [['-blindedaddresses=1', '-whitelist=noban@127.0.0.1']] * self.num_nodes
 
     def skip_test_if_missing_module(self):
         self.skip_if_no_wallet()
