#!/usr/bin/env python3
# Copyright (c) 2014-2020 The Bitcoin Core developers
# Distributed under the MIT software license, see the accompanying
# file COPYING or http://www.opensource.org/licenses/mit-license.php.
"""Test the fundrawtransaction RPC."""

from decimal import Decimal
from itertools import product

from test_framework.descriptors import descsum_create
from test_framework.test_framework import BitcoinTestFramework
from test_framework.util import (
    assert_approx,
    assert_equal,
    assert_fee_amount,
    assert_greater_than,
    assert_greater_than_or_equal,
    assert_raises_rpc_error,
    count_bytes,
    find_vout_for_address,
)


def get_unspent(listunspent, amount):
    for utx in listunspent:
        if utx['amount'] == amount:
            return utx
    raise AssertionError('Could not find unspent with amount={}'.format(amount))

class RawTransactionsTest(BitcoinTestFramework):
    def set_test_params(self):
        self.num_nodes = 4
        self.setup_clean_chain = True
        # This test isn't testing tx relay. Set whitelist on the peers for
        # instant tx relay.
        self.extra_args = [['-blindedaddresses=1', '-whitelist=noban@127.0.0.1']] * self.num_nodes
        self.rpc_timeout = 90  # to prevent timeouts in `test_transaction_too_large`

    def skip_test_if_missing_module(self):
        self.skip_if_no_wallet()

    def setup_network(self):
        self.setup_nodes()

        self.connect_nodes(0, 1)
        self.connect_nodes(1, 2)
        self.connect_nodes(0, 2)
        self.connect_nodes(0, 3)

    def run_test(self):
        self.log.info("Connect nodes, set fees, generate blocks, and sync")
        self.min_relay_tx_fee = self.nodes[0].getnetworkinfo()['relayfee']
        # This test is not meant to test fee estimation and we'd like
        # to be sure all txs are sent at a consistent desired feerate
        for node in self.nodes:
            node.settxfee(self.min_relay_tx_fee)

        # if the fee's positive delta is higher than this value tests will fail,
        # neg. delta always fail the tests.
        # The size of the signature of every input may be at most 2 bytes larger
        # than a minimum sized signature.

        #            = 2 bytes * minRelayTxFeePerByte
        self.fee_tolerance = 2 * self.min_relay_tx_fee/1000
        # ELEMENTS NOTE: fee deltas will be negative due to blinding and no blinding in rawtransaction

        self.generate(self.nodes[2], 1)
        self.sync_all()
        self.generate(self.nodes[0], 121)
        self.sync_all()

        self.test_change_position()
        self.test_simple()
        self.test_simple_two_coins()
        self.test_simple_two_outputs()
        self.test_change()
        self.test_no_change()
        self.test_invalid_option()
        self.test_invalid_change_address()
        self.test_valid_change_address()
        self.test_change_type()
        self.test_coin_selection()
        self.test_two_vin()
        self.test_two_vin_two_vout()
        self.test_invalid_input()
        self.test_fee_p2pkh()
        self.test_fee_p2pkh_multi_out()
        self.test_fee_p2sh()
        self.test_fee_4of5()
        self.test_spend_2of2()
        self.test_locked_wallet()
        self.test_many_inputs_fee()
        self.test_many_inputs_send()
        self.test_op_return()
        self.test_watchonly()
        self.test_all_watched_funds()
        self.test_option_feerate()
        self.test_address_reuse()
        self.test_option_subtract_fee_from_outputs()
        self.test_subtract_fee_with_presets()
        self.test_transaction_too_large()
        self.test_include_unsafe()
        self.test_surjectionproof_many_inputs()
        self.test_22670()

    def test_change_position(self):
        """Ensure setting changePosition in fundraw with an exact match is handled properly."""
        self.log.info("Test fundrawtxn changePosition option")
        rawmatch = self.nodes[2].createrawtransaction([], [{self.nodes[2].getnewaddress():50}])
        rawmatch = self.nodes[2].fundrawtransaction(rawmatch, {"changePosition":1, "subtractFeeFromOutputs":[0]})
        assert_equal(rawmatch["changepos"], -1)

        self.nodes[3].createwallet(wallet_name="wwatch", disable_private_keys=True)
        wwatch = self.nodes[3].get_wallet_rpc('wwatch')
        watchonly_address = self.nodes[0].getnewaddress()
        watchonly_pubkey = self.nodes[0].getaddressinfo(watchonly_address)["pubkey"]
        watchonly_blindingkey = self.nodes[0].dumpblindingkey(watchonly_address)
        self.watchonly_amount = Decimal(200)
        wwatch.importpubkey(watchonly_pubkey, "", True)
        wwatch.importblindingkey(watchonly_address, watchonly_blindingkey)
        self.watchonly_txid = self.nodes[0].sendtoaddress(watchonly_address, self.watchonly_amount)

        # Lock UTXO so nodes[0] doesn't accidentally spend it
        self.watchonly_vout = find_vout_for_address(self.nodes[0], self.watchonly_txid, watchonly_address)
        self.nodes[0].lockunspent(False, [{"txid": self.watchonly_txid, "vout": self.watchonly_vout}])

        self.nodes[0].sendtoaddress(self.nodes[3].get_wallet_rpc(self.default_wallet_name).getnewaddress(), self.watchonly_amount / 10)

        self.nodes[0].sendtoaddress(self.nodes[2].getnewaddress(), 1.5)
        self.nodes[0].sendtoaddress(self.nodes[2].getnewaddress(), 1.0)
        self.nodes[0].sendtoaddress(self.nodes[2].getnewaddress(), 5.0)

        self.generate(self.nodes[0], 1)
        self.sync_all()

        wwatch.unloadwallet()

    def test_simple(self):
        self.log.info("Test fundrawtxn")
        inputs  = [ ]
        outputs = [{ self.nodes[0].getnewaddress() : 1.0 }]
        rawtx   = self.nodes[2].createrawtransaction(inputs, outputs)
        dec_tx  = self.nodes[2].decoderawtransaction(rawtx)
        rawtxfund = self.nodes[2].fundrawtransaction(rawtx)
        dec_tx  = self.nodes[2].decoderawtransaction(rawtxfund['hex'])
        assert len(dec_tx['vin']) > 0  #test that we have enough inputs

    def test_simple_two_coins(self):
        self.log.info("Test fundrawtxn with 2 coins")
        inputs  = [ ]
        outputs = [{ self.nodes[0].getnewaddress() : 2.2 }]
        rawtx   = self.nodes[2].createrawtransaction(inputs, outputs)
        dec_tx  = self.nodes[2].decoderawtransaction(rawtx)

        rawtxfund = self.nodes[2].fundrawtransaction(rawtx)
        dec_tx  = self.nodes[2].decoderawtransaction(rawtxfund['hex'])
        assert len(dec_tx['vin']) > 0  #test if we have enough inputs
        assert_equal(dec_tx['vin'][0]['scriptSig']['hex'], '')

    def test_simple_two_outputs(self):
        self.log.info("Test fundrawtxn with 2 outputs")

        inputs  = [ ]
        outputs = [{ self.nodes[0].getnewaddress() : 2.6 }, { self.nodes[1].getnewaddress() : 2.5 }]
        rawtx   = self.nodes[2].createrawtransaction(inputs, outputs)
        dec_tx  = self.nodes[2].decoderawtransaction(rawtx)

        rawtxfund = self.nodes[2].fundrawtransaction(rawtx)
        dec_tx  = self.nodes[2].decoderawtransaction(rawtxfund['hex'])
        totalOut = 0
        for out in dec_tx['vout']:
            totalOut += out['value']

        assert len(dec_tx['vin']) > 0
        assert_equal(dec_tx['vin'][0]['scriptSig']['hex'], '')

    def test_change(self):
        self.log.info("Test fundrawtxn with a vin > required amount")
        utx = get_unspent(self.nodes[2].listunspent(), 5)

        inputs  = [ {'txid' : utx['txid'], 'vout' : utx['vout']}]
        outputs = [{ self.nodes[0].getnewaddress() : 1.0 }]
        rawtx   = self.nodes[2].createrawtransaction(inputs, outputs)
        dec_tx  = self.nodes[2].decoderawtransaction(rawtx)
        assert_equal(utx['txid'], dec_tx['vin'][0]['txid'])

        rawtxfund = self.nodes[2].fundrawtransaction(rawtx)
        fee = rawtxfund['fee']
        self.test_no_change_fee = fee  # Use the same fee for the next tx
        dec_tx  = self.nodes[2].decoderawtransaction(rawtxfund['hex'])
        totalOut = 0
        for out in dec_tx['vout']:
            if out["scriptPubKey"]["type"] == "fee":
                continue
            totalOut += out['value']

        assert_equal(fee + totalOut, utx['amount']) #compare vin total and totalout+fee

    def test_no_change(self):
        self.log.info("Test fundrawtxn not having a change output")
        utx = get_unspent(self.nodes[2].listunspent(), 5)

        inputs  = [ {'txid' : utx['txid'], 'vout' : utx['vout']}]
        outputs = [{self.nodes[0].getnewaddress(): Decimal(5.0) - self.test_no_change_fee - self.fee_tolerance}]
        rawtx   = self.nodes[2].createrawtransaction(inputs, outputs)
        dec_tx  = self.nodes[2].decoderawtransaction(rawtx)
        assert_equal(utx['txid'], dec_tx['vin'][0]['txid'])

        rawtxfund = self.nodes[2].fundrawtransaction(rawtx)
        fee = rawtxfund['fee']
        dec_tx  = self.nodes[2].decoderawtransaction(rawtxfund['hex'])
        totalOut = 0
        for out in dec_tx['vout']:
            if out["scriptPubKey"]["type"] == "fee":
                continue
            totalOut += out['value']

        assert_equal(rawtxfund['changepos'], -1)
        assert_equal(fee + totalOut, utx['amount']) #compare vin total and totalout+fee

    def test_invalid_option(self):
        self.log.info("Test fundrawtxn with an invalid option")
        utx = get_unspent(self.nodes[2].listunspent(), 5)

        inputs  = [ {'txid' : utx['txid'], 'vout' : utx['vout']} ]
        outputs = [{ self.nodes[0].getnewaddress() : Decimal(4.0) }]
        rawtx   = self.nodes[2].createrawtransaction(inputs, outputs)
        dec_tx  = self.nodes[2].decoderawtransaction(rawtx)
        assert_equal(utx['txid'], dec_tx['vin'][0]['txid'])

        assert_raises_rpc_error(-3, "Unexpected key foo", self.nodes[2].fundrawtransaction, rawtx, {'foo':'bar'})

        # reserveChangeKey was deprecated and is now removed
        assert_raises_rpc_error(-3, "Unexpected key reserveChangeKey", lambda: self.nodes[2].fundrawtransaction(hexstring=rawtx, options={'reserveChangeKey': True}))

    def test_invalid_change_address(self):
        self.log.info("Test fundrawtxn with an invalid change address")
        utx = get_unspent(self.nodes[2].listunspent(), 5)

        inputs  = [ {'txid' : utx['txid'], 'vout' : utx['vout']} ]
        outputs = [{ self.nodes[0].getnewaddress() : Decimal(4.0) }]
        rawtx   = self.nodes[2].createrawtransaction(inputs, outputs)
        dec_tx  = self.nodes[2].decoderawtransaction(rawtx)
        assert_equal(utx['txid'], dec_tx['vin'][0]['txid'])

        assert_raises_rpc_error(-5, "Change address must be a valid address", self.nodes[2].fundrawtransaction, rawtx, {'changeAddress':'foobar'})

    def test_valid_change_address(self):
        self.log.info("Test fundrawtxn with a provided change address")
        utx = get_unspent(self.nodes[2].listunspent(), 5)

        inputs  = [ {'txid' : utx['txid'], 'vout' : utx['vout']} ]
        outputs = [{ self.nodes[0].getnewaddress() : Decimal(4.0) }]
        rawtx   = self.nodes[2].createrawtransaction(inputs, outputs)
        dec_tx  = self.nodes[2].decoderawtransaction(rawtx)
        assert_equal(utx['txid'], dec_tx['vin'][0]['txid'])

        change = self.nodes[2].getnewaddress()
        change = self.nodes[2].getaddressinfo(change)["unconfidential"]
        assert_raises_rpc_error(-8, "changePosition out of bounds", self.nodes[2].fundrawtransaction, rawtx, {'changeAddress':change, 'changePosition':2})
        rawtxfund = self.nodes[2].fundrawtransaction(rawtx, {'changeAddress': change, 'changePosition': 0})
        dec_tx  = self.nodes[2].decoderawtransaction(rawtxfund['hex'])
        out = dec_tx['vout'][0]
        assert_equal(change, out['scriptPubKey']['address'])

    def test_change_type(self):
        self.log.info("Test fundrawtxn with a provided change type")
        utx = get_unspent(self.nodes[2].listunspent(), 5)

        inputs  = [ {'txid' : utx['txid'], 'vout' : utx['vout']} ]
        outputs = [{ self.nodes[0].getnewaddress() : Decimal(4.0) }]
        rawtx   = self.nodes[2].createrawtransaction(inputs, outputs)
        assert_raises_rpc_error(-1, "JSON value is not a string as expected", self.nodes[2].fundrawtransaction, rawtx, {'change_type': None})
        assert_raises_rpc_error(-5, "Unknown change type ''", self.nodes[2].fundrawtransaction, rawtx, {'change_type': ''})
        rawtx = self.nodes[2].fundrawtransaction(rawtx, {'change_type': 'bech32'})
        dec_tx = self.nodes[2].decoderawtransaction(rawtx['hex'])
        assert_equal('witness_v0_keyhash', dec_tx['vout'][rawtx['changepos']]['scriptPubKey']['type'])

    def test_coin_selection(self):
        self.log.info("Test fundrawtxn with a vin < required amount")
        utx = get_unspent(self.nodes[2].listunspent(), 1)

        inputs  = [ {'txid' : utx['txid'], 'vout' : utx['vout']}]
        outputs = [{ self.nodes[0].getnewaddress() : 1.0 }]
        output_addrs = []
        for output in outputs:
            for addr in output.keys():
                output_addrs.append(self.nodes[0].getaddressinfo(addr)["unconfidential"])
        rawtx   = self.nodes[2].createrawtransaction(inputs, outputs)

        # 4-byte version + 1-byte vin count + 36-byte prevout then script_len
        rawtx = rawtx[:84] + "0100" + rawtx[86:]

        dec_tx  = self.nodes[2].decoderawtransaction(rawtx)
        assert_equal(utx['txid'], dec_tx['vin'][0]['txid'])
        assert_equal("00", dec_tx['vin'][0]['scriptSig']['hex'])

        # Should fail without add_inputs:
        assert_raises_rpc_error(-4, "Insufficient funds", self.nodes[2].fundrawtransaction, rawtx, {"add_inputs": False})
        # add_inputs is enabled by default
        rawtxfund = self.nodes[2].fundrawtransaction(rawtx)

        dec_tx  = self.nodes[2].decoderawtransaction(rawtxfund['hex'])
        totalOut = 0
        matchingOuts = 0
        for i, out in enumerate(dec_tx['vout']):
            if out["scriptPubKey"]["type"] == "fee":
                continue
            totalOut += out['value']
            if out['scriptPubKey']['address'] in output_addrs:
                matchingOuts+=1
            else:
                assert_equal(i, rawtxfund['changepos'])

        assert_equal(utx['txid'], dec_tx['vin'][0]['txid'])
        assert_equal("00", dec_tx['vin'][0]['scriptSig']['hex'])

        assert_equal(matchingOuts, 1)
        assert_equal(len(dec_tx['vout']), 3)

    def test_two_vin(self):
        self.log.info("Test fundrawtxn with 2 vins")
        utx = get_unspent(self.nodes[2].listunspent(), 1)
        utx2 = get_unspent(self.nodes[2].listunspent(), 5)

        inputs  = [ {'txid' : utx['txid'], 'vout' : utx['vout']},{'txid' : utx2['txid'], 'vout' : utx2['vout']} ]
        outputs = [{ self.nodes[0].getnewaddress() : 6.0 }]
        output_addrs = []
        for output in outputs:
            for addr in output.keys():
                output_addrs.append(self.nodes[0].getaddressinfo(addr)["unconfidential"])
        rawtx   = self.nodes[2].createrawtransaction(inputs, outputs)
        dec_tx  = self.nodes[2].decoderawtransaction(rawtx)
        assert_equal(utx['txid'], dec_tx['vin'][0]['txid'])

        # Should fail without add_inputs:
        assert_raises_rpc_error(-4, "Insufficient funds", self.nodes[2].fundrawtransaction, rawtx, {"add_inputs": False})
        rawtxfund = self.nodes[2].fundrawtransaction(rawtx, {"add_inputs": True})

        dec_tx  = self.nodes[2].decoderawtransaction(rawtxfund['hex'])
        totalOut = 0
        matchingOuts = 0
        for out in dec_tx['vout']:
            if out["scriptPubKey"]["type"] == "fee":
                continue
            totalOut += out['value']
            if out['scriptPubKey']['address'] in output_addrs:
                matchingOuts+=1

        assert_equal(matchingOuts, 1)
        assert_equal(len(dec_tx['vout']), 3)

        matchingIns = 0
        for vinOut in dec_tx['vin']:
            for vinIn in inputs:
                if vinIn['txid'] == vinOut['txid']:
                    matchingIns+=1

        assert_equal(matchingIns, 2) #we now must see two vins identical to vins given as params

    def test_two_vin_two_vout(self):
        self.log.info("Test fundrawtxn with 2 vins and 2 vouts")
        utx = get_unspent(self.nodes[2].listunspent(), 1)
        utx2 = get_unspent(self.nodes[2].listunspent(), 5)

        inputs  = [ {'txid' : utx['txid'], 'vout' : utx['vout']},{'txid' : utx2['txid'], 'vout' : utx2['vout']} ]
        outputs = [{ self.nodes[0].getnewaddress() : 6.0 }, { self.nodes[0].getnewaddress() : 1.0 }]
        output_addrs = []
        for output in outputs:
            for addr in output.keys():
                output_addrs.append(self.nodes[0].getaddressinfo(addr)["unconfidential"])
        rawtx   = self.nodes[2].createrawtransaction(inputs, outputs)
        dec_tx  = self.nodes[2].decoderawtransaction(rawtx)
        assert_equal(utx['txid'], dec_tx['vin'][0]['txid'])

        # Should fail without add_inputs:
        assert_raises_rpc_error(-4, "Insufficient funds", self.nodes[2].fundrawtransaction, rawtx, {"add_inputs": False})
        rawtxfund = self.nodes[2].fundrawtransaction(rawtx, {"add_inputs": True})

        dec_tx  = self.nodes[2].decoderawtransaction(rawtxfund['hex'])
        totalOut = 0
        matchingOuts = 0
        for out in dec_tx['vout']:
            if out["scriptPubKey"]["type"] == "fee":
                continue
            totalOut += out['value']
            if out['scriptPubKey']['address'] in output_addrs:
                matchingOuts+=1

        assert_equal(matchingOuts, 2)
        assert_equal(len(dec_tx['vout']), 4)

    def test_invalid_input(self):
        self.log.info("Test fundrawtxn with an invalid vin")
        inputs  = [ {'txid' : "1c7f966dab21119bac53213a2bc7532bff1fa844c124fd750a7d0b1332440bd1", 'vout' : 0} ] #invalid vin!
        outputs = [{ self.nodes[0].getnewaddress() : 1.0}]
        rawtx   = self.nodes[2].createrawtransaction(inputs, outputs)
        assert_raises_rpc_error(-4, "Insufficient funds", self.nodes[2].fundrawtransaction, rawtx)

    def test_fee_p2pkh(self):
        """Compare fee of a standard pubkeyhash transaction."""
        self.log.info("Test fundrawtxn p2pkh fee")
        inputs = []
        outputs = [{self.nodes[1].getnewaddress():1.1}]
        rawtx = self.nodes[0].createrawtransaction(inputs, outputs)
        fundedTx = self.nodes[0].fundrawtransaction(rawtx)

        # Create same transaction over sendtoaddress.
        txId = self.nodes[0].sendtoaddress(self.nodes[1].getnewaddress(), 1.1)
        signedFee = self.nodes[0].getmempoolentry(txId)['fee']

        # Compare fee.
        feeDelta = Decimal(fundedTx['fee']) - Decimal(signedFee)
        assert feeDelta <= self.fee_tolerance

    def test_fee_p2pkh_multi_out(self):
        """Compare fee of a standard pubkeyhash transaction with multiple outputs."""
        self.log.info("Test fundrawtxn p2pkh fee with multiple outputs")
        inputs = []
        outputs = [
            {self.nodes[1].getnewaddress():1.1},
            {self.nodes[1].getnewaddress():1.2},
            {self.nodes[1].getnewaddress():0.1},
            {self.nodes[1].getnewaddress():1.3},
            {self.nodes[1].getnewaddress():0.2},
            {self.nodes[1].getnewaddress():0.3},
        ]
        rawtx = self.nodes[0].createrawtransaction(inputs, outputs)
        fundedTx = self.nodes[0].fundrawtransaction(rawtx)

        # Create same transaction over sendtoaddress.
        # ELEMENTS: sendmany expects an object
        output_dict = {}
        for output in outputs:
            output_dict.update(output)
        txId = self.nodes[0].sendmany("", output_dict)
        signedFee = self.nodes[0].getmempoolentry(txId)['fee']

        # Compare fee.
        feeDelta = Decimal(fundedTx['fee']) - Decimal(signedFee)
        assert feeDelta <= self.fee_tolerance

    def test_fee_p2sh(self):
        """Compare fee of a 2-of-2 multisig p2sh transaction."""
        # Create 2-of-2 addr.
        addr1 = self.nodes[1].getnewaddress()
        addr2 = self.nodes[1].getnewaddress()

        addr1Obj = self.nodes[1].getaddressinfo(addr1)
        addr2Obj = self.nodes[1].getaddressinfo(addr2)

        mSigObj = self.nodes[3].createmultisig(2, [addr1Obj['pubkey'], addr2Obj['pubkey']])['address']

        inputs = []
        outputs = [{mSigObj:1.1}]
        rawtx = self.nodes[0].createrawtransaction(inputs, outputs)
        fundedTx = self.nodes[0].fundrawtransaction(rawtx)

        # Create same transaction over sendtoaddress.
        txId = self.nodes[0].sendtoaddress(mSigObj, 1.1)
        signedFee = self.nodes[0].getmempoolentry(txId)['fee']

        # Compare fee.
        feeDelta = Decimal(fundedTx['fee']) - Decimal(signedFee)
        assert feeDelta <= self.fee_tolerance

    def test_fee_4of5(self):
        """Compare fee of a standard pubkeyhash transaction."""
        self.log.info("Test fundrawtxn fee with 4-of-5 addresses")

        # Create 4-of-5 addr.
        addr1 = self.nodes[1].getnewaddress()
        addr2 = self.nodes[1].getnewaddress()
        addr3 = self.nodes[1].getnewaddress()
        addr4 = self.nodes[1].getnewaddress()
        addr5 = self.nodes[1].getnewaddress()

        addr1Obj = self.nodes[1].getaddressinfo(addr1)
        addr2Obj = self.nodes[1].getaddressinfo(addr2)
        addr3Obj = self.nodes[1].getaddressinfo(addr3)
        addr4Obj = self.nodes[1].getaddressinfo(addr4)
        addr5Obj = self.nodes[1].getaddressinfo(addr5)

        mSigObj = self.nodes[1].createmultisig(
            4,
            [
                addr1Obj['pubkey'],
                addr2Obj['pubkey'],
                addr3Obj['pubkey'],
                addr4Obj['pubkey'],
                addr5Obj['pubkey'],
            ]
        )['address']

        inputs = []
        outputs = [{mSigObj:1.1}]
        rawtx = self.nodes[0].createrawtransaction(inputs, outputs)
        fundedTx = self.nodes[0].fundrawtransaction(rawtx)

        # Create same transaction over sendtoaddress.
        txId = self.nodes[0].sendtoaddress(mSigObj, 1.1)
        signedFee = self.nodes[0].getmempoolentry(txId)['fee']

        # Compare fee.
        feeDelta = Decimal(fundedTx['fee']) - Decimal(signedFee)
        assert feeDelta <= self.fee_tolerance

    def test_spend_2of2(self):
        """Spend a 2-of-2 multisig transaction over fundraw."""
        self.log.info("Test fundpsbt spending 2-of-2 multisig")

        # Create 2-of-2 addr.
        addr1 = self.nodes[2].getnewaddress()
        addr2 = self.nodes[2].getnewaddress()

        addr1Obj = self.nodes[2].getaddressinfo(addr1)
        addr2Obj = self.nodes[2].getaddressinfo(addr2)

        self.nodes[2].createwallet(wallet_name='wmulti', disable_private_keys=True)
        wmulti = self.nodes[2].get_wallet_rpc('wmulti')
        w2 = self.nodes[2].get_wallet_rpc(self.default_wallet_name)
        mSigObj = wmulti.addmultisigaddress(
            2,
            [
                addr1Obj['pubkey'],
                addr2Obj['pubkey'],
            ]
        )['address']
        if not self.options.descriptors:
            wmulti.importaddress(mSigObj)

        # Send 1.2 BTC to msig addr.
        self.nodes[0].sendtoaddress(mSigObj, 1.2)
        self.generate(self.nodes[0], 1)
        self.sync_all()

        oldBalance = self.nodes[1].getbalance()['bitcoin']
        inputs = []
        outputs = [{self.nodes[1].getnewaddress():1.1}]
        funded_psbt = wmulti.walletcreatefundedpsbt(inputs=inputs, outputs=outputs, options={'changeAddress': w2.getrawchangeaddress()})['psbt']

        blinded_psbt = wmulti.walletprocesspsbt(funded_psbt)
        processed_psbt = w2.walletprocesspsbt(blinded_psbt["psbt"])
        final_psbt = w2.finalizepsbt(processed_psbt['psbt'])
        self.nodes[2].sendrawtransaction(final_psbt['hex'])
        self.generate(self.nodes[2], 1)
        self.sync_all()

        # make sure funds are received at node1.
        assert_equal(oldBalance+Decimal('1.10000000'), self.nodes[1].getbalance()['bitcoin'])

        wmulti.unloadwallet()

    def test_locked_wallet(self):
        self.log.info("Test fundrawtxn with locked wallet and hardened derivation")

        self.nodes[1].encryptwallet("test")

        if self.options.descriptors:
            self.nodes[1].walletpassphrase('test', 10)
            self.nodes[1].importdescriptors([{
                'desc': descsum_create('wpkh(tprv8ZgxMBicQKsPdYeeZbPSKd2KYLmeVKtcFA7kqCxDvDR13MQ6us8HopUR2wLcS2ZKPhLyKsqpDL2FtL73LMHcgoCL7DXsciA8eX8nbjCR2eG/0h/*h)'),
                'timestamp': 'now',
                'active': True
            },
            {
                'desc': descsum_create('wpkh(tprv8ZgxMBicQKsPdYeeZbPSKd2KYLmeVKtcFA7kqCxDvDR13MQ6us8HopUR2wLcS2ZKPhLyKsqpDL2FtL73LMHcgoCL7DXsciA8eX8nbjCR2eG/1h/*h)'),
                'timestamp': 'now',
                'active': True,
                'internal': True
            }])
            self.nodes[1].walletlock()

        # Drain the keypool.
        self.nodes[1].getnewaddress()
        self.nodes[1].getrawchangeaddress()
        inputs = []
        outputs = [{self.nodes[0].getnewaddress():1.09997500}]
        rawtx = self.nodes[1].createrawtransaction(inputs, outputs)
        # fund a transaction that does not require a new key for the change output
        self.nodes[1].fundrawtransaction(rawtx)

        # fund a transaction that requires a new key for the change output
        # creating the key must be impossible because the wallet is locked
        outputs = [{self.nodes[0].getnewaddress():1.1}]
        rawtx = self.nodes[1].createrawtransaction(inputs, outputs)
        assert_raises_rpc_error(-4, "Transaction needs a change address, but we can't generate it.", self.nodes[1].fundrawtransaction, rawtx)

        # Refill the keypool.
        self.nodes[1].walletpassphrase("test", 100)
        self.nodes[1].keypoolrefill(8) #need to refill the keypool to get an internal change address
        self.nodes[1].walletlock()

        assert_raises_rpc_error(-13, "walletpassphrase", self.nodes[1].sendtoaddress, self.nodes[0].getnewaddress(), 1.2)

        oldBalance = self.nodes[0].getbalance()['bitcoin']

        inputs = []
        outputs = [{self.nodes[0].getnewaddress():1.1}]
        rawtx = self.nodes[1].createrawtransaction(inputs, outputs)
        fundedTx = self.nodes[1].fundrawtransaction(rawtx)
        blindedTx = self.nodes[1].blindrawtransaction(fundedTx['hex'])

        # Now we need to unlock.
        self.nodes[1].walletpassphrase("test", 600)
        signedTx = self.nodes[1].signrawtransactionwithwallet(blindedTx)
        self.nodes[1].sendrawtransaction(signedTx['hex'])
        self.generate(self.nodes[1], 1)
        self.sync_all()

        # make sure funds are received at node1.
        assert_equal(oldBalance+Decimal('51.10000000'), self.nodes[0].getbalance()['bitcoin'])

    def test_many_inputs_fee(self):
        """Multiple (~19) inputs tx test | Compare fee."""
        self.log.info("Test fundrawtxn fee with many inputs")

        # Empty node1, send some small coins from node0 to node1.
<<<<<<< HEAD
        self.nodes[1].sendtoaddress(self.nodes[0].getnewaddress(), self.nodes[1].getbalance()['bitcoin'], "", "", True)
        self.nodes[0].generate(1)
=======
        self.nodes[1].sendtoaddress(self.nodes[0].getnewaddress(), self.nodes[1].getbalance(), "", "", True)
        self.generate(self.nodes[1], 1)
>>>>>>> a5d00d4b
        self.sync_all()

        for _ in range(20):
            self.nodes[0].sendtoaddress(self.nodes[1].getnewaddress(), 0.01)
        self.generate(self.nodes[0], 1)
        self.sync_all()

        # Fund a tx with ~20 small inputs.
        inputs = []
        outputs = [{self.nodes[0].getnewaddress():0.15}, {self.nodes[0].getnewaddress():0.04}]
        output_dict = {}
        for output in outputs:
            output_dict.update(output)
        rawtx = self.nodes[1].createrawtransaction(inputs, outputs)
        fundedTx = self.nodes[1].fundrawtransaction(rawtx)

        # Create same transaction over sendtoaddress.
        # ELEMENTS: sendmany expects an object
        output_dict = {}
        for output in outputs:
            output_dict.update(output)
        txId = self.nodes[1].sendmany("", output_dict)
        signedFee = self.nodes[1].getmempoolentry(txId)['fee']

        # Compare fee.
        feeDelta = Decimal(fundedTx['fee']) - Decimal(signedFee)
        assert feeDelta <= self.fee_tolerance * 19  #~19 inputs

    def test_many_inputs_send(self):
        """Multiple (~19) inputs tx test | sign/send."""
        self.log.info("Test fundrawtxn sign+send with many inputs")

        # Again, empty node1, send some small coins from node0 to node1.
<<<<<<< HEAD
        self.nodes[1].sendtoaddress(self.nodes[0].getnewaddress(), self.nodes[1].getbalance()['bitcoin'], "", "", True)
        self.nodes[0].generate(1)
=======
        self.nodes[1].sendtoaddress(self.nodes[0].getnewaddress(), self.nodes[1].getbalance(), "", "", True)
        self.generate(self.nodes[1], 1)
>>>>>>> a5d00d4b
        self.sync_all()

        for _ in range(20):
            self.nodes[0].sendtoaddress(self.nodes[1].getnewaddress(), 0.01)
        self.generate(self.nodes[0], 1)
        self.sync_all()

        # Fund a tx with ~20 small inputs.
        oldBalance = self.nodes[0].getbalance()['bitcoin']

        inputs = []
        outputs = [{self.nodes[0].getnewaddress():0.15},{self.nodes[0].getnewaddress():0.04}]
        rawtx = self.nodes[1].createrawtransaction(inputs, outputs)
        fundedTx = self.nodes[1].fundrawtransaction(rawtx)
        blindedTx = self.nodes[1].blindrawtransaction(fundedTx['hex'])
        fundedAndSignedTx = self.nodes[1].signrawtransactionwithwallet(blindedTx)
        self.nodes[1].sendrawtransaction(fundedAndSignedTx['hex'])
        self.generate(self.nodes[1], 1)
        self.sync_all()
        assert_equal(oldBalance+Decimal('50.19000000'), self.nodes[0].getbalance()['bitcoin']) #0.19+block reward

    def test_op_return(self):
        self.log.info("Test fundrawtxn with OP_RETURN and no vin")

        # pre-segwit
        #rawtx   = "0100000000010000000000000000066a047465737400000000"
        rawtx   = "0100000000000101ac2e6a47e85fdc2a5a27334544440f2f5135553a7476f4f5e3b9792da6a58fe001000000000000000000066a047465737400000000"
        dec_tx  = self.nodes[2].decoderawtransaction(rawtx)

        assert_equal(len(dec_tx['vin']), 0)
        assert_equal(len(dec_tx['vout']), 1)

        rawtxfund = self.nodes[2].fundrawtransaction(rawtx)
        dec_tx  = self.nodes[2].decoderawtransaction(rawtxfund['hex'])

        assert_greater_than(len(dec_tx['vin']), 0) # at least one vin
        assert_equal(len(dec_tx['vout']), 3) # one change output added

    def test_watchonly(self):
        self.log.info("Test fundrawtxn using only watchonly")

        inputs = []
        outputs = [{self.nodes[2].getnewaddress(): self.watchonly_amount / 2}]
        rawtx = self.nodes[3].createrawtransaction(inputs, outputs)

        self.nodes[3].loadwallet('wwatch')
        wwatch = self.nodes[3].get_wallet_rpc('wwatch')
        # Setup change addresses for the watchonly wallet
        desc_import = [{
            "desc": descsum_create("wpkh(tpubD6NzVbkrYhZ4YNXVQbNhMK1WqguFsUXceaVJKbmno2aZ3B6QfbMeraaYvnBSGpV3vxLyTTK9DYT1yoEck4XUScMzXoQ2U2oSmE2JyMedq3H/1/*)"),
            "timestamp": "now",
            "internal": True,
            "active": True,
            "keypool": True,
            "range": [0, 100],
            "watchonly": True,
        }]
        if self.options.descriptors:
            wwatch.importdescriptors(desc_import)
        else:
            wwatch.importmulti(desc_import)

        # Backward compatibility test (2nd params is includeWatching)
        result = wwatch.fundrawtransaction(rawtx, True)
        res_dec = self.nodes[0].decoderawtransaction(result["hex"])
        assert_equal(len(res_dec["vin"]), 1)
        assert_equal(res_dec["vin"][0]["txid"], self.watchonly_txid)

        assert "fee" in result.keys()
        assert_greater_than(result["changepos"], -1)

        wwatch.unloadwallet()

    def test_all_watched_funds(self):
        self.log.info("Test fundrawtxn using entirety of watched funds")

        inputs = []
        outputs = [{self.nodes[2].getnewaddress(): self.watchonly_amount}]
        rawtx = self.nodes[3].createrawtransaction(inputs, outputs)

        self.nodes[3].loadwallet('wwatch')
        wwatch = self.nodes[3].get_wallet_rpc('wwatch')
        w3 = self.nodes[3].get_wallet_rpc(self.default_wallet_name)
        change = w3.getrawchangeaddress()
        result = wwatch.fundrawtransaction(rawtx, {'includeWatching': True, 'changeAddress': change, 'subtractFeeFromOutputs': [0]})
        blinded_result = wwatch.blindrawtransaction(result['hex'])
        unblinded_result = self.nodes[2].unblindrawtransaction(blinded_result)
        res_dec = self.nodes[0].decoderawtransaction(unblinded_result["hex"])
        assert_equal(len(res_dec["vin"]), 1)
        assert res_dec["vin"][0]["txid"] == self.watchonly_txid

        assert_greater_than(result["fee"], 0)
        assert_equal(result["changepos"], -1)
        assert_equal(result["fee"] + res_dec["vout"][0]["value"], self.watchonly_amount)

        signedtx = wwatch.signrawtransactionwithwallet(blinded_result)
        assert not signedtx["complete"]
        signedtx = self.nodes[0].signrawtransactionwithwallet(signedtx["hex"])
        assert signedtx["complete"]
        self.nodes[0].sendrawtransaction(signedtx["hex"])
        self.generate(self.nodes[0], 1)
        self.sync_all()

        wwatch.unloadwallet()

    def test_option_feerate(self):
        self.log.info("Test fundrawtxn with explicit fee rates (fee_rate sat/vB and feeRate BTC/kvB)")
        node = self.nodes[3]
        # Make sure there is exactly one input so coin selection can't skew the result.
        assert_equal(len(self.nodes[3].listunspent(1)), 1)
        inputs = []
        outputs = [{node.getnewaddress() : 1}]
        rawtx = node.createrawtransaction(inputs, outputs)

        result = node.fundrawtransaction(rawtx)  # uses self.min_relay_tx_fee (set by settxfee)
        btc_kvb_to_sat_vb = 100000  # (1e5)
        result1 = node.fundrawtransaction(rawtx, {"fee_rate": str(2 * btc_kvb_to_sat_vb * self.min_relay_tx_fee)})
        result2 = node.fundrawtransaction(rawtx, {"feeRate": 2 * self.min_relay_tx_fee})
        result3 = node.fundrawtransaction(rawtx, {"fee_rate": 10 * btc_kvb_to_sat_vb * self.min_relay_tx_fee})
        result4 = node.fundrawtransaction(rawtx, {"feeRate": str(10 * self.min_relay_tx_fee)})

        result_fee_rate = result['fee'] * 1000 / count_bytes(result['hex'])
        assert_fee_amount(result1['fee'], count_bytes(result1['hex']), 2 * result_fee_rate)
        assert_fee_amount(result2['fee'], count_bytes(result2['hex']), 2 * result_fee_rate)
        assert_fee_amount(result3['fee'], count_bytes(result3['hex']), 10 * result_fee_rate)
        assert_fee_amount(result4['fee'], count_bytes(result4['hex']), 10 * result_fee_rate)

        # Test that funding non-standard "zero-fee" transactions is valid.
        for param, zero_value in product(["fee_rate", "feeRate"], [0, 0.000, 0.00000000, "0", "0.000", "0.00000000"]):
            assert_equal(self.nodes[3].fundrawtransaction(rawtx, {param: zero_value})["fee"], 0)

        # With no arguments passed, expect fee of 141 satoshis.
        assert_approx(node.fundrawtransaction(rawtx)["fee"], vexp=0.00002491, vspan=0.00000001)
        # Expect fee to be 10,000x higher when an explicit fee rate 10,000x greater is specified.
        result = node.fundrawtransaction(rawtx, {"fee_rate": 1000}) # ELEMENTS: reduce by 10x
        assert_approx(result["fee"], vexp=0.02491, vspan=0.0001)

        self.log.info("Test fundrawtxn with invalid estimate_mode settings")
        for k, v in {"number": 42, "object": {"foo": "bar"}}.items():
            assert_raises_rpc_error(-3, "Expected type string for estimate_mode, got {}".format(k),
                node.fundrawtransaction, rawtx, {"estimate_mode": v, "conf_target": 0.1, "add_inputs": True})
        for mode in ["", "foo", Decimal("3.141592")]:
            assert_raises_rpc_error(-8, 'Invalid estimate_mode parameter, must be one of: "unset", "economical", "conservative"',
                node.fundrawtransaction, rawtx, {"estimate_mode": mode, "conf_target": 0.1, "add_inputs": True})

        self.log.info("Test fundrawtxn with invalid conf_target settings")
        for mode in ["unset", "economical", "conservative"]:
            self.log.debug("{}".format(mode))
            for k, v in {"string": "", "object": {"foo": "bar"}}.items():
                assert_raises_rpc_error(-3, "Expected type number for conf_target, got {}".format(k),
                    node.fundrawtransaction, rawtx, {"estimate_mode": mode, "conf_target": v, "add_inputs": True})
            for n in [-1, 0, 1009]:
                assert_raises_rpc_error(-8, "Invalid conf_target, must be between 1 and 1008",  # max value of 1008 per src/policy/fees.h
                    node.fundrawtransaction, rawtx, {"estimate_mode": mode, "conf_target": n, "add_inputs": True})

        self.log.info("Test invalid fee rate settings")
        for param, value in {("fee_rate", 100000), ("feeRate", 1.000)}:
            assert_raises_rpc_error(-4, "Fee exceeds maximum configured by user (e.g. -maxtxfee, maxfeerate)",
                node.fundrawtransaction, rawtx, {param: value, "add_inputs": True})
            assert_raises_rpc_error(-3, "Amount out of range",
                node.fundrawtransaction, rawtx, {param: -1, "add_inputs": True})
            assert_raises_rpc_error(-3, "Amount is not a number or string",
                node.fundrawtransaction, rawtx, {param: {"foo": "bar"}, "add_inputs": True})
            # Test fee rate values that don't pass fixed-point parsing checks.
            for invalid_value in ["", 0.000000001, 1e-09, 1.111111111, 1111111111111111, "31.999999999999999999999"]:
                assert_raises_rpc_error(-3, "Invalid amount", node.fundrawtransaction, rawtx, {param: invalid_value, "add_inputs": True})
        # Test fee_rate values that cannot be represented in sat/vB.
        for invalid_value in [0.0001, 0.00000001, 0.00099999, 31.99999999, "0.0001", "0.00000001", "0.00099999", "31.99999999"]:
            assert_raises_rpc_error(-3, "Invalid amount",
                node.fundrawtransaction, rawtx, {"fee_rate": invalid_value, "add_inputs": True})

        self.log.info("Test min fee rate checks are bypassed with fundrawtxn, e.g. a fee_rate under 1 sat/vB is allowed")
        node.fundrawtransaction(rawtx, {"fee_rate": 0.999, "add_inputs": True})
        node.fundrawtransaction(rawtx, {"feeRate": 0.00000999, "add_inputs": True})

        self.log.info("- raises RPC error if both feeRate and fee_rate are passed")
        assert_raises_rpc_error(-8, "Cannot specify both fee_rate (sat/vB) and feeRate (BTC/kvB)",
            node.fundrawtransaction, rawtx, {"fee_rate": 0.1, "feeRate": 0.1, "add_inputs": True})

        self.log.info("- raises RPC error if both feeRate and estimate_mode passed")
        assert_raises_rpc_error(-8, "Cannot specify both estimate_mode and feeRate",
            node.fundrawtransaction, rawtx, {"estimate_mode": "economical", "feeRate": 0.1, "add_inputs": True})

        for param in ["feeRate", "fee_rate"]:
            self.log.info("- raises RPC error if both {} and conf_target are passed".format(param))
            assert_raises_rpc_error(-8, "Cannot specify both conf_target and {}. Please provide either a confirmation "
                "target in blocks for automatic fee estimation, or an explicit fee rate.".format(param),
                node.fundrawtransaction, rawtx, {param: 1, "conf_target": 1, "add_inputs": True})

        self.log.info("- raises RPC error if both fee_rate and estimate_mode are passed")
        assert_raises_rpc_error(-8, "Cannot specify both estimate_mode and fee_rate",
            node.fundrawtransaction, rawtx, {"fee_rate": 1, "estimate_mode": "economical", "add_inputs": True})

    def test_address_reuse(self):
        """Test no address reuse occurs."""
        self.log.info("Test fundrawtxn does not reuse addresses")

        rawtx = self.nodes[3].createrawtransaction(inputs=[], outputs=[{self.nodes[3].getnewaddress(): 1}])
        result3 = self.nodes[3].fundrawtransaction(rawtx)
        res_dec = self.nodes[0].decoderawtransaction(result3["hex"])
        changeaddress = ""
        for out in res_dec['vout']:
            if out['value'] > 1.0:
                changeaddress += out['scriptPubKey']['address']
        assert changeaddress != ""
        nextaddr = self.nodes[3].getnewaddress()
        # Now the change address key should be removed from the keypool.
        assert changeaddress != nextaddr

    def test_option_subtract_fee_from_outputs(self):
        self.log.info("Test fundrawtxn subtractFeeFromOutputs option")

        # Make sure there is exactly one input so coin selection can't skew the result.
        assert_equal(len(self.nodes[3].listunspent(1)), 1)

        inputs = []
        outputs = [{self.nodes[2].getnewaddress(): 1}]
        rawtx = self.nodes[3].createrawtransaction(inputs, outputs)

        # Test subtract fee from outputs with feeRate (BTC/kvB)
        result = [self.nodes[3].fundrawtransaction(rawtx),  # uses self.min_relay_tx_fee (set by settxfee)
            self.nodes[3].fundrawtransaction(rawtx, {"subtractFeeFromOutputs": []}),  # empty subtraction list
            self.nodes[3].fundrawtransaction(rawtx, {"subtractFeeFromOutputs": [0]}),  # uses self.min_relay_tx_fee (set by settxfee)
            self.nodes[3].fundrawtransaction(rawtx, {"feeRate": 2 * self.min_relay_tx_fee}),
            self.nodes[3].fundrawtransaction(rawtx, {"feeRate": 2 * self.min_relay_tx_fee, "subtractFeeFromOutputs": [0]}),]
        dec_tx = [self.nodes[3].decoderawtransaction(tx_['hex']) for tx_ in result]
        output = [d['vout'][1 - r['changepos']]['value'] for d, r in zip(dec_tx, result)]
        change = [d['vout'][r['changepos']]['value'] for d, r in zip(dec_tx, result)]

        assert_equal(result[0]['fee'], result[1]['fee'], result[2]['fee'])
        assert_equal(result[3]['fee'], result[4]['fee'])
        assert_equal(change[0], change[1])
        assert_equal(output[0], output[1])
        assert_equal(output[0], output[2] + result[2]['fee'])
        assert_equal(change[0] + result[0]['fee'], change[2])
        assert_equal(output[3], output[4] + result[4]['fee'])
        assert_equal(change[3] + result[3]['fee'], change[4])

        # Test subtract fee from outputs with fee_rate (sat/vB)
        btc_kvb_to_sat_vb = 100000  # (1e5)
        result = [self.nodes[3].fundrawtransaction(rawtx),  # uses self.min_relay_tx_fee (set by settxfee)
            self.nodes[3].fundrawtransaction(rawtx, {"subtractFeeFromOutputs": []}),  # empty subtraction list
            self.nodes[3].fundrawtransaction(rawtx, {"subtractFeeFromOutputs": [0]}),  # uses self.min_relay_tx_fee (set by settxfee)
            self.nodes[3].fundrawtransaction(rawtx, {"fee_rate": 2 * btc_kvb_to_sat_vb * self.min_relay_tx_fee}),
            self.nodes[3].fundrawtransaction(rawtx, {"fee_rate": 2 * btc_kvb_to_sat_vb * self.min_relay_tx_fee, "subtractFeeFromOutputs": [0]}),]
        dec_tx = [self.nodes[3].decoderawtransaction(tx_['hex']) for tx_ in result]
        output = [d['vout'][1 - r['changepos']]['value'] for d, r in zip(dec_tx, result)]
        change = [d['vout'][r['changepos']]['value'] for d, r in zip(dec_tx, result)]

        assert_equal(result[0]['fee'], result[1]['fee'], result[2]['fee'])
        assert_equal(result[3]['fee'], result[4]['fee'])
        assert_equal(change[0], change[1])
        assert_equal(output[0], output[1])
        assert_equal(output[0], output[2] + result[2]['fee'])
        assert_equal(change[0] + result[0]['fee'], change[2])
        assert_equal(output[3], output[4] + result[4]['fee'])
        assert_equal(change[3] + result[3]['fee'], change[4])

        inputs = []
        outputs = [{self.nodes[2].getnewaddress(): value} for value in (1.0, 1.1, 1.2, 1.3)]
        rawtx = self.nodes[3].createrawtransaction(inputs, outputs)

        result = [self.nodes[3].fundrawtransaction(rawtx),
                  # Split the fee between outputs 0, 2, and 3, but not output 1.
                  self.nodes[3].fundrawtransaction(rawtx, {"subtractFeeFromOutputs": [0, 2, 3]})]

        dec_tx = [self.nodes[3].decoderawtransaction(result[0]['hex']),
                  self.nodes[3].decoderawtransaction(result[1]['hex'])]

        # Nested list of non-change output amounts for each transaction.
        output = [[out['value'] for i, out in enumerate(d['vout']) if i != r['changepos']]
                  for d, r in zip(dec_tx, result)]

        # List of differences in output amounts between normal and subtractFee transactions.
        share = [o0 - o1 for o0, o1 in zip(output[0], output[1])]

        # Output 1 is the same in both transactions.
        assert_equal(share[1], 0)

        # The other 3 outputs are smaller as a result of subtractFeeFromOutputs.
        assert_greater_than(share[0], 0)
        assert_greater_than(share[2], 0)
        assert_greater_than(share[3], 0)

        # Outputs 2 and 3 take the same share of the fee.
        assert_equal(share[2], share[3])

        # Output 0 takes at least as much share of the fee, and no more than 2
        # satoshis more, than outputs 2 and 3.
        assert_greater_than_or_equal(share[0], share[2])
        assert_greater_than_or_equal(share[2] + Decimal(2e-8), share[0])

        # The fee is the same in both transactions.
        assert_equal(result[0]['fee'], result[1]['fee'])

        # The total subtracted from the outputs is equal to the fee.
        assert_equal(share[0] + share[2] + share[3], result[0]['fee'])

        n0_blind_addr = self.nodes[0].getnewaddress()
        addr_info = self.nodes[0].getaddressinfo(n0_blind_addr)
        txid = self.nodes[2].sendtoaddress(addr_info['unconfidential'], 10)
        self.sync_all()
        vout = find_vout_for_address(self.nodes[0], txid, n0_blind_addr)
        self.nodes[0].generate(1)
        self.sync_all()

        # An external input without solving data should result in an error
        raw_tx = self.nodes[2].createrawtransaction([{"txid": txid, "vout": vout}], [{addr_info['unconfidential']: 20}])
        # // ELEMENTS: FIXME or explain why this tx is created without exception
        # assert_raises_rpc_error(-4, "Missing solving data for estimating transaction size", self.nodes[2].fundrawtransaction, raw_tx)

        # But funding should work when the solving data is provided
        funded_tx = self.nodes[2].fundrawtransaction(raw_tx, {}, False, {"pubkeys": [addr_info['pubkey']]})
        signed_tx = self.nodes[2].signrawtransactionwithwallet(funded_tx['hex'])
        assert not signed_tx['complete']
        signed_tx = self.nodes[0].signrawtransactionwithwallet(signed_tx['hex'])
        assert signed_tx['complete']
        # Don't send because we didn't blind it so it's not actually valid.
        # self.nodes[0].sendrawtransaction(signed_tx['hex'])

    def test_subtract_fee_with_presets(self):
        self.log.info("Test fundrawtxn subtract fee from outputs with preset inputs that are sufficient")

        addr = self.nodes[0].getnewaddress()
        txid = self.nodes[0].sendtoaddress(addr, 10)
        vout = find_vout_for_address(self.nodes[0], txid, addr)

        rawtx = self.nodes[0].createrawtransaction([{'txid': txid, 'vout': vout}], [{self.nodes[0].getnewaddress(): 5}])
        fundedtx = self.nodes[0].fundrawtransaction(rawtx, {'subtractFeeFromOutputs': [0]})
        blindedtx = self.nodes[0].blindrawtransaction(fundedtx['hex'])
        signedtx = self.nodes[0].signrawtransactionwithwallet(blindedtx)
        self.nodes[0].sendrawtransaction(signedtx['hex'])

    def test_transaction_too_large(self):
        self.log.info("Test fundrawtx where BnB solution would result in a too large transaction, but Knapsack would not")
<<<<<<< HEAD
# ELEMENTS: FIXME we need to disable this test currently as we cannot have more than 256 inputs
#  in a transaction. See https://github.com/ElementsProject/elements/issues/880
#        self.nodes[0].createwallet("large")
#        wallet = self.nodes[0].get_wallet_rpc(self.default_wallet_name)
#        recipient = self.nodes[0].get_wallet_rpc("large")
#        outputs = {}
#        rawtx = recipient.createrawtransaction([], {wallet.getnewaddress(): 147.99899260})
#
#        # Make 1500 0.1 BTC outputs. The amount that we target for funding is in
#        # the BnB range when these outputs are used.  However if these outputs
#        # are selected, the transaction will end up being too large, so it
#        # shouldn't use BnB and instead fall back to Knapsack but that behavior
#        # is not implemented yet. For now we just check that we get an error.
#        for _ in range(1500):
#            outputs[recipient.getnewaddress()] = 0.1
#        wallet.sendmany("", outputs)
#        self.nodes[0].generate(10)
#        assert_raises_rpc_error(-4, "Transaction too large", recipient.fundrawtransaction, rawtx)
=======
        self.nodes[0].createwallet("large")
        wallet = self.nodes[0].get_wallet_rpc(self.default_wallet_name)
        recipient = self.nodes[0].get_wallet_rpc("large")
        outputs = {}
        rawtx = recipient.createrawtransaction([], {wallet.getnewaddress(): 147.99899260})

        # Make 1500 0.1 BTC outputs. The amount that we target for funding is in
        # the BnB range when these outputs are used.  However if these outputs
        # are selected, the transaction will end up being too large, so it
        # shouldn't use BnB and instead fall back to Knapsack but that behavior
        # is not implemented yet. For now we just check that we get an error.
        for _ in range(1500):
            outputs[recipient.getnewaddress()] = 0.1
        wallet.sendmany("", outputs)
        self.generate(self.nodes[0], 10)
        assert_raises_rpc_error(-4, "Transaction too large", recipient.fundrawtransaction, rawtx)
>>>>>>> a5d00d4b

    def test_include_unsafe(self):
        self.log.info("Test fundrawtxn with unsafe inputs")

        self.nodes[0].createwallet("unsafe")
        wallet = self.nodes[0].get_wallet_rpc("unsafe")

        # We receive unconfirmed funds from external keys (unsafe outputs).
        addr = wallet.getnewaddress()
        txid1 = self.nodes[2].sendtoaddress(addr, 6)
        txid2 = self.nodes[2].sendtoaddress(addr, 4)
        self.sync_all()
        vout1 = find_vout_for_address(wallet, txid1, addr)
        vout2 = find_vout_for_address(wallet, txid2, addr)

        # Unsafe inputs are ignored by default.
        rawtx = wallet.createrawtransaction([], [{self.nodes[2].getnewaddress(): 5}])
        assert_raises_rpc_error(-4, "Insufficient funds", wallet.fundrawtransaction, rawtx)

        # But we can opt-in to use them for funding.
        fundedtx = wallet.fundrawtransaction(rawtx, {"include_unsafe": True})
        tx_dec = wallet.decoderawtransaction(fundedtx['hex'])
        assert any([txin['txid'] == txid1 and txin['vout'] == vout1 for txin in tx_dec['vin']])
        blindedtx = wallet.blindrawtransaction(fundedtx['hex'])
        signedtx = wallet.signrawtransactionwithwallet(blindedtx)
        wallet.sendrawtransaction(signedtx['hex'])

        # And we can also use them once they're confirmed.
        self.generate(self.nodes[0], 1)
        rawtx = wallet.createrawtransaction([], [{self.nodes[2].getnewaddress(): 3}])
        fundedtx = wallet.fundrawtransaction(rawtx, {"include_unsafe": True})
        tx_dec = wallet.decoderawtransaction(fundedtx['hex'])
        assert any([txin['txid'] == txid2 and txin['vout'] == vout2 for txin in tx_dec['vin']])
        blindedtx = wallet.blindrawtransaction(fundedtx['hex'])
        signedtx = wallet.signrawtransactionwithwallet(blindedtx)
        wallet.sendrawtransaction(signedtx['hex'])

    def test_22670(self):
        # In issue #22670, it was observed that ApproximateBestSubset may
        # choose enough value to cover the target amount but not enough to cover the transaction fees.
        # This leads to a transaction whose actual transaction feerate is lower than expected.
        # However at normal feerates, the difference between the effective value and the real value
        # that this bug is not detected because the transaction fee must be at least 0.01 BTC (the minimum change value).
        # Otherwise the targeted minimum change value will be enough to cover the transaction fees that were not
        # being accounted for. So the minimum relay fee is set to 0.1 BTC/kvB in this test.
        self.log.info("Test issue 22670 ApproximateBestSubset bug")
        # Make sure the default wallet will not be loaded when restarted with a high minrelaytxfee
        self.nodes[0].unloadwallet(self.default_wallet_name, False)
        feerate = Decimal("0.1")
        self.restart_node(0, ["-maxtxfee=10000000", f"-minrelaytxfee={feerate}", "-discardfee=0"]) # Set high minrelayfee, set discardfee to 0 for easier calculation

        self.nodes[0].loadwallet(self.default_wallet_name, True)
        funds = self.nodes[0].get_wallet_rpc(self.default_wallet_name)
        self.nodes[0].createwallet(wallet_name="tester")
        tester = self.nodes[0].get_wallet_rpc("tester")

        # Because this test is specifically for ApproximateBestSubset, the target value must be greater
        # than any single input available, and require more than 1 input. So we make 3 outputs
        for i in range(0, 3):
            funds.sendtoaddress(tester.getnewaddress(address_type="bech32"), 1)
        self.generate(self.nodes[0], 1)

        # Create transactions in order to calculate fees for the target bounds that can trigger this bug
        change_tx = tester.fundrawtransaction(tester.createrawtransaction([], [{funds.getnewaddress(): 1.5}]))
        tx = tester.createrawtransaction([], [{funds.getnewaddress(): 2}])
        no_change_tx = tester.fundrawtransaction(tx, {"subtractFeeFromOutputs": [0]})

        overhead_fees = feerate * len(tx) / 2 / 1000
        cost_of_change = change_tx["fee"] - no_change_tx["fee"]
        fees = no_change_tx["fee"]
        assert_greater_than(fees, 0.01)

        def do_fund_send(target):
            create_tx = tester.createrawtransaction([], [{funds.getnewaddress(): target}])
            funded_tx = tester.fundrawtransaction(create_tx)
            signed_tx = tester.signrawtransactionwithwallet(funded_tx["hex"])
            assert signed_tx["complete"]
            decoded_tx = tester.decoderawtransaction(signed_tx["hex"])
            assert_equal(len(decoded_tx["vin"]), 3)
            assert tester.testmempoolaccept([signed_tx["hex"]])[0]["allowed"]

        # We want to choose more value than is available in 2 inputs when considering the fee,
        # but not enough to need 3 inputs when not considering the fee.
        # So the target value must be at least 2.00000001 - fee.
        lower_bound = Decimal("2.00000001") - fees
        # The target value must be at most 2 - cost_of_change - not_input_fees - min_change (these are all
        # included in the target before ApproximateBestSubset).
        upper_bound = Decimal("2.0") - cost_of_change - overhead_fees - Decimal("0.01")
        assert_greater_than_or_equal(upper_bound, lower_bound)
        do_fund_send(lower_bound)
        do_fund_send(upper_bound)

        self.restart_node(0)

    def test_surjectionproof_many_inputs(self):
        self.log.info("Test fundrawtx with more than 256 inputs")

        self.nodes[0].createwallet("surjection")
        wallet = self.nodes[0].get_wallet_rpc(self.default_wallet_name)
        recipient = self.nodes[0].get_wallet_rpc("surjection")

        # Make 500 0.1 BTC outputs...
        for j in range(0, 10):
            outputs = {}
            for i in range(0, 50):
                outputs[recipient.getnewaddress()] = 0.1
            wallet.sendmany("", outputs)
        self.nodes[0].generate(10)

        # ...and try to send them all in one transaction
        # This should fail but we should not see an assertion failure.
        rawtx = recipient.createrawtransaction([], [{wallet.getnewaddress(): 49.99}])
        assert_raises_rpc_error(-4, "Unable to blind the transaction properly. This should not happen.", recipient.fundrawtransaction, rawtx)

        # Try to send them across two transactions. This should succeed.
        rawtx = recipient.createrawtransaction([], [{wallet.getnewaddress(): 24.99}])
        for i in range(0, 2):
            fundedtx = recipient.fundrawtransaction(rawtx)
            blindedtx = recipient.blindrawtransaction(fundedtx['hex'])
            signedtx = recipient.signrawtransactionwithwallet(blindedtx)
            self.nodes[0].sendrawtransaction(signedtx['hex'])

if __name__ == '__main__':
    RawTransactionsTest().main()<|MERGE_RESOLUTION|>--- conflicted
+++ resolved
@@ -616,13 +616,8 @@
         self.log.info("Test fundrawtxn fee with many inputs")
 
         # Empty node1, send some small coins from node0 to node1.
-<<<<<<< HEAD
         self.nodes[1].sendtoaddress(self.nodes[0].getnewaddress(), self.nodes[1].getbalance()['bitcoin'], "", "", True)
-        self.nodes[0].generate(1)
-=======
-        self.nodes[1].sendtoaddress(self.nodes[0].getnewaddress(), self.nodes[1].getbalance(), "", "", True)
         self.generate(self.nodes[1], 1)
->>>>>>> a5d00d4b
         self.sync_all()
 
         for _ in range(20):
@@ -656,13 +651,8 @@
         self.log.info("Test fundrawtxn sign+send with many inputs")
 
         # Again, empty node1, send some small coins from node0 to node1.
-<<<<<<< HEAD
         self.nodes[1].sendtoaddress(self.nodes[0].getnewaddress(), self.nodes[1].getbalance()['bitcoin'], "", "", True)
-        self.nodes[0].generate(1)
-=======
-        self.nodes[1].sendtoaddress(self.nodes[0].getnewaddress(), self.nodes[1].getbalance(), "", "", True)
         self.generate(self.nodes[1], 1)
->>>>>>> a5d00d4b
         self.sync_all()
 
         for _ in range(20):
@@ -998,7 +988,6 @@
 
     def test_transaction_too_large(self):
         self.log.info("Test fundrawtx where BnB solution would result in a too large transaction, but Knapsack would not")
-<<<<<<< HEAD
 # ELEMENTS: FIXME we need to disable this test currently as we cannot have more than 256 inputs
 #  in a transaction. See https://github.com/ElementsProject/elements/issues/880
 #        self.nodes[0].createwallet("large")
@@ -1015,26 +1004,8 @@
 #        for _ in range(1500):
 #            outputs[recipient.getnewaddress()] = 0.1
 #        wallet.sendmany("", outputs)
-#        self.nodes[0].generate(10)
+#        self.generate(self.nodes[0], 10)
 #        assert_raises_rpc_error(-4, "Transaction too large", recipient.fundrawtransaction, rawtx)
-=======
-        self.nodes[0].createwallet("large")
-        wallet = self.nodes[0].get_wallet_rpc(self.default_wallet_name)
-        recipient = self.nodes[0].get_wallet_rpc("large")
-        outputs = {}
-        rawtx = recipient.createrawtransaction([], {wallet.getnewaddress(): 147.99899260})
-
-        # Make 1500 0.1 BTC outputs. The amount that we target for funding is in
-        # the BnB range when these outputs are used.  However if these outputs
-        # are selected, the transaction will end up being too large, so it
-        # shouldn't use BnB and instead fall back to Knapsack but that behavior
-        # is not implemented yet. For now we just check that we get an error.
-        for _ in range(1500):
-            outputs[recipient.getnewaddress()] = 0.1
-        wallet.sendmany("", outputs)
-        self.generate(self.nodes[0], 10)
-        assert_raises_rpc_error(-4, "Transaction too large", recipient.fundrawtransaction, rawtx)
->>>>>>> a5d00d4b
 
     def test_include_unsafe(self):
         self.log.info("Test fundrawtxn with unsafe inputs")
