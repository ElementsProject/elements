#!/usr/bin/env python3
# Copyright (c) 2014-2021 The Bitcoin Core developers
# Distributed under the MIT software license, see the accompanying
# file COPYING or http://www.opensource.org/licenses/mit-license.php.
"""Test the fundrawtransaction RPC."""

from decimal import Decimal
from itertools import product

from test_framework.descriptors import descsum_create
from test_framework.key import ECKey
from test_framework.test_framework import BitcoinTestFramework
from test_framework.util import (
    assert_approx,
    assert_equal,
    assert_fee_amount,
    assert_greater_than,
    assert_greater_than_or_equal,
    assert_raises_rpc_error,
    count_bytes,
    find_vout_for_address,
)
from test_framework.wallet_util import bytes_to_wif


def get_unspent(listunspent, amount):
    for utx in listunspent:
        if utx['amount'] == amount:
            return utx
    raise AssertionError('Could not find unspent with amount={}'.format(amount))

class RawTransactionsTest(BitcoinTestFramework):
    def set_test_params(self):
        self.num_nodes = 4
        self.setup_clean_chain = True
        # This test isn't testing tx relay. Set whitelist on the peers for
        # instant tx relay.
        self.extra_args = [['-blindedaddresses=1', '-whitelist=noban@127.0.0.1']] * self.num_nodes
        self.rpc_timeout = 90  # to prevent timeouts in `test_transaction_too_large`

    def skip_test_if_missing_module(self):
        self.skip_if_no_wallet()

    def setup_network(self):
        self.setup_nodes()

        self.connect_nodes(0, 1)
        self.connect_nodes(1, 2)
        self.connect_nodes(0, 2)
        self.connect_nodes(0, 3)

    def lock_outputs_type(self, wallet, outputtype):
        """
        Only allow UTXOs of the given type
        """
        if outputtype in ["legacy", "p2pkh", "pkh"]:
            prefixes = ["pkh(", "sh(multi("]
        elif outputtype in ["p2sh-segwit", "sh_wpkh"]:
            prefixes = ["sh(wpkh(", "sh(wsh("]
        elif outputtype in ["bech32", "wpkh"]:
            prefixes = ["wpkh(", "wsh("]
        else:
            assert False, f"Unknown output type {outputtype}"

        to_lock = []
        for utxo in wallet.listunspent():
            if "desc" in utxo:
                for prefix in prefixes:
                    if utxo["desc"].startswith(prefix):
                        to_lock.append({"txid": utxo["txid"], "vout": utxo["vout"]})
        wallet.lockunspent(False, to_lock)

    def unlock_utxos(self, wallet):
        """
        Unlock all UTXOs except the watchonly one
        """
        to_keep = []
        if self.watchonly_txid is not None and self.watchonly_vout is not None:
            to_keep.append({"txid": self.watchonly_txid, "vout": self.watchonly_vout})
        wallet.lockunspent(True)
        wallet.lockunspent(False, to_keep)

    def run_test(self):
        self.watchonly_txid = None
        self.watchonly_vout = None
        self.log.info("Connect nodes, set fees, generate blocks, and sync")
        self.min_relay_tx_fee = self.nodes[0].getnetworkinfo()['relayfee']
        # This test is not meant to test fee estimation and we'd like
        # to be sure all txs are sent at a consistent desired feerate
        for node in self.nodes:
            node.settxfee(self.min_relay_tx_fee)

        # if the fee's positive delta is higher than this value tests will fail,
        # neg. delta always fail the tests.
        # The size of the signature of every input may be at most 2 bytes larger
        # than a minimum sized signature.

        #            = 2 bytes * minRelayTxFeePerByte
        self.fee_tolerance = 2 * self.min_relay_tx_fee/1000
        # ELEMENTS NOTE: fee deltas will be negative due to blinding and no blinding in rawtransaction

        self.generate(self.nodes[2], 1)
        self.generate(self.nodes[0], 121)

        self.test_change_position()
        self.test_simple()
        self.test_simple_two_coins()
        self.test_simple_two_outputs()
        self.test_change()
        self.test_no_change()
        self.test_invalid_option()
        self.test_invalid_change_address()
        self.test_valid_change_address()
        self.test_change_type()
        self.test_coin_selection()
        self.test_two_vin()
        self.test_two_vin_two_vout()
        self.test_invalid_input()
        self.test_fee_p2pkh()
        self.test_fee_p2pkh_multi_out()
        self.test_fee_p2sh()
        self.test_fee_4of5()
        self.test_spend_2of2()
        self.test_locked_wallet()
        self.test_many_inputs_fee()
        self.test_many_inputs_send()
        self.test_op_return()
        self.test_watchonly()
        self.test_all_watched_funds()
        self.test_option_feerate()
        self.test_address_reuse()
        self.test_option_subtract_fee_from_outputs()
        self.test_subtract_fee_with_presets()
        self.test_transaction_too_large()
        self.test_include_unsafe()
        self.test_surjectionproof_many_inputs()
        self.test_external_inputs()
        self.test_22670()
        self.test_feerate_rounding()

    def test_change_position(self):
        """Ensure setting changePosition in fundraw with an exact match is handled properly."""
        self.log.info("Test fundrawtxn changePosition option")
        rawmatch = self.nodes[2].createrawtransaction([], [{self.nodes[2].getnewaddress():50}])
        rawmatch = self.nodes[2].fundrawtransaction(rawmatch, {"changePosition":1, "subtractFeeFromOutputs":[0]})
        assert_equal(rawmatch["changepos"], -1)

        self.nodes[3].createwallet(wallet_name="wwatch", disable_private_keys=True)
        wwatch = self.nodes[3].get_wallet_rpc('wwatch')
        watchonly_address = self.nodes[0].getnewaddress()
        watchonly_pubkey = self.nodes[0].getaddressinfo(watchonly_address)["pubkey"]
        watchonly_blindingkey = self.nodes[0].dumpblindingkey(watchonly_address)
        self.watchonly_amount = Decimal(200)
        wwatch.importpubkey(watchonly_pubkey, "", True)
        wwatch.importblindingkey(watchonly_address, watchonly_blindingkey)
        self.watchonly_txid = self.nodes[0].sendtoaddress(watchonly_address, self.watchonly_amount)

        # Lock UTXO so nodes[0] doesn't accidentally spend it
        self.watchonly_vout = find_vout_for_address(self.nodes[0], self.watchonly_txid, watchonly_address)
        self.nodes[0].lockunspent(False, [{"txid": self.watchonly_txid, "vout": self.watchonly_vout}])

        self.nodes[0].sendtoaddress(self.nodes[3].get_wallet_rpc(self.default_wallet_name).getnewaddress(), self.watchonly_amount / 10)

        self.nodes[0].sendtoaddress(self.nodes[2].getnewaddress(), 1.5)
        self.nodes[0].sendtoaddress(self.nodes[2].getnewaddress(), 1.0)
        self.nodes[0].sendtoaddress(self.nodes[2].getnewaddress(), 5.0)

        self.generate(self.nodes[0], 1)

        wwatch.unloadwallet()

    def test_simple(self):
        self.log.info("Test fundrawtxn")
        inputs  = [ ]
        outputs = [{ self.nodes[0].getnewaddress() : 1.0 }]
        rawtx   = self.nodes[2].createrawtransaction(inputs, outputs)
        dec_tx  = self.nodes[2].decoderawtransaction(rawtx)
        rawtxfund = self.nodes[2].fundrawtransaction(rawtx)
        dec_tx  = self.nodes[2].decoderawtransaction(rawtxfund['hex'])
        assert len(dec_tx['vin']) > 0  #test that we have enough inputs

    def test_simple_two_coins(self):
        self.log.info("Test fundrawtxn with 2 coins")
        inputs  = [ ]
        outputs = [{ self.nodes[0].getnewaddress() : 2.2 }]
        rawtx   = self.nodes[2].createrawtransaction(inputs, outputs)
        dec_tx  = self.nodes[2].decoderawtransaction(rawtx)

        rawtxfund = self.nodes[2].fundrawtransaction(rawtx)
        dec_tx  = self.nodes[2].decoderawtransaction(rawtxfund['hex'])
        assert len(dec_tx['vin']) > 0  #test if we have enough inputs
        assert_equal(dec_tx['vin'][0]['scriptSig']['hex'], '')

    def test_simple_two_outputs(self):
        self.log.info("Test fundrawtxn with 2 outputs")

        inputs  = [ ]
        outputs = [{ self.nodes[0].getnewaddress() : 2.6 }, { self.nodes[1].getnewaddress() : 2.5 }]
        rawtx   = self.nodes[2].createrawtransaction(inputs, outputs)
        dec_tx  = self.nodes[2].decoderawtransaction(rawtx)

        rawtxfund = self.nodes[2].fundrawtransaction(rawtx)
        dec_tx  = self.nodes[2].decoderawtransaction(rawtxfund['hex'])
        totalOut = 0
        for out in dec_tx['vout']:
            totalOut += out['value']

        assert len(dec_tx['vin']) > 0
        assert_equal(dec_tx['vin'][0]['scriptSig']['hex'], '')

    def test_change(self):
        self.log.info("Test fundrawtxn with a vin > required amount")
        utx = get_unspent(self.nodes[2].listunspent(), 5)

        inputs  = [ {'txid' : utx['txid'], 'vout' : utx['vout']}]
        outputs = [{ self.nodes[0].getnewaddress() : 1.0 }]
        rawtx   = self.nodes[2].createrawtransaction(inputs, outputs)
        dec_tx  = self.nodes[2].decoderawtransaction(rawtx)
        assert_equal(utx['txid'], dec_tx['vin'][0]['txid'])

        rawtxfund = self.nodes[2].fundrawtransaction(rawtx)
        fee = rawtxfund['fee']
        self.test_no_change_fee = fee  # Use the same fee for the next tx
        dec_tx  = self.nodes[2].decoderawtransaction(rawtxfund['hex'])
        totalOut = 0
        for out in dec_tx['vout']:
            if out["scriptPubKey"]["type"] == "fee":
                continue
            totalOut += out['value']

        assert_equal(fee + totalOut, utx['amount']) #compare vin total and totalout+fee

    def test_no_change(self):
        self.log.info("Test fundrawtxn not having a change output")
        utx = get_unspent(self.nodes[2].listunspent(), 5)

        inputs  = [ {'txid' : utx['txid'], 'vout' : utx['vout']}]
        outputs = [{self.nodes[0].getnewaddress(): Decimal(5.0) - self.test_no_change_fee - self.fee_tolerance}]
        rawtx   = self.nodes[2].createrawtransaction(inputs, outputs)
        dec_tx  = self.nodes[2].decoderawtransaction(rawtx)
        assert_equal(utx['txid'], dec_tx['vin'][0]['txid'])

        rawtxfund = self.nodes[2].fundrawtransaction(rawtx)
        fee = rawtxfund['fee']
        dec_tx  = self.nodes[2].decoderawtransaction(rawtxfund['hex'])
        totalOut = 0
        for out in dec_tx['vout']:
            if out["scriptPubKey"]["type"] == "fee":
                continue
            totalOut += out['value']

        assert_equal(rawtxfund['changepos'], -1)
        assert_equal(fee + totalOut, utx['amount']) #compare vin total and totalout+fee

    def test_invalid_option(self):
        self.log.info("Test fundrawtxn with an invalid option")
        utx = get_unspent(self.nodes[2].listunspent(), 5)

        inputs  = [ {'txid' : utx['txid'], 'vout' : utx['vout']} ]
        outputs = [{ self.nodes[0].getnewaddress() : Decimal(4.0) }]
        rawtx   = self.nodes[2].createrawtransaction(inputs, outputs)
        dec_tx  = self.nodes[2].decoderawtransaction(rawtx)
        assert_equal(utx['txid'], dec_tx['vin'][0]['txid'])

        assert_raises_rpc_error(-3, "Unexpected key foo", self.nodes[2].fundrawtransaction, rawtx, {'foo':'bar'})

        # reserveChangeKey was deprecated and is now removed
        assert_raises_rpc_error(-3, "Unexpected key reserveChangeKey", lambda: self.nodes[2].fundrawtransaction(hexstring=rawtx, options={'reserveChangeKey': True}))

    def test_invalid_change_address(self):
        self.log.info("Test fundrawtxn with an invalid change address")
        utx = get_unspent(self.nodes[2].listunspent(), 5)

        inputs  = [ {'txid' : utx['txid'], 'vout' : utx['vout']} ]
        outputs = [{ self.nodes[0].getnewaddress() : Decimal(4.0) }]
        rawtx   = self.nodes[2].createrawtransaction(inputs, outputs)
        dec_tx  = self.nodes[2].decoderawtransaction(rawtx)
        assert_equal(utx['txid'], dec_tx['vin'][0]['txid'])

        assert_raises_rpc_error(-5, "Change address must be a valid address", self.nodes[2].fundrawtransaction, rawtx, {'changeAddress':'foobar'})

    def test_valid_change_address(self):
        self.log.info("Test fundrawtxn with a provided change address")
        utx = get_unspent(self.nodes[2].listunspent(), 5)

        inputs  = [ {'txid' : utx['txid'], 'vout' : utx['vout']} ]
        outputs = [{ self.nodes[0].getnewaddress() : Decimal(4.0) }]
        rawtx   = self.nodes[2].createrawtransaction(inputs, outputs)
        dec_tx  = self.nodes[2].decoderawtransaction(rawtx)
        assert_equal(utx['txid'], dec_tx['vin'][0]['txid'])

        change = self.nodes[2].getnewaddress()
        change = self.nodes[2].getaddressinfo(change)["unconfidential"]
        assert_raises_rpc_error(-8, "changePosition out of bounds", self.nodes[2].fundrawtransaction, rawtx, {'changeAddress':change, 'changePosition':2})
        rawtxfund = self.nodes[2].fundrawtransaction(rawtx, {'changeAddress': change, 'changePosition': 0})
        dec_tx  = self.nodes[2].decoderawtransaction(rawtxfund['hex'])
        out = dec_tx['vout'][0]
        assert_equal(change, out['scriptPubKey']['address'])

    def test_change_type(self):
        self.log.info("Test fundrawtxn with a provided change type")
        utx = get_unspent(self.nodes[2].listunspent(), 5)

        inputs  = [ {'txid' : utx['txid'], 'vout' : utx['vout']} ]
        outputs = [{ self.nodes[0].getnewaddress() : Decimal(4.0) }]
        rawtx   = self.nodes[2].createrawtransaction(inputs, outputs)
        assert_raises_rpc_error(-1, "JSON value is not a string as expected", self.nodes[2].fundrawtransaction, rawtx, {'change_type': None})
        assert_raises_rpc_error(-5, "Unknown change type ''", self.nodes[2].fundrawtransaction, rawtx, {'change_type': ''})
        rawtx = self.nodes[2].fundrawtransaction(rawtx, {'change_type': 'bech32'})
        dec_tx = self.nodes[2].decoderawtransaction(rawtx['hex'])
        assert_equal('witness_v0_keyhash', dec_tx['vout'][rawtx['changepos']]['scriptPubKey']['type'])

    def test_coin_selection(self):
        self.log.info("Test fundrawtxn with a vin < required amount")
        utx = get_unspent(self.nodes[2].listunspent(), 1)

        inputs  = [ {'txid' : utx['txid'], 'vout' : utx['vout']}]
        outputs = [{ self.nodes[0].getnewaddress() : 1.0 }]
        output_addrs = []
        for output in outputs:
            for addr in output.keys():
                output_addrs.append(self.nodes[0].getaddressinfo(addr)["unconfidential"])
        rawtx   = self.nodes[2].createrawtransaction(inputs, outputs)

        # 4-byte version + 1-byte vin count + 36-byte prevout then script_len
        rawtx = rawtx[:84] + "0100" + rawtx[86:]

        dec_tx  = self.nodes[2].decoderawtransaction(rawtx)
        assert_equal(utx['txid'], dec_tx['vin'][0]['txid'])
        assert_equal("00", dec_tx['vin'][0]['scriptSig']['hex'])

        # Should fail without add_inputs:
        assert_raises_rpc_error(-4, "Insufficient funds", self.nodes[2].fundrawtransaction, rawtx, {"add_inputs": False})
        # add_inputs is enabled by default
        rawtxfund = self.nodes[2].fundrawtransaction(rawtx)

        dec_tx  = self.nodes[2].decoderawtransaction(rawtxfund['hex'])
        totalOut = 0
        matchingOuts = 0
        for i, out in enumerate(dec_tx['vout']):
            if out["scriptPubKey"]["type"] == "fee":
                continue
            totalOut += out['value']
            if out['scriptPubKey']['address'] in output_addrs:
                matchingOuts+=1
            else:
                assert_equal(i, rawtxfund['changepos'])

        assert_equal(utx['txid'], dec_tx['vin'][0]['txid'])
        assert_equal("00", dec_tx['vin'][0]['scriptSig']['hex'])

        assert_equal(matchingOuts, 1)
        assert_equal(len(dec_tx['vout']), 3)

    def test_two_vin(self):
        self.log.info("Test fundrawtxn with 2 vins")
        utx = get_unspent(self.nodes[2].listunspent(), 1)
        utx2 = get_unspent(self.nodes[2].listunspent(), 5)

        inputs  = [ {'txid' : utx['txid'], 'vout' : utx['vout']},{'txid' : utx2['txid'], 'vout' : utx2['vout']} ]
        outputs = [{ self.nodes[0].getnewaddress() : 6.0 }]
        output_addrs = []
        for output in outputs:
            for addr in output.keys():
                output_addrs.append(self.nodes[0].getaddressinfo(addr)["unconfidential"])
        rawtx   = self.nodes[2].createrawtransaction(inputs, outputs)
        dec_tx  = self.nodes[2].decoderawtransaction(rawtx)
        assert_equal(utx['txid'], dec_tx['vin'][0]['txid'])

        # Should fail without add_inputs:
        assert_raises_rpc_error(-4, "Insufficient funds", self.nodes[2].fundrawtransaction, rawtx, {"add_inputs": False})
        rawtxfund = self.nodes[2].fundrawtransaction(rawtx, {"add_inputs": True})

        dec_tx  = self.nodes[2].decoderawtransaction(rawtxfund['hex'])
        totalOut = 0
        matchingOuts = 0
        for out in dec_tx['vout']:
            if out["scriptPubKey"]["type"] == "fee":
                continue
            totalOut += out['value']
            if out['scriptPubKey']['address'] in output_addrs:
                matchingOuts+=1

        assert_equal(matchingOuts, 1)
        assert_equal(len(dec_tx['vout']), 3)

        matchingIns = 0
        for vinOut in dec_tx['vin']:
            for vinIn in inputs:
                if vinIn['txid'] == vinOut['txid']:
                    matchingIns+=1

        assert_equal(matchingIns, 2) #we now must see two vins identical to vins given as params

    def test_two_vin_two_vout(self):
        self.log.info("Test fundrawtxn with 2 vins and 2 vouts")
        utx = get_unspent(self.nodes[2].listunspent(), 1)
        utx2 = get_unspent(self.nodes[2].listunspent(), 5)

        inputs  = [ {'txid' : utx['txid'], 'vout' : utx['vout']},{'txid' : utx2['txid'], 'vout' : utx2['vout']} ]
        outputs = [{ self.nodes[0].getnewaddress() : 6.0 }, { self.nodes[0].getnewaddress() : 1.0 }]
        output_addrs = []
        for output in outputs:
            for addr in output.keys():
                output_addrs.append(self.nodes[0].getaddressinfo(addr)["unconfidential"])
        rawtx   = self.nodes[2].createrawtransaction(inputs, outputs)
        dec_tx  = self.nodes[2].decoderawtransaction(rawtx)
        assert_equal(utx['txid'], dec_tx['vin'][0]['txid'])

        # Should fail without add_inputs:
        assert_raises_rpc_error(-4, "Insufficient funds", self.nodes[2].fundrawtransaction, rawtx, {"add_inputs": False})
        rawtxfund = self.nodes[2].fundrawtransaction(rawtx, {"add_inputs": True})

        dec_tx  = self.nodes[2].decoderawtransaction(rawtxfund['hex'])
        totalOut = 0
        matchingOuts = 0
        for out in dec_tx['vout']:
            if out["scriptPubKey"]["type"] == "fee":
                continue
            totalOut += out['value']
            if out['scriptPubKey']['address'] in output_addrs:
                matchingOuts+=1

        assert_equal(matchingOuts, 2)
        assert_equal(len(dec_tx['vout']), 4)

    def test_invalid_input(self):
        self.log.info("Test fundrawtxn with an invalid vin")
        inputs  = [ {'txid' : "1c7f966dab21119bac53213a2bc7532bff1fa844c124fd750a7d0b1332440bd1", 'vout' : 0} ] #invalid vin!
        outputs = [{ self.nodes[0].getnewaddress() : 1.0}]
        rawtx   = self.nodes[2].createrawtransaction(inputs, outputs)
        assert_raises_rpc_error(-4, "Insufficient funds", self.nodes[2].fundrawtransaction, rawtx)

    def test_fee_p2pkh(self):
        """Compare fee of a standard pubkeyhash transaction."""
        self.log.info("Test fundrawtxn p2pkh fee")
        self.lock_outputs_type(self.nodes[0], "p2pkh")
        inputs = []
        outputs = [{self.nodes[1].getnewaddress():1.1}]
        rawtx = self.nodes[0].createrawtransaction(inputs, outputs)
        fundedTx = self.nodes[0].fundrawtransaction(rawtx)

        # Create same transaction over sendtoaddress.
        txId = self.nodes[0].sendtoaddress(self.nodes[1].getnewaddress(), 1.1)
        signedFee = self.nodes[0].getmempoolentry(txId)['fee']

        # Compare fee.
        feeDelta = Decimal(fundedTx['fee']) - Decimal(signedFee)
        assert feeDelta <= self.fee_tolerance

        self.unlock_utxos(self.nodes[0])

    def test_fee_p2pkh_multi_out(self):
        """Compare fee of a standard pubkeyhash transaction with multiple outputs."""
        self.log.info("Test fundrawtxn p2pkh fee with multiple outputs")
        self.lock_outputs_type(self.nodes[0], "p2pkh")
        inputs = []
        outputs = [
            {self.nodes[1].getnewaddress():1.1},
            {self.nodes[1].getnewaddress():1.2},
            {self.nodes[1].getnewaddress():0.1},
            {self.nodes[1].getnewaddress():1.3},
            {self.nodes[1].getnewaddress():0.2},
            {self.nodes[1].getnewaddress():0.3},
        ]
        rawtx = self.nodes[0].createrawtransaction(inputs, outputs)
        fundedTx = self.nodes[0].fundrawtransaction(rawtx)

        # Create same transaction over sendtoaddress.
        # ELEMENTS: sendmany expects an object
        output_dict = {}
        for output in outputs:
            output_dict.update(output)
        txId = self.nodes[0].sendmany("", output_dict)
        signedFee = self.nodes[0].getmempoolentry(txId)['fee']

        # Compare fee.
        feeDelta = Decimal(fundedTx['fee']) - Decimal(signedFee)
        assert feeDelta <= self.fee_tolerance

        self.unlock_utxos(self.nodes[0])

    def test_fee_p2sh(self):
        """Compare fee of a 2-of-2 multisig p2sh transaction."""
        self.lock_outputs_type(self.nodes[0], "p2pkh")
        # Create 2-of-2 addr.
        addr1 = self.nodes[1].getnewaddress()
        addr2 = self.nodes[1].getnewaddress()

        addr1Obj = self.nodes[1].getaddressinfo(addr1)
        addr2Obj = self.nodes[1].getaddressinfo(addr2)

        mSigObj = self.nodes[3].createmultisig(2, [addr1Obj['pubkey'], addr2Obj['pubkey']])['address']

        inputs = []
        outputs = [{mSigObj:1.1}]
        rawtx = self.nodes[0].createrawtransaction(inputs, outputs)
        fundedTx = self.nodes[0].fundrawtransaction(rawtx)

        # Create same transaction over sendtoaddress.
        txId = self.nodes[0].sendtoaddress(mSigObj, 1.1)
        signedFee = self.nodes[0].getmempoolentry(txId)['fee']

        # Compare fee.
        feeDelta = Decimal(fundedTx['fee']) - Decimal(signedFee)
        assert feeDelta <= self.fee_tolerance

        self.unlock_utxos(self.nodes[0])

    def test_fee_4of5(self):
        """Compare fee of a standard pubkeyhash transaction."""
        self.log.info("Test fundrawtxn fee with 4-of-5 addresses")
        self.lock_outputs_type(self.nodes[0], "p2pkh")

        # Create 4-of-5 addr.
        addr1 = self.nodes[1].getnewaddress()
        addr2 = self.nodes[1].getnewaddress()
        addr3 = self.nodes[1].getnewaddress()
        addr4 = self.nodes[1].getnewaddress()
        addr5 = self.nodes[1].getnewaddress()

        addr1Obj = self.nodes[1].getaddressinfo(addr1)
        addr2Obj = self.nodes[1].getaddressinfo(addr2)
        addr3Obj = self.nodes[1].getaddressinfo(addr3)
        addr4Obj = self.nodes[1].getaddressinfo(addr4)
        addr5Obj = self.nodes[1].getaddressinfo(addr5)

        mSigObj = self.nodes[1].createmultisig(
            4,
            [
                addr1Obj['pubkey'],
                addr2Obj['pubkey'],
                addr3Obj['pubkey'],
                addr4Obj['pubkey'],
                addr5Obj['pubkey'],
            ]
        )['address']

        inputs = []
        outputs = [{mSigObj:1.1}]
        rawtx = self.nodes[0].createrawtransaction(inputs, outputs)
        fundedTx = self.nodes[0].fundrawtransaction(rawtx)

        # Create same transaction over sendtoaddress.
        txId = self.nodes[0].sendtoaddress(mSigObj, 1.1)
        signedFee = self.nodes[0].getmempoolentry(txId)['fee']

        # Compare fee.
        feeDelta = Decimal(fundedTx['fee']) - Decimal(signedFee)
        assert feeDelta <= self.fee_tolerance

        self.unlock_utxos(self.nodes[0])

    def test_spend_2of2(self):
        """Spend a 2-of-2 multisig transaction over fundraw."""
        self.log.info("Test fundpsbt spending 2-of-2 multisig")

        # Create 2-of-2 addr.
        addr1 = self.nodes[2].getnewaddress()
        addr2 = self.nodes[2].getnewaddress()

        addr1Obj = self.nodes[2].getaddressinfo(addr1)
        addr2Obj = self.nodes[2].getaddressinfo(addr2)

        self.nodes[2].createwallet(wallet_name='wmulti', disable_private_keys=True)
        wmulti = self.nodes[2].get_wallet_rpc('wmulti')
        w2 = self.nodes[2].get_wallet_rpc(self.default_wallet_name)
        mSigObj = wmulti.addmultisigaddress(
            2,
            [
                addr1Obj['pubkey'],
                addr2Obj['pubkey'],
            ]
        )['address']
        if not self.options.descriptors:
            wmulti.importaddress(mSigObj)

        # Send 1.2 BTC to msig addr.
        self.nodes[0].sendtoaddress(mSigObj, 1.2)
        self.generate(self.nodes[0], 1)

        oldBalance = self.nodes[1].getbalance()['bitcoin']
        inputs = []
        outputs = [{self.nodes[1].getnewaddress():1.1}]
        funded_psbt = wmulti.walletcreatefundedpsbt(inputs=inputs, outputs=outputs, options={'changeAddress': w2.getrawchangeaddress()})['psbt']

        blinded_psbt = wmulti.walletprocesspsbt(funded_psbt)
        processed_psbt = w2.walletprocesspsbt(blinded_psbt["psbt"])
        final_psbt = w2.finalizepsbt(processed_psbt['psbt'])
        self.nodes[2].sendrawtransaction(final_psbt['hex'])
        self.generate(self.nodes[2], 1)

        # make sure funds are received at node1.
        assert_equal(oldBalance+Decimal('1.10000000'), self.nodes[1].getbalance()['bitcoin'])

        wmulti.unloadwallet()

    def test_locked_wallet(self):
        self.log.info("Test fundrawtxn with locked wallet and hardened derivation")

        self.nodes[1].encryptwallet("test")

        if self.options.descriptors:
            self.nodes[1].walletpassphrase('test', 10)
            self.nodes[1].importdescriptors([{
                'desc': descsum_create('wpkh(tprv8ZgxMBicQKsPdYeeZbPSKd2KYLmeVKtcFA7kqCxDvDR13MQ6us8HopUR2wLcS2ZKPhLyKsqpDL2FtL73LMHcgoCL7DXsciA8eX8nbjCR2eG/0h/*h)'),
                'timestamp': 'now',
                'active': True
            },
            {
                'desc': descsum_create('wpkh(tprv8ZgxMBicQKsPdYeeZbPSKd2KYLmeVKtcFA7kqCxDvDR13MQ6us8HopUR2wLcS2ZKPhLyKsqpDL2FtL73LMHcgoCL7DXsciA8eX8nbjCR2eG/1h/*h)'),
                'timestamp': 'now',
                'active': True,
                'internal': True
            }])
            self.nodes[1].walletlock()

        # Drain the keypool.
        self.nodes[1].getnewaddress()
        self.nodes[1].getrawchangeaddress()

        inputs = []
        value = 1.09997500
        outputs = [{self.nodes[0].getnewaddress():value}]
        rawtx = self.nodes[1].createrawtransaction(inputs, outputs)
        print(self.nodes[1].decoderawtransaction(rawtx))
        # fund a transaction that does not require a new key for the change output
        self.nodes[1].fundrawtransaction(rawtx)

        # fund a transaction that requires a new key for the change output
        # creating the key must be impossible because the wallet is locked
        outputs = [{self.nodes[0].getnewaddress():1.1}]
        rawtx = self.nodes[1].createrawtransaction(inputs, outputs)
        assert_raises_rpc_error(-4, "Transaction needs a change address, but we can't generate it.", self.nodes[1].fundrawtransaction, rawtx)

        # Refill the keypool.
        self.nodes[1].walletpassphrase("test", 100)
        self.nodes[1].keypoolrefill(8) #need to refill the keypool to get an internal change address
        self.nodes[1].walletlock()

        assert_raises_rpc_error(-13, "walletpassphrase", self.nodes[1].sendtoaddress, self.nodes[0].getnewaddress(), 1.2)

        oldBalance = self.nodes[0].getbalance()['bitcoin']

        inputs = []
        outputs = [{self.nodes[0].getnewaddress():1.1}]
        rawtx = self.nodes[1].createrawtransaction(inputs, outputs)
        fundedTx = self.nodes[1].fundrawtransaction(rawtx)
        blindedTx = self.nodes[1].blindrawtransaction(fundedTx['hex'])

        # Now we need to unlock.
        self.nodes[1].walletpassphrase("test", 600)
        signedTx = self.nodes[1].signrawtransactionwithwallet(blindedTx)
        self.nodes[1].sendrawtransaction(signedTx['hex'])
        self.generate(self.nodes[1], 1)

        # make sure funds are received at node1.
        assert_equal(oldBalance+Decimal('51.10000000'), self.nodes[0].getbalance()['bitcoin'])

    def test_many_inputs_fee(self):
        """Multiple (~19) inputs tx test | Compare fee."""
        self.log.info("Test fundrawtxn fee with many inputs")

        # Empty node1, send some small coins from node0 to node1.
        self.nodes[1].sendtoaddress(self.nodes[0].getnewaddress(), self.nodes[1].getbalance()['bitcoin'], "", "", True)
        self.generate(self.nodes[1], 1)

        for _ in range(20):
            self.nodes[0].sendtoaddress(self.nodes[1].getnewaddress(), 0.01)
        self.generate(self.nodes[0], 1)

        # Fund a tx with ~20 small inputs.
        inputs = []
        outputs = [{self.nodes[0].getnewaddress():0.15}, {self.nodes[0].getnewaddress():0.04}]
        output_dict = {}
        for output in outputs:
            output_dict.update(output)
        rawtx = self.nodes[1].createrawtransaction(inputs, outputs)
        fundedTx = self.nodes[1].fundrawtransaction(rawtx)

        # Create same transaction over sendtoaddress.
        # ELEMENTS: sendmany expects an object
        output_dict = {}
        for output in outputs:
            output_dict.update(output)
        txId = self.nodes[1].sendmany("", output_dict)
        signedFee = self.nodes[1].getmempoolentry(txId)['fee']

        # Compare fee.
        feeDelta = Decimal(fundedTx['fee']) - Decimal(signedFee)
        assert feeDelta <= self.fee_tolerance * 19  #~19 inputs

    def test_many_inputs_send(self):
        """Multiple (~19) inputs tx test | sign/send."""
        self.log.info("Test fundrawtxn sign+send with many inputs")

        # Again, empty node1, send some small coins from node0 to node1.
        self.nodes[1].sendtoaddress(self.nodes[0].getnewaddress(), self.nodes[1].getbalance()['bitcoin'], "", "", True)
        self.generate(self.nodes[1], 1)

        for _ in range(20):
            self.nodes[0].sendtoaddress(self.nodes[1].getnewaddress(), 0.01)
        self.generate(self.nodes[0], 1)

        # Fund a tx with ~20 small inputs.
        oldBalance = self.nodes[0].getbalance()['bitcoin']

        inputs = []
        outputs = [{self.nodes[0].getnewaddress():0.15},{self.nodes[0].getnewaddress():0.04}]
        rawtx = self.nodes[1].createrawtransaction(inputs, outputs)
        fundedTx = self.nodes[1].fundrawtransaction(rawtx)
        blindedTx = self.nodes[1].blindrawtransaction(fundedTx['hex'])
        fundedAndSignedTx = self.nodes[1].signrawtransactionwithwallet(blindedTx)
        self.nodes[1].sendrawtransaction(fundedAndSignedTx['hex'])
        self.generate(self.nodes[1], 1)
<<<<<<< HEAD
        self.sync_all()
        assert_equal(oldBalance+Decimal('50.19000000'), self.nodes[0].getbalance()['bitcoin']) #0.19+block reward
=======
        assert_equal(oldBalance+Decimal('50.19000000'), self.nodes[0].getbalance()) #0.19+block reward
>>>>>>> ffdab41f

    def test_op_return(self):
        self.log.info("Test fundrawtxn with OP_RETURN and no vin")

        # pre-segwit
        #rawtx   = "0100000000010000000000000000066a047465737400000000"
        rawtx   = "0100000000000101ac2e6a47e85fdc2a5a27334544440f2f5135553a7476f4f5e3b9792da6a58fe001000000000000000000066a047465737400000000"
        dec_tx  = self.nodes[2].decoderawtransaction(rawtx)

        assert_equal(len(dec_tx['vin']), 0)
        assert_equal(len(dec_tx['vout']), 1)

        rawtxfund = self.nodes[2].fundrawtransaction(rawtx)
        dec_tx  = self.nodes[2].decoderawtransaction(rawtxfund['hex'])

        assert_greater_than(len(dec_tx['vin']), 0) # at least one vin
        assert_equal(len(dec_tx['vout']), 3) # one change output added

    def test_watchonly(self):
        self.log.info("Test fundrawtxn using only watchonly")

        inputs = []
        outputs = [{self.nodes[2].getnewaddress(): self.watchonly_amount / 2}]
        rawtx = self.nodes[3].createrawtransaction(inputs, outputs)

        self.nodes[3].loadwallet('wwatch')
        wwatch = self.nodes[3].get_wallet_rpc('wwatch')
        # Setup change addresses for the watchonly wallet
        desc_import = [{
            "desc": descsum_create("wpkh(tpubD6NzVbkrYhZ4YNXVQbNhMK1WqguFsUXceaVJKbmno2aZ3B6QfbMeraaYvnBSGpV3vxLyTTK9DYT1yoEck4XUScMzXoQ2U2oSmE2JyMedq3H/1/*)"),
            "timestamp": "now",
            "internal": True,
            "active": True,
            "keypool": True,
            "range": [0, 100],
            "watchonly": True,
        }]
        if self.options.descriptors:
            wwatch.importdescriptors(desc_import)
        else:
            wwatch.importmulti(desc_import)

        # Backward compatibility test (2nd params is includeWatching)
        result = wwatch.fundrawtransaction(rawtx, True)
        res_dec = self.nodes[0].decoderawtransaction(result["hex"])
        assert_equal(len(res_dec["vin"]), 1)
        assert_equal(res_dec["vin"][0]["txid"], self.watchonly_txid)

        assert "fee" in result.keys()
        assert_greater_than(result["changepos"], -1)

        wwatch.unloadwallet()

    def test_all_watched_funds(self):
        self.log.info("Test fundrawtxn using entirety of watched funds")

        inputs = []
        outputs = [{self.nodes[2].getnewaddress(): self.watchonly_amount}]
        rawtx = self.nodes[3].createrawtransaction(inputs, outputs)

        self.nodes[3].loadwallet('wwatch')
        wwatch = self.nodes[3].get_wallet_rpc('wwatch')
        w3 = self.nodes[3].get_wallet_rpc(self.default_wallet_name)
        change = w3.getrawchangeaddress()
        result = wwatch.fundrawtransaction(rawtx, {'includeWatching': True, 'changeAddress': change, 'subtractFeeFromOutputs': [0]})
        blinded_result = wwatch.blindrawtransaction(result['hex'])
        unblinded_result = self.nodes[2].unblindrawtransaction(blinded_result)
        res_dec = self.nodes[0].decoderawtransaction(unblinded_result["hex"])
        assert_equal(len(res_dec["vin"]), 1)
        assert res_dec["vin"][0]["txid"] == self.watchonly_txid

        assert_greater_than(result["fee"], 0)
        assert_equal(result["changepos"], -1)
        assert_equal(result["fee"] + res_dec["vout"][0]["value"], self.watchonly_amount)

        signedtx = wwatch.signrawtransactionwithwallet(blinded_result)
        assert not signedtx["complete"]
        signedtx = self.nodes[0].signrawtransactionwithwallet(signedtx["hex"])
        assert signedtx["complete"]
        self.nodes[0].sendrawtransaction(signedtx["hex"])
        self.generate(self.nodes[0], 1)

        wwatch.unloadwallet()

    def test_option_feerate(self):
        self.log.info("Test fundrawtxn with explicit fee rates (fee_rate sat/vB and feeRate BTC/kvB)")
        node = self.nodes[3]
        # Make sure there is exactly one input so coin selection can't skew the result.
        assert_equal(len(self.nodes[3].listunspent(1)), 1)
        inputs = []
        outputs = [{node.getnewaddress() : 1}]
        rawtx = node.createrawtransaction(inputs, outputs)

        result = node.fundrawtransaction(rawtx)  # uses self.min_relay_tx_fee (set by settxfee)
        btc_kvb_to_sat_vb = 100000  # (1e5)
        result1 = node.fundrawtransaction(rawtx, {"fee_rate": str(2 * btc_kvb_to_sat_vb * self.min_relay_tx_fee)})
        result2 = node.fundrawtransaction(rawtx, {"feeRate": 2 * self.min_relay_tx_fee})
        result3 = node.fundrawtransaction(rawtx, {"fee_rate": 10 * btc_kvb_to_sat_vb * self.min_relay_tx_fee})
        result4 = node.fundrawtransaction(rawtx, {"feeRate": str(10 * self.min_relay_tx_fee)})

        result_fee_rate = result['fee'] * 1000 / count_bytes(result['hex'])
        assert_fee_amount(result1['fee'], count_bytes(result1['hex']), 2 * result_fee_rate)
        assert_fee_amount(result2['fee'], count_bytes(result2['hex']), 2 * result_fee_rate)
        assert_fee_amount(result3['fee'], count_bytes(result3['hex']), 10 * result_fee_rate)
        assert_fee_amount(result4['fee'], count_bytes(result4['hex']), 10 * result_fee_rate)

        # Test that funding non-standard "zero-fee" transactions is valid.
        for param, zero_value in product(["fee_rate", "feeRate"], [0, 0.000, 0.00000000, "0", "0.000", "0.00000000"]):
            assert_equal(self.nodes[3].fundrawtransaction(rawtx, {param: zero_value})["fee"], 0)

        # With no arguments passed, expect fee of 141 satoshis.
        assert_approx(node.fundrawtransaction(rawtx)["fee"], vexp=0.00002491, vspan=0.00000001)
        # Expect fee to be 10,000x higher when an explicit fee rate 10,000x greater is specified.
        result = node.fundrawtransaction(rawtx, {"fee_rate": 1000}) # ELEMENTS: reduce by 10x
        assert_approx(result["fee"], vexp=0.02491, vspan=0.0001)

        self.log.info("Test fundrawtxn with invalid estimate_mode settings")
        for k, v in {"number": 42, "object": {"foo": "bar"}}.items():
            assert_raises_rpc_error(-3, "Expected type string for estimate_mode, got {}".format(k),
                node.fundrawtransaction, rawtx, {"estimate_mode": v, "conf_target": 0.1, "add_inputs": True})
        for mode in ["", "foo", Decimal("3.141592")]:
            assert_raises_rpc_error(-8, 'Invalid estimate_mode parameter, must be one of: "unset", "economical", "conservative"',
                node.fundrawtransaction, rawtx, {"estimate_mode": mode, "conf_target": 0.1, "add_inputs": True})

        self.log.info("Test fundrawtxn with invalid conf_target settings")
        for mode in ["unset", "economical", "conservative"]:
            self.log.debug("{}".format(mode))
            for k, v in {"string": "", "object": {"foo": "bar"}}.items():
                assert_raises_rpc_error(-3, "Expected type number for conf_target, got {}".format(k),
                    node.fundrawtransaction, rawtx, {"estimate_mode": mode, "conf_target": v, "add_inputs": True})
            for n in [-1, 0, 1009]:
                assert_raises_rpc_error(-8, "Invalid conf_target, must be between 1 and 1008",  # max value of 1008 per src/policy/fees.h
                    node.fundrawtransaction, rawtx, {"estimate_mode": mode, "conf_target": n, "add_inputs": True})

        self.log.info("Test invalid fee rate settings")
        for param, value in {("fee_rate", 100000), ("feeRate", 1.000)}:
            assert_raises_rpc_error(-4, "Fee exceeds maximum configured by user (e.g. -maxtxfee, maxfeerate)",
                node.fundrawtransaction, rawtx, {param: value, "add_inputs": True})
            assert_raises_rpc_error(-3, "Amount out of range",
                node.fundrawtransaction, rawtx, {param: -1, "add_inputs": True})
            assert_raises_rpc_error(-3, "Amount is not a number or string",
                node.fundrawtransaction, rawtx, {param: {"foo": "bar"}, "add_inputs": True})
            # Test fee rate values that don't pass fixed-point parsing checks.
            for invalid_value in ["", 0.000000001, 1e-09, 1.111111111, 1111111111111111, "31.999999999999999999999"]:
                assert_raises_rpc_error(-3, "Invalid amount", node.fundrawtransaction, rawtx, {param: invalid_value, "add_inputs": True})
        # Test fee_rate values that cannot be represented in sat/vB.
        for invalid_value in [0.0001, 0.00000001, 0.00099999, 31.99999999, "0.0001", "0.00000001", "0.00099999", "31.99999999"]:
            assert_raises_rpc_error(-3, "Invalid amount",
                node.fundrawtransaction, rawtx, {"fee_rate": invalid_value, "add_inputs": True})

        self.log.info("Test min fee rate checks are bypassed with fundrawtxn, e.g. a fee_rate under 1 sat/vB is allowed")
        node.fundrawtransaction(rawtx, {"fee_rate": 0.999, "add_inputs": True})
        node.fundrawtransaction(rawtx, {"feeRate": 0.00000999, "add_inputs": True})

        self.log.info("- raises RPC error if both feeRate and fee_rate are passed")
        assert_raises_rpc_error(-8, "Cannot specify both fee_rate (sat/vB) and feeRate (BTC/kvB)",
            node.fundrawtransaction, rawtx, {"fee_rate": 0.1, "feeRate": 0.1, "add_inputs": True})

        self.log.info("- raises RPC error if both feeRate and estimate_mode passed")
        assert_raises_rpc_error(-8, "Cannot specify both estimate_mode and feeRate",
            node.fundrawtransaction, rawtx, {"estimate_mode": "economical", "feeRate": 0.1, "add_inputs": True})

        for param in ["feeRate", "fee_rate"]:
            self.log.info("- raises RPC error if both {} and conf_target are passed".format(param))
            assert_raises_rpc_error(-8, "Cannot specify both conf_target and {}. Please provide either a confirmation "
                "target in blocks for automatic fee estimation, or an explicit fee rate.".format(param),
                node.fundrawtransaction, rawtx, {param: 1, "conf_target": 1, "add_inputs": True})

        self.log.info("- raises RPC error if both fee_rate and estimate_mode are passed")
        assert_raises_rpc_error(-8, "Cannot specify both estimate_mode and fee_rate",
            node.fundrawtransaction, rawtx, {"fee_rate": 1, "estimate_mode": "economical", "add_inputs": True})

    def test_address_reuse(self):
        """Test no address reuse occurs."""
        self.log.info("Test fundrawtxn does not reuse addresses")

        rawtx = self.nodes[3].createrawtransaction(inputs=[], outputs=[{self.nodes[3].getnewaddress(): 1}])
        result3 = self.nodes[3].fundrawtransaction(rawtx)
        res_dec = self.nodes[0].decoderawtransaction(result3["hex"])
        changeaddress = ""
        for out in res_dec['vout']:
            if out['value'] > 1.0:
                changeaddress += out['scriptPubKey']['address']
        assert changeaddress != ""
        nextaddr = self.nodes[3].getnewaddress()
        # Now the change address key should be removed from the keypool.
        assert changeaddress != nextaddr

    def test_option_subtract_fee_from_outputs(self):
        self.log.info("Test fundrawtxn subtractFeeFromOutputs option")

        # Make sure there is exactly one input so coin selection can't skew the result.
        assert_equal(len(self.nodes[3].listunspent(1)), 1)

        inputs = []
        outputs = [{self.nodes[2].getnewaddress(): 1}]
        rawtx = self.nodes[3].createrawtransaction(inputs, outputs)

        # Test subtract fee from outputs with feeRate (BTC/kvB)
        result = [self.nodes[3].fundrawtransaction(rawtx),  # uses self.min_relay_tx_fee (set by settxfee)
            self.nodes[3].fundrawtransaction(rawtx, {"subtractFeeFromOutputs": []}),  # empty subtraction list
            self.nodes[3].fundrawtransaction(rawtx, {"subtractFeeFromOutputs": [0]}),  # uses self.min_relay_tx_fee (set by settxfee)
            self.nodes[3].fundrawtransaction(rawtx, {"feeRate": 2 * self.min_relay_tx_fee}),
            self.nodes[3].fundrawtransaction(rawtx, {"feeRate": 2 * self.min_relay_tx_fee, "subtractFeeFromOutputs": [0]}),]
        dec_tx = [self.nodes[3].decoderawtransaction(tx_['hex']) for tx_ in result]
        output = [d['vout'][1 - r['changepos']]['value'] for d, r in zip(dec_tx, result)]
        change = [d['vout'][r['changepos']]['value'] for d, r in zip(dec_tx, result)]

        assert_equal(result[0]['fee'], result[1]['fee'], result[2]['fee'])
        assert_equal(result[3]['fee'], result[4]['fee'])
        assert_equal(change[0], change[1])
        assert_equal(output[0], output[1])
        assert_equal(output[0], output[2] + result[2]['fee'])
        assert_equal(change[0] + result[0]['fee'], change[2])
        assert_equal(output[3], output[4] + result[4]['fee'])
        assert_equal(change[3] + result[3]['fee'], change[4])

        # Test subtract fee from outputs with fee_rate (sat/vB)
        btc_kvb_to_sat_vb = 100000  # (1e5)
        result = [self.nodes[3].fundrawtransaction(rawtx),  # uses self.min_relay_tx_fee (set by settxfee)
            self.nodes[3].fundrawtransaction(rawtx, {"subtractFeeFromOutputs": []}),  # empty subtraction list
            self.nodes[3].fundrawtransaction(rawtx, {"subtractFeeFromOutputs": [0]}),  # uses self.min_relay_tx_fee (set by settxfee)
            self.nodes[3].fundrawtransaction(rawtx, {"fee_rate": 2 * btc_kvb_to_sat_vb * self.min_relay_tx_fee}),
            self.nodes[3].fundrawtransaction(rawtx, {"fee_rate": 2 * btc_kvb_to_sat_vb * self.min_relay_tx_fee, "subtractFeeFromOutputs": [0]}),]
        dec_tx = [self.nodes[3].decoderawtransaction(tx_['hex']) for tx_ in result]
        output = [d['vout'][1 - r['changepos']]['value'] for d, r in zip(dec_tx, result)]
        change = [d['vout'][r['changepos']]['value'] for d, r in zip(dec_tx, result)]

        assert_equal(result[0]['fee'], result[1]['fee'], result[2]['fee'])
        assert_equal(result[3]['fee'], result[4]['fee'])
        assert_equal(change[0], change[1])
        assert_equal(output[0], output[1])
        assert_equal(output[0], output[2] + result[2]['fee'])
        assert_equal(change[0] + result[0]['fee'], change[2])
        assert_equal(output[3], output[4] + result[4]['fee'])
        assert_equal(change[3] + result[3]['fee'], change[4])

        inputs = []
        outputs = [{self.nodes[2].getnewaddress(): value} for value in (1.0, 1.1, 1.2, 1.3)]
        rawtx = self.nodes[3].createrawtransaction(inputs, outputs)

        result = [self.nodes[3].fundrawtransaction(rawtx),
                  # Split the fee between outputs 0, 2, and 3, but not output 1.
                  self.nodes[3].fundrawtransaction(rawtx, {"subtractFeeFromOutputs": [0, 2, 3]})]

        dec_tx = [self.nodes[3].decoderawtransaction(result[0]['hex']),
                  self.nodes[3].decoderawtransaction(result[1]['hex'])]

        # Nested list of non-change output amounts for each transaction.
        output = [[out['value'] for i, out in enumerate(d['vout']) if i != r['changepos']]
                  for d, r in zip(dec_tx, result)]

        # List of differences in output amounts between normal and subtractFee transactions.
        share = [o0 - o1 for o0, o1 in zip(output[0], output[1])]

        # Output 1 is the same in both transactions.
        assert_equal(share[1], 0)

        # The other 3 outputs are smaller as a result of subtractFeeFromOutputs.
        assert_greater_than(share[0], 0)
        assert_greater_than(share[2], 0)
        assert_greater_than(share[3], 0)

        # Outputs 2 and 3 take the same share of the fee.
        assert_equal(share[2], share[3])

        # Output 0 takes at least as much share of the fee, and no more than 2
        # satoshis more, than outputs 2 and 3.
        assert_greater_than_or_equal(share[0], share[2])
        assert_greater_than_or_equal(share[2] + Decimal(2e-8), share[0])

        # The fee is the same in both transactions.
        assert_equal(result[0]['fee'], result[1]['fee'])

        # The total subtracted from the outputs is equal to the fee.
        assert_equal(share[0] + share[2] + share[3], result[0]['fee'])

        n0_blind_addr = self.nodes[0].getnewaddress()
        addr_info = self.nodes[0].getaddressinfo(n0_blind_addr)
        txid = self.nodes[2].sendtoaddress(addr_info['unconfidential'], 10)
        self.sync_all()
        vout = find_vout_for_address(self.nodes[0], txid, n0_blind_addr)
        self.generate(self.nodes[0], 1)
        self.sync_all()

        # An external input without solving data should result in an error
        raw_tx = self.nodes[2].createrawtransaction([{"txid": txid, "vout": vout}], [{addr_info['unconfidential']: 20}])
        # // ELEMENTS: FIXME or explain why this tx is created without exception
        # assert_raises_rpc_error(-4, "Missing solving data for estimating transaction size", self.nodes[2].fundrawtransaction, raw_tx)

        # But funding should work when the solving data is provided
        funded_tx = self.nodes[2].fundrawtransaction(raw_tx, {}, False, {"pubkeys": [addr_info['pubkey']]})
        signed_tx = self.nodes[2].signrawtransactionwithwallet(funded_tx['hex'])
        assert not signed_tx['complete']
        signed_tx = self.nodes[0].signrawtransactionwithwallet(signed_tx['hex'])
        assert signed_tx['complete']
        # Don't send because we didn't blind it so it's not actually valid.
        # self.nodes[0].sendrawtransaction(signed_tx['hex'])

    def test_subtract_fee_with_presets(self):
        self.log.info("Test fundrawtxn subtract fee from outputs with preset inputs that are sufficient")

        addr = self.nodes[0].getnewaddress()
        txid = self.nodes[0].sendtoaddress(addr, 10)
        vout = find_vout_for_address(self.nodes[0], txid, addr)

        rawtx = self.nodes[0].createrawtransaction([{'txid': txid, 'vout': vout}], [{self.nodes[0].getnewaddress(): 5}])
        fundedtx = self.nodes[0].fundrawtransaction(rawtx, {'subtractFeeFromOutputs': [0]})
        blindedtx = self.nodes[0].blindrawtransaction(fundedtx['hex'])
        signedtx = self.nodes[0].signrawtransactionwithwallet(blindedtx)
        self.nodes[0].sendrawtransaction(signedtx['hex'])

    def test_transaction_too_large(self):
        self.log.info("Test fundrawtx where BnB solution would result in a too large transaction, but Knapsack would not")
# ELEMENTS: FIXME we need to disable this test currently as we cannot have more than 256 inputs
#  in a transaction. See https://github.com/ElementsProject/elements/issues/880
#        self.nodes[0].createwallet("large")
#        wallet = self.nodes[0].get_wallet_rpc(self.default_wallet_name)
#        recipient = self.nodes[0].get_wallet_rpc("large")
#        outputs = {}
#        rawtx = recipient.createrawtransaction([], {wallet.getnewaddress(): 147.99899260})
#
#        # Make 1500 0.1 BTC outputs. The amount that we target for funding is in
#        # the BnB range when these outputs are used.  However if these outputs
#        # are selected, the transaction will end up being too large, so it
#        # shouldn't use BnB and instead fall back to Knapsack but that behavior
#        # is not implemented yet. For now we just check that we get an error.
#        for _ in range(1500):
#            outputs[recipient.getnewaddress()] = 0.1
#        wallet.sendmany("", outputs)
#        self.generate(self.nodes[0], 10)
#        assert_raises_rpc_error(-4, "Transaction too large", recipient.fundrawtransaction, rawtx)
#        self.nodes[0].unloadwallet("large")

    def test_external_inputs(self):
        self.log.info("Test funding with external inputs")

        eckey = ECKey()
        eckey.generate()
        privkey = bytes_to_wif(eckey.get_bytes())

        self.nodes[0].createwallet("extsend")
        ext_wallet = self.nodes[0].get_wallet_rpc("extsend")
        self.nodes[2].createwallet("extfund")
        ext_fund = self.nodes[2].get_wallet_rpc("extfund")

        self.generatetoaddress(self.nodes[0], 120, ext_wallet.getnewaddress())

        # Make a weird but signable script. sh(pkh()) descriptor accomplishes this
        desc = descsum_create("sh(pkh({}))".format(privkey))
        if self.options.descriptors:
            res = ext_wallet.importdescriptors([{"desc": desc, "timestamp": "now"}])
        else:
            res = ext_wallet.importmulti([{"desc": desc, "timestamp": "now"}])
        assert res[0]["success"]
        addr = ext_wallet.deriveaddresses(desc)[0]
        addr_info = ext_wallet.getaddressinfo(addr)

        ext_wallet.sendtoaddress(addr, 10)
        ext_wallet.sendtoaddress(ext_fund.getnewaddress(), 10)
        self.generate(self.nodes[0], 6)
<<<<<<< HEAD
        self.sync_all()
        ext_utxo = ext_wallet.listunspent(addresses=[addr])[0]
=======
        ext_utxo = self.nodes[0].listunspent(addresses=[addr])[0]
>>>>>>> ffdab41f

        # An external input without solving data should result in an error
        raw_tx = ext_wallet.createrawtransaction([ext_utxo], [{ext_fund.getnewaddress(): 15}])
        # ELEMENTS
        # This bitcoin assert is no longer valid because we had to generate a bunch of blocks
        # above to fund ext_wallet
        #assert_raises_rpc_error(-4, "Insufficient funds", ext_fund.fundrawtransaction, raw_tx)

        # Error conditions
        assert_raises_rpc_error(-5, "'not a pubkey' is not hex", ext_fund.fundrawtransaction, raw_tx, {"solving_data": {"pubkeys":["not a pubkey"]}})
        assert_raises_rpc_error(-5, "'01234567890a0b0c0d0e0f' is not a valid public key", ext_fund.fundrawtransaction, raw_tx, {"solving_data": {"pubkeys":["01234567890a0b0c0d0e0f"]}})
        assert_raises_rpc_error(-5, "'not a script' is not hex", ext_fund.fundrawtransaction, raw_tx, {"solving_data": {"scripts":["not a script"]}})
        assert_raises_rpc_error(-8, "Unable to parse descriptor 'not a descriptor'", ext_fund.fundrawtransaction, raw_tx, {"solving_data": {"descriptors":["not a descriptor"]}})

        # But funding should work when the solving data is provided
        funded_tx = ext_fund.fundrawtransaction(raw_tx, {"solving_data": {"pubkeys": [addr_info['pubkey']], "scripts": [addr_info["embedded"]["scriptPubKey"]]}})
        signed_tx = ext_fund.signrawtransactionwithwallet(funded_tx['hex'])
        assert not signed_tx['complete']
        signed_tx = ext_wallet.signrawtransactionwithwallet(signed_tx['hex'])
        assert signed_tx['complete']

        funded_tx = ext_fund.fundrawtransaction(raw_tx, {"solving_data": {"descriptors": [desc]}})
        signed_tx = ext_fund.signrawtransactionwithwallet(funded_tx['hex'])
        assert not signed_tx['complete']
        signed_tx = ext_wallet.signrawtransactionwithwallet(signed_tx['hex'])
        assert signed_tx['complete']
        self.nodes[2].unloadwallet("extfund")
        self.nodes[0].unloadwallet("extsend")

    def test_include_unsafe(self):
        self.log.info("Test fundrawtxn with unsafe inputs")

        self.nodes[0].createwallet("unsafe")
        wallet = self.nodes[0].get_wallet_rpc("unsafe")

        # We receive unconfirmed funds from external keys (unsafe outputs).
        addr = wallet.getnewaddress()
        inputs = []
        for i in range(0, 2):
            txid = self.nodes[2].sendtoaddress(addr, 5)
            self.sync_mempools()
            vout = find_vout_for_address(wallet, txid, addr)
            inputs.append((txid, vout))

        # Unsafe inputs are ignored by default.
        rawtx = wallet.createrawtransaction([], [{self.nodes[2].getnewaddress(): 7.5}])
        assert_raises_rpc_error(-4, "Insufficient funds", wallet.fundrawtransaction, rawtx)

        # But we can opt-in to use them for funding.
        fundedtx = wallet.fundrawtransaction(rawtx, {"include_unsafe": True})
        tx_dec = wallet.decoderawtransaction(fundedtx['hex'])
        assert all((txin["txid"], txin["vout"]) in inputs for txin in tx_dec["vin"])
        blindedtx = wallet.blindrawtransaction(fundedtx['hex'])
        signedtx = wallet.signrawtransactionwithwallet(blindedtx)
        assert wallet.testmempoolaccept([signedtx['hex']])[0]["allowed"]

        # And we can also use them once they're confirmed.
        self.generate(self.nodes[0], 1)
        fundedtx = wallet.fundrawtransaction(rawtx, {"include_unsafe": False})
        tx_dec = wallet.decoderawtransaction(fundedtx['hex'])
        assert all((txin["txid"], txin["vout"]) in inputs for txin in tx_dec["vin"])
        blindedtx = wallet.blindrawtransaction(fundedtx['hex'])
        signedtx = wallet.signrawtransactionwithwallet(blindedtx)
        assert wallet.testmempoolaccept([signedtx['hex']])[0]["allowed"]
        self.nodes[0].unloadwallet("unsafe")

    def test_22670(self):
        # In issue #22670, it was observed that ApproximateBestSubset may
        # choose enough value to cover the target amount but not enough to cover the transaction fees.
        # This leads to a transaction whose actual transaction feerate is lower than expected.
        # However at normal feerates, the difference between the effective value and the real value
        # that this bug is not detected because the transaction fee must be at least 0.01 BTC (the minimum change value).
        # Otherwise the targeted minimum change value will be enough to cover the transaction fees that were not
        # being accounted for. So the minimum relay fee is set to 0.1 BTC/kvB in this test.
        self.log.info("Test issue 22670 ApproximateBestSubset bug")
        # Make sure the default wallet will not be loaded when restarted with a high minrelaytxfee
        self.nodes[0].unloadwallet(self.default_wallet_name, False)
        feerate = Decimal("0.1")
        self.restart_node(0, ["-maxtxfee=10000000", f"-minrelaytxfee={feerate}", "-discardfee=0"]) # Set high minrelayfee, set discardfee to 0 for easier calculation

        self.nodes[0].loadwallet(self.default_wallet_name, True)
        funds = self.nodes[0].get_wallet_rpc(self.default_wallet_name)
        self.nodes[0].createwallet(wallet_name="tester")
        tester = self.nodes[0].get_wallet_rpc("tester")

        # Because this test is specifically for ApproximateBestSubset, the target value must be greater
        # than any single input available, and require more than 1 input. So we make 3 outputs
        for i in range(0, 3):
            funds.sendtoaddress(tester.getnewaddress(address_type="bech32"), 1)
        self.generate(self.nodes[0], 1, sync_fun=self.no_op)

        # Create transactions in order to calculate fees for the target bounds that can trigger this bug
        change_tx = tester.fundrawtransaction(tester.createrawtransaction([], [{funds.getnewaddress(): 1.5}]))
        tx = tester.createrawtransaction([], [{funds.getnewaddress(): 2}])
        no_change_tx = tester.fundrawtransaction(tx, {"subtractFeeFromOutputs": [0]})

        overhead_fees = feerate * len(tx) / 2 / 1000
        cost_of_change = change_tx["fee"] - no_change_tx["fee"]
        fees = no_change_tx["fee"]
        assert_greater_than(fees, 0.01)

        def do_fund_send(target):
            create_tx = tester.createrawtransaction([], [{funds.getnewaddress(): target}])
            funded_tx = tester.fundrawtransaction(create_tx)
            signed_tx = tester.signrawtransactionwithwallet(funded_tx["hex"])
            assert signed_tx["complete"]
            decoded_tx = tester.decoderawtransaction(signed_tx["hex"])
            assert_equal(len(decoded_tx["vin"]), 3)
            assert tester.testmempoolaccept([signed_tx["hex"]])[0]["allowed"]

        # We want to choose more value than is available in 2 inputs when considering the fee,
        # but not enough to need 3 inputs when not considering the fee.
        # So the target value must be at least 2.00000001 - fee.
        lower_bound = Decimal("2.00000001") - fees
        # The target value must be at most 2 - cost_of_change - not_input_fees - min_change (these are all
        # included in the target before ApproximateBestSubset).
        upper_bound = Decimal("2.0") - cost_of_change - overhead_fees - Decimal("0.01")
        assert_greater_than_or_equal(upper_bound, lower_bound)
        do_fund_send(lower_bound)
        do_fund_send(upper_bound)

        self.restart_node(0)
        self.connect_nodes(0, 1)
        self.connect_nodes(0, 2)
        self.connect_nodes(0, 3)

    def test_feerate_rounding(self):
        self.log.info("Test that rounding of GetFee does not result in an assertion")

        self.nodes[1].createwallet("roundtest")
        w = self.nodes[1].get_wallet_rpc("roundtest")

        addr = w.getnewaddress(address_type="bech32")
        self.nodes[0].sendtoaddress(addr, 1)
        self.generate(self.nodes[0], 1)

        # A P2WPKH input costs 68 vbytes; With a single P2WPKH output, the rest of the tx is 42 vbytes for a total of 110 vbytes.
        # At a feerate of 1.85 sat/vb, the input will need a fee of 125.8 sats and the rest 77.7 sats
        # The entire tx fee should be 203.5 sats.
        # Coin selection rounds the fee individually instead of at the end (due to how CFeeRate::GetFee works).
        # If rounding down (which is the incorrect behavior), then the calculated fee will be 125 + 77 = 202.
        # If rounding up, then the calculated fee will be 126 + 78 = 204.
        # In the former case, the calculated needed fee is higher than the actual fee being paid, so an assertion is reached
        # To test this does not happen, we subtract 202 sats from the input value. If working correctly, this should
        # fail with insufficient funds rather than bitcoind asserting.
        rawtx = w.createrawtransaction(inputs=[], outputs=[{self.nodes[0].getnewaddress(address_type="bech32"): 1 - 0.00000202}])
        assert_raises_rpc_error(-4, "Insufficient funds", w.fundrawtransaction, rawtx, {"fee_rate": 1.85})


    def test_surjectionproof_many_inputs(self):
        self.log.info("Test fundrawtx with more than 256 inputs")

        self.nodes[0].createwallet("surjection")
        wallet = self.nodes[0].get_wallet_rpc(self.default_wallet_name)
        recipient = self.nodes[0].get_wallet_rpc("surjection")

        # Make 500 0.1 BTC outputs...
        for j in range(0, 10):
            outputs = {}
            for i in range(0, 50):
                outputs[recipient.getnewaddress()] = 0.1
            wallet.sendmany("", outputs)
        self.generate(self.nodes[0], 10)

        # ...and try to send them all in one transaction
        # This should fail but we should not see an assertion failure.
        rawtx = recipient.createrawtransaction([], [{wallet.getnewaddress(): 49.99}])
        assert_raises_rpc_error(-4, "Unable to blind the transaction properly. This should not happen.", recipient.fundrawtransaction, rawtx)

        # Try to send them across two transactions. This should succeed.
        rawtx = recipient.createrawtransaction([], [{wallet.getnewaddress(): 24.99}])
        for i in range(0, 2):
            fundedtx = recipient.fundrawtransaction(rawtx)
            blindedtx = recipient.blindrawtransaction(fundedtx['hex'])
            signedtx = recipient.signrawtransactionwithwallet(blindedtx)
            self.nodes[0].sendrawtransaction(signedtx['hex'])

if __name__ == '__main__':
    RawTransactionsTest().main()<|MERGE_RESOLUTION|>--- conflicted
+++ resolved
@@ -713,12 +713,7 @@
         fundedAndSignedTx = self.nodes[1].signrawtransactionwithwallet(blindedTx)
         self.nodes[1].sendrawtransaction(fundedAndSignedTx['hex'])
         self.generate(self.nodes[1], 1)
-<<<<<<< HEAD
-        self.sync_all()
         assert_equal(oldBalance+Decimal('50.19000000'), self.nodes[0].getbalance()['bitcoin']) #0.19+block reward
-=======
-        assert_equal(oldBalance+Decimal('50.19000000'), self.nodes[0].getbalance()) #0.19+block reward
->>>>>>> ffdab41f
 
     def test_op_return(self):
         self.log.info("Test fundrawtxn with OP_RETURN and no vin")
@@ -1080,12 +1075,7 @@
         ext_wallet.sendtoaddress(addr, 10)
         ext_wallet.sendtoaddress(ext_fund.getnewaddress(), 10)
         self.generate(self.nodes[0], 6)
-<<<<<<< HEAD
-        self.sync_all()
         ext_utxo = ext_wallet.listunspent(addresses=[addr])[0]
-=======
-        ext_utxo = self.nodes[0].listunspent(addresses=[addr])[0]
->>>>>>> ffdab41f
 
         # An external input without solving data should result in an error
         raw_tx = ext_wallet.createrawtransaction([ext_utxo], [{ext_fund.getnewaddress(): 15}])
