#!/usr/bin/env python3
# Copyright (c) 2014-2020 The Bitcoin Core developers
# Distributed under the MIT software license, see the accompanying
# file COPYING or http://www.opensource.org/licenses/mit-license.php.
"""Test the fundrawtransaction RPC."""

from decimal import Decimal
from itertools import product

from test_framework.descriptors import descsum_create
from test_framework.test_framework import BitcoinTestFramework
from test_framework.util import (
    assert_approx,
    assert_equal,
    assert_fee_amount,
    assert_greater_than,
    assert_greater_than_or_equal,
    assert_raises_rpc_error,
    count_bytes,
    find_vout_for_address,
)


def get_unspent(listunspent, amount):
    for utx in listunspent:
        if utx['amount'] == amount:
            return utx
    raise AssertionError('Could not find unspent with amount={}'.format(amount))

class RawTransactionsTest(BitcoinTestFramework):
    def set_test_params(self):
        self.num_nodes = 4
        self.setup_clean_chain = True
        # This test isn't testing tx relay. Set whitelist on the peers for
        # instant tx relay.
        self.extra_args = [['-blindedaddresses=1', '-whitelist=noban@127.0.0.1']] * self.num_nodes
        self.rpc_timeout = 90  # to prevent timeouts in `test_transaction_too_large`

    def skip_test_if_missing_module(self):
        self.skip_if_no_wallet()

    def setup_network(self):
        self.setup_nodes()

        self.connect_nodes(0, 1)
        self.connect_nodes(1, 2)
        self.connect_nodes(0, 2)
        self.connect_nodes(0, 3)

    def run_test(self):
        self.log.info("Connect nodes, set fees, generate blocks, and sync")
        self.min_relay_tx_fee = self.nodes[0].getnetworkinfo()['relayfee']
        # This test is not meant to test fee estimation and we'd like
        # to be sure all txs are sent at a consistent desired feerate
        for node in self.nodes:
            node.settxfee(self.min_relay_tx_fee)

        # if the fee's positive delta is higher than this value tests will fail,
        # neg. delta always fail the tests.
        # The size of the signature of every input may be at most 2 bytes larger
        # than a minimum sized signature.

        #            = 2 bytes * minRelayTxFeePerByte
        self.fee_tolerance = 2 * self.min_relay_tx_fee/1000
        # ELEMENTS NOTE: fee deltas will be negative due to blinding and no blinding in rawtransaction

        self.nodes[2].generate(1)
        self.sync_all()
        self.nodes[0].generate(121)
        self.sync_all()

        self.test_change_position()
        self.test_simple()
        self.test_simple_two_coins()
        self.test_simple_two_outputs()
        self.test_change()
        self.test_no_change()
        self.test_invalid_option()
        self.test_invalid_change_address()
        self.test_valid_change_address()
        self.test_change_type()
        self.test_coin_selection()
        self.test_two_vin()
        self.test_two_vin_two_vout()
        self.test_invalid_input()
        self.test_fee_p2pkh()
        self.test_fee_p2pkh_multi_out()
        self.test_fee_p2sh()
        self.test_fee_4of5()
        self.test_spend_2of2()
        self.test_locked_wallet()
        self.test_many_inputs_fee()
        self.test_many_inputs_send()
        self.test_op_return()
        self.test_watchonly()
        self.test_all_watched_funds()
        self.test_option_feerate()
        self.test_address_reuse()
        self.test_option_subtract_fee_from_outputs()
        self.test_subtract_fee_with_presets()
        self.test_transaction_too_large()
        self.test_include_unsafe()
        self.test_surjectionproof_many_inputs()
        self.test_22670()

    def test_change_position(self):
        """Ensure setting changePosition in fundraw with an exact match is handled properly."""
        self.log.info("Test fundrawtxn changePosition option")
        rawmatch = self.nodes[2].createrawtransaction([], [{self.nodes[2].getnewaddress():50}])
        rawmatch = self.nodes[2].fundrawtransaction(rawmatch, {"changePosition":1, "subtractFeeFromOutputs":[0]})
        assert_equal(rawmatch["changepos"], -1)

        self.nodes[3].createwallet(wallet_name="wwatch", disable_private_keys=True)
        wwatch = self.nodes[3].get_wallet_rpc('wwatch')
        watchonly_address = self.nodes[0].getnewaddress()
        watchonly_pubkey = self.nodes[0].getaddressinfo(watchonly_address)["pubkey"]
        watchonly_blindingkey = self.nodes[0].dumpblindingkey(watchonly_address)
        self.watchonly_amount = Decimal(200)
        wwatch.importpubkey(watchonly_pubkey, "", True)
        wwatch.importblindingkey(watchonly_address, watchonly_blindingkey)
        self.watchonly_txid = self.nodes[0].sendtoaddress(watchonly_address, self.watchonly_amount)

        # Lock UTXO so nodes[0] doesn't accidentally spend it
        self.watchonly_vout = find_vout_for_address(self.nodes[0], self.watchonly_txid, watchonly_address)
        self.nodes[0].lockunspent(False, [{"txid": self.watchonly_txid, "vout": self.watchonly_vout}])

        self.nodes[0].sendtoaddress(self.nodes[3].get_wallet_rpc(self.default_wallet_name).getnewaddress(), self.watchonly_amount / 10)

        self.nodes[0].sendtoaddress(self.nodes[2].getnewaddress(), 1.5)
        self.nodes[0].sendtoaddress(self.nodes[2].getnewaddress(), 1.0)
        self.nodes[0].sendtoaddress(self.nodes[2].getnewaddress(), 5.0)

        self.nodes[0].generate(1)
        self.sync_all()

        wwatch.unloadwallet()

    def test_simple(self):
        self.log.info("Test fundrawtxn")
        inputs  = [ ]
        outputs = [{ self.nodes[0].getnewaddress() : 1.0 }]
        rawtx   = self.nodes[2].createrawtransaction(inputs, outputs)
        dec_tx  = self.nodes[2].decoderawtransaction(rawtx)
        rawtxfund = self.nodes[2].fundrawtransaction(rawtx)
        dec_tx  = self.nodes[2].decoderawtransaction(rawtxfund['hex'])
        assert len(dec_tx['vin']) > 0  #test that we have enough inputs

    def test_simple_two_coins(self):
        self.log.info("Test fundrawtxn with 2 coins")
        inputs  = [ ]
        outputs = [{ self.nodes[0].getnewaddress() : 2.2 }]
        rawtx   = self.nodes[2].createrawtransaction(inputs, outputs)
        dec_tx  = self.nodes[2].decoderawtransaction(rawtx)

        rawtxfund = self.nodes[2].fundrawtransaction(rawtx)
        dec_tx  = self.nodes[2].decoderawtransaction(rawtxfund['hex'])
        assert len(dec_tx['vin']) > 0  #test if we have enough inputs
        assert_equal(dec_tx['vin'][0]['scriptSig']['hex'], '')

    def test_simple_two_outputs(self):
        self.log.info("Test fundrawtxn with 2 outputs")

        inputs  = [ ]
        outputs = [{ self.nodes[0].getnewaddress() : 2.6 }, { self.nodes[1].getnewaddress() : 2.5 }]
        rawtx   = self.nodes[2].createrawtransaction(inputs, outputs)
        dec_tx  = self.nodes[2].decoderawtransaction(rawtx)

        rawtxfund = self.nodes[2].fundrawtransaction(rawtx)
        dec_tx  = self.nodes[2].decoderawtransaction(rawtxfund['hex'])
        totalOut = 0
        for out in dec_tx['vout']:
            totalOut += out['value']

        assert len(dec_tx['vin']) > 0
        assert_equal(dec_tx['vin'][0]['scriptSig']['hex'], '')

    def test_change(self):
        self.log.info("Test fundrawtxn with a vin > required amount")
        utx = get_unspent(self.nodes[2].listunspent(), 5)

        inputs  = [ {'txid' : utx['txid'], 'vout' : utx['vout']}]
        outputs = [{ self.nodes[0].getnewaddress() : 1.0 }]
        rawtx   = self.nodes[2].createrawtransaction(inputs, outputs)
        dec_tx  = self.nodes[2].decoderawtransaction(rawtx)
        assert_equal(utx['txid'], dec_tx['vin'][0]['txid'])

        rawtxfund = self.nodes[2].fundrawtransaction(rawtx)
        fee = rawtxfund['fee']
        self.test_no_change_fee = fee  # Use the same fee for the next tx
        dec_tx  = self.nodes[2].decoderawtransaction(rawtxfund['hex'])
        totalOut = 0
        for out in dec_tx['vout']:
            if out["scriptPubKey"]["type"] == "fee":
                continue
            totalOut += out['value']

        assert_equal(fee + totalOut, utx['amount']) #compare vin total and totalout+fee

    def test_no_change(self):
        self.log.info("Test fundrawtxn not having a change output")
        utx = get_unspent(self.nodes[2].listunspent(), 5)

        inputs  = [ {'txid' : utx['txid'], 'vout' : utx['vout']}]
        outputs = [{self.nodes[0].getnewaddress(): Decimal(5.0) - self.test_no_change_fee - self.fee_tolerance}]
        rawtx   = self.nodes[2].createrawtransaction(inputs, outputs)
        dec_tx  = self.nodes[2].decoderawtransaction(rawtx)
        assert_equal(utx['txid'], dec_tx['vin'][0]['txid'])

        rawtxfund = self.nodes[2].fundrawtransaction(rawtx)
        fee = rawtxfund['fee']
        dec_tx  = self.nodes[2].decoderawtransaction(rawtxfund['hex'])
        totalOut = 0
        for out in dec_tx['vout']:
            if out["scriptPubKey"]["type"] == "fee":
                continue
            totalOut += out['value']

        assert_equal(rawtxfund['changepos'], -1)
        assert_equal(fee + totalOut, utx['amount']) #compare vin total and totalout+fee

    def test_invalid_option(self):
        self.log.info("Test fundrawtxn with an invalid option")
        utx = get_unspent(self.nodes[2].listunspent(), 5)

        inputs  = [ {'txid' : utx['txid'], 'vout' : utx['vout']} ]
        outputs = [{ self.nodes[0].getnewaddress() : Decimal(4.0) }]
        rawtx   = self.nodes[2].createrawtransaction(inputs, outputs)
        dec_tx  = self.nodes[2].decoderawtransaction(rawtx)
        assert_equal(utx['txid'], dec_tx['vin'][0]['txid'])

        assert_raises_rpc_error(-3, "Unexpected key foo", self.nodes[2].fundrawtransaction, rawtx, {'foo':'bar'})

        # reserveChangeKey was deprecated and is now removed
        assert_raises_rpc_error(-3, "Unexpected key reserveChangeKey", lambda: self.nodes[2].fundrawtransaction(hexstring=rawtx, options={'reserveChangeKey': True}))

    def test_invalid_change_address(self):
        self.log.info("Test fundrawtxn with an invalid change address")
        utx = get_unspent(self.nodes[2].listunspent(), 5)

        inputs  = [ {'txid' : utx['txid'], 'vout' : utx['vout']} ]
        outputs = [{ self.nodes[0].getnewaddress() : Decimal(4.0) }]
        rawtx   = self.nodes[2].createrawtransaction(inputs, outputs)
        dec_tx  = self.nodes[2].decoderawtransaction(rawtx)
        assert_equal(utx['txid'], dec_tx['vin'][0]['txid'])

        assert_raises_rpc_error(-5, "Change address must be a valid address", self.nodes[2].fundrawtransaction, rawtx, {'changeAddress':'foobar'})

    def test_valid_change_address(self):
        self.log.info("Test fundrawtxn with a provided change address")
        utx = get_unspent(self.nodes[2].listunspent(), 5)

        inputs  = [ {'txid' : utx['txid'], 'vout' : utx['vout']} ]
        outputs = [{ self.nodes[0].getnewaddress() : Decimal(4.0) }]
        rawtx   = self.nodes[2].createrawtransaction(inputs, outputs)
        dec_tx  = self.nodes[2].decoderawtransaction(rawtx)
        assert_equal(utx['txid'], dec_tx['vin'][0]['txid'])

        change = self.nodes[2].getnewaddress()
        change = self.nodes[2].getaddressinfo(change)["unconfidential"]
        assert_raises_rpc_error(-8, "changePosition out of bounds", self.nodes[2].fundrawtransaction, rawtx, {'changeAddress':change, 'changePosition':2})
        rawtxfund = self.nodes[2].fundrawtransaction(rawtx, {'changeAddress': change, 'changePosition': 0})
        dec_tx  = self.nodes[2].decoderawtransaction(rawtxfund['hex'])
        out = dec_tx['vout'][0]
        assert_equal(change, out['scriptPubKey']['address'])

    def test_change_type(self):
        self.log.info("Test fundrawtxn with a provided change type")
        utx = get_unspent(self.nodes[2].listunspent(), 5)

        inputs  = [ {'txid' : utx['txid'], 'vout' : utx['vout']} ]
        outputs = [{ self.nodes[0].getnewaddress() : Decimal(4.0) }]
        rawtx   = self.nodes[2].createrawtransaction(inputs, outputs)
        assert_raises_rpc_error(-1, "JSON value is not a string as expected", self.nodes[2].fundrawtransaction, rawtx, {'change_type': None})
        assert_raises_rpc_error(-5, "Unknown change type ''", self.nodes[2].fundrawtransaction, rawtx, {'change_type': ''})
        rawtx = self.nodes[2].fundrawtransaction(rawtx, {'change_type': 'bech32'})
        dec_tx = self.nodes[2].decoderawtransaction(rawtx['hex'])
        assert_equal('witness_v0_keyhash', dec_tx['vout'][rawtx['changepos']]['scriptPubKey']['type'])

    def test_coin_selection(self):
        self.log.info("Test fundrawtxn with a vin < required amount")
        utx = get_unspent(self.nodes[2].listunspent(), 1)

        inputs  = [ {'txid' : utx['txid'], 'vout' : utx['vout']}]
        outputs = [{ self.nodes[0].getnewaddress() : 1.0 }]
        output_addrs = []
        for output in outputs:
            for addr in output.keys():
                output_addrs.append(self.nodes[0].getaddressinfo(addr)["unconfidential"])
        rawtx   = self.nodes[2].createrawtransaction(inputs, outputs)

        # 4-byte version + 1-byte vin count + 36-byte prevout then script_len
        rawtx = rawtx[:84] + "0100" + rawtx[86:]

        dec_tx  = self.nodes[2].decoderawtransaction(rawtx)
        assert_equal(utx['txid'], dec_tx['vin'][0]['txid'])
        assert_equal("00", dec_tx['vin'][0]['scriptSig']['hex'])

        # Should fail without add_inputs:
        assert_raises_rpc_error(-4, "Insufficient funds", self.nodes[2].fundrawtransaction, rawtx, {"add_inputs": False})
        # add_inputs is enabled by default
        rawtxfund = self.nodes[2].fundrawtransaction(rawtx)

        dec_tx  = self.nodes[2].decoderawtransaction(rawtxfund['hex'])
        totalOut = 0
        matchingOuts = 0
        for i, out in enumerate(dec_tx['vout']):
            if out["scriptPubKey"]["type"] == "fee":
                continue
            totalOut += out['value']
            if out['scriptPubKey']['address'] in output_addrs:
                matchingOuts+=1
            else:
                assert_equal(i, rawtxfund['changepos'])

        assert_equal(utx['txid'], dec_tx['vin'][0]['txid'])
        assert_equal("00", dec_tx['vin'][0]['scriptSig']['hex'])

        assert_equal(matchingOuts, 1)
        assert_equal(len(dec_tx['vout']), 3)

    def test_two_vin(self):
        self.log.info("Test fundrawtxn with 2 vins")
        utx = get_unspent(self.nodes[2].listunspent(), 1)
        utx2 = get_unspent(self.nodes[2].listunspent(), 5)

        inputs  = [ {'txid' : utx['txid'], 'vout' : utx['vout']},{'txid' : utx2['txid'], 'vout' : utx2['vout']} ]
        outputs = [{ self.nodes[0].getnewaddress() : 6.0 }]
        output_addrs = []
        for output in outputs:
            for addr in output.keys():
                output_addrs.append(self.nodes[0].getaddressinfo(addr)["unconfidential"])
        rawtx   = self.nodes[2].createrawtransaction(inputs, outputs)
        dec_tx  = self.nodes[2].decoderawtransaction(rawtx)
        assert_equal(utx['txid'], dec_tx['vin'][0]['txid'])

        # Should fail without add_inputs:
        assert_raises_rpc_error(-4, "Insufficient funds", self.nodes[2].fundrawtransaction, rawtx, {"add_inputs": False})
        rawtxfund = self.nodes[2].fundrawtransaction(rawtx, {"add_inputs": True})

        dec_tx  = self.nodes[2].decoderawtransaction(rawtxfund['hex'])
        totalOut = 0
        matchingOuts = 0
        for out in dec_tx['vout']:
            if out["scriptPubKey"]["type"] == "fee":
                continue
            totalOut += out['value']
            if out['scriptPubKey']['address'] in output_addrs:
                matchingOuts+=1

        assert_equal(matchingOuts, 1)
        assert_equal(len(dec_tx['vout']), 3)

        matchingIns = 0
        for vinOut in dec_tx['vin']:
            for vinIn in inputs:
                if vinIn['txid'] == vinOut['txid']:
                    matchingIns+=1

        assert_equal(matchingIns, 2) #we now must see two vins identical to vins given as params

    def test_two_vin_two_vout(self):
        self.log.info("Test fundrawtxn with 2 vins and 2 vouts")
        utx = get_unspent(self.nodes[2].listunspent(), 1)
        utx2 = get_unspent(self.nodes[2].listunspent(), 5)

        inputs  = [ {'txid' : utx['txid'], 'vout' : utx['vout']},{'txid' : utx2['txid'], 'vout' : utx2['vout']} ]
        outputs = [{ self.nodes[0].getnewaddress() : 6.0 }, { self.nodes[0].getnewaddress() : 1.0 }]
        output_addrs = []
        for output in outputs:
            for addr in output.keys():
                output_addrs.append(self.nodes[0].getaddressinfo(addr)["unconfidential"])
        rawtx   = self.nodes[2].createrawtransaction(inputs, outputs)
        dec_tx  = self.nodes[2].decoderawtransaction(rawtx)
        assert_equal(utx['txid'], dec_tx['vin'][0]['txid'])

        # Should fail without add_inputs:
        assert_raises_rpc_error(-4, "Insufficient funds", self.nodes[2].fundrawtransaction, rawtx, {"add_inputs": False})
        rawtxfund = self.nodes[2].fundrawtransaction(rawtx, {"add_inputs": True})

        dec_tx  = self.nodes[2].decoderawtransaction(rawtxfund['hex'])
        totalOut = 0
        matchingOuts = 0
        for out in dec_tx['vout']:
            if out["scriptPubKey"]["type"] == "fee":
                continue
            totalOut += out['value']
            if out['scriptPubKey']['address'] in output_addrs:
                matchingOuts+=1

        assert_equal(matchingOuts, 2)
        assert_equal(len(dec_tx['vout']), 4)

    def test_invalid_input(self):
        self.log.info("Test fundrawtxn with an invalid vin")
        inputs  = [ {'txid' : "1c7f966dab21119bac53213a2bc7532bff1fa844c124fd750a7d0b1332440bd1", 'vout' : 0} ] #invalid vin!
        outputs = [{ self.nodes[0].getnewaddress() : 1.0}]
        rawtx   = self.nodes[2].createrawtransaction(inputs, outputs)
        assert_raises_rpc_error(-4, "Insufficient funds", self.nodes[2].fundrawtransaction, rawtx)

    def test_fee_p2pkh(self):
        """Compare fee of a standard pubkeyhash transaction."""
        self.log.info("Test fundrawtxn p2pkh fee")
        inputs = []
        outputs = [{self.nodes[1].getnewaddress():1.1}]
        rawtx = self.nodes[0].createrawtransaction(inputs, outputs)
        fundedTx = self.nodes[0].fundrawtransaction(rawtx)

        # Create same transaction over sendtoaddress.
        txId = self.nodes[0].sendtoaddress(self.nodes[1].getnewaddress(), 1.1)
        signedFee = self.nodes[0].getmempoolentry(txId)['fee']

        # Compare fee.
        feeDelta = Decimal(fundedTx['fee']) - Decimal(signedFee)
        assert feeDelta <= self.fee_tolerance

    def test_fee_p2pkh_multi_out(self):
        """Compare fee of a standard pubkeyhash transaction with multiple outputs."""
        self.log.info("Test fundrawtxn p2pkh fee with multiple outputs")
        inputs = []
        outputs = [
            {self.nodes[1].getnewaddress():1.1},
            {self.nodes[1].getnewaddress():1.2},
            {self.nodes[1].getnewaddress():0.1},
            {self.nodes[1].getnewaddress():1.3},
            {self.nodes[1].getnewaddress():0.2},
            {self.nodes[1].getnewaddress():0.3},
        ]
        rawtx = self.nodes[0].createrawtransaction(inputs, outputs)
        fundedTx = self.nodes[0].fundrawtransaction(rawtx)

        # Create same transaction over sendtoaddress.
<<<<<<< HEAD
        output_dict = {}
        for output in outputs:
            output_dict.update(output)
        txId = self.nodes[0].sendmany("", output_dict)
        signedFee = self.nodes[0].getrawmempool(True)[txId]['fee']
=======
        txId = self.nodes[0].sendmany("", outputs)
        signedFee = self.nodes[0].getmempoolentry(txId)['fee']
>>>>>>> 4fc15d15

        # Compare fee.
        feeDelta = Decimal(fundedTx['fee']) - Decimal(signedFee)
        assert feeDelta <= self.fee_tolerance

    def test_fee_p2sh(self):
        """Compare fee of a 2-of-2 multisig p2sh transaction."""
        # Create 2-of-2 addr.
        addr1 = self.nodes[1].getnewaddress()
        addr2 = self.nodes[1].getnewaddress()

        addr1Obj = self.nodes[1].getaddressinfo(addr1)
        addr2Obj = self.nodes[1].getaddressinfo(addr2)

        mSigObj = self.nodes[3].createmultisig(2, [addr1Obj['pubkey'], addr2Obj['pubkey']])['address']

        inputs = []
        outputs = [{mSigObj:1.1}]
        rawtx = self.nodes[0].createrawtransaction(inputs, outputs)
        fundedTx = self.nodes[0].fundrawtransaction(rawtx)

        # Create same transaction over sendtoaddress.
        txId = self.nodes[0].sendtoaddress(mSigObj, 1.1)
        signedFee = self.nodes[0].getmempoolentry(txId)['fee']

        # Compare fee.
        feeDelta = Decimal(fundedTx['fee']) - Decimal(signedFee)
        assert feeDelta <= self.fee_tolerance

    def test_fee_4of5(self):
        """Compare fee of a standard pubkeyhash transaction."""
        self.log.info("Test fundrawtxn fee with 4-of-5 addresses")

        # Create 4-of-5 addr.
        addr1 = self.nodes[1].getnewaddress()
        addr2 = self.nodes[1].getnewaddress()
        addr3 = self.nodes[1].getnewaddress()
        addr4 = self.nodes[1].getnewaddress()
        addr5 = self.nodes[1].getnewaddress()

        addr1Obj = self.nodes[1].getaddressinfo(addr1)
        addr2Obj = self.nodes[1].getaddressinfo(addr2)
        addr3Obj = self.nodes[1].getaddressinfo(addr3)
        addr4Obj = self.nodes[1].getaddressinfo(addr4)
        addr5Obj = self.nodes[1].getaddressinfo(addr5)

        mSigObj = self.nodes[1].createmultisig(
            4,
            [
                addr1Obj['pubkey'],
                addr2Obj['pubkey'],
                addr3Obj['pubkey'],
                addr4Obj['pubkey'],
                addr5Obj['pubkey'],
            ]
        )['address']

        inputs = []
        outputs = [{mSigObj:1.1}]
        rawtx = self.nodes[0].createrawtransaction(inputs, outputs)
        fundedTx = self.nodes[0].fundrawtransaction(rawtx)

        # Create same transaction over sendtoaddress.
        txId = self.nodes[0].sendtoaddress(mSigObj, 1.1)
        signedFee = self.nodes[0].getmempoolentry(txId)['fee']

        # Compare fee.
        feeDelta = Decimal(fundedTx['fee']) - Decimal(signedFee)
        assert feeDelta <= self.fee_tolerance

    def test_spend_2of2(self):
        """Spend a 2-of-2 multisig transaction over fundraw."""
        self.log.info("Test fundpsbt spending 2-of-2 multisig")

        # Create 2-of-2 addr.
        addr1 = self.nodes[2].getnewaddress()
        addr2 = self.nodes[2].getnewaddress()

        addr1Obj = self.nodes[2].getaddressinfo(addr1)
        addr2Obj = self.nodes[2].getaddressinfo(addr2)

        self.nodes[2].createwallet(wallet_name='wmulti', disable_private_keys=True)
        wmulti = self.nodes[2].get_wallet_rpc('wmulti')
        w2 = self.nodes[2].get_wallet_rpc(self.default_wallet_name)
        mSigObj = wmulti.addmultisigaddress(
            2,
            [
                addr1Obj['pubkey'],
                addr2Obj['pubkey'],
            ]
        )['address']
        if not self.options.descriptors:
            wmulti.importaddress(mSigObj)

        # Send 1.2 BTC to msig addr.
        self.nodes[0].sendtoaddress(mSigObj, 1.2)
        self.nodes[0].generate(1)
        self.sync_all()

        oldBalance = self.nodes[1].getbalance()['bitcoin']
        inputs = []
        outputs = [{self.nodes[1].getnewaddress():1.1}]
        funded_psbt = wmulti.walletcreatefundedpsbt(inputs=inputs, outputs=outputs, options={'changeAddress': w2.getrawchangeaddress()})['psbt']

        blinded_psbt = wmulti.walletprocesspsbt(funded_psbt)
        processed_psbt = w2.walletprocesspsbt(blinded_psbt["psbt"])
        final_psbt = w2.finalizepsbt(processed_psbt['psbt'])
        self.nodes[2].sendrawtransaction(final_psbt['hex'])
        self.nodes[2].generate(1)
        self.sync_all()

        # make sure funds are received at node1.
        assert_equal(oldBalance+Decimal('1.10000000'), self.nodes[1].getbalance()['bitcoin'])

        wmulti.unloadwallet()

    def test_locked_wallet(self):
        self.log.info("Test fundrawtxn with locked wallet and hardened derivation")

        self.nodes[1].encryptwallet("test")

        if self.options.descriptors:
            self.nodes[1].walletpassphrase('test', 10)
            self.nodes[1].importdescriptors([{
                'desc': descsum_create('wpkh(tprv8ZgxMBicQKsPdYeeZbPSKd2KYLmeVKtcFA7kqCxDvDR13MQ6us8HopUR2wLcS2ZKPhLyKsqpDL2FtL73LMHcgoCL7DXsciA8eX8nbjCR2eG/0h/*h)'),
                'timestamp': 'now',
                'active': True
            },
            {
                'desc': descsum_create('wpkh(tprv8ZgxMBicQKsPdYeeZbPSKd2KYLmeVKtcFA7kqCxDvDR13MQ6us8HopUR2wLcS2ZKPhLyKsqpDL2FtL73LMHcgoCL7DXsciA8eX8nbjCR2eG/1h/*h)'),
                'timestamp': 'now',
                'active': True,
                'internal': True
            }])
            self.nodes[1].walletlock()

        # Drain the keypool.
        self.nodes[1].getnewaddress()
        self.nodes[1].getrawchangeaddress()
        inputs = []
        outputs = [{self.nodes[0].getnewaddress():1.09997500}]
        rawtx = self.nodes[1].createrawtransaction(inputs, outputs)
        # fund a transaction that does not require a new key for the change output
        self.nodes[1].fundrawtransaction(rawtx)

        # fund a transaction that requires a new key for the change output
        # creating the key must be impossible because the wallet is locked
        outputs = [{self.nodes[0].getnewaddress():1.1}]
        rawtx = self.nodes[1].createrawtransaction(inputs, outputs)
        assert_raises_rpc_error(-4, "Transaction needs a change address, but we can't generate it.", self.nodes[1].fundrawtransaction, rawtx)

        # Refill the keypool.
        self.nodes[1].walletpassphrase("test", 100)
        self.nodes[1].keypoolrefill(8) #need to refill the keypool to get an internal change address
        self.nodes[1].walletlock()

        assert_raises_rpc_error(-13, "walletpassphrase", self.nodes[1].sendtoaddress, self.nodes[0].getnewaddress(), 1.2)

        oldBalance = self.nodes[0].getbalance()['bitcoin']

        inputs = []
        outputs = [{self.nodes[0].getnewaddress():1.1}]
        rawtx = self.nodes[1].createrawtransaction(inputs, outputs)
        fundedTx = self.nodes[1].fundrawtransaction(rawtx)
        blindedTx = self.nodes[1].blindrawtransaction(fundedTx['hex'])

        # Now we need to unlock.
        self.nodes[1].walletpassphrase("test", 600)
        signedTx = self.nodes[1].signrawtransactionwithwallet(blindedTx)
        self.nodes[1].sendrawtransaction(signedTx['hex'])
        self.nodes[1].generate(1)
        self.sync_all()

        # make sure funds are received at node1.
        assert_equal(oldBalance+Decimal('51.10000000'), self.nodes[0].getbalance()['bitcoin'])

    def test_many_inputs_fee(self):
        """Multiple (~19) inputs tx test | Compare fee."""
        self.log.info("Test fundrawtxn fee with many inputs")

        # Empty node1, send some small coins from node0 to node1.
        self.nodes[1].sendtoaddress(self.nodes[0].getnewaddress(), self.nodes[1].getbalance()['bitcoin'], "", "", True)
        self.nodes[0].generate(1)
        self.sync_all()

        for _ in range(20):
            self.nodes[0].sendtoaddress(self.nodes[1].getnewaddress(), 0.01)
        self.nodes[0].generate(1)
        self.sync_all()

        # Fund a tx with ~20 small inputs.
        inputs = []
        outputs = [{self.nodes[0].getnewaddress():0.15}, {self.nodes[0].getnewaddress():0.04}]
        output_dict = {}
        for output in outputs:
            output_dict.update(output)
        rawtx = self.nodes[1].createrawtransaction(inputs, outputs)
        fundedTx = self.nodes[1].fundrawtransaction(rawtx)

        # Create same transaction over sendtoaddress.
<<<<<<< HEAD
        txId = self.nodes[1].sendmany("", output_dict)
        signedFee = self.nodes[1].getrawmempool(True)[txId]['fee']
=======
        txId = self.nodes[1].sendmany("", outputs)
        signedFee = self.nodes[1].getmempoolentry(txId)['fee']
>>>>>>> 4fc15d15

        # Compare fee.
        feeDelta = Decimal(fundedTx['fee']) - Decimal(signedFee)
        assert feeDelta <= self.fee_tolerance * 19  #~19 inputs

    def test_many_inputs_send(self):
        """Multiple (~19) inputs tx test | sign/send."""
        self.log.info("Test fundrawtxn sign+send with many inputs")

        # Again, empty node1, send some small coins from node0 to node1.
        self.nodes[1].sendtoaddress(self.nodes[0].getnewaddress(), self.nodes[1].getbalance()['bitcoin'], "", "", True)
        self.nodes[0].generate(1)
        self.sync_all()

        for _ in range(20):
            self.nodes[0].sendtoaddress(self.nodes[1].getnewaddress(), 0.01)
        self.nodes[0].generate(1)
        self.sync_all()

        # Fund a tx with ~20 small inputs.
        oldBalance = self.nodes[0].getbalance()['bitcoin']

        inputs = []
        outputs = [{self.nodes[0].getnewaddress():0.15},{self.nodes[0].getnewaddress():0.04}]
        rawtx = self.nodes[1].createrawtransaction(inputs, outputs)
        fundedTx = self.nodes[1].fundrawtransaction(rawtx)
        blindedTx = self.nodes[1].blindrawtransaction(fundedTx['hex'])
        fundedAndSignedTx = self.nodes[1].signrawtransactionwithwallet(blindedTx)
        self.nodes[1].sendrawtransaction(fundedAndSignedTx['hex'])
        self.nodes[1].generate(1)
        self.sync_all()
        assert_equal(oldBalance+Decimal('50.19000000'), self.nodes[0].getbalance()['bitcoin']) #0.19+block reward

    def test_op_return(self):
        self.log.info("Test fundrawtxn with OP_RETURN and no vin")

        # pre-segwit
        #rawtx   = "0100000000010000000000000000066a047465737400000000"
        rawtx   = "0100000000000101ac2e6a47e85fdc2a5a27334544440f2f5135553a7476f4f5e3b9792da6a58fe001000000000000000000066a047465737400000000"
        dec_tx  = self.nodes[2].decoderawtransaction(rawtx)

        assert_equal(len(dec_tx['vin']), 0)
        assert_equal(len(dec_tx['vout']), 1)

        rawtxfund = self.nodes[2].fundrawtransaction(rawtx)
        dec_tx  = self.nodes[2].decoderawtransaction(rawtxfund['hex'])

        assert_greater_than(len(dec_tx['vin']), 0) # at least one vin
        assert_equal(len(dec_tx['vout']), 3) # one change output added

    def test_watchonly(self):
        self.log.info("Test fundrawtxn using only watchonly")

        inputs = []
        outputs = [{self.nodes[2].getnewaddress(): self.watchonly_amount / 2}]
        rawtx = self.nodes[3].createrawtransaction(inputs, outputs)

        self.nodes[3].loadwallet('wwatch')
        wwatch = self.nodes[3].get_wallet_rpc('wwatch')
        # Setup change addresses for the watchonly wallet
        desc_import = [{
            "desc": descsum_create("wpkh(tpubD6NzVbkrYhZ4YNXVQbNhMK1WqguFsUXceaVJKbmno2aZ3B6QfbMeraaYvnBSGpV3vxLyTTK9DYT1yoEck4XUScMzXoQ2U2oSmE2JyMedq3H/1/*)"),
            "timestamp": "now",
            "internal": True,
            "active": True,
            "keypool": True,
            "range": [0, 100],
            "watchonly": True,
        }]
        if self.options.descriptors:
            wwatch.importdescriptors(desc_import)
        else:
            wwatch.importmulti(desc_import)

        # Backward compatibility test (2nd params is includeWatching)
        result = wwatch.fundrawtransaction(rawtx, True)
        res_dec = self.nodes[0].decoderawtransaction(result["hex"])
        assert_equal(len(res_dec["vin"]), 1)
        assert_equal(res_dec["vin"][0]["txid"], self.watchonly_txid)

        assert "fee" in result.keys()
        assert_greater_than(result["changepos"], -1)

        wwatch.unloadwallet()

    def test_all_watched_funds(self):
        self.log.info("Test fundrawtxn using entirety of watched funds")

        inputs = []
        outputs = [{self.nodes[2].getnewaddress(): self.watchonly_amount}]
        rawtx = self.nodes[3].createrawtransaction(inputs, outputs)

        self.nodes[3].loadwallet('wwatch')
        wwatch = self.nodes[3].get_wallet_rpc('wwatch')
        w3 = self.nodes[3].get_wallet_rpc(self.default_wallet_name)
        change = w3.getrawchangeaddress()
        result = wwatch.fundrawtransaction(rawtx, {'includeWatching': True, 'changeAddress': change, 'subtractFeeFromOutputs': [0]})
        blinded_result = wwatch.blindrawtransaction(result['hex'])
        unblinded_result = self.nodes[2].unblindrawtransaction(blinded_result)
        res_dec = self.nodes[0].decoderawtransaction(unblinded_result["hex"])
        assert_equal(len(res_dec["vin"]), 1)
        assert res_dec["vin"][0]["txid"] == self.watchonly_txid

        assert_greater_than(result["fee"], 0)
        assert_equal(result["changepos"], -1)
        assert_equal(result["fee"] + res_dec["vout"][0]["value"], self.watchonly_amount)

        signedtx = wwatch.signrawtransactionwithwallet(blinded_result)
        assert not signedtx["complete"]
        signedtx = self.nodes[0].signrawtransactionwithwallet(signedtx["hex"])
        assert signedtx["complete"]
        self.nodes[0].sendrawtransaction(signedtx["hex"])
        self.nodes[0].generate(1)
        self.sync_all()

        wwatch.unloadwallet()

    def test_option_feerate(self):
        self.log.info("Test fundrawtxn with explicit fee rates (fee_rate sat/vB and feeRate BTC/kvB)")
        node = self.nodes[3]
        # Make sure there is exactly one input so coin selection can't skew the result.
        assert_equal(len(self.nodes[3].listunspent(1)), 1)
        inputs = []
        outputs = [{node.getnewaddress() : 1}]
        rawtx = node.createrawtransaction(inputs, outputs)

        result = node.fundrawtransaction(rawtx)  # uses self.min_relay_tx_fee (set by settxfee)
        btc_kvb_to_sat_vb = 100000  # (1e5)
        result1 = node.fundrawtransaction(rawtx, {"fee_rate": str(2 * btc_kvb_to_sat_vb * self.min_relay_tx_fee)})
        result2 = node.fundrawtransaction(rawtx, {"feeRate": 2 * self.min_relay_tx_fee})
        result3 = node.fundrawtransaction(rawtx, {"fee_rate": 10 * btc_kvb_to_sat_vb * self.min_relay_tx_fee})
        result4 = node.fundrawtransaction(rawtx, {"feeRate": str(10 * self.min_relay_tx_fee)})

        result_fee_rate = result['fee'] * 1000 / count_bytes(result['hex'])
        assert_fee_amount(result1['fee'], count_bytes(result1['hex']), 2 * result_fee_rate)
        assert_fee_amount(result2['fee'], count_bytes(result2['hex']), 2 * result_fee_rate)
        assert_fee_amount(result3['fee'], count_bytes(result3['hex']), 10 * result_fee_rate)
        assert_fee_amount(result4['fee'], count_bytes(result4['hex']), 10 * result_fee_rate)

        # Test that funding non-standard "zero-fee" transactions is valid.
        for param, zero_value in product(["fee_rate", "feeRate"], [0, 0.000, 0.00000000, "0", "0.000", "0.00000000"]):
            assert_equal(self.nodes[3].fundrawtransaction(rawtx, {param: zero_value})["fee"], 0)

        # With no arguments passed, expect fee of 141 satoshis.
        assert_approx(node.fundrawtransaction(rawtx)["fee"], vexp=0.00002491, vspan=0.00000001)
        # Expect fee to be 10,000x higher when an explicit fee rate 10,000x greater is specified.
        result = node.fundrawtransaction(rawtx, {"fee_rate": 1000}) # ELEMENTS: reduce by 10x
        assert_approx(result["fee"], vexp=0.02491, vspan=0.0001)

        self.log.info("Test fundrawtxn with invalid estimate_mode settings")
        for k, v in {"number": 42, "object": {"foo": "bar"}}.items():
            assert_raises_rpc_error(-3, "Expected type string for estimate_mode, got {}".format(k),
                node.fundrawtransaction, rawtx, {"estimate_mode": v, "conf_target": 0.1, "add_inputs": True})
        for mode in ["", "foo", Decimal("3.141592")]:
            assert_raises_rpc_error(-8, 'Invalid estimate_mode parameter, must be one of: "unset", "economical", "conservative"',
                node.fundrawtransaction, rawtx, {"estimate_mode": mode, "conf_target": 0.1, "add_inputs": True})

        self.log.info("Test fundrawtxn with invalid conf_target settings")
        for mode in ["unset", "economical", "conservative"]:
            self.log.debug("{}".format(mode))
            for k, v in {"string": "", "object": {"foo": "bar"}}.items():
                assert_raises_rpc_error(-3, "Expected type number for conf_target, got {}".format(k),
                    node.fundrawtransaction, rawtx, {"estimate_mode": mode, "conf_target": v, "add_inputs": True})
            for n in [-1, 0, 1009]:
                assert_raises_rpc_error(-8, "Invalid conf_target, must be between 1 and 1008",  # max value of 1008 per src/policy/fees.h
                    node.fundrawtransaction, rawtx, {"estimate_mode": mode, "conf_target": n, "add_inputs": True})

        self.log.info("Test invalid fee rate settings")
        for param, value in {("fee_rate", 100000), ("feeRate", 1.000)}:
            assert_raises_rpc_error(-4, "Fee exceeds maximum configured by user (e.g. -maxtxfee, maxfeerate)",
                node.fundrawtransaction, rawtx, {param: value, "add_inputs": True})
            assert_raises_rpc_error(-3, "Amount out of range",
                node.fundrawtransaction, rawtx, {param: -1, "add_inputs": True})
            assert_raises_rpc_error(-3, "Amount is not a number or string",
                node.fundrawtransaction, rawtx, {param: {"foo": "bar"}, "add_inputs": True})
            # Test fee rate values that don't pass fixed-point parsing checks.
            for invalid_value in ["", 0.000000001, 1e-09, 1.111111111, 1111111111111111, "31.999999999999999999999"]:
                assert_raises_rpc_error(-3, "Invalid amount", node.fundrawtransaction, rawtx, {param: invalid_value, "add_inputs": True})
        # Test fee_rate values that cannot be represented in sat/vB.
        for invalid_value in [0.0001, 0.00000001, 0.00099999, 31.99999999, "0.0001", "0.00000001", "0.00099999", "31.99999999"]:
            assert_raises_rpc_error(-3, "Invalid amount",
                node.fundrawtransaction, rawtx, {"fee_rate": invalid_value, "add_inputs": True})

        self.log.info("Test min fee rate checks are bypassed with fundrawtxn, e.g. a fee_rate under 1 sat/vB is allowed")
        node.fundrawtransaction(rawtx, {"fee_rate": 0.999, "add_inputs": True})
        node.fundrawtransaction(rawtx, {"feeRate": 0.00000999, "add_inputs": True})

        self.log.info("- raises RPC error if both feeRate and fee_rate are passed")
        assert_raises_rpc_error(-8, "Cannot specify both fee_rate (sat/vB) and feeRate (BTC/kvB)",
            node.fundrawtransaction, rawtx, {"fee_rate": 0.1, "feeRate": 0.1, "add_inputs": True})

        self.log.info("- raises RPC error if both feeRate and estimate_mode passed")
        assert_raises_rpc_error(-8, "Cannot specify both estimate_mode and feeRate",
            node.fundrawtransaction, rawtx, {"estimate_mode": "economical", "feeRate": 0.1, "add_inputs": True})

        for param in ["feeRate", "fee_rate"]:
            self.log.info("- raises RPC error if both {} and conf_target are passed".format(param))
            assert_raises_rpc_error(-8, "Cannot specify both conf_target and {}. Please provide either a confirmation "
                "target in blocks for automatic fee estimation, or an explicit fee rate.".format(param),
                node.fundrawtransaction, rawtx, {param: 1, "conf_target": 1, "add_inputs": True})

        self.log.info("- raises RPC error if both fee_rate and estimate_mode are passed")
        assert_raises_rpc_error(-8, "Cannot specify both estimate_mode and fee_rate",
            node.fundrawtransaction, rawtx, {"fee_rate": 1, "estimate_mode": "economical", "add_inputs": True})

    def test_address_reuse(self):
        """Test no address reuse occurs."""
        self.log.info("Test fundrawtxn does not reuse addresses")

        rawtx = self.nodes[3].createrawtransaction(inputs=[], outputs=[{self.nodes[3].getnewaddress(): 1}])
        result3 = self.nodes[3].fundrawtransaction(rawtx)
        res_dec = self.nodes[0].decoderawtransaction(result3["hex"])
        changeaddress = ""
        for out in res_dec['vout']:
            if out['value'] > 1.0:
                changeaddress += out['scriptPubKey']['address']
        assert changeaddress != ""
        nextaddr = self.nodes[3].getnewaddress()
        # Now the change address key should be removed from the keypool.
        assert changeaddress != nextaddr

    def test_option_subtract_fee_from_outputs(self):
        self.log.info("Test fundrawtxn subtractFeeFromOutputs option")

        # Make sure there is exactly one input so coin selection can't skew the result.
        assert_equal(len(self.nodes[3].listunspent(1)), 1)

        inputs = []
        outputs = [{self.nodes[2].getnewaddress(): 1}]
        rawtx = self.nodes[3].createrawtransaction(inputs, outputs)

        # Test subtract fee from outputs with feeRate (BTC/kvB)
        result = [self.nodes[3].fundrawtransaction(rawtx),  # uses self.min_relay_tx_fee (set by settxfee)
            self.nodes[3].fundrawtransaction(rawtx, {"subtractFeeFromOutputs": []}),  # empty subtraction list
            self.nodes[3].fundrawtransaction(rawtx, {"subtractFeeFromOutputs": [0]}),  # uses self.min_relay_tx_fee (set by settxfee)
            self.nodes[3].fundrawtransaction(rawtx, {"feeRate": 2 * self.min_relay_tx_fee}),
            self.nodes[3].fundrawtransaction(rawtx, {"feeRate": 2 * self.min_relay_tx_fee, "subtractFeeFromOutputs": [0]}),]
        dec_tx = [self.nodes[3].decoderawtransaction(tx_['hex']) for tx_ in result]
        output = [d['vout'][1 - r['changepos']]['value'] for d, r in zip(dec_tx, result)]
        change = [d['vout'][r['changepos']]['value'] for d, r in zip(dec_tx, result)]

        assert_equal(result[0]['fee'], result[1]['fee'], result[2]['fee'])
        assert_equal(result[3]['fee'], result[4]['fee'])
        assert_equal(change[0], change[1])
        assert_equal(output[0], output[1])
        assert_equal(output[0], output[2] + result[2]['fee'])
        assert_equal(change[0] + result[0]['fee'], change[2])
        assert_equal(output[3], output[4] + result[4]['fee'])
        assert_equal(change[3] + result[3]['fee'], change[4])

        # Test subtract fee from outputs with fee_rate (sat/vB)
        btc_kvb_to_sat_vb = 100000  # (1e5)
        result = [self.nodes[3].fundrawtransaction(rawtx),  # uses self.min_relay_tx_fee (set by settxfee)
            self.nodes[3].fundrawtransaction(rawtx, {"subtractFeeFromOutputs": []}),  # empty subtraction list
            self.nodes[3].fundrawtransaction(rawtx, {"subtractFeeFromOutputs": [0]}),  # uses self.min_relay_tx_fee (set by settxfee)
            self.nodes[3].fundrawtransaction(rawtx, {"fee_rate": 2 * btc_kvb_to_sat_vb * self.min_relay_tx_fee}),
            self.nodes[3].fundrawtransaction(rawtx, {"fee_rate": 2 * btc_kvb_to_sat_vb * self.min_relay_tx_fee, "subtractFeeFromOutputs": [0]}),]
        dec_tx = [self.nodes[3].decoderawtransaction(tx_['hex']) for tx_ in result]
        output = [d['vout'][1 - r['changepos']]['value'] for d, r in zip(dec_tx, result)]
        change = [d['vout'][r['changepos']]['value'] for d, r in zip(dec_tx, result)]

        assert_equal(result[0]['fee'], result[1]['fee'], result[2]['fee'])
        assert_equal(result[3]['fee'], result[4]['fee'])
        assert_equal(change[0], change[1])
        assert_equal(output[0], output[1])
        assert_equal(output[0], output[2] + result[2]['fee'])
        assert_equal(change[0] + result[0]['fee'], change[2])
        assert_equal(output[3], output[4] + result[4]['fee'])
        assert_equal(change[3] + result[3]['fee'], change[4])

        inputs = []
        outputs = [{self.nodes[2].getnewaddress(): value} for value in (1.0, 1.1, 1.2, 1.3)]
        rawtx = self.nodes[3].createrawtransaction(inputs, outputs)

        result = [self.nodes[3].fundrawtransaction(rawtx),
                  # Split the fee between outputs 0, 2, and 3, but not output 1.
                  self.nodes[3].fundrawtransaction(rawtx, {"subtractFeeFromOutputs": [0, 2, 3]})]

        dec_tx = [self.nodes[3].decoderawtransaction(result[0]['hex']),
                  self.nodes[3].decoderawtransaction(result[1]['hex'])]

        # Nested list of non-change output amounts for each transaction.
        output = [[out['value'] for i, out in enumerate(d['vout']) if i != r['changepos']]
                  for d, r in zip(dec_tx, result)]

        # List of differences in output amounts between normal and subtractFee transactions.
        share = [o0 - o1 for o0, o1 in zip(output[0], output[1])]

        # Output 1 is the same in both transactions.
        assert_equal(share[1], 0)

        # The other 3 outputs are smaller as a result of subtractFeeFromOutputs.
        assert_greater_than(share[0], 0)
        assert_greater_than(share[2], 0)
        assert_greater_than(share[3], 0)

        # Outputs 2 and 3 take the same share of the fee.
        assert_equal(share[2], share[3])

        # Output 0 takes at least as much share of the fee, and no more than 2
        # satoshis more, than outputs 2 and 3.
        assert_greater_than_or_equal(share[0], share[2])
        assert_greater_than_or_equal(share[2] + Decimal(2e-8), share[0])

        # The fee is the same in both transactions.
        assert_equal(result[0]['fee'], result[1]['fee'])

        # The total subtracted from the outputs is equal to the fee.
        assert_equal(share[0] + share[2] + share[3], result[0]['fee'])

        n0_blind_addr = self.nodes[0].getnewaddress()
        addr_info = self.nodes[0].getaddressinfo(n0_blind_addr)
        txid = self.nodes[2].sendtoaddress(addr_info['unconfidential'], 10)
        self.sync_all()
        vout = find_vout_for_address(self.nodes[0], txid, n0_blind_addr)
        self.nodes[0].generate(1)
        self.sync_all()

        # An external input without solving data should result in an error
        raw_tx = self.nodes[2].createrawtransaction([{"txid": txid, "vout": vout}], [{addr_info['unconfidential']: 20}])
        assert_raises_rpc_error(-4, "Missing solving data for estimating transaction size", self.nodes[2].fundrawtransaction, raw_tx)

        # But funding should work when the solving data is provided
        funded_tx = self.nodes[2].fundrawtransaction(raw_tx, {}, False, {"pubkeys": [addr_info['pubkey']]})
        signed_tx = self.nodes[2].signrawtransactionwithwallet(funded_tx['hex'])
        assert not signed_tx['complete']
        signed_tx = self.nodes[0].signrawtransactionwithwallet(signed_tx['hex'])
        assert signed_tx['complete']
        # Don't send because we didn't blind it so it's not actually valid.
        # self.nodes[0].sendrawtransaction(signed_tx['hex'])

    def test_subtract_fee_with_presets(self):
        self.log.info("Test fundrawtxn subtract fee from outputs with preset inputs that are sufficient")

        addr = self.nodes[0].getnewaddress()
        txid = self.nodes[0].sendtoaddress(addr, 10)
        vout = find_vout_for_address(self.nodes[0], txid, addr)

        rawtx = self.nodes[0].createrawtransaction([{'txid': txid, 'vout': vout}], [{self.nodes[0].getnewaddress(): 5}])
        fundedtx = self.nodes[0].fundrawtransaction(rawtx, {'subtractFeeFromOutputs': [0]})
        blindedtx = self.nodes[0].blindrawtransaction(fundedtx['hex'])
        signedtx = self.nodes[0].signrawtransactionwithwallet(blindedtx)
        self.nodes[0].sendrawtransaction(signedtx['hex'])

    def test_transaction_too_large(self):
        self.log.info("Test fundrawtx where BnB solution would result in a too large transaction, but Knapsack would not")
# ELEMENTS: FIXME we need to disable this test currently as we cannot have more than 256 inputs
#  in a transaction. See https://github.com/ElementsProject/elements/issues/880
#        self.nodes[0].createwallet("large")
#        wallet = self.nodes[0].get_wallet_rpc(self.default_wallet_name)
#        recipient = self.nodes[0].get_wallet_rpc("large")
#        outputs = {}
#        rawtx = recipient.createrawtransaction([], {wallet.getnewaddress(): 147.99899260})
#
#        # Make 1500 0.1 BTC outputs. The amount that we target for funding is in
#        # the BnB range when these outputs are used.  However if these outputs
#        # are selected, the transaction will end up being too large, so it
#        # shouldn't use BnB and instead fall back to Knapsack but that behavior
#        # is not implemented yet. For now we just check that we get an error.
#        for _ in range(1500):
#            outputs[recipient.getnewaddress()] = 0.1
#        wallet.sendmany("", outputs)
#        self.nodes[0].generate(10)
#        assert_raises_rpc_error(-4, "Transaction too large", recipient.fundrawtransaction, rawtx)

    def test_include_unsafe(self):
        self.log.info("Test fundrawtxn with unsafe inputs")

        self.nodes[0].createwallet("unsafe")
        wallet = self.nodes[0].get_wallet_rpc("unsafe")

        # We receive unconfirmed funds from external keys (unsafe outputs).
        addr = wallet.getnewaddress()
        txid1 = self.nodes[2].sendtoaddress(addr, 6)
        txid2 = self.nodes[2].sendtoaddress(addr, 4)
        self.sync_all()
        vout1 = find_vout_for_address(wallet, txid1, addr)
        vout2 = find_vout_for_address(wallet, txid2, addr)

        # Unsafe inputs are ignored by default.
        rawtx = wallet.createrawtransaction([], [{self.nodes[2].getnewaddress(): 5}])
        assert_raises_rpc_error(-4, "Insufficient funds", wallet.fundrawtransaction, rawtx)

        # But we can opt-in to use them for funding.
        fundedtx = wallet.fundrawtransaction(rawtx, {"include_unsafe": True})
        tx_dec = wallet.decoderawtransaction(fundedtx['hex'])
        assert any([txin['txid'] == txid1 and txin['vout'] == vout1 for txin in tx_dec['vin']])
        blindedtx = wallet.blindrawtransaction(fundedtx['hex'])
        signedtx = wallet.signrawtransactionwithwallet(blindedtx)
        wallet.sendrawtransaction(signedtx['hex'])

        # And we can also use them once they're confirmed.
        self.nodes[0].generate(1)
        rawtx = wallet.createrawtransaction([], [{self.nodes[2].getnewaddress(): 3}])
        fundedtx = wallet.fundrawtransaction(rawtx, {"include_unsafe": True})
        tx_dec = wallet.decoderawtransaction(fundedtx['hex'])
        assert any([txin['txid'] == txid2 and txin['vout'] == vout2 for txin in tx_dec['vin']])
        blindedtx = wallet.blindrawtransaction(fundedtx['hex'])
        signedtx = wallet.signrawtransactionwithwallet(blindedtx)
        wallet.sendrawtransaction(signedtx['hex'])

    def test_22670(self):
        # In issue #22670, it was observed that ApproximateBestSubset may
        # choose enough value to cover the target amount but not enough to cover the transaction fees.
        # This leads to a transaction whose actual transaction feerate is lower than expected.
        # However at normal feerates, the difference between the effective value and the real value
        # that this bug is not detected because the transaction fee must be at least 0.01 BTC (the minimum change value).
        # Otherwise the targeted minimum change value will be enough to cover the transaction fees that were not
        # being accounted for. So the minimum relay fee is set to 0.1 BTC/kvB in this test.
        self.log.info("Test issue 22670 ApproximateBestSubset bug")
        # Make sure the default wallet will not be loaded when restarted with a high minrelaytxfee
        self.nodes[0].unloadwallet(self.default_wallet_name, False)
        feerate = Decimal("0.1")
        self.restart_node(0, ["-maxtxfee=10000000", f"-minrelaytxfee={feerate}", "-discardfee=0"]) # Set high minrelayfee, set discardfee to 0 for easier calculation

        self.nodes[0].loadwallet(self.default_wallet_name, True)
        funds = self.nodes[0].get_wallet_rpc(self.default_wallet_name)
        self.nodes[0].createwallet(wallet_name="tester")
        tester = self.nodes[0].get_wallet_rpc("tester")

        # Because this test is specifically for ApproximateBestSubset, the target value must be greater
        # than any single input available, and require more than 1 input. So we make 3 outputs
        for i in range(0, 3):
            funds.sendtoaddress(tester.getnewaddress(address_type="bech32"), 1)
        self.nodes[0].generate(1)

        # Create transactions in order to calculate fees for the target bounds that can trigger this bug
        change_tx = tester.fundrawtransaction(tester.createrawtransaction([], [{funds.getnewaddress(): 1.5}]))
        tx = tester.createrawtransaction([], [{funds.getnewaddress(): 2}])
        no_change_tx = tester.fundrawtransaction(tx, {"subtractFeeFromOutputs": [0]})

        overhead_fees = feerate * len(tx) / 2 / 1000
        cost_of_change = change_tx["fee"] - no_change_tx["fee"]
        fees = no_change_tx["fee"]
        assert_greater_than(fees, 0.01)

        def do_fund_send(target):
            create_tx = tester.createrawtransaction([], [{funds.getnewaddress(): target}])
            funded_tx = tester.fundrawtransaction(create_tx)
            signed_tx = tester.signrawtransactionwithwallet(funded_tx["hex"])
            assert signed_tx["complete"]
            decoded_tx = tester.decoderawtransaction(signed_tx["hex"])
            assert_equal(len(decoded_tx["vin"]), 3)
            assert tester.testmempoolaccept([signed_tx["hex"]])[0]["allowed"]

        # We want to choose more value than is available in 2 inputs when considering the fee,
        # but not enough to need 3 inputs when not considering the fee.
        # So the target value must be at least 2.00000001 - fee.
        lower_bound = Decimal("2.00000001") - fees
        # The target value must be at most 2 - cost_of_change - not_input_fees - min_change (these are all
        # included in the target before ApproximateBestSubset).
        upper_bound = Decimal("2.0") - cost_of_change - overhead_fees - Decimal("0.01")
        assert_greater_than_or_equal(upper_bound, lower_bound)
        do_fund_send(lower_bound)
        do_fund_send(upper_bound)

        self.restart_node(0)

    def test_surjectionproof_many_inputs(self):
        self.log.info("Test fundrawtx with more than 256 inputs")

        self.nodes[0].createwallet("surjection")
        wallet = self.nodes[0].get_wallet_rpc(self.default_wallet_name)
        recipient = self.nodes[0].get_wallet_rpc("surjection")

        # Make 500 0.1 BTC outputs...
        for j in range(0, 10):
            outputs = {}
            for i in range(0, 50):
                outputs[recipient.getnewaddress()] = 0.1
            wallet.sendmany("", outputs)
        self.nodes[0].generate(10)

        # ...and try to send them all in one transaction
        # This should fail but we should not see an assertion failure.
        rawtx = recipient.createrawtransaction([], [{wallet.getnewaddress(): 49.99}])
        assert_raises_rpc_error(-4, "Unable to blind the transaction properly. This should not happen.", recipient.fundrawtransaction, rawtx)

        # Try to send them across two transactions. This should succeed.
        rawtx = recipient.createrawtransaction([], [{wallet.getnewaddress(): 24.99}])
        for i in range(0, 2):
            fundedtx = recipient.fundrawtransaction(rawtx)
            blindedtx = recipient.blindrawtransaction(fundedtx['hex'])
            signedtx = recipient.signrawtransactionwithwallet(blindedtx)
            self.nodes[0].sendrawtransaction(signedtx['hex'])

if __name__ == '__main__':
    RawTransactionsTest().main()<|MERGE_RESOLUTION|>--- conflicted
+++ resolved
@@ -429,16 +429,12 @@
         fundedTx = self.nodes[0].fundrawtransaction(rawtx)
 
         # Create same transaction over sendtoaddress.
-<<<<<<< HEAD
+        # ELEMENTS: sendmany expects an object
         output_dict = {}
         for output in outputs:
             output_dict.update(output)
         txId = self.nodes[0].sendmany("", output_dict)
-        signedFee = self.nodes[0].getrawmempool(True)[txId]['fee']
-=======
-        txId = self.nodes[0].sendmany("", outputs)
         signedFee = self.nodes[0].getmempoolentry(txId)['fee']
->>>>>>> 4fc15d15
 
         # Compare fee.
         feeDelta = Decimal(fundedTx['fee']) - Decimal(signedFee)
@@ -639,13 +635,12 @@
         fundedTx = self.nodes[1].fundrawtransaction(rawtx)
 
         # Create same transaction over sendtoaddress.
-<<<<<<< HEAD
+        # ELEMENTS: sendmany expects an object
+        output_dict = {}
+        for output in outputs:
+            output_dict.update(output)
         txId = self.nodes[1].sendmany("", output_dict)
-        signedFee = self.nodes[1].getrawmempool(True)[txId]['fee']
-=======
-        txId = self.nodes[1].sendmany("", outputs)
         signedFee = self.nodes[1].getmempoolentry(txId)['fee']
->>>>>>> 4fc15d15
 
         # Compare fee.
         feeDelta = Decimal(fundedTx['fee']) - Decimal(signedFee)
