#!/usr/bin/env python3
# Copyright (c) 2014-2020 The Bitcoin Core developers
# Distributed under the MIT software license, see the accompanying
# file COPYING or http://www.opensource.org/licenses/mit-license.php.
"""Test the fundrawtransaction RPC."""

from decimal import Decimal
from itertools import product

from test_framework.descriptors import descsum_create
from test_framework.key import ECKey
from test_framework.test_framework import BitcoinTestFramework
from test_framework.util import (
    assert_approx,
    assert_equal,
    assert_fee_amount,
    assert_greater_than,
    assert_greater_than_or_equal,
    assert_raises_rpc_error,
    count_bytes,
    find_vout_for_address,
)
from test_framework.wallet_util import bytes_to_wif


def get_unspent(listunspent, amount):
    for utx in listunspent:
        if utx['amount'] == amount:
            return utx
    raise AssertionError('Could not find unspent with amount={}'.format(amount))

class RawTransactionsTest(BitcoinTestFramework):
    def set_test_params(self):
        self.num_nodes = 4
        self.setup_clean_chain = True
        # This test isn't testing tx relay. Set whitelist on the peers for
        # instant tx relay.
        self.extra_args = [['-blindedaddresses=1', '-whitelist=noban@127.0.0.1']] * self.num_nodes
        self.rpc_timeout = 90  # to prevent timeouts in `test_transaction_too_large`

    def skip_test_if_missing_module(self):
        self.skip_if_no_wallet()

    def setup_network(self):
        self.setup_nodes()

        self.connect_nodes(0, 1)
        self.connect_nodes(1, 2)
        self.connect_nodes(0, 2)
        self.connect_nodes(0, 3)

    def lock_outputs_type(self, wallet, outputtype):
        """
        Only allow UTXOs of the given type
        """
        if outputtype in ["legacy", "p2pkh", "pkh"]:
            prefixes = ["pkh(", "sh(multi("]
        elif outputtype in ["p2sh-segwit", "sh_wpkh"]:
            prefixes = ["sh(wpkh(", "sh(wsh("]
        elif outputtype in ["bech32", "wpkh"]:
            prefixes = ["wpkh(", "wsh("]
        else:
            assert False, f"Unknown output type {outputtype}"

        to_lock = []
        for utxo in wallet.listunspent():
            if "desc" in utxo:
                for prefix in prefixes:
                    if utxo["desc"].startswith(prefix):
                        to_lock.append({"txid": utxo["txid"], "vout": utxo["vout"]})
        wallet.lockunspent(False, to_lock)

    def unlock_utxos(self, wallet):
        """
        Unlock all UTXOs except the watchonly one
        """
        to_keep = []
        if self.watchonly_txid is not None and self.watchonly_vout is not None:
            to_keep.append({"txid": self.watchonly_txid, "vout": self.watchonly_vout})
        wallet.lockunspent(True)
        wallet.lockunspent(False, to_keep)

    def run_test(self):
        self.watchonly_txid = None
        self.watchonly_vout = None
        self.log.info("Connect nodes, set fees, generate blocks, and sync")
        self.min_relay_tx_fee = self.nodes[0].getnetworkinfo()['relayfee']
        # This test is not meant to test fee estimation and we'd like
        # to be sure all txs are sent at a consistent desired feerate
        for node in self.nodes:
            node.settxfee(self.min_relay_tx_fee)

        # if the fee's positive delta is higher than this value tests will fail,
        # neg. delta always fail the tests.
        # The size of the signature of every input may be at most 2 bytes larger
        # than a minimum sized signature.

        #            = 2 bytes * minRelayTxFeePerByte
        self.fee_tolerance = 2 * self.min_relay_tx_fee/1000
        # ELEMENTS NOTE: fee deltas will be negative due to blinding and no blinding in rawtransaction

        self.generate(self.nodes[2], 1)
        self.sync_all()
        self.generate(self.nodes[0], 121)
        self.sync_all()

        self.test_change_position()
        self.test_simple()
        self.test_simple_two_coins()
        self.test_simple_two_outputs()
        self.test_change()
        self.test_no_change()
        self.test_invalid_option()
        self.test_invalid_change_address()
        self.test_valid_change_address()
        self.test_change_type()
        self.test_coin_selection()
        self.test_two_vin()
        self.test_two_vin_two_vout()
        self.test_invalid_input()
        self.test_fee_p2pkh()
        self.test_fee_p2pkh_multi_out()
        self.test_fee_p2sh()
        self.test_fee_4of5()
        self.test_spend_2of2()
        self.test_locked_wallet()
        self.test_many_inputs_fee()
        self.test_many_inputs_send()
        self.test_op_return()
        self.test_watchonly()
        self.test_all_watched_funds()
        self.test_option_feerate()
        self.test_address_reuse()
        self.test_option_subtract_fee_from_outputs()
        self.test_subtract_fee_with_presets()
        self.test_transaction_too_large()
        self.test_include_unsafe()
<<<<<<< HEAD
        self.test_surjectionproof_many_inputs()
=======
        self.test_external_inputs()
>>>>>>> 573b4621
        self.test_22670()

    def test_change_position(self):
        """Ensure setting changePosition in fundraw with an exact match is handled properly."""
        self.log.info("Test fundrawtxn changePosition option")
        rawmatch = self.nodes[2].createrawtransaction([], [{self.nodes[2].getnewaddress():50}])
        rawmatch = self.nodes[2].fundrawtransaction(rawmatch, {"changePosition":1, "subtractFeeFromOutputs":[0]})
        assert_equal(rawmatch["changepos"], -1)

        self.nodes[3].createwallet(wallet_name="wwatch", disable_private_keys=True)
        wwatch = self.nodes[3].get_wallet_rpc('wwatch')
        watchonly_address = self.nodes[0].getnewaddress()
        watchonly_pubkey = self.nodes[0].getaddressinfo(watchonly_address)["pubkey"]
        watchonly_blindingkey = self.nodes[0].dumpblindingkey(watchonly_address)
        self.watchonly_amount = Decimal(200)
        wwatch.importpubkey(watchonly_pubkey, "", True)
        wwatch.importblindingkey(watchonly_address, watchonly_blindingkey)
        self.watchonly_txid = self.nodes[0].sendtoaddress(watchonly_address, self.watchonly_amount)

        # Lock UTXO so nodes[0] doesn't accidentally spend it
        self.watchonly_vout = find_vout_for_address(self.nodes[0], self.watchonly_txid, watchonly_address)
        self.nodes[0].lockunspent(False, [{"txid": self.watchonly_txid, "vout": self.watchonly_vout}])

        self.nodes[0].sendtoaddress(self.nodes[3].get_wallet_rpc(self.default_wallet_name).getnewaddress(), self.watchonly_amount / 10)

        self.nodes[0].sendtoaddress(self.nodes[2].getnewaddress(), 1.5)
        self.nodes[0].sendtoaddress(self.nodes[2].getnewaddress(), 1.0)
        self.nodes[0].sendtoaddress(self.nodes[2].getnewaddress(), 5.0)

        self.generate(self.nodes[0], 1)
        self.sync_all()

        wwatch.unloadwallet()

    def test_simple(self):
        self.log.info("Test fundrawtxn")
        inputs  = [ ]
        outputs = [{ self.nodes[0].getnewaddress() : 1.0 }]
        rawtx   = self.nodes[2].createrawtransaction(inputs, outputs)
        dec_tx  = self.nodes[2].decoderawtransaction(rawtx)
        rawtxfund = self.nodes[2].fundrawtransaction(rawtx)
        dec_tx  = self.nodes[2].decoderawtransaction(rawtxfund['hex'])
        assert len(dec_tx['vin']) > 0  #test that we have enough inputs

    def test_simple_two_coins(self):
        self.log.info("Test fundrawtxn with 2 coins")
        inputs  = [ ]
        outputs = [{ self.nodes[0].getnewaddress() : 2.2 }]
        rawtx   = self.nodes[2].createrawtransaction(inputs, outputs)
        dec_tx  = self.nodes[2].decoderawtransaction(rawtx)

        rawtxfund = self.nodes[2].fundrawtransaction(rawtx)
        dec_tx  = self.nodes[2].decoderawtransaction(rawtxfund['hex'])
        assert len(dec_tx['vin']) > 0  #test if we have enough inputs
        assert_equal(dec_tx['vin'][0]['scriptSig']['hex'], '')

    def test_simple_two_outputs(self):
        self.log.info("Test fundrawtxn with 2 outputs")

        inputs  = [ ]
        outputs = [{ self.nodes[0].getnewaddress() : 2.6 }, { self.nodes[1].getnewaddress() : 2.5 }]
        rawtx   = self.nodes[2].createrawtransaction(inputs, outputs)
        dec_tx  = self.nodes[2].decoderawtransaction(rawtx)

        rawtxfund = self.nodes[2].fundrawtransaction(rawtx)
        dec_tx  = self.nodes[2].decoderawtransaction(rawtxfund['hex'])
        totalOut = 0
        for out in dec_tx['vout']:
            totalOut += out['value']

        assert len(dec_tx['vin']) > 0
        assert_equal(dec_tx['vin'][0]['scriptSig']['hex'], '')

    def test_change(self):
        self.log.info("Test fundrawtxn with a vin > required amount")
        utx = get_unspent(self.nodes[2].listunspent(), 5)

        inputs  = [ {'txid' : utx['txid'], 'vout' : utx['vout']}]
        outputs = [{ self.nodes[0].getnewaddress() : 1.0 }]
        rawtx   = self.nodes[2].createrawtransaction(inputs, outputs)
        dec_tx  = self.nodes[2].decoderawtransaction(rawtx)
        assert_equal(utx['txid'], dec_tx['vin'][0]['txid'])

        rawtxfund = self.nodes[2].fundrawtransaction(rawtx)
        fee = rawtxfund['fee']
        self.test_no_change_fee = fee  # Use the same fee for the next tx
        dec_tx  = self.nodes[2].decoderawtransaction(rawtxfund['hex'])
        totalOut = 0
        for out in dec_tx['vout']:
            if out["scriptPubKey"]["type"] == "fee":
                continue
            totalOut += out['value']

        assert_equal(fee + totalOut, utx['amount']) #compare vin total and totalout+fee

    def test_no_change(self):
        self.log.info("Test fundrawtxn not having a change output")
        utx = get_unspent(self.nodes[2].listunspent(), 5)

        inputs  = [ {'txid' : utx['txid'], 'vout' : utx['vout']}]
        outputs = [{self.nodes[0].getnewaddress(): Decimal(5.0) - self.test_no_change_fee - self.fee_tolerance}]
        rawtx   = self.nodes[2].createrawtransaction(inputs, outputs)
        dec_tx  = self.nodes[2].decoderawtransaction(rawtx)
        assert_equal(utx['txid'], dec_tx['vin'][0]['txid'])

        rawtxfund = self.nodes[2].fundrawtransaction(rawtx)
        fee = rawtxfund['fee']
        dec_tx  = self.nodes[2].decoderawtransaction(rawtxfund['hex'])
        totalOut = 0
        for out in dec_tx['vout']:
            if out["scriptPubKey"]["type"] == "fee":
                continue
            totalOut += out['value']

        assert_equal(rawtxfund['changepos'], -1)
        assert_equal(fee + totalOut, utx['amount']) #compare vin total and totalout+fee

    def test_invalid_option(self):
        self.log.info("Test fundrawtxn with an invalid option")
        utx = get_unspent(self.nodes[2].listunspent(), 5)

        inputs  = [ {'txid' : utx['txid'], 'vout' : utx['vout']} ]
        outputs = [{ self.nodes[0].getnewaddress() : Decimal(4.0) }]
        rawtx   = self.nodes[2].createrawtransaction(inputs, outputs)
        dec_tx  = self.nodes[2].decoderawtransaction(rawtx)
        assert_equal(utx['txid'], dec_tx['vin'][0]['txid'])

        assert_raises_rpc_error(-3, "Unexpected key foo", self.nodes[2].fundrawtransaction, rawtx, {'foo':'bar'})

        # reserveChangeKey was deprecated and is now removed
        assert_raises_rpc_error(-3, "Unexpected key reserveChangeKey", lambda: self.nodes[2].fundrawtransaction(hexstring=rawtx, options={'reserveChangeKey': True}))

    def test_invalid_change_address(self):
        self.log.info("Test fundrawtxn with an invalid change address")
        utx = get_unspent(self.nodes[2].listunspent(), 5)

        inputs  = [ {'txid' : utx['txid'], 'vout' : utx['vout']} ]
        outputs = [{ self.nodes[0].getnewaddress() : Decimal(4.0) }]
        rawtx   = self.nodes[2].createrawtransaction(inputs, outputs)
        dec_tx  = self.nodes[2].decoderawtransaction(rawtx)
        assert_equal(utx['txid'], dec_tx['vin'][0]['txid'])

        assert_raises_rpc_error(-5, "Change address must be a valid address", self.nodes[2].fundrawtransaction, rawtx, {'changeAddress':'foobar'})

    def test_valid_change_address(self):
        self.log.info("Test fundrawtxn with a provided change address")
        utx = get_unspent(self.nodes[2].listunspent(), 5)

        inputs  = [ {'txid' : utx['txid'], 'vout' : utx['vout']} ]
        outputs = [{ self.nodes[0].getnewaddress() : Decimal(4.0) }]
        rawtx   = self.nodes[2].createrawtransaction(inputs, outputs)
        dec_tx  = self.nodes[2].decoderawtransaction(rawtx)
        assert_equal(utx['txid'], dec_tx['vin'][0]['txid'])

        change = self.nodes[2].getnewaddress()
        change = self.nodes[2].getaddressinfo(change)["unconfidential"]
        assert_raises_rpc_error(-8, "changePosition out of bounds", self.nodes[2].fundrawtransaction, rawtx, {'changeAddress':change, 'changePosition':2})
        rawtxfund = self.nodes[2].fundrawtransaction(rawtx, {'changeAddress': change, 'changePosition': 0})
        dec_tx  = self.nodes[2].decoderawtransaction(rawtxfund['hex'])
        out = dec_tx['vout'][0]
        assert_equal(change, out['scriptPubKey']['address'])

    def test_change_type(self):
        self.log.info("Test fundrawtxn with a provided change type")
        utx = get_unspent(self.nodes[2].listunspent(), 5)

        inputs  = [ {'txid' : utx['txid'], 'vout' : utx['vout']} ]
        outputs = [{ self.nodes[0].getnewaddress() : Decimal(4.0) }]
        rawtx   = self.nodes[2].createrawtransaction(inputs, outputs)
        assert_raises_rpc_error(-1, "JSON value is not a string as expected", self.nodes[2].fundrawtransaction, rawtx, {'change_type': None})
        assert_raises_rpc_error(-5, "Unknown change type ''", self.nodes[2].fundrawtransaction, rawtx, {'change_type': ''})
        rawtx = self.nodes[2].fundrawtransaction(rawtx, {'change_type': 'bech32'})
        dec_tx = self.nodes[2].decoderawtransaction(rawtx['hex'])
        assert_equal('witness_v0_keyhash', dec_tx['vout'][rawtx['changepos']]['scriptPubKey']['type'])

    def test_coin_selection(self):
        self.log.info("Test fundrawtxn with a vin < required amount")
        utx = get_unspent(self.nodes[2].listunspent(), 1)

        inputs  = [ {'txid' : utx['txid'], 'vout' : utx['vout']}]
        outputs = [{ self.nodes[0].getnewaddress() : 1.0 }]
        output_addrs = []
        for output in outputs:
            for addr in output.keys():
                output_addrs.append(self.nodes[0].getaddressinfo(addr)["unconfidential"])
        rawtx   = self.nodes[2].createrawtransaction(inputs, outputs)

        # 4-byte version + 1-byte vin count + 36-byte prevout then script_len
        rawtx = rawtx[:84] + "0100" + rawtx[86:]

        dec_tx  = self.nodes[2].decoderawtransaction(rawtx)
        assert_equal(utx['txid'], dec_tx['vin'][0]['txid'])
        assert_equal("00", dec_tx['vin'][0]['scriptSig']['hex'])

        # Should fail without add_inputs:
        assert_raises_rpc_error(-4, "Insufficient funds", self.nodes[2].fundrawtransaction, rawtx, {"add_inputs": False})
        # add_inputs is enabled by default
        rawtxfund = self.nodes[2].fundrawtransaction(rawtx)

        dec_tx  = self.nodes[2].decoderawtransaction(rawtxfund['hex'])
        totalOut = 0
        matchingOuts = 0
        for i, out in enumerate(dec_tx['vout']):
            if out["scriptPubKey"]["type"] == "fee":
                continue
            totalOut += out['value']
            if out['scriptPubKey']['address'] in output_addrs:
                matchingOuts+=1
            else:
                assert_equal(i, rawtxfund['changepos'])

        assert_equal(utx['txid'], dec_tx['vin'][0]['txid'])
        assert_equal("00", dec_tx['vin'][0]['scriptSig']['hex'])

        assert_equal(matchingOuts, 1)
        assert_equal(len(dec_tx['vout']), 3)

    def test_two_vin(self):
        self.log.info("Test fundrawtxn with 2 vins")
        utx = get_unspent(self.nodes[2].listunspent(), 1)
        utx2 = get_unspent(self.nodes[2].listunspent(), 5)

        inputs  = [ {'txid' : utx['txid'], 'vout' : utx['vout']},{'txid' : utx2['txid'], 'vout' : utx2['vout']} ]
        outputs = [{ self.nodes[0].getnewaddress() : 6.0 }]
        output_addrs = []
        for output in outputs:
            for addr in output.keys():
                output_addrs.append(self.nodes[0].getaddressinfo(addr)["unconfidential"])
        rawtx   = self.nodes[2].createrawtransaction(inputs, outputs)
        dec_tx  = self.nodes[2].decoderawtransaction(rawtx)
        assert_equal(utx['txid'], dec_tx['vin'][0]['txid'])

        # Should fail without add_inputs:
        assert_raises_rpc_error(-4, "Insufficient funds", self.nodes[2].fundrawtransaction, rawtx, {"add_inputs": False})
        rawtxfund = self.nodes[2].fundrawtransaction(rawtx, {"add_inputs": True})

        dec_tx  = self.nodes[2].decoderawtransaction(rawtxfund['hex'])
        totalOut = 0
        matchingOuts = 0
        for out in dec_tx['vout']:
            if out["scriptPubKey"]["type"] == "fee":
                continue
            totalOut += out['value']
            if out['scriptPubKey']['address'] in output_addrs:
                matchingOuts+=1

        assert_equal(matchingOuts, 1)
        assert_equal(len(dec_tx['vout']), 3)

        matchingIns = 0
        for vinOut in dec_tx['vin']:
            for vinIn in inputs:
                if vinIn['txid'] == vinOut['txid']:
                    matchingIns+=1

        assert_equal(matchingIns, 2) #we now must see two vins identical to vins given as params

    def test_two_vin_two_vout(self):
        self.log.info("Test fundrawtxn with 2 vins and 2 vouts")
        utx = get_unspent(self.nodes[2].listunspent(), 1)
        utx2 = get_unspent(self.nodes[2].listunspent(), 5)

        inputs  = [ {'txid' : utx['txid'], 'vout' : utx['vout']},{'txid' : utx2['txid'], 'vout' : utx2['vout']} ]
        outputs = [{ self.nodes[0].getnewaddress() : 6.0 }, { self.nodes[0].getnewaddress() : 1.0 }]
        output_addrs = []
        for output in outputs:
            for addr in output.keys():
                output_addrs.append(self.nodes[0].getaddressinfo(addr)["unconfidential"])
        rawtx   = self.nodes[2].createrawtransaction(inputs, outputs)
        dec_tx  = self.nodes[2].decoderawtransaction(rawtx)
        assert_equal(utx['txid'], dec_tx['vin'][0]['txid'])

        # Should fail without add_inputs:
        assert_raises_rpc_error(-4, "Insufficient funds", self.nodes[2].fundrawtransaction, rawtx, {"add_inputs": False})
        rawtxfund = self.nodes[2].fundrawtransaction(rawtx, {"add_inputs": True})

        dec_tx  = self.nodes[2].decoderawtransaction(rawtxfund['hex'])
        totalOut = 0
        matchingOuts = 0
        for out in dec_tx['vout']:
            if out["scriptPubKey"]["type"] == "fee":
                continue
            totalOut += out['value']
            if out['scriptPubKey']['address'] in output_addrs:
                matchingOuts+=1

        assert_equal(matchingOuts, 2)
        assert_equal(len(dec_tx['vout']), 4)

    def test_invalid_input(self):
        self.log.info("Test fundrawtxn with an invalid vin")
        inputs  = [ {'txid' : "1c7f966dab21119bac53213a2bc7532bff1fa844c124fd750a7d0b1332440bd1", 'vout' : 0} ] #invalid vin!
        outputs = [{ self.nodes[0].getnewaddress() : 1.0}]
        rawtx   = self.nodes[2].createrawtransaction(inputs, outputs)
        assert_raises_rpc_error(-4, "Insufficient funds", self.nodes[2].fundrawtransaction, rawtx)

    def test_fee_p2pkh(self):
        """Compare fee of a standard pubkeyhash transaction."""
        self.log.info("Test fundrawtxn p2pkh fee")
        self.lock_outputs_type(self.nodes[0], "p2pkh")
        inputs = []
        outputs = [{self.nodes[1].getnewaddress():1.1}]
        rawtx = self.nodes[0].createrawtransaction(inputs, outputs)
        fundedTx = self.nodes[0].fundrawtransaction(rawtx)

        # Create same transaction over sendtoaddress.
        txId = self.nodes[0].sendtoaddress(self.nodes[1].getnewaddress(), 1.1)
        signedFee = self.nodes[0].getmempoolentry(txId)['fee']

        # Compare fee.
        feeDelta = Decimal(fundedTx['fee']) - Decimal(signedFee)
        assert feeDelta <= self.fee_tolerance

        self.unlock_utxos(self.nodes[0])

    def test_fee_p2pkh_multi_out(self):
        """Compare fee of a standard pubkeyhash transaction with multiple outputs."""
        self.log.info("Test fundrawtxn p2pkh fee with multiple outputs")
        self.lock_outputs_type(self.nodes[0], "p2pkh")
        inputs = []
        outputs = [
            {self.nodes[1].getnewaddress():1.1},
            {self.nodes[1].getnewaddress():1.2},
            {self.nodes[1].getnewaddress():0.1},
            {self.nodes[1].getnewaddress():1.3},
            {self.nodes[1].getnewaddress():0.2},
            {self.nodes[1].getnewaddress():0.3},
        ]
        rawtx = self.nodes[0].createrawtransaction(inputs, outputs)
        fundedTx = self.nodes[0].fundrawtransaction(rawtx)

        # Create same transaction over sendtoaddress.
        # ELEMENTS: sendmany expects an object
        output_dict = {}
        for output in outputs:
            output_dict.update(output)
        txId = self.nodes[0].sendmany("", output_dict)
        signedFee = self.nodes[0].getmempoolentry(txId)['fee']

        # Compare fee.
        feeDelta = Decimal(fundedTx['fee']) - Decimal(signedFee)
        assert feeDelta <= self.fee_tolerance

        self.unlock_utxos(self.nodes[0])

    def test_fee_p2sh(self):
        """Compare fee of a 2-of-2 multisig p2sh transaction."""
        self.lock_outputs_type(self.nodes[0], "p2pkh")
        # Create 2-of-2 addr.
        addr1 = self.nodes[1].getnewaddress()
        addr2 = self.nodes[1].getnewaddress()

        addr1Obj = self.nodes[1].getaddressinfo(addr1)
        addr2Obj = self.nodes[1].getaddressinfo(addr2)

        mSigObj = self.nodes[3].createmultisig(2, [addr1Obj['pubkey'], addr2Obj['pubkey']])['address']

        inputs = []
        outputs = [{mSigObj:1.1}]
        rawtx = self.nodes[0].createrawtransaction(inputs, outputs)
        fundedTx = self.nodes[0].fundrawtransaction(rawtx)

        # Create same transaction over sendtoaddress.
        txId = self.nodes[0].sendtoaddress(mSigObj, 1.1)
        signedFee = self.nodes[0].getmempoolentry(txId)['fee']

        # Compare fee.
        feeDelta = Decimal(fundedTx['fee']) - Decimal(signedFee)
        assert feeDelta <= self.fee_tolerance

        self.unlock_utxos(self.nodes[0])

    def test_fee_4of5(self):
        """Compare fee of a standard pubkeyhash transaction."""
        self.log.info("Test fundrawtxn fee with 4-of-5 addresses")
        self.lock_outputs_type(self.nodes[0], "p2pkh")

        # Create 4-of-5 addr.
        addr1 = self.nodes[1].getnewaddress()
        addr2 = self.nodes[1].getnewaddress()
        addr3 = self.nodes[1].getnewaddress()
        addr4 = self.nodes[1].getnewaddress()
        addr5 = self.nodes[1].getnewaddress()

        addr1Obj = self.nodes[1].getaddressinfo(addr1)
        addr2Obj = self.nodes[1].getaddressinfo(addr2)
        addr3Obj = self.nodes[1].getaddressinfo(addr3)
        addr4Obj = self.nodes[1].getaddressinfo(addr4)
        addr5Obj = self.nodes[1].getaddressinfo(addr5)

        mSigObj = self.nodes[1].createmultisig(
            4,
            [
                addr1Obj['pubkey'],
                addr2Obj['pubkey'],
                addr3Obj['pubkey'],
                addr4Obj['pubkey'],
                addr5Obj['pubkey'],
            ]
        )['address']

        inputs = []
        outputs = [{mSigObj:1.1}]
        rawtx = self.nodes[0].createrawtransaction(inputs, outputs)
        fundedTx = self.nodes[0].fundrawtransaction(rawtx)

        # Create same transaction over sendtoaddress.
        txId = self.nodes[0].sendtoaddress(mSigObj, 1.1)
        signedFee = self.nodes[0].getmempoolentry(txId)['fee']

        # Compare fee.
        feeDelta = Decimal(fundedTx['fee']) - Decimal(signedFee)
        assert feeDelta <= self.fee_tolerance

        self.unlock_utxos(self.nodes[0])

    def test_spend_2of2(self):
        """Spend a 2-of-2 multisig transaction over fundraw."""
        self.log.info("Test fundpsbt spending 2-of-2 multisig")

        # Create 2-of-2 addr.
        addr1 = self.nodes[2].getnewaddress()
        addr2 = self.nodes[2].getnewaddress()

        addr1Obj = self.nodes[2].getaddressinfo(addr1)
        addr2Obj = self.nodes[2].getaddressinfo(addr2)

        self.nodes[2].createwallet(wallet_name='wmulti', disable_private_keys=True)
        wmulti = self.nodes[2].get_wallet_rpc('wmulti')
        w2 = self.nodes[2].get_wallet_rpc(self.default_wallet_name)
        mSigObj = wmulti.addmultisigaddress(
            2,
            [
                addr1Obj['pubkey'],
                addr2Obj['pubkey'],
            ]
        )['address']
        if not self.options.descriptors:
            wmulti.importaddress(mSigObj)

        # Send 1.2 BTC to msig addr.
        self.nodes[0].sendtoaddress(mSigObj, 1.2)
        self.generate(self.nodes[0], 1)
        self.sync_all()

        oldBalance = self.nodes[1].getbalance()['bitcoin']
        inputs = []
        outputs = [{self.nodes[1].getnewaddress():1.1}]
        funded_psbt = wmulti.walletcreatefundedpsbt(inputs=inputs, outputs=outputs, options={'changeAddress': w2.getrawchangeaddress()})['psbt']

        blinded_psbt = wmulti.walletprocesspsbt(funded_psbt)
        processed_psbt = w2.walletprocesspsbt(blinded_psbt["psbt"])
        final_psbt = w2.finalizepsbt(processed_psbt['psbt'])
        self.nodes[2].sendrawtransaction(final_psbt['hex'])
        self.generate(self.nodes[2], 1)
        self.sync_all()

        # make sure funds are received at node1.
        assert_equal(oldBalance+Decimal('1.10000000'), self.nodes[1].getbalance()['bitcoin'])

        wmulti.unloadwallet()

    def test_locked_wallet(self):
        self.log.info("Test fundrawtxn with locked wallet and hardened derivation")

        self.nodes[1].encryptwallet("test")

        if self.options.descriptors:
            self.nodes[1].walletpassphrase('test', 10)
            self.nodes[1].importdescriptors([{
                'desc': descsum_create('wpkh(tprv8ZgxMBicQKsPdYeeZbPSKd2KYLmeVKtcFA7kqCxDvDR13MQ6us8HopUR2wLcS2ZKPhLyKsqpDL2FtL73LMHcgoCL7DXsciA8eX8nbjCR2eG/0h/*h)'),
                'timestamp': 'now',
                'active': True
            },
            {
                'desc': descsum_create('wpkh(tprv8ZgxMBicQKsPdYeeZbPSKd2KYLmeVKtcFA7kqCxDvDR13MQ6us8HopUR2wLcS2ZKPhLyKsqpDL2FtL73LMHcgoCL7DXsciA8eX8nbjCR2eG/1h/*h)'),
                'timestamp': 'now',
                'active': True,
                'internal': True
            }])
            self.nodes[1].walletlock()

        # Drain the keypool.
        self.nodes[1].getnewaddress()
        self.nodes[1].getrawchangeaddress()

        inputs = []
        value = 1.09997500
        outputs = [{self.nodes[0].getnewaddress():value}]
        rawtx = self.nodes[1].createrawtransaction(inputs, outputs)
        print(self.nodes[1].decoderawtransaction(rawtx))
        # fund a transaction that does not require a new key for the change output
        self.nodes[1].fundrawtransaction(rawtx)

        # fund a transaction that requires a new key for the change output
        # creating the key must be impossible because the wallet is locked
        outputs = [{self.nodes[0].getnewaddress():1.1}]
        rawtx = self.nodes[1].createrawtransaction(inputs, outputs)
        assert_raises_rpc_error(-4, "Transaction needs a change address, but we can't generate it.", self.nodes[1].fundrawtransaction, rawtx)

        # Refill the keypool.
        self.nodes[1].walletpassphrase("test", 100)
        self.nodes[1].keypoolrefill(8) #need to refill the keypool to get an internal change address
        self.nodes[1].walletlock()

        assert_raises_rpc_error(-13, "walletpassphrase", self.nodes[1].sendtoaddress, self.nodes[0].getnewaddress(), 1.2)

        oldBalance = self.nodes[0].getbalance()['bitcoin']

        inputs = []
        outputs = [{self.nodes[0].getnewaddress():1.1}]
        rawtx = self.nodes[1].createrawtransaction(inputs, outputs)
        fundedTx = self.nodes[1].fundrawtransaction(rawtx)
        blindedTx = self.nodes[1].blindrawtransaction(fundedTx['hex'])

        # Now we need to unlock.
        self.nodes[1].walletpassphrase("test", 600)
        signedTx = self.nodes[1].signrawtransactionwithwallet(blindedTx)
        self.nodes[1].sendrawtransaction(signedTx['hex'])
        self.generate(self.nodes[1], 1)
        self.sync_all()

        # make sure funds are received at node1.
        assert_equal(oldBalance+Decimal('51.10000000'), self.nodes[0].getbalance()['bitcoin'])

    def test_many_inputs_fee(self):
        """Multiple (~19) inputs tx test | Compare fee."""
        self.log.info("Test fundrawtxn fee with many inputs")

        # Empty node1, send some small coins from node0 to node1.
        self.nodes[1].sendtoaddress(self.nodes[0].getnewaddress(), self.nodes[1].getbalance()['bitcoin'], "", "", True)
        self.generate(self.nodes[1], 1)
        self.sync_all()

        for _ in range(20):
            self.nodes[0].sendtoaddress(self.nodes[1].getnewaddress(), 0.01)
        self.generate(self.nodes[0], 1)
        self.sync_all()

        # Fund a tx with ~20 small inputs.
        inputs = []
        outputs = [{self.nodes[0].getnewaddress():0.15}, {self.nodes[0].getnewaddress():0.04}]
        output_dict = {}
        for output in outputs:
            output_dict.update(output)
        rawtx = self.nodes[1].createrawtransaction(inputs, outputs)
        fundedTx = self.nodes[1].fundrawtransaction(rawtx)

        # Create same transaction over sendtoaddress.
        # ELEMENTS: sendmany expects an object
        output_dict = {}
        for output in outputs:
            output_dict.update(output)
        txId = self.nodes[1].sendmany("", output_dict)
        signedFee = self.nodes[1].getmempoolentry(txId)['fee']

        # Compare fee.
        feeDelta = Decimal(fundedTx['fee']) - Decimal(signedFee)
        assert feeDelta <= self.fee_tolerance * 19  #~19 inputs

    def test_many_inputs_send(self):
        """Multiple (~19) inputs tx test | sign/send."""
        self.log.info("Test fundrawtxn sign+send with many inputs")

        # Again, empty node1, send some small coins from node0 to node1.
        self.nodes[1].sendtoaddress(self.nodes[0].getnewaddress(), self.nodes[1].getbalance()['bitcoin'], "", "", True)
        self.generate(self.nodes[1], 1)
        self.sync_all()

        for _ in range(20):
            self.nodes[0].sendtoaddress(self.nodes[1].getnewaddress(), 0.01)
        self.generate(self.nodes[0], 1)
        self.sync_all()

        # Fund a tx with ~20 small inputs.
        oldBalance = self.nodes[0].getbalance()['bitcoin']

        inputs = []
        outputs = [{self.nodes[0].getnewaddress():0.15},{self.nodes[0].getnewaddress():0.04}]
        rawtx = self.nodes[1].createrawtransaction(inputs, outputs)
        fundedTx = self.nodes[1].fundrawtransaction(rawtx)
        blindedTx = self.nodes[1].blindrawtransaction(fundedTx['hex'])
        fundedAndSignedTx = self.nodes[1].signrawtransactionwithwallet(blindedTx)
        self.nodes[1].sendrawtransaction(fundedAndSignedTx['hex'])
        self.generate(self.nodes[1], 1)
        self.sync_all()
        assert_equal(oldBalance+Decimal('50.19000000'), self.nodes[0].getbalance()['bitcoin']) #0.19+block reward

    def test_op_return(self):
        self.log.info("Test fundrawtxn with OP_RETURN and no vin")

        # pre-segwit
        #rawtx   = "0100000000010000000000000000066a047465737400000000"
        rawtx   = "0100000000000101ac2e6a47e85fdc2a5a27334544440f2f5135553a7476f4f5e3b9792da6a58fe001000000000000000000066a047465737400000000"
        dec_tx  = self.nodes[2].decoderawtransaction(rawtx)

        assert_equal(len(dec_tx['vin']), 0)
        assert_equal(len(dec_tx['vout']), 1)

        rawtxfund = self.nodes[2].fundrawtransaction(rawtx)
        dec_tx  = self.nodes[2].decoderawtransaction(rawtxfund['hex'])

        assert_greater_than(len(dec_tx['vin']), 0) # at least one vin
        assert_equal(len(dec_tx['vout']), 3) # one change output added

    def test_watchonly(self):
        self.log.info("Test fundrawtxn using only watchonly")

        inputs = []
        outputs = [{self.nodes[2].getnewaddress(): self.watchonly_amount / 2}]
        rawtx = self.nodes[3].createrawtransaction(inputs, outputs)

        self.nodes[3].loadwallet('wwatch')
        wwatch = self.nodes[3].get_wallet_rpc('wwatch')
        # Setup change addresses for the watchonly wallet
        desc_import = [{
            "desc": descsum_create("wpkh(tpubD6NzVbkrYhZ4YNXVQbNhMK1WqguFsUXceaVJKbmno2aZ3B6QfbMeraaYvnBSGpV3vxLyTTK9DYT1yoEck4XUScMzXoQ2U2oSmE2JyMedq3H/1/*)"),
            "timestamp": "now",
            "internal": True,
            "active": True,
            "keypool": True,
            "range": [0, 100],
            "watchonly": True,
        }]
        if self.options.descriptors:
            wwatch.importdescriptors(desc_import)
        else:
            wwatch.importmulti(desc_import)

        # Backward compatibility test (2nd params is includeWatching)
        result = wwatch.fundrawtransaction(rawtx, True)
        res_dec = self.nodes[0].decoderawtransaction(result["hex"])
        assert_equal(len(res_dec["vin"]), 1)
        assert_equal(res_dec["vin"][0]["txid"], self.watchonly_txid)

        assert "fee" in result.keys()
        assert_greater_than(result["changepos"], -1)

        wwatch.unloadwallet()

    def test_all_watched_funds(self):
        self.log.info("Test fundrawtxn using entirety of watched funds")

        inputs = []
        outputs = [{self.nodes[2].getnewaddress(): self.watchonly_amount}]
        rawtx = self.nodes[3].createrawtransaction(inputs, outputs)

        self.nodes[3].loadwallet('wwatch')
        wwatch = self.nodes[3].get_wallet_rpc('wwatch')
        w3 = self.nodes[3].get_wallet_rpc(self.default_wallet_name)
        change = w3.getrawchangeaddress()
        result = wwatch.fundrawtransaction(rawtx, {'includeWatching': True, 'changeAddress': change, 'subtractFeeFromOutputs': [0]})
        blinded_result = wwatch.blindrawtransaction(result['hex'])
        unblinded_result = self.nodes[2].unblindrawtransaction(blinded_result)
        res_dec = self.nodes[0].decoderawtransaction(unblinded_result["hex"])
        assert_equal(len(res_dec["vin"]), 1)
        assert res_dec["vin"][0]["txid"] == self.watchonly_txid

        assert_greater_than(result["fee"], 0)
        assert_equal(result["changepos"], -1)
        assert_equal(result["fee"] + res_dec["vout"][0]["value"], self.watchonly_amount)

        signedtx = wwatch.signrawtransactionwithwallet(blinded_result)
        assert not signedtx["complete"]
        signedtx = self.nodes[0].signrawtransactionwithwallet(signedtx["hex"])
        assert signedtx["complete"]
        self.nodes[0].sendrawtransaction(signedtx["hex"])
        self.generate(self.nodes[0], 1)
        self.sync_all()

        wwatch.unloadwallet()

    def test_option_feerate(self):
        self.log.info("Test fundrawtxn with explicit fee rates (fee_rate sat/vB and feeRate BTC/kvB)")
        node = self.nodes[3]
        # Make sure there is exactly one input so coin selection can't skew the result.
        assert_equal(len(self.nodes[3].listunspent(1)), 1)
        inputs = []
        outputs = [{node.getnewaddress() : 1}]
        rawtx = node.createrawtransaction(inputs, outputs)

        result = node.fundrawtransaction(rawtx)  # uses self.min_relay_tx_fee (set by settxfee)
        btc_kvb_to_sat_vb = 100000  # (1e5)
        result1 = node.fundrawtransaction(rawtx, {"fee_rate": str(2 * btc_kvb_to_sat_vb * self.min_relay_tx_fee)})
        result2 = node.fundrawtransaction(rawtx, {"feeRate": 2 * self.min_relay_tx_fee})
        result3 = node.fundrawtransaction(rawtx, {"fee_rate": 10 * btc_kvb_to_sat_vb * self.min_relay_tx_fee})
        result4 = node.fundrawtransaction(rawtx, {"feeRate": str(10 * self.min_relay_tx_fee)})

        result_fee_rate = result['fee'] * 1000 / count_bytes(result['hex'])
        assert_fee_amount(result1['fee'], count_bytes(result1['hex']), 2 * result_fee_rate)
        assert_fee_amount(result2['fee'], count_bytes(result2['hex']), 2 * result_fee_rate)
        assert_fee_amount(result3['fee'], count_bytes(result3['hex']), 10 * result_fee_rate)
        assert_fee_amount(result4['fee'], count_bytes(result4['hex']), 10 * result_fee_rate)

        # Test that funding non-standard "zero-fee" transactions is valid.
        for param, zero_value in product(["fee_rate", "feeRate"], [0, 0.000, 0.00000000, "0", "0.000", "0.00000000"]):
            assert_equal(self.nodes[3].fundrawtransaction(rawtx, {param: zero_value})["fee"], 0)

        # With no arguments passed, expect fee of 141 satoshis.
        assert_approx(node.fundrawtransaction(rawtx)["fee"], vexp=0.00002491, vspan=0.00000001)
        # Expect fee to be 10,000x higher when an explicit fee rate 10,000x greater is specified.
        result = node.fundrawtransaction(rawtx, {"fee_rate": 1000}) # ELEMENTS: reduce by 10x
        assert_approx(result["fee"], vexp=0.02491, vspan=0.0001)

        self.log.info("Test fundrawtxn with invalid estimate_mode settings")
        for k, v in {"number": 42, "object": {"foo": "bar"}}.items():
            assert_raises_rpc_error(-3, "Expected type string for estimate_mode, got {}".format(k),
                node.fundrawtransaction, rawtx, {"estimate_mode": v, "conf_target": 0.1, "add_inputs": True})
        for mode in ["", "foo", Decimal("3.141592")]:
            assert_raises_rpc_error(-8, 'Invalid estimate_mode parameter, must be one of: "unset", "economical", "conservative"',
                node.fundrawtransaction, rawtx, {"estimate_mode": mode, "conf_target": 0.1, "add_inputs": True})

        self.log.info("Test fundrawtxn with invalid conf_target settings")
        for mode in ["unset", "economical", "conservative"]:
            self.log.debug("{}".format(mode))
            for k, v in {"string": "", "object": {"foo": "bar"}}.items():
                assert_raises_rpc_error(-3, "Expected type number for conf_target, got {}".format(k),
                    node.fundrawtransaction, rawtx, {"estimate_mode": mode, "conf_target": v, "add_inputs": True})
            for n in [-1, 0, 1009]:
                assert_raises_rpc_error(-8, "Invalid conf_target, must be between 1 and 1008",  # max value of 1008 per src/policy/fees.h
                    node.fundrawtransaction, rawtx, {"estimate_mode": mode, "conf_target": n, "add_inputs": True})

        self.log.info("Test invalid fee rate settings")
        for param, value in {("fee_rate", 100000), ("feeRate", 1.000)}:
            assert_raises_rpc_error(-4, "Fee exceeds maximum configured by user (e.g. -maxtxfee, maxfeerate)",
                node.fundrawtransaction, rawtx, {param: value, "add_inputs": True})
            assert_raises_rpc_error(-3, "Amount out of range",
                node.fundrawtransaction, rawtx, {param: -1, "add_inputs": True})
            assert_raises_rpc_error(-3, "Amount is not a number or string",
                node.fundrawtransaction, rawtx, {param: {"foo": "bar"}, "add_inputs": True})
            # Test fee rate values that don't pass fixed-point parsing checks.
            for invalid_value in ["", 0.000000001, 1e-09, 1.111111111, 1111111111111111, "31.999999999999999999999"]:
                assert_raises_rpc_error(-3, "Invalid amount", node.fundrawtransaction, rawtx, {param: invalid_value, "add_inputs": True})
        # Test fee_rate values that cannot be represented in sat/vB.
        for invalid_value in [0.0001, 0.00000001, 0.00099999, 31.99999999, "0.0001", "0.00000001", "0.00099999", "31.99999999"]:
            assert_raises_rpc_error(-3, "Invalid amount",
                node.fundrawtransaction, rawtx, {"fee_rate": invalid_value, "add_inputs": True})

        self.log.info("Test min fee rate checks are bypassed with fundrawtxn, e.g. a fee_rate under 1 sat/vB is allowed")
        node.fundrawtransaction(rawtx, {"fee_rate": 0.999, "add_inputs": True})
        node.fundrawtransaction(rawtx, {"feeRate": 0.00000999, "add_inputs": True})

        self.log.info("- raises RPC error if both feeRate and fee_rate are passed")
        assert_raises_rpc_error(-8, "Cannot specify both fee_rate (sat/vB) and feeRate (BTC/kvB)",
            node.fundrawtransaction, rawtx, {"fee_rate": 0.1, "feeRate": 0.1, "add_inputs": True})

        self.log.info("- raises RPC error if both feeRate and estimate_mode passed")
        assert_raises_rpc_error(-8, "Cannot specify both estimate_mode and feeRate",
            node.fundrawtransaction, rawtx, {"estimate_mode": "economical", "feeRate": 0.1, "add_inputs": True})

        for param in ["feeRate", "fee_rate"]:
            self.log.info("- raises RPC error if both {} and conf_target are passed".format(param))
            assert_raises_rpc_error(-8, "Cannot specify both conf_target and {}. Please provide either a confirmation "
                "target in blocks for automatic fee estimation, or an explicit fee rate.".format(param),
                node.fundrawtransaction, rawtx, {param: 1, "conf_target": 1, "add_inputs": True})

        self.log.info("- raises RPC error if both fee_rate and estimate_mode are passed")
        assert_raises_rpc_error(-8, "Cannot specify both estimate_mode and fee_rate",
            node.fundrawtransaction, rawtx, {"fee_rate": 1, "estimate_mode": "economical", "add_inputs": True})

    def test_address_reuse(self):
        """Test no address reuse occurs."""
        self.log.info("Test fundrawtxn does not reuse addresses")

        rawtx = self.nodes[3].createrawtransaction(inputs=[], outputs=[{self.nodes[3].getnewaddress(): 1}])
        result3 = self.nodes[3].fundrawtransaction(rawtx)
        res_dec = self.nodes[0].decoderawtransaction(result3["hex"])
        changeaddress = ""
        for out in res_dec['vout']:
            if out['value'] > 1.0:
                changeaddress += out['scriptPubKey']['address']
        assert changeaddress != ""
        nextaddr = self.nodes[3].getnewaddress()
        # Now the change address key should be removed from the keypool.
        assert changeaddress != nextaddr

    def test_option_subtract_fee_from_outputs(self):
        self.log.info("Test fundrawtxn subtractFeeFromOutputs option")

        # Make sure there is exactly one input so coin selection can't skew the result.
        assert_equal(len(self.nodes[3].listunspent(1)), 1)

        inputs = []
        outputs = [{self.nodes[2].getnewaddress(): 1}]
        rawtx = self.nodes[3].createrawtransaction(inputs, outputs)

        # Test subtract fee from outputs with feeRate (BTC/kvB)
        result = [self.nodes[3].fundrawtransaction(rawtx),  # uses self.min_relay_tx_fee (set by settxfee)
            self.nodes[3].fundrawtransaction(rawtx, {"subtractFeeFromOutputs": []}),  # empty subtraction list
            self.nodes[3].fundrawtransaction(rawtx, {"subtractFeeFromOutputs": [0]}),  # uses self.min_relay_tx_fee (set by settxfee)
            self.nodes[3].fundrawtransaction(rawtx, {"feeRate": 2 * self.min_relay_tx_fee}),
            self.nodes[3].fundrawtransaction(rawtx, {"feeRate": 2 * self.min_relay_tx_fee, "subtractFeeFromOutputs": [0]}),]
        dec_tx = [self.nodes[3].decoderawtransaction(tx_['hex']) for tx_ in result]
        output = [d['vout'][1 - r['changepos']]['value'] for d, r in zip(dec_tx, result)]
        change = [d['vout'][r['changepos']]['value'] for d, r in zip(dec_tx, result)]

        assert_equal(result[0]['fee'], result[1]['fee'], result[2]['fee'])
        assert_equal(result[3]['fee'], result[4]['fee'])
        assert_equal(change[0], change[1])
        assert_equal(output[0], output[1])
        assert_equal(output[0], output[2] + result[2]['fee'])
        assert_equal(change[0] + result[0]['fee'], change[2])
        assert_equal(output[3], output[4] + result[4]['fee'])
        assert_equal(change[3] + result[3]['fee'], change[4])

        # Test subtract fee from outputs with fee_rate (sat/vB)
        btc_kvb_to_sat_vb = 100000  # (1e5)
        result = [self.nodes[3].fundrawtransaction(rawtx),  # uses self.min_relay_tx_fee (set by settxfee)
            self.nodes[3].fundrawtransaction(rawtx, {"subtractFeeFromOutputs": []}),  # empty subtraction list
            self.nodes[3].fundrawtransaction(rawtx, {"subtractFeeFromOutputs": [0]}),  # uses self.min_relay_tx_fee (set by settxfee)
            self.nodes[3].fundrawtransaction(rawtx, {"fee_rate": 2 * btc_kvb_to_sat_vb * self.min_relay_tx_fee}),
            self.nodes[3].fundrawtransaction(rawtx, {"fee_rate": 2 * btc_kvb_to_sat_vb * self.min_relay_tx_fee, "subtractFeeFromOutputs": [0]}),]
        dec_tx = [self.nodes[3].decoderawtransaction(tx_['hex']) for tx_ in result]
        output = [d['vout'][1 - r['changepos']]['value'] for d, r in zip(dec_tx, result)]
        change = [d['vout'][r['changepos']]['value'] for d, r in zip(dec_tx, result)]

        assert_equal(result[0]['fee'], result[1]['fee'], result[2]['fee'])
        assert_equal(result[3]['fee'], result[4]['fee'])
        assert_equal(change[0], change[1])
        assert_equal(output[0], output[1])
        assert_equal(output[0], output[2] + result[2]['fee'])
        assert_equal(change[0] + result[0]['fee'], change[2])
        assert_equal(output[3], output[4] + result[4]['fee'])
        assert_equal(change[3] + result[3]['fee'], change[4])

        inputs = []
        outputs = [{self.nodes[2].getnewaddress(): value} for value in (1.0, 1.1, 1.2, 1.3)]
        rawtx = self.nodes[3].createrawtransaction(inputs, outputs)

        result = [self.nodes[3].fundrawtransaction(rawtx),
                  # Split the fee between outputs 0, 2, and 3, but not output 1.
                  self.nodes[3].fundrawtransaction(rawtx, {"subtractFeeFromOutputs": [0, 2, 3]})]

        dec_tx = [self.nodes[3].decoderawtransaction(result[0]['hex']),
                  self.nodes[3].decoderawtransaction(result[1]['hex'])]

        # Nested list of non-change output amounts for each transaction.
        output = [[out['value'] for i, out in enumerate(d['vout']) if i != r['changepos']]
                  for d, r in zip(dec_tx, result)]

        # List of differences in output amounts between normal and subtractFee transactions.
        share = [o0 - o1 for o0, o1 in zip(output[0], output[1])]

        # Output 1 is the same in both transactions.
        assert_equal(share[1], 0)

        # The other 3 outputs are smaller as a result of subtractFeeFromOutputs.
        assert_greater_than(share[0], 0)
        assert_greater_than(share[2], 0)
        assert_greater_than(share[3], 0)

        # Outputs 2 and 3 take the same share of the fee.
        assert_equal(share[2], share[3])

        # Output 0 takes at least as much share of the fee, and no more than 2
        # satoshis more, than outputs 2 and 3.
        assert_greater_than_or_equal(share[0], share[2])
        assert_greater_than_or_equal(share[2] + Decimal(2e-8), share[0])

        # The fee is the same in both transactions.
        assert_equal(result[0]['fee'], result[1]['fee'])

        # The total subtracted from the outputs is equal to the fee.
        assert_equal(share[0] + share[2] + share[3], result[0]['fee'])

        n0_blind_addr = self.nodes[0].getnewaddress()
        addr_info = self.nodes[0].getaddressinfo(n0_blind_addr)
        txid = self.nodes[2].sendtoaddress(addr_info['unconfidential'], 10)
        self.sync_all()
        vout = find_vout_for_address(self.nodes[0], txid, n0_blind_addr)
        self.nodes[0].generate(1)
        self.sync_all()

        # An external input without solving data should result in an error
        raw_tx = self.nodes[2].createrawtransaction([{"txid": txid, "vout": vout}], [{addr_info['unconfidential']: 20}])
        # // ELEMENTS: FIXME or explain why this tx is created without exception
        # assert_raises_rpc_error(-4, "Missing solving data for estimating transaction size", self.nodes[2].fundrawtransaction, raw_tx)

        # But funding should work when the solving data is provided
        funded_tx = self.nodes[2].fundrawtransaction(raw_tx, {}, False, {"pubkeys": [addr_info['pubkey']]})
        signed_tx = self.nodes[2].signrawtransactionwithwallet(funded_tx['hex'])
        assert not signed_tx['complete']
        signed_tx = self.nodes[0].signrawtransactionwithwallet(signed_tx['hex'])
        assert signed_tx['complete']
        # Don't send because we didn't blind it so it's not actually valid.
        # self.nodes[0].sendrawtransaction(signed_tx['hex'])

    def test_subtract_fee_with_presets(self):
        self.log.info("Test fundrawtxn subtract fee from outputs with preset inputs that are sufficient")

        addr = self.nodes[0].getnewaddress()
        txid = self.nodes[0].sendtoaddress(addr, 10)
        vout = find_vout_for_address(self.nodes[0], txid, addr)

        rawtx = self.nodes[0].createrawtransaction([{'txid': txid, 'vout': vout}], [{self.nodes[0].getnewaddress(): 5}])
        fundedtx = self.nodes[0].fundrawtransaction(rawtx, {'subtractFeeFromOutputs': [0]})
        blindedtx = self.nodes[0].blindrawtransaction(fundedtx['hex'])
        signedtx = self.nodes[0].signrawtransactionwithwallet(blindedtx)
        self.nodes[0].sendrawtransaction(signedtx['hex'])

    def test_transaction_too_large(self):
        self.log.info("Test fundrawtx where BnB solution would result in a too large transaction, but Knapsack would not")
<<<<<<< HEAD
# ELEMENTS: FIXME we need to disable this test currently as we cannot have more than 256 inputs
#  in a transaction. See https://github.com/ElementsProject/elements/issues/880
#        self.nodes[0].createwallet("large")
#        wallet = self.nodes[0].get_wallet_rpc(self.default_wallet_name)
#        recipient = self.nodes[0].get_wallet_rpc("large")
#        outputs = {}
#        rawtx = recipient.createrawtransaction([], {wallet.getnewaddress(): 147.99899260})
#
#        # Make 1500 0.1 BTC outputs. The amount that we target for funding is in
#        # the BnB range when these outputs are used.  However if these outputs
#        # are selected, the transaction will end up being too large, so it
#        # shouldn't use BnB and instead fall back to Knapsack but that behavior
#        # is not implemented yet. For now we just check that we get an error.
#        for _ in range(1500):
#            outputs[recipient.getnewaddress()] = 0.1
#        wallet.sendmany("", outputs)
#        self.generate(self.nodes[0], 10)
#        assert_raises_rpc_error(-4, "Transaction too large", recipient.fundrawtransaction, rawtx)
=======
        self.nodes[0].createwallet("large")
        wallet = self.nodes[0].get_wallet_rpc(self.default_wallet_name)
        recipient = self.nodes[0].get_wallet_rpc("large")
        outputs = {}
        rawtx = recipient.createrawtransaction([], {wallet.getnewaddress(): 147.99899260})

        # Make 1500 0.1 BTC outputs. The amount that we target for funding is in
        # the BnB range when these outputs are used.  However if these outputs
        # are selected, the transaction will end up being too large, so it
        # shouldn't use BnB and instead fall back to Knapsack but that behavior
        # is not implemented yet. For now we just check that we get an error.
        for _ in range(1500):
            outputs[recipient.getnewaddress()] = 0.1
        wallet.sendmany("", outputs)
        self.generate(self.nodes[0], 10)
        assert_raises_rpc_error(-4, "Transaction too large", recipient.fundrawtransaction, rawtx)
        self.nodes[0].unloadwallet("large")

    def test_external_inputs(self):
        self.log.info("Test funding with external inputs")

        eckey = ECKey()
        eckey.generate()
        privkey = bytes_to_wif(eckey.get_bytes())

        self.nodes[2].createwallet("extfund")
        wallet = self.nodes[2].get_wallet_rpc("extfund")

        # Make a weird but signable script. sh(pkh()) descriptor accomplishes this
        desc = descsum_create("sh(pkh({}))".format(privkey))
        if self.options.descriptors:
            res = self.nodes[0].importdescriptors([{"desc": desc, "timestamp": "now"}])
        else:
            res = self.nodes[0].importmulti([{"desc": desc, "timestamp": "now"}])
        assert res[0]["success"]
        addr = self.nodes[0].deriveaddresses(desc)[0]
        addr_info = self.nodes[0].getaddressinfo(addr)

        self.nodes[0].sendtoaddress(addr, 10)
        self.nodes[0].sendtoaddress(wallet.getnewaddress(), 10)
        self.nodes[0].generate(6)
        ext_utxo = self.nodes[0].listunspent(addresses=[addr])[0]

        # An external input without solving data should result in an error
        raw_tx = wallet.createrawtransaction([ext_utxo], {self.nodes[0].getnewaddress(): 15})
        assert_raises_rpc_error(-4, "Insufficient funds", wallet.fundrawtransaction, raw_tx)

        # Error conditions
        assert_raises_rpc_error(-5, "'not a pubkey' is not hex", wallet.fundrawtransaction, raw_tx, {"solving_data": {"pubkeys":["not a pubkey"]}})
        assert_raises_rpc_error(-5, "'01234567890a0b0c0d0e0f' is not a valid public key", wallet.fundrawtransaction, raw_tx, {"solving_data": {"pubkeys":["01234567890a0b0c0d0e0f"]}})
        assert_raises_rpc_error(-5, "'not a script' is not hex", wallet.fundrawtransaction, raw_tx, {"solving_data": {"scripts":["not a script"]}})
        assert_raises_rpc_error(-8, "Unable to parse descriptor 'not a descriptor'", wallet.fundrawtransaction, raw_tx, {"solving_data": {"descriptors":["not a descriptor"]}})

        # But funding should work when the solving data is provided
        funded_tx = wallet.fundrawtransaction(raw_tx, {"solving_data": {"pubkeys": [addr_info['pubkey']], "scripts": [addr_info["embedded"]["scriptPubKey"]]}})
        signed_tx = wallet.signrawtransactionwithwallet(funded_tx['hex'])
        assert not signed_tx['complete']
        signed_tx = self.nodes[0].signrawtransactionwithwallet(signed_tx['hex'])
        assert signed_tx['complete']

        funded_tx = wallet.fundrawtransaction(raw_tx, {"solving_data": {"descriptors": [desc]}})
        signed_tx = wallet.signrawtransactionwithwallet(funded_tx['hex'])
        assert not signed_tx['complete']
        signed_tx = self.nodes[0].signrawtransactionwithwallet(signed_tx['hex'])
        assert signed_tx['complete']
        self.nodes[2].unloadwallet("extfund")
>>>>>>> 573b4621

    def test_include_unsafe(self):
        self.log.info("Test fundrawtxn with unsafe inputs")

        self.nodes[0].createwallet("unsafe")
        wallet = self.nodes[0].get_wallet_rpc("unsafe")

        # We receive unconfirmed funds from external keys (unsafe outputs).
        addr = wallet.getnewaddress()
        inputs = []
        for i in range(0, 2):
            txid = self.nodes[2].sendtoaddress(addr, 5)
            self.sync_mempools()
            vout = find_vout_for_address(wallet, txid, addr)
            inputs.append((txid, vout))

        # Unsafe inputs are ignored by default.
        rawtx = wallet.createrawtransaction([], [{self.nodes[2].getnewaddress(): 7.5}])
        assert_raises_rpc_error(-4, "Insufficient funds", wallet.fundrawtransaction, rawtx)

        # But we can opt-in to use them for funding.
        fundedtx = wallet.fundrawtransaction(rawtx, {"include_unsafe": True})
        tx_dec = wallet.decoderawtransaction(fundedtx['hex'])
        assert all((txin["txid"], txin["vout"]) in inputs for txin in tx_dec["vin"])
        blindedtx = wallet.blindrawtransaction(fundedtx['hex'])
        signedtx = wallet.signrawtransactionwithwallet(blindedtx)
        assert wallet.testmempoolaccept([signedtx['hex']])[0]["allowed"]

        # And we can also use them once they're confirmed.
        self.generate(self.nodes[0], 1)
        fundedtx = wallet.fundrawtransaction(rawtx, {"include_unsafe": False})
        tx_dec = wallet.decoderawtransaction(fundedtx['hex'])
        assert all((txin["txid"], txin["vout"]) in inputs for txin in tx_dec["vin"])
        blindedtx = wallet.blindrawtransaction(fundedtx['hex'])
        signedtx = wallet.signrawtransactionwithwallet(blindedtx)
        assert wallet.testmempoolaccept([signedtx['hex']])[0]["allowed"]
        self.nodes[0].unloadwallet("unsafe")

    def test_22670(self):
        # In issue #22670, it was observed that ApproximateBestSubset may
        # choose enough value to cover the target amount but not enough to cover the transaction fees.
        # This leads to a transaction whose actual transaction feerate is lower than expected.
        # However at normal feerates, the difference between the effective value and the real value
        # that this bug is not detected because the transaction fee must be at least 0.01 BTC (the minimum change value).
        # Otherwise the targeted minimum change value will be enough to cover the transaction fees that were not
        # being accounted for. So the minimum relay fee is set to 0.1 BTC/kvB in this test.
        self.log.info("Test issue 22670 ApproximateBestSubset bug")
        # Make sure the default wallet will not be loaded when restarted with a high minrelaytxfee
        self.nodes[0].unloadwallet(self.default_wallet_name, False)
        feerate = Decimal("0.1")
        self.restart_node(0, ["-maxtxfee=10000000", f"-minrelaytxfee={feerate}", "-discardfee=0"]) # Set high minrelayfee, set discardfee to 0 for easier calculation

        self.nodes[0].loadwallet(self.default_wallet_name, True)
        funds = self.nodes[0].get_wallet_rpc(self.default_wallet_name)
        self.nodes[0].createwallet(wallet_name="tester")
        tester = self.nodes[0].get_wallet_rpc("tester")

        # Because this test is specifically for ApproximateBestSubset, the target value must be greater
        # than any single input available, and require more than 1 input. So we make 3 outputs
        for i in range(0, 3):
            funds.sendtoaddress(tester.getnewaddress(address_type="bech32"), 1)
        self.generate(self.nodes[0], 1)

        # Create transactions in order to calculate fees for the target bounds that can trigger this bug
        change_tx = tester.fundrawtransaction(tester.createrawtransaction([], [{funds.getnewaddress(): 1.5}]))
        tx = tester.createrawtransaction([], [{funds.getnewaddress(): 2}])
        no_change_tx = tester.fundrawtransaction(tx, {"subtractFeeFromOutputs": [0]})

        overhead_fees = feerate * len(tx) / 2 / 1000
        cost_of_change = change_tx["fee"] - no_change_tx["fee"]
        fees = no_change_tx["fee"]
        assert_greater_than(fees, 0.01)

        def do_fund_send(target):
            create_tx = tester.createrawtransaction([], [{funds.getnewaddress(): target}])
            funded_tx = tester.fundrawtransaction(create_tx)
            signed_tx = tester.signrawtransactionwithwallet(funded_tx["hex"])
            assert signed_tx["complete"]
            decoded_tx = tester.decoderawtransaction(signed_tx["hex"])
            assert_equal(len(decoded_tx["vin"]), 3)
            assert tester.testmempoolaccept([signed_tx["hex"]])[0]["allowed"]

        # We want to choose more value than is available in 2 inputs when considering the fee,
        # but not enough to need 3 inputs when not considering the fee.
        # So the target value must be at least 2.00000001 - fee.
        lower_bound = Decimal("2.00000001") - fees
        # The target value must be at most 2 - cost_of_change - not_input_fees - min_change (these are all
        # included in the target before ApproximateBestSubset).
        upper_bound = Decimal("2.0") - cost_of_change - overhead_fees - Decimal("0.01")
        assert_greater_than_or_equal(upper_bound, lower_bound)
        do_fund_send(lower_bound)
        do_fund_send(upper_bound)

        self.restart_node(0)

    def test_surjectionproof_many_inputs(self):
        self.log.info("Test fundrawtx with more than 256 inputs")

        self.nodes[0].createwallet("surjection")
        wallet = self.nodes[0].get_wallet_rpc(self.default_wallet_name)
        recipient = self.nodes[0].get_wallet_rpc("surjection")

        # Make 500 0.1 BTC outputs...
        for j in range(0, 10):
            outputs = {}
            for i in range(0, 50):
                outputs[recipient.getnewaddress()] = 0.1
            wallet.sendmany("", outputs)
        self.nodes[0].generate(10)

        # ...and try to send them all in one transaction
        # This should fail but we should not see an assertion failure.
        rawtx = recipient.createrawtransaction([], [{wallet.getnewaddress(): 49.99}])
        assert_raises_rpc_error(-4, "Unable to blind the transaction properly. This should not happen.", recipient.fundrawtransaction, rawtx)

        # Try to send them across two transactions. This should succeed.
        rawtx = recipient.createrawtransaction([], [{wallet.getnewaddress(): 24.99}])
        for i in range(0, 2):
            fundedtx = recipient.fundrawtransaction(rawtx)
            blindedtx = recipient.blindrawtransaction(fundedtx['hex'])
            signedtx = recipient.signrawtransactionwithwallet(blindedtx)
            self.nodes[0].sendrawtransaction(signedtx['hex'])

if __name__ == '__main__':
    RawTransactionsTest().main()<|MERGE_RESOLUTION|>--- conflicted
+++ resolved
@@ -135,11 +135,8 @@
         self.test_subtract_fee_with_presets()
         self.test_transaction_too_large()
         self.test_include_unsafe()
-<<<<<<< HEAD
         self.test_surjectionproof_many_inputs()
-=======
         self.test_external_inputs()
->>>>>>> 573b4621
         self.test_22670()
 
     def test_change_position(self):
@@ -1042,7 +1039,6 @@
 
     def test_transaction_too_large(self):
         self.log.info("Test fundrawtx where BnB solution would result in a too large transaction, but Knapsack would not")
-<<<<<<< HEAD
 # ELEMENTS: FIXME we need to disable this test currently as we cannot have more than 256 inputs
 #  in a transaction. See https://github.com/ElementsProject/elements/issues/880
 #        self.nodes[0].createwallet("large")
@@ -1061,24 +1057,7 @@
 #        wallet.sendmany("", outputs)
 #        self.generate(self.nodes[0], 10)
 #        assert_raises_rpc_error(-4, "Transaction too large", recipient.fundrawtransaction, rawtx)
-=======
-        self.nodes[0].createwallet("large")
-        wallet = self.nodes[0].get_wallet_rpc(self.default_wallet_name)
-        recipient = self.nodes[0].get_wallet_rpc("large")
-        outputs = {}
-        rawtx = recipient.createrawtransaction([], {wallet.getnewaddress(): 147.99899260})
-
-        # Make 1500 0.1 BTC outputs. The amount that we target for funding is in
-        # the BnB range when these outputs are used.  However if these outputs
-        # are selected, the transaction will end up being too large, so it
-        # shouldn't use BnB and instead fall back to Knapsack but that behavior
-        # is not implemented yet. For now we just check that we get an error.
-        for _ in range(1500):
-            outputs[recipient.getnewaddress()] = 0.1
-        wallet.sendmany("", outputs)
-        self.generate(self.nodes[0], 10)
-        assert_raises_rpc_error(-4, "Transaction too large", recipient.fundrawtransaction, rawtx)
-        self.nodes[0].unloadwallet("large")
+#        self.nodes[0].unloadwallet("large")
 
     def test_external_inputs(self):
         self.log.info("Test funding with external inputs")
@@ -1087,48 +1066,55 @@
         eckey.generate()
         privkey = bytes_to_wif(eckey.get_bytes())
 
+        self.nodes[0].createwallet("extsend")
+        ext_wallet = self.nodes[0].get_wallet_rpc("extsend")
         self.nodes[2].createwallet("extfund")
-        wallet = self.nodes[2].get_wallet_rpc("extfund")
+        ext_fund = self.nodes[2].get_wallet_rpc("extfund")
+
+        self.generatetoaddress(self.nodes[0], 120, ext_wallet.getnewaddress())
 
         # Make a weird but signable script. sh(pkh()) descriptor accomplishes this
         desc = descsum_create("sh(pkh({}))".format(privkey))
         if self.options.descriptors:
-            res = self.nodes[0].importdescriptors([{"desc": desc, "timestamp": "now"}])
+            res = ext_wallet.importdescriptors([{"desc": desc, "timestamp": "now"}])
         else:
-            res = self.nodes[0].importmulti([{"desc": desc, "timestamp": "now"}])
+            res = ext_wallet.importmulti([{"desc": desc, "timestamp": "now"}])
         assert res[0]["success"]
-        addr = self.nodes[0].deriveaddresses(desc)[0]
-        addr_info = self.nodes[0].getaddressinfo(addr)
-
-        self.nodes[0].sendtoaddress(addr, 10)
-        self.nodes[0].sendtoaddress(wallet.getnewaddress(), 10)
-        self.nodes[0].generate(6)
-        ext_utxo = self.nodes[0].listunspent(addresses=[addr])[0]
+        addr = ext_wallet.deriveaddresses(desc)[0]
+        addr_info = ext_wallet.getaddressinfo(addr)
+
+        ext_wallet.sendtoaddress(addr, 10)
+        ext_wallet.sendtoaddress(ext_fund.getnewaddress(), 10)
+        self.nodes[0].generate(100)
+        ext_utxo = ext_wallet.listunspent(addresses=[addr])[0]
 
         # An external input without solving data should result in an error
-        raw_tx = wallet.createrawtransaction([ext_utxo], {self.nodes[0].getnewaddress(): 15})
-        assert_raises_rpc_error(-4, "Insufficient funds", wallet.fundrawtransaction, raw_tx)
+        raw_tx = ext_wallet.createrawtransaction([ext_utxo], [{ext_fund.getnewaddress(): 15}])
+        # ELEMENTS
+        # Tis bitcoin assert is not longer valid because we had to generate a bunch of blocks
+        # above to fund ext_wallet
+        #assert_raises_rpc_error(-4, "Insufficient funds", ext_fund.fundrawtransaction, raw_tx)
 
         # Error conditions
-        assert_raises_rpc_error(-5, "'not a pubkey' is not hex", wallet.fundrawtransaction, raw_tx, {"solving_data": {"pubkeys":["not a pubkey"]}})
-        assert_raises_rpc_error(-5, "'01234567890a0b0c0d0e0f' is not a valid public key", wallet.fundrawtransaction, raw_tx, {"solving_data": {"pubkeys":["01234567890a0b0c0d0e0f"]}})
-        assert_raises_rpc_error(-5, "'not a script' is not hex", wallet.fundrawtransaction, raw_tx, {"solving_data": {"scripts":["not a script"]}})
-        assert_raises_rpc_error(-8, "Unable to parse descriptor 'not a descriptor'", wallet.fundrawtransaction, raw_tx, {"solving_data": {"descriptors":["not a descriptor"]}})
+        assert_raises_rpc_error(-5, "'not a pubkey' is not hex", ext_fund.fundrawtransaction, raw_tx, {"solving_data": {"pubkeys":["not a pubkey"]}})
+        assert_raises_rpc_error(-5, "'01234567890a0b0c0d0e0f' is not a valid public key", ext_fund.fundrawtransaction, raw_tx, {"solving_data": {"pubkeys":["01234567890a0b0c0d0e0f"]}})
+        assert_raises_rpc_error(-5, "'not a script' is not hex", ext_fund.fundrawtransaction, raw_tx, {"solving_data": {"scripts":["not a script"]}})
+        assert_raises_rpc_error(-8, "Unable to parse descriptor 'not a descriptor'", ext_fund.fundrawtransaction, raw_tx, {"solving_data": {"descriptors":["not a descriptor"]}})
 
         # But funding should work when the solving data is provided
-        funded_tx = wallet.fundrawtransaction(raw_tx, {"solving_data": {"pubkeys": [addr_info['pubkey']], "scripts": [addr_info["embedded"]["scriptPubKey"]]}})
-        signed_tx = wallet.signrawtransactionwithwallet(funded_tx['hex'])
+        funded_tx = ext_fund.fundrawtransaction(raw_tx, {"solving_data": {"pubkeys": [addr_info['pubkey']], "scripts": [addr_info["embedded"]["scriptPubKey"]]}})
+        signed_tx = ext_fund.signrawtransactionwithwallet(funded_tx['hex'])
         assert not signed_tx['complete']
-        signed_tx = self.nodes[0].signrawtransactionwithwallet(signed_tx['hex'])
+        signed_tx = ext_wallet.signrawtransactionwithwallet(signed_tx['hex'])
         assert signed_tx['complete']
 
-        funded_tx = wallet.fundrawtransaction(raw_tx, {"solving_data": {"descriptors": [desc]}})
-        signed_tx = wallet.signrawtransactionwithwallet(funded_tx['hex'])
+        funded_tx = ext_fund.fundrawtransaction(raw_tx, {"solving_data": {"descriptors": [desc]}})
+        signed_tx = ext_fund.signrawtransactionwithwallet(funded_tx['hex'])
         assert not signed_tx['complete']
-        signed_tx = self.nodes[0].signrawtransactionwithwallet(signed_tx['hex'])
+        signed_tx = ext_wallet.signrawtransactionwithwallet(signed_tx['hex'])
         assert signed_tx['complete']
         self.nodes[2].unloadwallet("extfund")
->>>>>>> 573b4621
+        self.nodes[0].unloadwallet("extsend")
 
     def test_include_unsafe(self):
         self.log.info("Test fundrawtxn with unsafe inputs")
