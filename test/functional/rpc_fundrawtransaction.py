--- conflicted
+++ resolved
@@ -1083,23 +1083,16 @@
         addr = ext_wallet.deriveaddresses(desc)[0]
         addr_info = ext_wallet.getaddressinfo(addr)
 
-<<<<<<< HEAD
         ext_wallet.sendtoaddress(addr, 10)
         ext_wallet.sendtoaddress(ext_fund.getnewaddress(), 10)
-        self.nodes[0].generate(100)
+        self.generate(self.nodes[0], 6)
+        self.sync_all()
         ext_utxo = ext_wallet.listunspent(addresses=[addr])[0]
-=======
-        self.nodes[0].sendtoaddress(addr, 10)
-        self.nodes[0].sendtoaddress(wallet.getnewaddress(), 10)
-        self.generate(self.nodes[0], 6)
-        self.sync_all()
-        ext_utxo = self.nodes[0].listunspent(addresses=[addr])[0]
->>>>>>> 66d11b14
 
         # An external input without solving data should result in an error
         raw_tx = ext_wallet.createrawtransaction([ext_utxo], [{ext_fund.getnewaddress(): 15}])
         # ELEMENTS
-        # Tis bitcoin assert is not longer valid because we had to generate a bunch of blocks
+        # This bitcoin assert is no longer valid because we had to generate a bunch of blocks
         # above to fund ext_wallet
         #assert_raises_rpc_error(-4, "Insufficient funds", ext_fund.fundrawtransaction, raw_tx)
 
