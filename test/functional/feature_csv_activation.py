#!/usr/bin/env python3
# Copyright (c) 2015-2020 The Bitcoin Core developers
# Distributed under the MIT software license, see the accompanying
# file COPYING or http://www.opensource.org/licenses/mit-license.php.
"""Test CSV soft fork activation.

This soft fork will activate the following BIPS:
BIP 68  - nSequence relative lock times
BIP 112 - CHECKSEQUENCEVERIFY
BIP 113 - MedianTimePast semantics for nLockTime

mine 83 blocks whose coinbases will be used to generate inputs for our tests
mine 344 blocks and seed block chain with the 83 inputs used for our tests at height 427
mine 2 blocks and verify soft fork not yet activated
mine 1 block and test that soft fork is activated (rules enforced for next block)
Test BIP 113 is enforced
Mine 4 blocks so next height is 580 and test BIP 68 is enforced for time and height
Mine 1 block so next height is 581 and test BIP 68 now passes time but not height
Mine 1 block so next height is 582 and test BIP 68 now passes time and height
Test that BIP 112 is enforced

Various transactions will be used to test that the BIPs rules are not enforced before the soft fork activates
And that after the soft fork activates transactions pass and fail as they should according to the rules.
For each BIP, transactions of versions 1 and 2 will be tested.
----------------
BIP 113:
bip113tx - modify the nLocktime variable

BIP 68:
bip68txs - 16 txs with nSequence relative locktime of 10 with various bits set as per the relative_locktimes below

BIP 112:
bip112txs_vary_nSequence - 16 txs with nSequence relative_locktimes of 10 evaluated against 10 OP_CSV OP_DROP
bip112txs_vary_nSequence_9 - 16 txs with nSequence relative_locktimes of 9 evaluated against 10 OP_CSV OP_DROP
bip112txs_vary_OP_CSV - 16 txs with nSequence = 10 evaluated against varying {relative_locktimes of 10} OP_CSV OP_DROP
bip112txs_vary_OP_CSV_9 - 16 txs with nSequence = 9 evaluated against varying {relative_locktimes of 10} OP_CSV OP_DROP
bip112tx_special - test negative argument to OP_CSV
bip112tx_emptystack - test empty stack (= no argument) OP_CSV
"""
from itertools import product
import time

from test_framework.blocktools import (
    create_block,
    create_coinbase,
)
from test_framework.p2p import P2PDataStore
from test_framework.script import (
    CScript,
    OP_CHECKSEQUENCEVERIFY,
    OP_DROP,
)
from test_framework.test_framework import BitcoinTestFramework
from test_framework.util import (
    assert_equal,
    softfork_active,
)
from test_framework.wallet import (
    MiniWallet,
    MiniWalletMode,
)

TESTING_TX_COUNT = 83  # Number of testing transactions: 1 BIP113 tx, 16 BIP68 txs, 66 BIP112 txs (see comments above)
COINBASE_BLOCK_COUNT = TESTING_TX_COUNT  # Number of coinbase blocks we need to generate as inputs for our txs
BASE_RELATIVE_LOCKTIME = 10
SEQ_DISABLE_FLAG = 1 << 31
SEQ_RANDOM_HIGH_BIT = 1 << 25
SEQ_TYPE_FLAG = 1 << 22
SEQ_RANDOM_LOW_BIT = 1 << 18


def relative_locktime(sdf, srhb, stf, srlb):
    """Returns a locktime with certain bits set."""

    locktime = BASE_RELATIVE_LOCKTIME
    if sdf:
        locktime |= SEQ_DISABLE_FLAG
    if srhb:
        locktime |= SEQ_RANDOM_HIGH_BIT
    if stf:
        locktime |= SEQ_TYPE_FLAG
    if srlb:
        locktime |= SEQ_RANDOM_LOW_BIT
    return locktime


def all_rlt_txs(txs):
    return [tx['tx'] for tx in txs]

<<<<<<< HEAD
=======

CSV_ACTIVATION_HEIGHT = 432


>>>>>>> 8e9801bf
class BIP68_112_113Test(BitcoinTestFramework):
    def set_test_params(self):
        self.num_nodes = 1
        self.setup_clean_chain = True
        self.extra_args = [[
            '-whitelist=noban@127.0.0.1',
            f'-testactivationheight=csv@{CSV_ACTIVATION_HEIGHT}',
            '-par=1',  # Use only one script thread to get the exact reject reason for testing
        ]]
        self.supports_cli = False

    def create_self_transfer_from_utxo(self, input_tx):
        utxo = self.miniwallet.get_utxo(txid=input_tx.rehash(), mark_as_spent=False)
        tx = self.miniwallet.create_self_transfer(from_node=self.nodes[0], utxo_to_spend=utxo)['tx']
        return tx

    def create_bip112special(self, input, txversion):
        tx = self.create_self_transfer_from_utxo(input)
        tx.nVersion = txversion
        self.miniwallet.sign_tx(tx)
        tx.vin[0].scriptSig = CScript([-1, OP_CHECKSEQUENCEVERIFY, OP_DROP] + list(CScript(tx.vin[0].scriptSig)))
        return tx

    def create_bip112emptystack(self, input, txversion):
        tx = self.create_self_transfer_from_utxo(input)
        tx.nVersion = txversion
        self.miniwallet.sign_tx(tx)
        tx.vin[0].scriptSig = CScript([OP_CHECKSEQUENCEVERIFY] + list(CScript(tx.vin[0].scriptSig)))
        return tx

    def send_generic_input_tx(self, coinbases):
        input_txid = self.nodes[0].getblock(coinbases.pop(), 2)['tx'][0]['txid']
        utxo_to_spend = self.miniwallet.get_utxo(txid=input_txid)
        return self.miniwallet.send_self_transfer(from_node=self.nodes[0], utxo_to_spend=utxo_to_spend)['tx']

    def create_bip68txs(self, bip68inputs, txversion, locktime_delta=0):
        """Returns a list of bip68 transactions with different bits set."""
        txs = []
        assert len(bip68inputs) >= 16
        for i, (sdf, srhb, stf, srlb) in enumerate(product(*[[True, False]] * 4)):
            locktime = relative_locktime(sdf, srhb, stf, srlb)
            tx = self.create_self_transfer_from_utxo(bip68inputs[i])
            tx.nVersion = txversion
            tx.vin[0].nSequence = locktime + locktime_delta
            self.miniwallet.sign_tx(tx)
            tx.rehash()
            txs.append({'tx': tx, 'sdf': sdf, 'stf': stf})

        return txs

    def create_bip112txs(self, bip112inputs, varyOP_CSV, txversion, locktime_delta=0):
        """Returns a list of bip68 transactions with different bits set."""
        txs = []
        assert len(bip112inputs) >= 16
        for i, (sdf, srhb, stf, srlb) in enumerate(product(*[[True, False]] * 4)):
            locktime = relative_locktime(sdf, srhb, stf, srlb)
            tx = self.create_self_transfer_from_utxo(bip112inputs[i])
            if varyOP_CSV:  # if varying OP_CSV, nSequence is fixed
                tx.vin[0].nSequence = BASE_RELATIVE_LOCKTIME + locktime_delta
            else:  # vary nSequence instead, OP_CSV is fixed
                tx.vin[0].nSequence = locktime + locktime_delta
            tx.nVersion = txversion
            self.miniwallet.sign_tx(tx)
            if varyOP_CSV:
                tx.vin[0].scriptSig = CScript([locktime, OP_CHECKSEQUENCEVERIFY, OP_DROP] + list(CScript(tx.vin[0].scriptSig)))
            else:
                tx.vin[0].scriptSig = CScript([BASE_RELATIVE_LOCKTIME, OP_CHECKSEQUENCEVERIFY, OP_DROP] + list(CScript(tx.vin[0].scriptSig)))
            tx.rehash()
            txs.append({'tx': tx, 'sdf': sdf, 'stf': stf})
        return txs

    def generate_blocks(self, number):
        test_blocks = []
        for _ in range(number):
            block = self.create_test_block([])
            test_blocks.append(block)
            self.last_block_time += 600
            self.tip = block.sha256
            self.tipheight += 1
        return test_blocks

    def create_test_block(self, txs):
        block = create_block(self.tip, create_coinbase(self.tipheight + 1), self.last_block_time + 600)
        block.nVersion = 4
        block.vtx.extend(txs)
        block.hashMerkleRoot = block.calc_merkle_root()
        block.rehash()
        block.solve()
        return block

    def send_blocks(self, blocks, success=True, reject_reason=None):
        """Sends blocks to test node. Syncs and verifies that tip has advanced to most recent block.

        Call with success = False if the tip shouldn't advance to the most recent block."""
        self.helper_peer.send_blocks_and_test(blocks, self.nodes[0], success=success, reject_reason=reject_reason)

    def run_test(self):
        self.helper_peer = self.nodes[0].add_p2p_connection(P2PDataStore())
        self.miniwallet = MiniWallet(self.nodes[0], mode=MiniWalletMode.RAW_P2PK)

        self.log.info("Generate blocks in the past for coinbase outputs.")
        long_past_time = int(time.time()) - 600 * 1000  # enough to build up to 1000 blocks 10 minutes apart without worrying about getting into the future
        self.nodes[0].setmocktime(long_past_time - 100)  # enough so that the generated blocks will still all be before long_past_time
        self.coinbase_blocks = self.generate(self.miniwallet, COINBASE_BLOCK_COUNT)  # blocks generated for inputs
        self.nodes[0].setmocktime(0)  # set time back to present so yielded blocks aren't in the future as we advance last_block_time
        self.tipheight = COINBASE_BLOCK_COUNT  # height of the next block to build
        self.last_block_time = long_past_time
        self.tip = int(self.nodes[0].getbestblockhash(), 16)

        # Activation height is hardcoded
        # We advance to block height five below BIP112 activation for the following tests
        test_blocks = self.generate_blocks(CSV_ACTIVATION_HEIGHT - 5 - COINBASE_BLOCK_COUNT)
        self.send_blocks(test_blocks)
        assert not softfork_active(self.nodes[0], 'csv')

        # Inputs at height = 431
        #
        # Put inputs for all tests in the chain at height 431 (tip now = 430) (time increases by 600s per block)
        # Note we reuse inputs for v1 and v2 txs so must test these separately
        # 16 normal inputs
        bip68inputs = []
        for _ in range(16):
            bip68inputs.append(self.send_generic_input_tx(self.coinbase_blocks))

        # 2 sets of 16 inputs with 10 OP_CSV OP_DROP (actually will be prepended to spending scriptSig)
        bip112basicinputs = []
        for _ in range(2):
            inputs = []
            for _ in range(16):
                inputs.append(self.send_generic_input_tx(self.coinbase_blocks))
            bip112basicinputs.append(inputs)

        # 2 sets of 16 varied inputs with (relative_lock_time) OP_CSV OP_DROP (actually will be prepended to spending scriptSig)
        bip112diverseinputs = []
        for _ in range(2):
            inputs = []
            for _ in range(16):
                inputs.append(self.send_generic_input_tx(self.coinbase_blocks))
            bip112diverseinputs.append(inputs)

        # 1 special input with -1 OP_CSV OP_DROP (actually will be prepended to spending scriptSig)
        bip112specialinput = self.send_generic_input_tx(self.coinbase_blocks)
        # 1 special input with (empty stack) OP_CSV (actually will be prepended to spending scriptSig)
        bip112emptystackinput = self.send_generic_input_tx(self.coinbase_blocks)

        # 1 normal input
        bip113input = self.send_generic_input_tx(self.coinbase_blocks)

        self.nodes[0].setmocktime(self.last_block_time + 600)
        inputblockhash = self.generate(self.nodes[0], 1)[0]  # 1 block generated for inputs to be in chain at height 431
        self.nodes[0].setmocktime(0)
        self.tip = int(inputblockhash, 16)
        self.tipheight += 1
        self.last_block_time += 600
        assert_equal(len(self.nodes[0].getblock(inputblockhash, True)["tx"]), TESTING_TX_COUNT + 1)

        # 2 more version 4 blocks
        test_blocks = self.generate_blocks(2)
        self.send_blocks(test_blocks)

        assert_equal(self.tipheight, CSV_ACTIVATION_HEIGHT - 2)
        self.log.info(f"Height = {self.tipheight}, CSV not yet active (will activate for block {CSV_ACTIVATION_HEIGHT}, not {CSV_ACTIVATION_HEIGHT - 1})")
        assert not softfork_active(self.nodes[0], 'csv')

        # Test both version 1 and version 2 transactions for all tests
        # BIP113 test transaction will be modified before each use to put in appropriate block time
        bip113tx_v1 = self.create_self_transfer_from_utxo(bip113input)
        bip113tx_v1.vin[0].nSequence = 0xFFFFFFFE
        bip113tx_v1.nVersion = 1
        bip113tx_v2 = self.create_self_transfer_from_utxo(bip113input)
        bip113tx_v2.vin[0].nSequence = 0xFFFFFFFE
        bip113tx_v2.nVersion = 2

        # For BIP68 test all 16 relative sequence locktimes
        bip68txs_v1 = self.create_bip68txs(bip68inputs, 1)
        bip68txs_v2 = self.create_bip68txs(bip68inputs, 2)

        # For BIP112 test:
        # 16 relative sequence locktimes of 10 against 10 OP_CSV OP_DROP inputs
        bip112txs_vary_nSequence_v1 = self.create_bip112txs(bip112basicinputs[0], False, 1)
        bip112txs_vary_nSequence_v2 = self.create_bip112txs(bip112basicinputs[0], False, 2)
        # 16 relative sequence locktimes of 9 against 10 OP_CSV OP_DROP inputs
        bip112txs_vary_nSequence_9_v1 = self.create_bip112txs(bip112basicinputs[1], False, 1, -1)
        bip112txs_vary_nSequence_9_v2 = self.create_bip112txs(bip112basicinputs[1], False, 2, -1)
        # sequence lock time of 10 against 16 (relative_lock_time) OP_CSV OP_DROP inputs
        bip112txs_vary_OP_CSV_v1 = self.create_bip112txs(bip112diverseinputs[0], True, 1)
        bip112txs_vary_OP_CSV_v2 = self.create_bip112txs(bip112diverseinputs[0], True, 2)
        # sequence lock time of 9 against 16 (relative_lock_time) OP_CSV OP_DROP inputs
        bip112txs_vary_OP_CSV_9_v1 = self.create_bip112txs(bip112diverseinputs[1], True, 1, -1)
        bip112txs_vary_OP_CSV_9_v2 = self.create_bip112txs(bip112diverseinputs[1], True, 2, -1)
        # -1 OP_CSV OP_DROP input
        bip112tx_special_v1 = self.create_bip112special(bip112specialinput, 1)
        bip112tx_special_v2 = self.create_bip112special(bip112specialinput, 2)
        # (empty stack) OP_CSV input
        bip112tx_emptystack_v1 = self.create_bip112emptystack(bip112emptystackinput, 1)
        bip112tx_emptystack_v2 = self.create_bip112emptystack(bip112emptystackinput, 2)

        self.log.info("TESTING")

        self.log.info("Pre-Soft Fork Tests. All txs should pass.")
        self.log.info("Test version 1 txs")

        success_txs = []
        # BIP113 tx, -1 CSV tx and empty stack CSV tx should succeed
        bip113tx_v1.nLockTime = self.last_block_time - 600 * 5  # = MTP of prior block (not <) but < time put on current block
        self.miniwallet.sign_tx(bip113tx_v1)
        success_txs.append(bip113tx_v1)
        success_txs.append(bip112tx_special_v1)
        success_txs.append(bip112tx_emptystack_v1)
        # add BIP 68 txs
        success_txs.extend(all_rlt_txs(bip68txs_v1))
        # add BIP 112 with seq=10 txs
        success_txs.extend(all_rlt_txs(bip112txs_vary_nSequence_v1))
        success_txs.extend(all_rlt_txs(bip112txs_vary_OP_CSV_v1))
        # try BIP 112 with seq=9 txs
        success_txs.extend(all_rlt_txs(bip112txs_vary_nSequence_9_v1))
        success_txs.extend(all_rlt_txs(bip112txs_vary_OP_CSV_9_v1))
        self.send_blocks([self.create_test_block(success_txs)])
        self.nodes[0].invalidateblock(self.nodes[0].getbestblockhash())

        self.log.info("Test version 2 txs")

        success_txs = []
        # BIP113 tx, -1 CSV tx and empty stack CSV tx should succeed
        bip113tx_v2.nLockTime = self.last_block_time - 600 * 5  # = MTP of prior block (not <) but < time put on current block
        self.miniwallet.sign_tx(bip113tx_v2)
        success_txs.append(bip113tx_v2)
        success_txs.append(bip112tx_special_v2)
        success_txs.append(bip112tx_emptystack_v2)
        # add BIP 68 txs
        success_txs.extend(all_rlt_txs(bip68txs_v2))
        # add BIP 112 with seq=10 txs
        success_txs.extend(all_rlt_txs(bip112txs_vary_nSequence_v2))
        success_txs.extend(all_rlt_txs(bip112txs_vary_OP_CSV_v2))
        # try BIP 112 with seq=9 txs
        success_txs.extend(all_rlt_txs(bip112txs_vary_nSequence_9_v2))
        success_txs.extend(all_rlt_txs(bip112txs_vary_OP_CSV_9_v2))
        self.send_blocks([self.create_test_block(success_txs)])
        self.nodes[0].invalidateblock(self.nodes[0].getbestblockhash())

        # 1 more version 4 block to get us to height 432 so the fork should now be active for the next block
        assert not softfork_active(self.nodes[0], 'csv')
        test_blocks = self.generate_blocks(1)
        self.send_blocks(test_blocks)
        assert softfork_active(self.nodes[0], 'csv')

        self.log.info("Post-Soft Fork Tests.")

        self.log.info("BIP 113 tests")
        # BIP 113 tests should now fail regardless of version number if nLockTime isn't satisfied by new rules
        bip113tx_v1.nLockTime = self.last_block_time - 600 * 5  # = MTP of prior block (not <) but < time put on current block
        self.miniwallet.sign_tx(bip113tx_v1)
        bip113tx_v1.rehash()
        bip113tx_v2.nLockTime = self.last_block_time - 600 * 5  # = MTP of prior block (not <) but < time put on current block
        self.miniwallet.sign_tx(bip113tx_v2)
        bip113tx_v2.rehash()
        for bip113tx in [bip113tx_v1, bip113tx_v2]:
            self.send_blocks([self.create_test_block([bip113tx])], success=False, reject_reason='bad-txns-nonfinal')

        # BIP 113 tests should now pass if the locktime is < MTP
        bip113tx_v1.nLockTime = self.last_block_time - 600 * 5 - 1  # < MTP of prior block
        self.miniwallet.sign_tx(bip113tx_v1)
        bip113tx_v1.rehash()
        bip113tx_v2.nLockTime = self.last_block_time - 600 * 5 - 1  # < MTP of prior block
        self.miniwallet.sign_tx(bip113tx_v2)
        bip113tx_v2.rehash()
        for bip113tx in [bip113tx_v1, bip113tx_v2]:
            self.send_blocks([self.create_test_block([bip113tx])])
            self.nodes[0].invalidateblock(self.nodes[0].getbestblockhash())

        # Next block height = 437 after 4 blocks of random version
        test_blocks = self.generate_blocks(4)
        self.send_blocks(test_blocks)

        self.log.info("BIP 68 tests")
        self.log.info("Test version 1 txs - all should still pass")

        success_txs = []
        success_txs.extend(all_rlt_txs(bip68txs_v1))
        self.send_blocks([self.create_test_block(success_txs)])
        self.nodes[0].invalidateblock(self.nodes[0].getbestblockhash())

        self.log.info("Test version 2 txs")

        # All txs with SEQUENCE_LOCKTIME_DISABLE_FLAG set pass
        bip68success_txs = [tx['tx'] for tx in bip68txs_v2 if tx['sdf']]
        self.send_blocks([self.create_test_block(bip68success_txs)])
        self.nodes[0].invalidateblock(self.nodes[0].getbestblockhash())

        # All txs without flag fail as we are at delta height = 8 < 10 and delta time = 8 * 600 < 10 * 512
        bip68timetxs = [tx['tx'] for tx in bip68txs_v2 if not tx['sdf'] and tx['stf']]
        for tx in bip68timetxs:
            self.send_blocks([self.create_test_block([tx])], success=False, reject_reason='bad-txns-nonfinal')

        bip68heighttxs = [tx['tx'] for tx in bip68txs_v2 if not tx['sdf'] and not tx['stf']]
        for tx in bip68heighttxs:
            self.send_blocks([self.create_test_block([tx])], success=False, reject_reason='bad-txns-nonfinal')

        # Advance one block to 438
        test_blocks = self.generate_blocks(1)
        self.send_blocks(test_blocks)

        # Height txs should fail and time txs should now pass 9 * 600 > 10 * 512
        bip68success_txs.extend(bip68timetxs)
        self.send_blocks([self.create_test_block(bip68success_txs)])
        self.nodes[0].invalidateblock(self.nodes[0].getbestblockhash())
        for tx in bip68heighttxs:
            self.send_blocks([self.create_test_block([tx])], success=False, reject_reason='bad-txns-nonfinal')

        # Advance one block to 439
        test_blocks = self.generate_blocks(1)
        self.send_blocks(test_blocks)

        # All BIP 68 txs should pass
        bip68success_txs.extend(bip68heighttxs)
        self.send_blocks([self.create_test_block(bip68success_txs)])
        self.nodes[0].invalidateblock(self.nodes[0].getbestblockhash())

        self.log.info("BIP 112 tests")
        self.log.info("Test version 1 txs")

        # -1 OP_CSV tx and (empty stack) OP_CSV tx should fail
        self.send_blocks([self.create_test_block([bip112tx_special_v1])], success=False,
                         reject_reason='non-mandatory-script-verify-flag (Negative locktime)')
        self.send_blocks([self.create_test_block([bip112tx_emptystack_v1])], success=False,
                         reject_reason='non-mandatory-script-verify-flag (Operation not valid with the current stack size)')
        # If SEQUENCE_LOCKTIME_DISABLE_FLAG is set in argument to OP_CSV, version 1 txs should still pass

        success_txs = [tx['tx'] for tx in bip112txs_vary_OP_CSV_v1 if tx['sdf']]
        success_txs += [tx['tx'] for tx in bip112txs_vary_OP_CSV_9_v1 if tx['sdf']]
        self.send_blocks([self.create_test_block(success_txs)])
        self.nodes[0].invalidateblock(self.nodes[0].getbestblockhash())

        # If SEQUENCE_LOCKTIME_DISABLE_FLAG is unset in argument to OP_CSV, version 1 txs should now fail
        fail_txs = all_rlt_txs(bip112txs_vary_nSequence_v1)
        fail_txs += all_rlt_txs(bip112txs_vary_nSequence_9_v1)
        fail_txs += [tx['tx'] for tx in bip112txs_vary_OP_CSV_v1 if not tx['sdf']]
        fail_txs += [tx['tx'] for tx in bip112txs_vary_OP_CSV_9_v1 if not tx['sdf']]
        for tx in fail_txs:
            self.send_blocks([self.create_test_block([tx])], success=False,
                             reject_reason='non-mandatory-script-verify-flag (Locktime requirement not satisfied)')

        self.log.info("Test version 2 txs")

        # -1 OP_CSV tx and (empty stack) OP_CSV tx should fail
        self.send_blocks([self.create_test_block([bip112tx_special_v2])], success=False,
                         reject_reason='non-mandatory-script-verify-flag (Negative locktime)')
        self.send_blocks([self.create_test_block([bip112tx_emptystack_v2])], success=False,
                         reject_reason='non-mandatory-script-verify-flag (Operation not valid with the current stack size)')

        # If SEQUENCE_LOCKTIME_DISABLE_FLAG is set in argument to OP_CSV, version 2 txs should pass (all sequence locks are met)
        success_txs = [tx['tx'] for tx in bip112txs_vary_OP_CSV_v2 if tx['sdf']]
        success_txs += [tx['tx'] for tx in bip112txs_vary_OP_CSV_9_v2 if tx['sdf']]

        self.send_blocks([self.create_test_block(success_txs)])
        self.nodes[0].invalidateblock(self.nodes[0].getbestblockhash())

        # SEQUENCE_LOCKTIME_DISABLE_FLAG is unset in argument to OP_CSV for all remaining txs ##

        # All txs with nSequence 9 should fail either due to earlier mismatch or failing the CSV check
        fail_txs = all_rlt_txs(bip112txs_vary_nSequence_9_v2)
        fail_txs += [tx['tx'] for tx in bip112txs_vary_OP_CSV_9_v2 if not tx['sdf']]
        for tx in fail_txs:
            self.send_blocks([self.create_test_block([tx])], success=False,
                             reject_reason='non-mandatory-script-verify-flag (Locktime requirement not satisfied)')

        # If SEQUENCE_LOCKTIME_DISABLE_FLAG is set in nSequence, tx should fail
        fail_txs = [tx['tx'] for tx in bip112txs_vary_nSequence_v2 if tx['sdf']]
        for tx in fail_txs:
            self.send_blocks([self.create_test_block([tx])], success=False,
                             reject_reason='non-mandatory-script-verify-flag (Locktime requirement not satisfied)')

        # If sequencelock types mismatch, tx should fail
        fail_txs = [tx['tx'] for tx in bip112txs_vary_nSequence_v2 if not tx['sdf'] and tx['stf']]
        fail_txs += [tx['tx'] for tx in bip112txs_vary_OP_CSV_v2 if not tx['sdf'] and tx['stf']]
        for tx in fail_txs:
            self.send_blocks([self.create_test_block([tx])], success=False,
                             reject_reason='non-mandatory-script-verify-flag (Locktime requirement not satisfied)')

        # Remaining txs should pass, just test masking works properly
        success_txs = [tx['tx'] for tx in bip112txs_vary_nSequence_v2 if not tx['sdf'] and not tx['stf']]
        success_txs += [tx['tx'] for tx in bip112txs_vary_OP_CSV_v2 if not tx['sdf'] and not tx['stf']]
        self.send_blocks([self.create_test_block(success_txs)])
        self.nodes[0].invalidateblock(self.nodes[0].getbestblockhash())

        # Additional test, of checking that comparison of two time types works properly
        time_txs = []
        for tx in [tx['tx'] for tx in bip112txs_vary_OP_CSV_v2 if not tx['sdf'] and tx['stf']]:
            tx.vin[0].nSequence = BASE_RELATIVE_LOCKTIME | SEQ_TYPE_FLAG
            self.miniwallet.sign_tx(tx)
            tx.rehash()
            time_txs.append(tx)

        self.send_blocks([self.create_test_block(time_txs)])
        self.nodes[0].invalidateblock(self.nodes[0].getbestblockhash())


if __name__ == '__main__':
    BIP68_112_113Test().main()<|MERGE_RESOLUTION|>--- conflicted
+++ resolved
@@ -87,13 +87,10 @@
 def all_rlt_txs(txs):
     return [tx['tx'] for tx in txs]
 
-<<<<<<< HEAD
-=======
 
 CSV_ACTIVATION_HEIGHT = 432
 
 
->>>>>>> 8e9801bf
 class BIP68_112_113Test(BitcoinTestFramework):
     def set_test_params(self):
         self.num_nodes = 1
