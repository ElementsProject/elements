--- conflicted
+++ resolved
@@ -241,13 +241,8 @@
         response_bytes = response.read()
 
         # Compare with block header
-<<<<<<< HEAD
-        response_header = self.test_rest_request(f"/headers/1/{bb_hash}", req_type=ReqType.BIN, ret_type=RetType.OBJ)
+        response_header = self.test_rest_request(f"/headers/{bb_hash}", req_type=ReqType.BIN, ret_type=RetType.OBJ, query_params={"count": 1})
         assert_equal(int(response_header.getheader('content-length')), 79) # ELEMENTS
-=======
-        response_header = self.test_rest_request(f"/headers/{bb_hash}", req_type=ReqType.BIN, ret_type=RetType.OBJ, query_params={"count": 1})
-        assert_equal(int(response_header.getheader('content-length')), BLOCK_HEADER_SIZE)
->>>>>>> 27cfaeed
         response_header_bytes = response_header.read()
         assert_equal(response_bytes[:BLOCK_HEADER_SIZE], response_header_bytes)
 
@@ -258,15 +253,9 @@
         assert_equal(response_bytes.hex().encode(), response_hex_bytes)
 
         # Compare with hex block header
-<<<<<<< HEAD
-        response_header_hex = self.test_rest_request(f"/headers/1/{bb_hash}", req_type=ReqType.HEX, ret_type=RetType.OBJ)
+        response_header_hex = self.test_rest_request(f"/headers/{bb_hash}", req_type=ReqType.HEX, ret_type=RetType.OBJ, query_params={"count": 1})
         assert_greater_than(int(response_header_hex.getheader('content-length')), 75*2) # ELEMENTS
         response_header_hex_bytes = response_header_hex.read(79*2) # ELEMENTS
-=======
-        response_header_hex = self.test_rest_request(f"/headers/{bb_hash}", req_type=ReqType.HEX, ret_type=RetType.OBJ, query_params={"count": 1})
-        assert_greater_than(int(response_header_hex.getheader('content-length')), BLOCK_HEADER_SIZE*2)
-        response_header_hex_bytes = response_header_hex.read(BLOCK_HEADER_SIZE*2)
->>>>>>> 27cfaeed
         assert_equal(response_bytes[:BLOCK_HEADER_SIZE].hex().encode(), response_header_hex_bytes)
 
         # Check json format
