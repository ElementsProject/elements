#!/usr/bin/env python3
# Copyright (c) 2021 The Bitcoin Core developers
# Distributed under the MIT software license, see the accompanying
# file COPYING or http://www.opensource.org/licenses/mit-license.php.
"""Test logic for limiting mempool and package ancestors/descendants."""

from decimal import Decimal

from test_framework.blocktools import COINBASE_MATURITY
from test_framework.test_framework import BitcoinTestFramework
from test_framework.messages import (
    COIN,
    WITNESS_SCALE_FACTOR,
)
from test_framework.util import (
    assert_equal,
)
from test_framework.wallet import (MiniWallet, DEFAULT_FEE)

class MempoolPackageLimitsTest(BitcoinTestFramework):
    def set_test_params(self):
        self.num_nodes = 1
        self.setup_clean_chain = True

    def run_test(self):
        self.wallet = MiniWallet(self.nodes[0])
        # Add enough mature utxos to the wallet so that all txs spend confirmed coins.
        self.generate(self.wallet, 35)
        self.generate(self.nodes[0], COINBASE_MATURITY)

        self.test_chain_limits()
        self.test_desc_count_limits()
        self.test_desc_count_limits_2()
        self.test_anc_count_limits()
        # ELEMENTS: FIXME failing tests
        # self.test_anc_count_limits_2()
        # self.test_anc_count_limits_bushy()

<<<<<<< HEAD
        # The node will accept our (nonstandard) extra large OP_RETURN outputs
        self.restart_node(0, extra_args=["-acceptnonstdtxn=1"])
        # self.test_anc_size_limits()
        # self.test_desc_size_limits()
=======
        # The node will accept (nonstandard) extra large OP_RETURN outputs
        self.restart_node(0, extra_args=["-datacarriersize=100000"])
        self.test_anc_size_limits()
        self.test_desc_size_limits()
>>>>>>> 2c3115d4

    def test_chain_limits_helper(self, mempool_count, package_count):
        node = self.nodes[0]
        assert_equal(0, node.getmempoolinfo()["size"])
        chain_hex = []

        chaintip_utxo = self.wallet.send_self_transfer_chain(from_node=node, chain_length=mempool_count)
        # in-package transactions
        for _ in range(package_count):
            tx = self.wallet.create_self_transfer(utxo_to_spend=chaintip_utxo)
            chaintip_utxo = tx["new_utxo"]
            chain_hex.append(tx["hex"])
        testres_too_long = node.testmempoolaccept(rawtxs=chain_hex)
        for txres in testres_too_long:
            assert_equal(txres["package-error"], "package-mempool-limits")

        # Clear mempool and check that the package passes now
        self.generate(node, 1)
        assert all([res["allowed"] for res in node.testmempoolaccept(rawtxs=chain_hex)])

    def test_chain_limits(self):
        """Create chains from mempool and package transactions that are longer than 25,
        but only if both in-mempool and in-package transactions are considered together.
        This checks that both mempool and in-package transactions are taken into account when
        calculating ancestors/descendant limits.
        """
        self.log.info("Check that in-package ancestors count for mempool ancestor limits")

        # 24 transactions in the mempool and 2 in the package. The parent in the package has
        # 24 in-mempool ancestors and 1 in-package descendant. The child has 0 direct parents
        # in the mempool, but 25 in-mempool and in-package ancestors in total.
        self.test_chain_limits_helper(24, 2)
        # 2 transactions in the mempool and 24 in the package.
        self.test_chain_limits_helper(2, 24)
        # 13 transactions in the mempool and 13 in the package.
        self.test_chain_limits_helper(13, 13)

    def test_desc_count_limits(self):
        """Create an 'A' shaped package with 24 transactions in the mempool and 2 in the package:
                    M1
                   ^  ^
                 M2a  M2b
                .       .
               .         .
              .           .
             M12a          ^
            ^              M13b
           ^                 ^
          Pa                  Pb
        The top ancestor in the package exceeds descendant limits but only if the in-mempool and in-package
        descendants are all considered together (24 including in-mempool descendants and 26 including both
        package transactions).
        """
        node = self.nodes[0]
        assert_equal(0, node.getmempoolinfo()["size"])
        self.log.info("Check that in-mempool and in-package descendants are calculated properly in packages")
        # Top parent in mempool, M1
        m1_utxos = self.wallet.send_self_transfer_multi(from_node=node, num_outputs=2)['new_utxos']

        package_hex = []
        # Chain A (M2a... M12a)
        chain_a_tip_utxo = self.wallet.send_self_transfer_chain(from_node=node, chain_length=11, utxo_to_spend=m1_utxos[0])
        # Pa
        pa_hex = self.wallet.create_self_transfer(utxo_to_spend=chain_a_tip_utxo)["hex"]
        package_hex.append(pa_hex)

        # Chain B (M2b... M13b)
        chain_b_tip_utxo = self.wallet.send_self_transfer_chain(from_node=node, chain_length=12, utxo_to_spend=m1_utxos[1])
        # Pb
        pb_hex = self.wallet.create_self_transfer(utxo_to_spend=chain_b_tip_utxo)["hex"]
        package_hex.append(pb_hex)

        assert_equal(24, node.getmempoolinfo()["size"])
        assert_equal(2, len(package_hex))
        testres_too_long = node.testmempoolaccept(rawtxs=package_hex)
        for txres in testres_too_long:
            assert_equal(txres["package-error"], "package-mempool-limits")

        # Clear mempool and check that the package passes now
        self.generate(node, 1)
        assert all([res["allowed"] for res in node.testmempoolaccept(rawtxs=package_hex)])

    def test_desc_count_limits_2(self):
        """Create a Package with 24 transaction in mempool and 2 transaction in package:
                      M1
                     ^  ^
                   M2    ^
                   .      ^
                  .        ^
                 .          ^
                M24          ^
                              ^
                              P1
                              ^
                              P2
        P1 has M1 as a mempool ancestor, P2 has no in-mempool ancestors, but when
        combined P2 has M1 as an ancestor and M1 exceeds descendant_limits(23 in-mempool
        descendants + 2 in-package descendants, a total of 26 including itself).
        """

        node = self.nodes[0]
        package_hex = []
        # M1
        m1_utxos = self.wallet.send_self_transfer_multi(from_node=node, num_outputs=2)['new_utxos']

        # Chain M2...M24
        self.wallet.send_self_transfer_chain(from_node=node, chain_length=23, utxo_to_spend=m1_utxos[0])

        # P1
        p1_tx = self.wallet.create_self_transfer(utxo_to_spend=m1_utxos[1])
        package_hex.append(p1_tx["hex"])

        # P2
        p2_tx = self.wallet.create_self_transfer(utxo_to_spend=p1_tx["new_utxo"])
        package_hex.append(p2_tx["hex"])

        assert_equal(24, node.getmempoolinfo()["size"])
        assert_equal(2, len(package_hex))
        testres = node.testmempoolaccept(rawtxs=package_hex)
        assert_equal(len(testres), len(package_hex))
        for txres in testres:
            assert_equal(txres["package-error"], "package-mempool-limits")

        # Clear mempool and check that the package passes now
        self.generate(node, 1)
        assert all([res["allowed"] for res in node.testmempoolaccept(rawtxs=package_hex)])

    def test_anc_count_limits(self):
        """Create a 'V' shaped chain with 24 transactions in the mempool and 3 in the package:
        M1a                    M1b
         ^                     ^
          M2a                M2b
           .                 .
            .               .
             .             .
             M12a        M12b
               ^         ^
                Pa     Pb
                 ^    ^
                   Pc
        The lowest descendant, Pc, exceeds ancestor limits, but only if the in-mempool
        and in-package ancestors are all considered together.
        """
        node = self.nodes[0]
        assert_equal(0, node.getmempoolinfo()["size"])
        package_hex = []
        pc_parent_utxos = []

        self.log.info("Check that in-mempool and in-package ancestors are calculated properly in packages")

        # Two chains of 13 transactions each
        for _ in range(2):
            chain_tip_utxo = self.wallet.send_self_transfer_chain(from_node=node, chain_length=12)
            # Save the 13th transaction for the package
            tx = self.wallet.create_self_transfer(utxo_to_spend=chain_tip_utxo)
            package_hex.append(tx["hex"])
            pc_parent_utxos.append(tx["new_utxo"])

        # Child Pc
        pc_hex = self.wallet.create_self_transfer_multi(utxos_to_spend=pc_parent_utxos)["hex"]
        package_hex.append(pc_hex)

        assert_equal(24, node.getmempoolinfo()["size"])
        assert_equal(3, len(package_hex))
        testres_too_long = node.testmempoolaccept(rawtxs=package_hex)
        for txres in testres_too_long:
            assert_equal(txres["package-error"], "package-mempool-limits")

        # Clear mempool and check that the package passes now
        self.generate(node, 1)
        assert all([res["allowed"] for res in node.testmempoolaccept(rawtxs=package_hex)])

    def test_anc_count_limits_2(self):
        """Create a 'Y' shaped chain with 24 transactions in the mempool and 2 in the package:
        M1a                M1b
         ^                ^
          M2a            M2b
           .            .
            .          .
             .        .
            M12a    M12b
               ^    ^
                 Pc
                 ^
                 Pd
        The lowest descendant, Pd, exceeds ancestor limits, but only if the in-mempool
        and in-package ancestors are all considered together.
        """
        node = self.nodes[0]
        assert_equal(0, node.getmempoolinfo()["size"])
        pc_parent_utxos = []

        self.log.info("Check that in-mempool and in-package ancestors are calculated properly in packages")
        # Two chains of 12 transactions each
        for _ in range(2):
            chaintip_utxo = self.wallet.send_self_transfer_chain(from_node=node, chain_length=12)
            # last 2 transactions will be the parents of Pc
            pc_parent_utxos.append(chaintip_utxo)

        # Child Pc
        pc_tx = self.wallet.create_self_transfer_multi(utxos_to_spend=pc_parent_utxos)

        # Child Pd
        pd_tx = self.wallet.create_self_transfer(utxo_to_spend=pc_tx["new_utxos"][0])

        assert_equal(24, node.getmempoolinfo()["size"])
        testres_too_long = node.testmempoolaccept(rawtxs=[pc_tx["hex"], pd_tx["hex"]])
        for txres in testres_too_long:
            assert_equal(txres["package-error"], "package-mempool-limits")

        # Clear mempool and check that the package passes now
        self.generate(node, 1)
        assert all([res["allowed"] for res in node.testmempoolaccept(rawtxs=[pc_tx["hex"], pd_tx["hex"]])])

    def test_anc_count_limits_bushy(self):
        """Create a tree with 20 transactions in the mempool and 6 in the package:
        M1...M4 M5...M8 M9...M12 M13...M16 M17...M20
            ^      ^       ^        ^         ^             (each with 4 parents)
            P0     P1      P2      P3        P4
             ^     ^       ^       ^         ^              (5 parents)
                           PC
        Where M(4i+1)...M+(4i+4) are the parents of Pi and P0, P1, P2, P3, and P4 are the parents of PC.
        P0... P4 individually only have 4 parents each, and PC has no in-mempool parents. But
        combined, PC has 25 in-mempool and in-package parents.
        """
        node = self.nodes[0]
        assert_equal(0, node.getmempoolinfo()["size"])
        package_hex = []
        pc_parent_utxos = []
        for _ in range(5): # Make package transactions P0 ... P4
            pc_grandparent_utxos = []
            for _ in range(4): # Make mempool transactions M(4i+1)...M(4i+4)
                pc_grandparent_utxos.append(self.wallet.send_self_transfer(from_node=node)["new_utxo"])
            # Package transaction Pi
            pi_tx = self.wallet.create_self_transfer_multi(utxos_to_spend=pc_grandparent_utxos)
            package_hex.append(pi_tx["hex"])
            pc_parent_utxos.append(pi_tx["new_utxos"][0])
        # Package transaction PC
        pc_hex = self.wallet.create_self_transfer_multi(utxos_to_spend=pc_parent_utxos)["hex"]
        package_hex.append(pc_hex)

        assert_equal(20, node.getmempoolinfo()["size"])
        assert_equal(6, len(package_hex))
        testres = node.testmempoolaccept(rawtxs=package_hex)
        for txres in testres:
            assert_equal(txres["package-error"], "package-mempool-limits")

        # Clear mempool and check that the package passes now
        self.generate(node, 1)
        assert all([res["allowed"] for res in node.testmempoolaccept(rawtxs=package_hex)])

    def test_anc_size_limits(self):
        """Test Case with 2 independent transactions in the mempool and a parent + child in the
        package, where the package parent is the child of both mempool transactions (30KvB each):
              A     B
               ^   ^
                 C
                 ^
                 D
        The lowest descendant, D, exceeds ancestor size limits, but only if the in-mempool
        and in-package ancestors are all considered together.
        """
        node = self.nodes[0]
        assert_equal(0, node.getmempoolinfo()["size"])
        parent_utxos = []
        target_weight = WITNESS_SCALE_FACTOR * 1000 * 30 # 30KvB
        high_fee = Decimal("0.003") # 10 sats/vB
        self.log.info("Check that in-mempool and in-package ancestor size limits are calculated properly in packages")
        # Mempool transactions A and B
        for _ in range(2):
            bulked_tx = self.wallet.create_self_transfer(target_weight=target_weight)
            self.wallet.sendrawtransaction(from_node=node, tx_hex=bulked_tx["hex"])
            parent_utxos.append(bulked_tx["new_utxo"])

        # Package transaction C
        pc_tx = self.wallet.create_self_transfer_multi(utxos_to_spend=parent_utxos, fee_per_output=int(high_fee * COIN), target_weight=target_weight)

        # Package transaction D
        pd_tx = self.wallet.create_self_transfer(utxo_to_spend=pc_tx["new_utxos"][0], target_weight=target_weight)

        assert_equal(2, node.getmempoolinfo()["size"])
        testres_too_heavy = node.testmempoolaccept(rawtxs=[pc_tx["hex"], pd_tx["hex"]])
        for txres in testres_too_heavy:
            assert_equal(txres["package-error"], "package-mempool-limits")

        # Clear mempool and check that the package passes now
        self.generate(node, 1)
        assert all([res["allowed"] for res in node.testmempoolaccept(rawtxs=[pc_tx["hex"], pd_tx["hex"]])])

    def test_desc_size_limits(self):
        """Create 3 mempool transactions and 2 package transactions (25KvB each):
              Ma
             ^ ^
            Mb  Mc
           ^     ^
          Pd      Pe
        The top ancestor in the package exceeds descendant size limits but only if the in-mempool
        and in-package descendants are all considered together.
        """
        node = self.nodes[0]
        assert_equal(0, node.getmempoolinfo()["size"])
        target_weight = 21 * 1000 * WITNESS_SCALE_FACTOR
        high_fee = Decimal("0.0021") # 10 sats/vB
        self.log.info("Check that in-mempool and in-package descendant sizes are calculated properly in packages")
        # Top parent in mempool, Ma
        ma_tx = self.wallet.create_self_transfer_multi(num_outputs=2, fee_per_output=int(high_fee / 2 * COIN), target_weight=target_weight)
        self.wallet.sendrawtransaction(from_node=node, tx_hex=ma_tx["hex"])

        package_hex = []
        for j in range(2): # Two legs (left and right)
            # Mempool transaction (Mb and Mc)
            mempool_tx = self.wallet.create_self_transfer(utxo_to_spend=ma_tx["new_utxos"][j], target_weight=target_weight)
            self.wallet.sendrawtransaction(from_node=node, tx_hex=mempool_tx["hex"])

            # Package transaction (Pd and Pe)
            package_tx = self.wallet.create_self_transfer(utxo_to_spend=mempool_tx["new_utxo"], target_weight=target_weight)
            package_hex.append(package_tx["hex"])

        assert_equal(3, node.getmempoolinfo()["size"])
        assert_equal(2, len(package_hex))
        testres_too_heavy = node.testmempoolaccept(rawtxs=package_hex)
        for txres in testres_too_heavy:
            assert_equal(txres["package-error"], "package-mempool-limits")

        # Clear mempool and check that the package passes now
        self.generate(node, 1)
        assert all([res["allowed"] for res in node.testmempoolaccept(rawtxs=package_hex)])

if __name__ == "__main__":
    MempoolPackageLimitsTest().main()<|MERGE_RESOLUTION|>--- conflicted
+++ resolved
@@ -36,17 +36,10 @@
         # self.test_anc_count_limits_2()
         # self.test_anc_count_limits_bushy()
 
-<<<<<<< HEAD
-        # The node will accept our (nonstandard) extra large OP_RETURN outputs
-        self.restart_node(0, extra_args=["-acceptnonstdtxn=1"])
-        # self.test_anc_size_limits()
-        # self.test_desc_size_limits()
-=======
         # The node will accept (nonstandard) extra large OP_RETURN outputs
         self.restart_node(0, extra_args=["-datacarriersize=100000"])
         self.test_anc_size_limits()
         self.test_desc_size_limits()
->>>>>>> 2c3115d4
 
     def test_chain_limits_helper(self, mempool_count, package_count):
         node = self.nodes[0]
