--- conflicted
+++ resolved
@@ -120,22 +120,15 @@
 
         self.log.info("Test that invalid-according-to-CLTV transactions can still appear in a block")
 
-<<<<<<< HEAD
-        coinbase_value = self.nodes[0].decoderawtransaction(self.nodes[0].gettransaction(self.coinbase_txids[0])["hex"])["vout"][0]["value"]
-        spendtx = create_transaction(self.nodes[0], self.coinbase_txids[0],
-                self.nodeaddress, amount=1.0, fee=coinbase_value-1)
-        cltv_invalidate(spendtx)
-        spendtx.rehash()
-=======
         # create one invalid tx per CLTV failure reason (5 in total) and collect them
         invalid_ctlv_txs = []
         for i in range(5):
+            coinbase_value = self.nodes[0].decoderawtransaction(self.nodes[0].gettransaction(self.coinbase_txids[i])["hex"])["vout"][0]["value"]
             spendtx = create_transaction(self.nodes[0], self.coinbase_txids[i],
-                                         self.nodeaddress, amount=1.0)
+                                         self.nodeaddress, amount=1.0, fee=coinbase_value-1)
             spendtx = cltv_invalidate(self.nodes[0], spendtx, i)
             spendtx.rehash()
             invalid_ctlv_txs.append(spendtx)
->>>>>>> 4b5659c6
 
         tip = self.nodes[0].getbestblockhash()
         block_time = self.nodes[0].getblockheader(tip)['mediantime'] + 1
@@ -164,42 +157,13 @@
 
         self.log.info("Test that invalid-according-to-CLTV transactions cannot appear in a block")
         block.nVersion = 4
-<<<<<<< HEAD
-
-        coinbase_value = self.nodes[0].decoderawtransaction(self.nodes[0].gettransaction(self.coinbase_txids[1])["hex"])["vout"][0]["value"]
-        spendtx = create_transaction(self.nodes[0], self.coinbase_txids[1],
-                self.nodeaddress, amount=1.0, fee=coinbase_value-1)
-        cltv_invalidate(spendtx)
-        spendtx.rehash()
-
-        # First we show that this tx is valid except for CLTV by getting it
-        # rejected from the mempool for exactly that reason.
-        assert_equal(
-            [{
-                'txid': spendtx.hash,
-                'wtxid': spendtx.getwtxid(),
-                'allowed': False,
-                'reject-reason': 'non-mandatory-script-verify-flag (Negative locktime)',
-            }],
-            self.nodes[0].testmempoolaccept(rawtxs=[spendtx.serialize().hex()], maxfeerate=0),
-        )
-
-        # Now we verify that a block with this transaction is also invalid.
-        block.vtx.append(spendtx)
-        block.hashMerkleRoot = block.calc_merkle_root()
-        block.solve()
-
-        with self.nodes[0].assert_debug_log(expected_msgs=['CheckInputScripts on {} failed with non-mandatory-script-verify-flag (Negative locktime)'.format(block.vtx[-1].hash)]):
-            peer.send_and_ping(msg_block(block))
-            assert_equal(int(self.nodes[0].getbestblockhash(), 16), tip)
-            peer.sync_with_ping()
-=======
         block.vtx.append(CTransaction()) # dummy tx after coinbase that will be replaced later
 
         # create and test one invalid tx per CLTV failure reason (5 in total)
         for i in range(5):
+            coinbase_value = self.nodes[0].decoderawtransaction(self.nodes[0].gettransaction(self.coinbase_txids[10+i])["hex"])["vout"][0]["value"]
             spendtx = create_transaction(self.nodes[0], self.coinbase_txids[10+i],
-                                         self.nodeaddress, amount=1.0)
+                                         self.nodeaddress, amount=1.0, fee=coinbase_value-1)
             spendtx = cltv_invalidate(self.nodes[0], spendtx, i)
             spendtx.rehash()
 
@@ -232,7 +196,6 @@
                 peer.send_and_ping(msg_block(block))
                 assert_equal(int(self.nodes[0].getbestblockhash(), 16), tip)
                 peer.sync_with_ping()
->>>>>>> 4b5659c6
 
         self.log.info("Test that a version 4 block with a valid-according-to-CLTV transaction is accepted")
         spendtx = cltv_validate(self.nodes[0], spendtx, CLTV_HEIGHT - 1)
