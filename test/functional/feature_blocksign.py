#!/usr/bin/env python3

import codecs
import hashlib
import random

from test_framework.test_framework import BitcoinTestFramework
from test_framework.util import (assert_raises_rpc_error, assert_equal, connect_nodes_bi)
from test_framework import (
    address,
    key,
)

# Generate wallet import format from private key.
def wif(pk):
    # Base58Check version for regtest WIF keys is 0xef = 239
<<<<<<< HEAD
    return address.byte_to_base58(pk + b'\01', 239)
=======
    pk_compressed = pk + bytes([0x1])
    return address.byte_to_base58(pk_compressed, 239)
>>>>>>> 5b2fe556

# The signblockscript is a Bitcoin Script k-of-n multisig script.
def make_signblockscript(num_nodes, required_signers, keys):
    assert num_nodes >= required_signers
    script = "{}".format(50 + required_signers)
    for i in range(num_nodes):
        k = keys[i]
        script += "21"
<<<<<<< HEAD
        script += codecs.encode(k.get_pubkey().get_bytes(), 'hex_codec').decode("utf-8")
=======
        script += codecs.encode(k.get_pubkey(), 'hex_codec').decode("utf-8")
>>>>>>> 5b2fe556
    script += "{}".format(50 + num_nodes) # num keys
    script += "ae" # OP_CHECKMULTISIG
    return script

class BlockSignTest(BitcoinTestFramework):
    """
    Test signed-blockchain-related RPC calls and functionality:

        - getnewblockhex
        - signblock
        - combineblocksigs
        - submitblock
        - testproposedblock
        - getcompactsketch
        - consumecompactsketch
        - consumegetblocktxn
        - finalizecompactblock

        As well as syncing blocks over p2p

        This test covers both pre-dynafed and post.

        TODO: Show block max witness actually limits the witness

    """

    def skip_test_if_missing_module(self):
        self.skip_if_no_wallet()

    # Dynamically generate N keys to be used for block signing.
    def init_keys(self, num_keys):
        self.keys = []
        self.wifs = []
        for i in range(num_keys):
<<<<<<< HEAD
            k = key.ECKey()
            k.generate()
            w = wif(k.get_bytes())
            print("generated key {}: \n pub: {}\n  wif: {}".format(i+1,
                codecs.encode(k.get_pubkey().get_bytes(), 'hex_codec').decode("utf-8"),
                w))
=======
            k = key.CECKey()
            pk_bytes = hashlib.sha256(str(random.getrandbits(256)).encode('utf-8')).digest()
            k.set_secretbytes(pk_bytes)
            k.set_compressed(True)
            w = wif(pk_bytes)
>>>>>>> 5b2fe556
            self.keys.append(k)
            self.wifs.append(w)

    def set_test_params(self):
        self.num_nodes = 5
        self.num_keys = 4
        self.required_signers = 3
        self.setup_clean_chain = True
        self.init_keys(self.num_nodes-1) # Last node cannot sign and is connected to all via p2p
        signblockscript = make_signblockscript(self.num_keys, self.required_signers, self.keys)
        self.witnessScript = signblockscript # post-dynafed this becomes witnessScript
        self.extra_args = [[
            "-signblockscript={}".format(signblockscript),
            "-con_max_block_sig_size={}".format(self.required_signers*74),
            "-anyonecanspendaremine=1",
            "-con_dyna_deploy_start=0",
        ]] * self.num_nodes

    def setup_network(self):
        self.setup_nodes()
        # Connect non-signing node to a single signing one (to not pass blocks between signers)
        connect_nodes_bi(self.nodes, 0, self.num_nodes-1)

    def check_height(self, expected_height):
        for n in self.nodes:
            assert_equal(n.getblockcount(), expected_height)

    def mine_block(self, make_transactions):
        # mine block in round robin sense: depending on the block number, a node
        # is selected to create the block, others sign it and the selected node
        # broadcasts it
        mineridx = self.nodes[0].getblockcount() % self.num_nodes # assuming in sync
        mineridx_next = (self.nodes[0].getblockcount() + 1) % self.num_nodes
        miner = self.nodes[mineridx]
        miner_next = self.nodes[mineridx_next]
        blockcount = miner.getblockcount()

        # If dynafed is enabled, this means signblockscript has been WSH-wrapped
        blockchain_info = self.nodes[0].getblockchaininfo()
        is_dyna = blockchain_info['bip9_softforks']['dynafed']['status'] == "active"
        if is_dyna:
            wsh_wrap = self.nodes[0].decodescript(self.witnessScript)['segwit']['hex']
            assert_equal(wsh_wrap, blockchain_info['current_signblock_hex'])
            assert blockchain_info['current_signblock_hex'] != blockchain_info['signblock_hex']

        # Make a few transactions to make non-empty blocks for compact transmission
        if make_transactions:
            for i in range(5):
                miner.sendtoaddress(miner_next.getnewaddress(), int(miner.getbalance()['bitcoin']/10), "", "", True)
        # miner makes a block
        block = miner.getnewblockhex()

        # other signing nodes get fed compact blocks
        for i in range(self.num_keys):
            if i == mineridx:
                continue
            sketch = miner.getcompactsketch(block)
            compact_response = self.nodes[i].consumecompactsketch(sketch)
            if make_transactions:
                block_txn =  self.nodes[i].consumegetblocktxn(block, compact_response["block_tx_req"])
                final_block = self.nodes[i].finalizecompactblock(sketch, block_txn, compact_response["found_transactions"])
            else:
                # If there's only coinbase, it should succeed immediately
                final_block = compact_response["blockhex"]
            # Block should be complete, sans signatures
            self.nodes[i].testproposedblock(final_block)

        # non-signing node can not sign
        assert_raises_rpc_error(-25, "Could not sign the block.", self.nodes[-1].signblock, block, self.witnessScript)

        # collect num_keys signatures from signers, reduce to required_signers sigs during combine
        sigs = []
        for i in range(self.num_keys):
            result = miner.combineblocksigs(block, sigs, self.witnessScript)
            sigs = sigs + self.nodes[i].signblock(block, self.witnessScript)
            assert_equal(result["complete"], i >= self.required_signers)
            # submitting should have no effect pre-threshhold
            if i < self.required_signers:
                miner.submitblock(result["hex"])
                self.check_height(blockcount)

        result = miner.combineblocksigs(block, sigs, self.witnessScript)
        assert_equal(result["complete"], True)

        # All signing nodes must submit... we're not connected!
        self.nodes[0].submitblock(result["hex"])
        early_proposal = self.nodes[0].getnewblockhex() # testproposedblock should reject
        # Submit blocks to all other signing nodes next, as well as too-early block proposal
        for i in range(1, self.num_keys):
            assert_raises_rpc_error(-25, "proposal was not based on our best chain", self.nodes[i].testproposedblock, early_proposal)
            self.nodes[i].submitblock(result["hex"])

        # All nodes should be synced in blocks and transactions(mempool should be empty)
        self.sync_all()

    def mine_blocks(self, num_blocks, transactions):
        for i in range(num_blocks):
            self.mine_block(transactions)

    def run_test(self):
        # Have every node except last import its block signing private key.
        for i in range(self.num_keys):
            self.nodes[i].importprivkey(self.wifs[i])

        self.check_height(0)

        # mine a block with no transactions
        self.log.info("Mining and signing 101 blocks to unlock funds")
        self.mine_blocks(101, False)

        # mine blocks with transactions
        self.log.info("Mining and signing non-empty blocks")
        self.mine_blocks(10, True)

        # Height check also makes sure non-signing, p2p connected node gets block
        self.check_height(111)

        # signblock rpc field stuff
        tip = self.nodes[0].getblockhash(self.nodes[0].getblockcount())
        header = self.nodes[0].getblockheader(tip)
        block = self.nodes[0].getblock(tip)
        info = self.nodes[0].getblockchaininfo()

        assert 'signblock_witness_asm' in header
        assert 'signblock_witness_hex' in header
        assert 'signblock_witness_asm' in block
        assert 'signblock_witness_hex' in block

        signblockscript = make_signblockscript(self.num_keys, self.required_signers, self.keys)
        assert_equal(info['signblock_asm'], self.nodes[0].decodescript(signblockscript)['asm'])
        assert_equal(info['signblock_hex'], signblockscript)

        assert_equal(info['bip9_softforks']['dynafed']['status'], "defined")

        # Next let's activate dynafed
        blocks_til_dynafed = 431 - self.nodes[0].getblockcount()
        self.mine_blocks(blocks_til_dynafed, False)
        self.check_height(111+blocks_til_dynafed)

        assert_equal(self.nodes[0].getblockchaininfo()['bip9_softforks']['dynafed']['status'], "active")

        self.log.info("Mine some dynamic federation blocks without and with txns")
        self.mine_blocks(50, False)
        self.mine_blocks(50, True)

if __name__ == '__main__':
    BlockSignTest().main()<|MERGE_RESOLUTION|>--- conflicted
+++ resolved
@@ -14,12 +14,8 @@
 # Generate wallet import format from private key.
 def wif(pk):
     # Base58Check version for regtest WIF keys is 0xef = 239
-<<<<<<< HEAD
-    return address.byte_to_base58(pk + b'\01', 239)
-=======
     pk_compressed = pk + bytes([0x1])
     return address.byte_to_base58(pk_compressed, 239)
->>>>>>> 5b2fe556
 
 # The signblockscript is a Bitcoin Script k-of-n multisig script.
 def make_signblockscript(num_nodes, required_signers, keys):
@@ -28,11 +24,7 @@
     for i in range(num_nodes):
         k = keys[i]
         script += "21"
-<<<<<<< HEAD
         script += codecs.encode(k.get_pubkey().get_bytes(), 'hex_codec').decode("utf-8")
-=======
-        script += codecs.encode(k.get_pubkey(), 'hex_codec').decode("utf-8")
->>>>>>> 5b2fe556
     script += "{}".format(50 + num_nodes) # num keys
     script += "ae" # OP_CHECKMULTISIG
     return script
@@ -67,20 +59,9 @@
         self.keys = []
         self.wifs = []
         for i in range(num_keys):
-<<<<<<< HEAD
             k = key.ECKey()
             k.generate()
             w = wif(k.get_bytes())
-            print("generated key {}: \n pub: {}\n  wif: {}".format(i+1,
-                codecs.encode(k.get_pubkey().get_bytes(), 'hex_codec').decode("utf-8"),
-                w))
-=======
-            k = key.CECKey()
-            pk_bytes = hashlib.sha256(str(random.getrandbits(256)).encode('utf-8')).digest()
-            k.set_secretbytes(pk_bytes)
-            k.set_compressed(True)
-            w = wif(pk_bytes)
->>>>>>> 5b2fe556
             self.keys.append(k)
             self.wifs.append(w)
 
@@ -120,7 +101,7 @@
 
         # If dynafed is enabled, this means signblockscript has been WSH-wrapped
         blockchain_info = self.nodes[0].getblockchaininfo()
-        is_dyna = blockchain_info['bip9_softforks']['dynafed']['status'] == "active"
+        is_dyna = blockchain_info['softforks']['dynafed']['bip9']['status'] == "active"
         if is_dyna:
             wsh_wrap = self.nodes[0].decodescript(self.witnessScript)['segwit']['hex']
             assert_equal(wsh_wrap, blockchain_info['current_signblock_hex'])
@@ -213,14 +194,14 @@
         assert_equal(info['signblock_asm'], self.nodes[0].decodescript(signblockscript)['asm'])
         assert_equal(info['signblock_hex'], signblockscript)
 
-        assert_equal(info['bip9_softforks']['dynafed']['status'], "defined")
+        assert_equal(info['softforks']['dynafed']['bip9']['status'], "defined")
 
         # Next let's activate dynafed
         blocks_til_dynafed = 431 - self.nodes[0].getblockcount()
         self.mine_blocks(blocks_til_dynafed, False)
         self.check_height(111+blocks_til_dynafed)
 
-        assert_equal(self.nodes[0].getblockchaininfo()['bip9_softforks']['dynafed']['status'], "active")
+        assert_equal(self.nodes[0].getblockchaininfo()['softforks']['dynafed']['bip9']['status'], "active")
 
         self.log.info("Mine some dynamic federation blocks without and with txns")
         self.mine_blocks(50, False)
