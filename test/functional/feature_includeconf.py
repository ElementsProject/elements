#!/usr/bin/env python3
# Copyright (c) 2018-2019 The Bitcoin Core developers
# Distributed under the MIT software license, see the accompanying
# file COPYING or http://www.opensource.org/licenses/mit-license.php.
"""Tests the includeconf argument

Verify that:

1. adding includeconf to the configuration file causes the includeconf
   file to be loaded in the correct order.
2. includeconf cannot be used as a command line argument.
3. includeconf cannot be used recursively (ie includeconf can only
   be used from the base config file).
4. multiple includeconf arguments can be specified in the main config
   file.
"""
import os

from test_framework.test_framework import BitcoinTestFramework

class IncludeConfTest(BitcoinTestFramework):
    def set_test_params(self):
<<<<<<< HEAD
        self.setup_clean_chain = True
=======
>>>>>>> ea5a50f9
        self.num_nodes = 1

    def setup_chain(self):
        super().setup_chain()
        # Create additional config files
        # - tmpdir/node0/relative.conf
        with open(os.path.join(self.options.tmpdir, "node0", "relative.conf"), "w", encoding="utf8") as f:
            f.write("uacomment=relative\n")
        # - tmpdir/node0/relative2.conf
        with open(os.path.join(self.options.tmpdir, "node0", "relative2.conf"), "w", encoding="utf8") as f:
            f.write("uacomment=relative2\n")
        with open(os.path.join(self.options.tmpdir, "node0", "elements.conf"), "a", encoding='utf8') as f:
            f.write("uacomment=main\nincludeconf=relative.conf\n")

    def run_test(self):
        self.log.info("-includeconf works from config file. subversion should end with 'main; relative)/'")

        subversion = self.nodes[0].getnetworkinfo()["subversion"]
        assert subversion.endswith("main; relative)/")

        self.log.info("-includeconf cannot be used as command-line arg")
        self.stop_node(0)
        self.nodes[0].assert_start_raises_init_error(extra_args=["-includeconf=relative2.conf"], expected_msg="Error: Error parsing command line arguments: -includeconf cannot be used from commandline; -includeconf=relative2.conf")

        self.log.info("-includeconf cannot be used recursively. subversion should end with 'main; relative)/'")
        with open(os.path.join(self.options.tmpdir, "node0", "relative.conf"), "a", encoding="utf8") as f:
            f.write("includeconf=relative2.conf\n")
        self.start_node(0)

        subversion = self.nodes[0].getnetworkinfo()["subversion"]
        assert subversion.endswith("main; relative)/")
        self.stop_node(0, expected_stderr="warning: -includeconf cannot be used from included files; ignoring -includeconf=relative2.conf")

        self.log.info("-includeconf cannot contain invalid arg")

        # Commented out as long as we ignore invalid arguments in configuration files
        #with open(os.path.join(self.options.tmpdir, "node0", "relative.conf"), "w", encoding="utf8") as f:
        #    f.write("foo=bar\n")
        #self.nodes[0].assert_start_raises_init_error(expected_msg="Error: Error reading configuration file: Invalid configuration value foo")

        self.log.info("-includeconf cannot be invalid path")
        os.remove(os.path.join(self.options.tmpdir, "node0", "relative.conf"))
        self.nodes[0].assert_start_raises_init_error(expected_msg="Error: Error reading configuration file: Failed to include configuration file relative.conf")

        self.log.info("multiple -includeconf args can be used from the base config file. subversion should end with 'main; relative; relative2)/'")
        with open(os.path.join(self.options.tmpdir, "node0", "relative.conf"), "w", encoding="utf8") as f:
            # Restore initial file contents
            f.write("uacomment=relative\n")

        with open(os.path.join(self.options.tmpdir, "node0", "elements.conf"), "a", encoding='utf8') as f:
            f.write("includeconf=relative2.conf\n")

        self.start_node(0)

        subversion = self.nodes[0].getnetworkinfo()["subversion"]
        assert subversion.endswith("main; relative; relative2)/")

if __name__ == '__main__':
    IncludeConfTest().main()<|MERGE_RESOLUTION|>--- conflicted
+++ resolved
@@ -20,10 +20,6 @@
 
 class IncludeConfTest(BitcoinTestFramework):
     def set_test_params(self):
-<<<<<<< HEAD
-        self.setup_clean_chain = True
-=======
->>>>>>> ea5a50f9
         self.num_nodes = 1
 
     def setup_chain(self):
