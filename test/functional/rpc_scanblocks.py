--- conflicted
+++ resolved
@@ -81,7 +81,6 @@
         # finding a false-positive at runtime would take too long, hence we simply
         # use a pre-calculated one that collides with the regtest genesis block's
         # coinbase output and verify that their BIP158 ranged hashes match
-<<<<<<< HEAD
         # ELEMENTS: FIXME
         # genesis_blockhash = node.getblockhash(0)
         # genesis_spks = bip158_relevant_scriptpubkeys(node, genesis_blockhash)
@@ -93,26 +92,10 @@
         # false_positive_hash = bip158_basic_element_hash(false_positive_spk, 1, genesis_blockhash)
         # assert_equal(genesis_coinbase_hash, false_positive_hash)
 
-        # assert(genesis_blockhash in node.scanblocks(
-        #     "start", [{"desc": f"raw({genesis_coinbase_spk.hex()})"}], 0, 0)['relevant_blocks'])
-        # assert(genesis_blockhash in node.scanblocks(
-        #     "start", [{"desc": f"raw({false_positive_spk.hex()})"}], 0, 0)['relevant_blocks'])
-=======
-        genesis_blockhash = node.getblockhash(0)
-        genesis_spks = bip158_relevant_scriptpubkeys(node, genesis_blockhash)
-        assert_equal(len(genesis_spks), 1)
-        genesis_coinbase_spk = list(genesis_spks)[0]
-        false_positive_spk = bytes.fromhex("001400000000000000000000000000000000000cadcb")
-
-        genesis_coinbase_hash = bip158_basic_element_hash(genesis_coinbase_spk, 1, genesis_blockhash)
-        false_positive_hash = bip158_basic_element_hash(false_positive_spk, 1, genesis_blockhash)
-        assert_equal(genesis_coinbase_hash, false_positive_hash)
-
-        assert genesis_blockhash in node.scanblocks(
-            "start", [{"desc": f"raw({genesis_coinbase_spk.hex()})"}], 0, 0)['relevant_blocks']
-        assert genesis_blockhash in node.scanblocks(
-            "start", [{"desc": f"raw({false_positive_spk.hex()})"}], 0, 0)['relevant_blocks']
->>>>>>> f301bf52
+        # assert genesis_blockhash in node.scanblocks(
+        #     "start", [{"desc": f"raw({genesis_coinbase_spk.hex()})"}], 0, 0)['relevant_blocks']
+        # assert genesis_blockhash in node.scanblocks(
+        #     "start", [{"desc": f"raw({false_positive_spk.hex()})"}], 0, 0)['relevant_blocks']
 
         # TODO: after an "accurate" mode for scanblocks is implemented (e.g. PR #26325)
         # check here that it filters out the false-positive
