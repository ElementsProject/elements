--- conflicted
+++ resolved
@@ -34,12 +34,8 @@
         # too immature to spend.
         b = [self.nodes[0].getblockhash(n) for n in range(101, 103)]
         coinbase_txids = [self.nodes[0].getblock(h)['tx'][0] for h in b]
-<<<<<<< HEAD
-        spends_raw = [create_raw_transaction(self.nodes[0], txid, node0_address, amount=49.99, fee=0.01) for txid in coinbase_txids]
-=======
         utxo_101 = wallet.get_utxo(txid=coinbase_txids[0])
         utxo_102 = wallet.get_utxo(txid=coinbase_txids[1])
->>>>>>> 04670ef8
 
         spend_101_id = wallet.send_self_transfer(from_node=self.nodes[0], utxo_to_spend=utxo_101)["txid"]
 
