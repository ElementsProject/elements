#!/usr/bin/env python3
# Copyright (c) 2014-2021 The Bitcoin Core developers
# Distributed under the MIT software license, see the accompanying
# file COPYING or http://www.opensource.org/licenses/mit-license.php.
"""Test the listdescriptors RPC."""

from test_framework.descriptors import (
    descsum_create
)
from test_framework.test_framework import BitcoinTestFramework
from test_framework.util import (
    assert_equal,
    assert_raises_rpc_error,
)


class ListDescriptorsTest(BitcoinTestFramework):
    def set_test_params(self):
        self.num_nodes = 1

    def skip_test_if_missing_module(self):
        self.skip_if_no_wallet()
        self.skip_if_no_sqlite()

    # do not create any wallet by default
    def init_wallet(self, i):
        return

    def run_test(self):
        node = self.nodes[0]
        assert_raises_rpc_error(-18, 'No wallet is loaded.', node.listdescriptors)

        self.log.info('Test that the command is not available for legacy wallets.')
        node.createwallet(wallet_name='w1', descriptors=False)
        assert_raises_rpc_error(-4, 'listdescriptors is not available for non-descriptor wallets', node.listdescriptors)

        self.log.info('Test the command for empty descriptors wallet.')
        node.createwallet(wallet_name='w2', blank=True, descriptors=True)
        assert_equal(0, len(node.get_wallet_rpc('w2').listdescriptors()['descriptors']))

        self.log.info('Test the command for a default descriptors wallet.')
        node.createwallet(wallet_name='w3', descriptors=True)
        result = node.get_wallet_rpc('w3').listdescriptors()
        assert_equal("w3", result['wallet_name'])
        assert_equal(6, len(result['descriptors']))
        assert_equal(6, len([d for d in result['descriptors'] if d['active']]))
        assert_equal(3, len([d for d in result['descriptors'] if d['internal']]))
        for item in result['descriptors']:
            assert item['desc'] != ''
            assert item['next'] == 0
            assert item['range'] == [0, 0]
            assert item['timestamp'] is not None

        self.log.info('Test descriptors with hardened derivations are listed in importable form.')
        xprv = 'tprv8ZgxMBicQKsPeuVhWwi6wuMQGfPKi9Li5GtX35jVNknACgqe3CY4g5xgkfDDJcmtF7o1QnxWDRYw4H5P26PXq7sbcUkEqeR4fg3Kxp2tigg'
        xpub_acc = 'tpubDCMVLhErorrAGfApiJSJzEKwqeaf2z3NrkVMxgYQjZLzMjXMBeRw2muGNYbvaekAE8rUFLftyEar4LdrG2wXyyTJQZ26zptmeTEjPTaATts'
        hardened_path = '/84\'/1\'/0\''
        wallet = node.get_wallet_rpc('w2')
        wallet.importdescriptors([{
            'desc': descsum_create('wpkh(' + xprv + hardened_path + '/0/*)'),
            'timestamp': 1296688602,
        }])
        expected = {
            'wallet_name': 'w2',
            'descriptors': [
                {'desc': descsum_create('wpkh([80002067' + hardened_path + ']' + xpub_acc + '/0/*)'),
                 'timestamp': 1296688602,
                 'active': False,
                 'range': [0, 0],
                 'next': 0},
            ],
        }
        assert_equal(expected, wallet.listdescriptors())

        self.log.info('Test non-active non-range combo descriptor')
        node.createwallet(wallet_name='w4', blank=True, descriptors=True)
        wallet = node.get_wallet_rpc('w4')
        wallet.importdescriptors([{
            'desc': descsum_create('combo(' + node.get_deterministic_priv_key().key + ')'),
            'timestamp': 1296688602,
        }])
<<<<<<< HEAD
        expected = [{'active': False,
                     'desc': 'combo(03ba4a2b1f401eb59e1e6b104f8043ce41b38b65bd24c10edb3df8863b0241e5af)#8yppnnp5',
                     'timestamp': 1296688602}]
=======
        expected = {
            'wallet_name': 'w4',
            'descriptors': [
                {'active': False,
                 'desc': 'combo(0227d85ba011276cf25b51df6a188b75e604b38770a462b2d0e9fb2fc839ef5d3f)#np574htj',
                 'timestamp': 1296688602},
            ]
        }
>>>>>>> 7aa0d8ad
        assert_equal(expected, wallet.listdescriptors())


if __name__ == '__main__':
    ListDescriptorsTest().main()<|MERGE_RESOLUTION|>--- conflicted
+++ resolved
@@ -79,20 +79,14 @@
             'desc': descsum_create('combo(' + node.get_deterministic_priv_key().key + ')'),
             'timestamp': 1296688602,
         }])
-<<<<<<< HEAD
-        expected = [{'active': False,
-                     'desc': 'combo(03ba4a2b1f401eb59e1e6b104f8043ce41b38b65bd24c10edb3df8863b0241e5af)#8yppnnp5',
-                     'timestamp': 1296688602}]
-=======
         expected = {
             'wallet_name': 'w4',
             'descriptors': [
                 {'active': False,
-                 'desc': 'combo(0227d85ba011276cf25b51df6a188b75e604b38770a462b2d0e9fb2fc839ef5d3f)#np574htj',
+                 'desc': 'combo(03ba4a2b1f401eb59e1e6b104f8043ce41b38b65bd24c10edb3df8863b0241e5af)#8yppnnp5',
                  'timestamp': 1296688602},
             ]
         }
->>>>>>> 7aa0d8ad
         assert_equal(expected, wallet.listdescriptors())
 
 
