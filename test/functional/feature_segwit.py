#!/usr/bin/env python3
# Copyright (c) 2016-2020 The Bitcoin Core developers
# Distributed under the MIT software license, see the accompanying
# file COPYING or http://www.opensource.org/licenses/mit-license.php.
"""Test the SegWit changeover logic."""

from decimal import Decimal

from test_framework.address import (
    key_to_p2pkh,
    program_to_witness,
    script_to_p2sh,
    script_to_p2sh_p2wsh,
    script_to_p2wsh,
)
from test_framework.blocktools import (
    send_to_witness,
    witness_script,
)
from test_framework.messages import (
    COIN,
    COutPoint,
    CTransaction,
    CTxIn,
    CTxOut,
    tx_from_hex,
)
from test_framework.script import (
    CScript,
    OP_0,
    OP_1,
    OP_2,
    OP_CHECKMULTISIG,
    OP_CHECKSIG,
    OP_DROP,
    OP_TRUE,
<<<<<<< HEAD
    OP_RETURN,
    hash160,
=======
)
from test_framework.script_util import (
    key_to_p2pkh_script,
    key_to_p2wpkh_script,
    script_to_p2sh_script,
    script_to_p2wsh_script,
>>>>>>> d1e4c563
)
from test_framework.test_framework import BitcoinTestFramework
from test_framework.util import (
    assert_equal,
    assert_is_hex_string,
    assert_raises_rpc_error,
    hex_str_to_bytes,
    try_rpc,
)

NODE_0 = 0
NODE_2 = 2
P2WPKH = 0
P2WSH = 1

def getutxo(txid):
    utxo = {}
    utxo["vout"] = 0
    utxo["txid"] = txid
    return utxo

def find_spendable_utxo(node, min_value):
    for utxo in node.listunspent(query_options={'minimumAmount': min_value}):
        if utxo['spendable']:
            return utxo

    raise AssertionError("Unspent output equal or higher than %s not found" % min_value)

txs_mined = {} # txindex from txid to blockhash

class SegWitTest(BitcoinTestFramework):
    def set_test_params(self):
        self.setup_clean_chain = True
        self.num_nodes = 3
        # This test tests SegWit both pre and post-activation, so use the normal BIP9 activation.
        self.extra_args = [
            [
                "-acceptnonstdtxn=1",
                "-rpcserialversion=0",
                "-segwitheight=432",
                "-addresstype=legacy",
            ],
            [
                "-acceptnonstdtxn=1",
                "-rpcserialversion=1",
                "-segwitheight=432",
                "-addresstype=legacy",
            ],
            [
                "-acceptnonstdtxn=1",
                "-segwitheight=432",
                "-addresstype=legacy",
            ],
        ]
        self.rpc_timeout = 120

    def skip_test_if_missing_module(self):
        self.skip_if_no_wallet()

    def setup_network(self):
        super().setup_network()
        self.connect_nodes(0, 2)
        self.sync_all()

    def success_mine(self, node, txid, sign, redeem_script=""):
        send_to_witness(1, node, getutxo(txid), self.pubkey[0], False, Decimal("49.998"), sign, redeem_script)
        block = node.generate(1)
        assert_equal(len(node.getblock(block[0])["tx"]), 2)
        self.sync_blocks()

    def skip_mine(self, node, txid, sign, redeem_script=""):
        send_to_witness(1, node, getutxo(txid), self.pubkey[0], False, Decimal("49.998"), sign, redeem_script)
        block = node.generate(1)
        assert_equal(len(node.getblock(block[0])["tx"]), 1)
        self.sync_blocks()

    def fail_accept(self, node, error_msg, txid, sign, redeem_script=""):
        assert_raises_rpc_error(-26, error_msg, send_to_witness, use_p2wsh=1, node=node, utxo=getutxo(txid), pubkey=self.pubkey[0], encode_p2sh=False, amount=Decimal("49.998"), sign=sign, insert_redeem_script=redeem_script)

    def run_test(self):
        self.nodes[0].generate(161)  # block 161

        self.log.info("Verify sigops are counted in GBT with pre-BIP141 rules before the fork")
        txid = self.nodes[0].sendtoaddress(self.nodes[0].getnewaddress(), 1)
        tmpl = self.nodes[0].getblocktemplate({'rules': ['segwit']})
        assert tmpl['sizelimit'] == 1000000
        assert 'weightlimit' not in tmpl
        assert tmpl['sigoplimit'] == 20000
        assert tmpl['transactions'][0]['txid'] == txid
        assert tmpl['transactions'][0]['sigops'] == 2
        assert '!segwit' not in tmpl['rules']
        self.nodes[0].generate(1)  # block 162

        balance_presetup = self.nodes[0].getbalance()['bitcoin']
        self.pubkey = []
        p2sh_ids = [] # p2sh_ids[NODE][TYPE] is an array of txids that spend to P2WPKH (TYPE=0) or P2WSH (TYPE=1) scripts to an address for NODE embedded in p2sh
        wit_ids = [] # wit_ids[NODE][TYPE] is an array of txids that spend to P2WPKH (TYPE=0) or P2WSH (TYPE=1) scripts to an address for NODE via bare witness
        for i in range(3):
            newaddress = self.nodes[i].getnewaddress()
            self.pubkey.append(self.nodes[i].getaddressinfo(newaddress)["pubkey"])
            multiscript = CScript([OP_1, hex_str_to_bytes(self.pubkey[-1]), OP_1, OP_CHECKMULTISIG])
            p2sh_ms_addr = self.nodes[i].addmultisigaddress(1, [self.pubkey[-1]], '', 'p2sh-segwit')['address']
            bip173_ms_addr = self.nodes[i].addmultisigaddress(1, [self.pubkey[-1]], '', 'bech32')['address']
            assert_equal(p2sh_ms_addr, script_to_p2sh_p2wsh(multiscript))
            assert_equal(bip173_ms_addr, script_to_p2wsh(multiscript))
            p2sh_ids.append([])
            wit_ids.append([])
            for _ in range(2):
                p2sh_ids[i].append([])
                wit_ids[i].append([])

        for _ in range(5):
            for n in range(3):
                for v in range(2):
                    wit_ids[n][v].append(send_to_witness(v, self.nodes[0], find_spendable_utxo(self.nodes[0], 50), self.pubkey[n], False, Decimal("49.999")))
                    p2sh_ids[n][v].append(send_to_witness(v, self.nodes[0], find_spendable_utxo(self.nodes[0], 50), self.pubkey[n], True, Decimal("49.999")))

        self.nodes[0].generate(1)  # block 163
        self.sync_blocks()

        # Make sure all nodes recognize the transactions as theirs
        assert_equal(self.nodes[0].getbalance()['bitcoin'], balance_presetup - 60 * 50 + 20 * Decimal("49.999") + 50)
        assert_equal(self.nodes[1].getbalance()['bitcoin'], 20 * Decimal("49.999"))
        assert_equal(self.nodes[2].getbalance()['bitcoin'], 20 * Decimal("49.999"))

        self.nodes[0].generate(260)  # block 423
        self.sync_blocks()

        self.log.info("Verify witness txs are skipped for mining before the fork")
        self.skip_mine(self.nodes[2], wit_ids[NODE_2][P2WPKH][0], True)  # block 424
        self.skip_mine(self.nodes[2], wit_ids[NODE_2][P2WSH][0], True)  # block 425
        self.skip_mine(self.nodes[2], p2sh_ids[NODE_2][P2WPKH][0], True)  # block 426
        self.skip_mine(self.nodes[2], p2sh_ids[NODE_2][P2WSH][0], True)  # block 427

        self.log.info("Verify unsigned p2sh witness txs without a redeem script are invalid")
        self.fail_accept(self.nodes[2], "mandatory-script-verify-flag-failed (Operation not valid with the current stack size)", p2sh_ids[NODE_2][P2WPKH][1], sign=False)
        self.fail_accept(self.nodes[2], "mandatory-script-verify-flag-failed (Operation not valid with the current stack size)", p2sh_ids[NODE_2][P2WSH][1], sign=False)

        self.nodes[2].generate(4)  # blocks 428-431

        self.log.info("Verify previous witness txs skipped for mining can now be mined")
        assert_equal(len(self.nodes[2].getrawmempool()), 4)
        blockhash = self.nodes[2].generate(1)[0]  # block 432 (first block with new rules; 432 = 144 * 3)
        self.sync_blocks()
        assert_equal(len(self.nodes[2].getrawmempool()), 0)
        segwit_tx_list = self.nodes[2].getblock(blockhash)["tx"]
        assert_equal(len(segwit_tx_list), 5)

        self.log.info("Verify default node can't accept txs with missing witness")
        # unsigned, no scriptsig
        self.fail_accept(self.nodes[0], "non-mandatory-script-verify-flag (Witness program hash mismatch)", wit_ids[NODE_0][P2WPKH][0], sign=False)
        self.fail_accept(self.nodes[0], "non-mandatory-script-verify-flag (Witness program was passed an empty witness)", wit_ids[NODE_0][P2WSH][0], sign=False)
        self.fail_accept(self.nodes[0], "mandatory-script-verify-flag-failed (Operation not valid with the current stack size)", p2sh_ids[NODE_0][P2WPKH][0], sign=False)
        self.fail_accept(self.nodes[0], "mandatory-script-verify-flag-failed (Operation not valid with the current stack size)", p2sh_ids[NODE_0][P2WSH][0], sign=False)
        # unsigned with redeem script
        self.fail_accept(self.nodes[0], "non-mandatory-script-verify-flag (Witness program hash mismatch)", p2sh_ids[NODE_0][P2WPKH][0], sign=False, redeem_script=witness_script(False, self.pubkey[0]))
        self.fail_accept(self.nodes[0], "non-mandatory-script-verify-flag (Witness program was passed an empty witness)", p2sh_ids[NODE_0][P2WSH][0], sign=False, redeem_script=witness_script(True, self.pubkey[0]))

        self.log.info("Verify block and transaction serialization rpcs return differing serializations depending on rpc serialization flag")
        assert self.nodes[2].getblock(blockhash, False) != self.nodes[0].getblock(blockhash, False)
        assert self.nodes[1].getblock(blockhash, False) == self.nodes[2].getblock(blockhash, False)

        for tx_id in segwit_tx_list:
            tx = tx_from_hex(self.nodes[2].gettransaction(tx_id)["hex"])
            assert self.nodes[2].getrawtransaction(tx_id, False, blockhash) != self.nodes[0].getrawtransaction(tx_id, False, blockhash)
            assert self.nodes[1].getrawtransaction(tx_id, False, blockhash) == self.nodes[2].getrawtransaction(tx_id, False, blockhash)
            assert self.nodes[0].getrawtransaction(tx_id, False, blockhash) != self.nodes[2].gettransaction(tx_id)["hex"]
            assert self.nodes[1].getrawtransaction(tx_id, False, blockhash) == self.nodes[2].gettransaction(tx_id)["hex"]
            assert self.nodes[0].getrawtransaction(tx_id, False, blockhash) == tx.serialize_without_witness().hex()

        # Coinbase contains the witness commitment nonce, check that RPC shows us
        coinbase_txid = self.nodes[2].getblock(blockhash)['tx'][0]
        coinbase_tx = self.nodes[2].gettransaction(txid=coinbase_txid, verbose=True)
        witnesses = coinbase_tx["decoded"]["vin"][0]["txinwitness"]
        assert_equal(len(witnesses), 1)
        assert_is_hex_string(witnesses[0])
        assert_equal(witnesses[0], '00'*32)

        self.log.info("Verify witness txs without witness data are invalid after the fork")
        self.fail_accept(self.nodes[2], 'non-mandatory-script-verify-flag (Witness program hash mismatch)', wit_ids[NODE_2][P2WPKH][2], sign=False)
        self.fail_accept(self.nodes[2], 'non-mandatory-script-verify-flag (Witness program was passed an empty witness)', wit_ids[NODE_2][P2WSH][2], sign=False)
        self.fail_accept(self.nodes[2], 'non-mandatory-script-verify-flag (Witness program hash mismatch)', p2sh_ids[NODE_2][P2WPKH][2], sign=False, redeem_script=witness_script(False, self.pubkey[2]))
        self.fail_accept(self.nodes[2], 'non-mandatory-script-verify-flag (Witness program was passed an empty witness)', p2sh_ids[NODE_2][P2WSH][2], sign=False, redeem_script=witness_script(True, self.pubkey[2]))

        self.log.info("Verify default node can now use witness txs")
        self.success_mine(self.nodes[0], wit_ids[NODE_0][P2WPKH][0], True)  # block 432
        self.success_mine(self.nodes[0], wit_ids[NODE_0][P2WSH][0], True)  # block 433
        self.success_mine(self.nodes[0], p2sh_ids[NODE_0][P2WPKH][0], True)  # block 434
        self.success_mine(self.nodes[0], p2sh_ids[NODE_0][P2WSH][0], True)  # block 435

        self.log.info("Verify sigops are counted in GBT with BIP141 rules after the fork")
        txid = self.nodes[0].sendtoaddress(self.nodes[0].getnewaddress(), 1)
        tmpl = self.nodes[0].getblocktemplate({'rules': ['segwit']})
        assert tmpl['sizelimit'] >= 3999577  # actual maximum size is lower due to minimum mandatory non-witness data
        assert tmpl['weightlimit'] == 4000000
        assert tmpl['sigoplimit'] == 80000
        assert tmpl['transactions'][0]['txid'] == txid
        assert tmpl['transactions'][0]['sigops'] == 8
        assert '!segwit' in tmpl['rules']

        self.nodes[0].generate(1)  # Mine a block to clear the gbt cache

        self.log.info("Non-segwit miners are able to use GBT response after activation.")
        # Create a 3-tx chain: tx1 (non-segwit input, paying to a segwit output) ->
        #                      tx2 (segwit input, paying to a non-segwit output) ->
        #                      tx3 (non-segwit input, paying to a non-segwit output).
        # tx1 is allowed to appear in the block, but no others.
        txid1 = send_to_witness(1, self.nodes[0], find_spendable_utxo(self.nodes[0], 50), self.pubkey[0], False, Decimal("49.996"))
        hex_tx = self.nodes[0].gettransaction(txid)['hex']
        tx = tx_from_hex(hex_tx)
        assert tx.wit.is_null()  # This should not be a segwit input
        assert txid1 in self.nodes[0].getrawmempool()

        tx1_hex = self.nodes[0].gettransaction(txid1)['hex']
        tx1 = tx_from_hex(tx1_hex)

        # Check that wtxid is properly reported in mempool entry (txid1)
        assert_equal(int(self.nodes[0].getmempoolentry(txid1)["wtxid"], 16), tx1.calc_sha256(True))

        # Check that weight and vsize are properly reported in mempool entry (txid1)
        assert_equal(self.nodes[0].getmempoolentry(txid1)["vsize"], (self.nodes[0].getmempoolentry(txid1)["weight"] + 3) // 4)
        assert_equal(self.nodes[0].getmempoolentry(txid1)["weight"], len(tx1.serialize_without_witness())*3 + len(tx1.serialize_with_witness()))

        # Now create tx2, which will spend from txid1.
        tx = CTransaction()
        tx.vin.append(CTxIn(COutPoint(int(txid1, 16), 0), b''))
        tx.vout.append(CTxOut(int(49.99 * COIN), CScript([OP_TRUE, OP_DROP] * 15 + [OP_TRUE])))
        tx.vout.append(CTxOut(int(49.996*COIN - 49.99*COIN)))
        tx2_hex = self.nodes[0].signrawtransactionwithwallet(tx.serialize().hex())['hex']
        txid2 = self.nodes[0].sendrawtransaction(tx2_hex)
        tx = tx_from_hex(tx2_hex)
        assert not tx.wit.is_null()

        # Check that wtxid is properly reported in mempool entry (txid2)
        assert_equal(int(self.nodes[0].getmempoolentry(txid2)["wtxid"], 16), tx.calc_sha256(True))

        # Check that weight and vsize are properly reported in mempool entry (txid2)
        assert_equal(self.nodes[0].getmempoolentry(txid2)["vsize"], (self.nodes[0].getmempoolentry(txid2)["weight"] + 3) // 4)
        assert_equal(self.nodes[0].getmempoolentry(txid2)["weight"], len(tx.serialize_without_witness())*3 + len(tx.serialize_with_witness()))

        # Now create tx3, which will spend from txid2
        tx = CTransaction()
        tx.vin.append(CTxIn(COutPoint(int(txid2, 16), 0), b""))
        tx.vout.append(CTxOut(int(49.95 * COIN), CScript([OP_TRUE, OP_DROP] * 15 + [OP_TRUE])))  # Huge fee
        tx.vout.append(CTxOut(int(49.99*COIN - 49.95*COIN)))
        tx.calc_sha256()
        txid3 = self.nodes[0].sendrawtransaction(hexstring=tx.serialize().hex(), maxfeerate=0)
        assert tx.wit.is_null()
        assert txid3 in self.nodes[0].getrawmempool()

        # Check that getblocktemplate includes all transactions.
        template = self.nodes[0].getblocktemplate({"rules": ["segwit"]})
        template_txids = [t['txid'] for t in template['transactions']]
        assert txid1 in template_txids
        assert txid2 in template_txids
        assert txid3 in template_txids

        # Check that wtxid is properly reported in mempool entry (txid3)
        assert_equal(int(self.nodes[0].getmempoolentry(txid3)["wtxid"], 16), tx.calc_sha256(True))

        # Check that weight and vsize are properly reported in mempool entry (txid3)
        assert_equal(self.nodes[0].getmempoolentry(txid3)["vsize"], (self.nodes[0].getmempoolentry(txid3)["weight"] + 3) // 4)
        assert_equal(self.nodes[0].getmempoolentry(txid3)["weight"], len(tx.serialize_without_witness())*3 + len(tx.serialize_with_witness()))

        # Mine a block to clear the gbt cache again.
        self.nodes[0].generate(1)

        self.log.info("Verify behaviour of importaddress and listunspent")

        # Some public keys to be used later
        pubkeys = [
            "0363D44AABD0F1699138239DF2F042C3282C0671CC7A76826A55C8203D90E39242",  # cPiM8Ub4heR9NBYmgVzJQiUH1if44GSBGiqaeJySuL2BKxubvgwb
            "02D3E626B3E616FC8662B489C123349FECBFC611E778E5BE739B257EAE4721E5BF",  # cPpAdHaD6VoYbW78kveN2bsvb45Q7G5PhaPApVUGwvF8VQ9brD97
            "04A47F2CBCEFFA7B9BCDA184E7D5668D3DA6F9079AD41E422FA5FD7B2D458F2538A62F5BD8EC85C2477F39650BD391EA6250207065B2A81DA8B009FC891E898F0E",  # 91zqCU5B9sdWxzMt1ca3VzbtVm2YM6Hi5Rxn4UDtxEaN9C9nzXV
            "02A47F2CBCEFFA7B9BCDA184E7D5668D3DA6F9079AD41E422FA5FD7B2D458F2538",  # cPQFjcVRpAUBG8BA9hzr2yEzHwKoMgLkJZBBtK9vJnvGJgMjzTbd
            "036722F784214129FEB9E8129D626324F3F6716555B603FFE8300BBCB882151228",  # cQGtcm34xiLjB1v7bkRa4V3aAc9tS2UTuBZ1UnZGeSeNy627fN66
            "0266A8396EE936BF6D99D17920DB21C6C7B1AB14C639D5CD72B300297E416FD2EC",  # cTW5mR5M45vHxXkeChZdtSPozrFwFgmEvTNnanCW6wrqwaCZ1X7K
            "0450A38BD7F0AC212FEBA77354A9B036A32E0F7C81FC4E0C5ADCA7C549C4505D2522458C2D9AE3CEFD684E039194B72C8A10F9CB9D4764AB26FCC2718D421D3B84",  # 92h2XPssjBpsJN5CqSP7v9a7cf2kgDunBC6PDFwJHMACM1rrVBJ
        ]

        # Import a compressed key and an uncompressed key, generate some multisig addresses
        self.nodes[0].importprivkey("92SMa2mHdcWeSRxYL3n2mcv6vyxmvmQ326fpiDffnHwu1bbF6rB")
        uncompressed_spendable_address = ["2drVNrQ6G7UhTrV5hHzBnh1wPQ4P1SYwEYm"]
        self.nodes[0].importprivkey("cW6dVxPDzWUbs16ExyD6NkLDBtqwCB82o99PT95oYprGQ6Ao11YK")
        compressed_spendable_address = ["2dmiAZsM5F4TS1PCUKW2t3UYw6FupXPUmRS"]
        assert not self.nodes[0].getaddressinfo(uncompressed_spendable_address[0])['iscompressed']
        assert self.nodes[0].getaddressinfo(compressed_spendable_address[0])['iscompressed']

        self.nodes[0].importpubkey(pubkeys[0])
        compressed_solvable_address = [key_to_p2pkh(pubkeys[0])]
        self.nodes[0].importpubkey(pubkeys[1])
        compressed_solvable_address.append(key_to_p2pkh(pubkeys[1]))
        self.nodes[0].importpubkey(pubkeys[2])
        uncompressed_solvable_address = [key_to_p2pkh(pubkeys[2])]

        spendable_anytime = []                      # These outputs should be seen anytime after importprivkey and addmultisigaddress
        spendable_after_importaddress = []          # These outputs should be seen after importaddress
        solvable_after_importaddress = []           # These outputs should be seen after importaddress but not spendable
        unsolvable_after_importaddress = []         # These outputs should be unsolvable after importaddress
        solvable_anytime = []                       # These outputs should be solvable after importpubkey
        unseen_anytime = []                         # These outputs should never be seen

        uncompressed_spendable_address.append(self.nodes[0].addmultisigaddress(2, [uncompressed_spendable_address[0], compressed_spendable_address[0]])['address'])
        uncompressed_spendable_address.append(self.nodes[0].addmultisigaddress(2, [uncompressed_spendable_address[0], uncompressed_spendable_address[0]])['address'])
        compressed_spendable_address.append(self.nodes[0].addmultisigaddress(2, [compressed_spendable_address[0], compressed_spendable_address[0]])['address'])
        uncompressed_solvable_address.append(self.nodes[0].addmultisigaddress(2, [compressed_spendable_address[0], uncompressed_solvable_address[0]])['address'])
        compressed_solvable_address.append(self.nodes[0].addmultisigaddress(2, [compressed_spendable_address[0], compressed_solvable_address[0]])['address'])
        compressed_solvable_address.append(self.nodes[0].addmultisigaddress(2, [compressed_solvable_address[0], compressed_solvable_address[1]])['address'])

        # Test multisig_without_privkey
        # We have 2 public keys without private keys, use addmultisigaddress to add to wallet.
        # Money sent to P2SH of multisig of this should only be seen after importaddress with the BASE58 P2SH address.

        multisig_without_privkey_address = self.nodes[0].addmultisigaddress(2, [pubkeys[3], pubkeys[4]])['address']
        script = CScript([OP_2, hex_str_to_bytes(pubkeys[3]), hex_str_to_bytes(pubkeys[4]), OP_2, OP_CHECKMULTISIG])
        solvable_after_importaddress.append(script_to_p2sh_script(script))

        for i in compressed_spendable_address:
            v = self.nodes[0].getaddressinfo(i)
            if (v['isscript']):
                [bare, p2sh, p2wsh, p2sh_p2wsh] = self.p2sh_address_to_script(v)
                # p2sh multisig with compressed keys should always be spendable
                spendable_anytime.extend([p2sh])
                # bare multisig can be watched and signed, but is not treated as ours
                solvable_after_importaddress.extend([bare])
                # P2WSH and P2SH(P2WSH) multisig with compressed keys are spendable after direct importaddress
                spendable_after_importaddress.extend([p2wsh, p2sh_p2wsh])
            else:
                [p2wpkh, p2sh_p2wpkh, p2pk, p2pkh, p2sh_p2pk, p2sh_p2pkh, p2wsh_p2pk, p2wsh_p2pkh, p2sh_p2wsh_p2pk, p2sh_p2wsh_p2pkh] = self.p2pkh_address_to_script(v)
                # normal P2PKH and P2PK with compressed keys should always be spendable
                spendable_anytime.extend([p2pkh, p2pk])
                # P2SH_P2PK, P2SH_P2PKH with compressed keys are spendable after direct importaddress
                spendable_after_importaddress.extend([p2sh_p2pk, p2sh_p2pkh, p2wsh_p2pk, p2wsh_p2pkh, p2sh_p2wsh_p2pk, p2sh_p2wsh_p2pkh])
                # P2WPKH and P2SH_P2WPKH with compressed keys should always be spendable
                spendable_anytime.extend([p2wpkh, p2sh_p2wpkh])

        for i in uncompressed_spendable_address:
            v = self.nodes[0].getaddressinfo(i)
            if (v['isscript']):
                [bare, p2sh, p2wsh, p2sh_p2wsh] = self.p2sh_address_to_script(v)
                # p2sh multisig with uncompressed keys should always be spendable
                spendable_anytime.extend([p2sh])
                # bare multisig can be watched and signed, but is not treated as ours
                solvable_after_importaddress.extend([bare])
                # P2WSH and P2SH(P2WSH) multisig with uncompressed keys are never seen
                unseen_anytime.extend([p2wsh, p2sh_p2wsh])
            else:
                [p2wpkh, p2sh_p2wpkh, p2pk, p2pkh, p2sh_p2pk, p2sh_p2pkh, p2wsh_p2pk, p2wsh_p2pkh, p2sh_p2wsh_p2pk, p2sh_p2wsh_p2pkh] = self.p2pkh_address_to_script(v)
                # normal P2PKH and P2PK with uncompressed keys should always be spendable
                spendable_anytime.extend([p2pkh, p2pk])
                # P2SH_P2PK and P2SH_P2PKH are spendable after direct importaddress
                spendable_after_importaddress.extend([p2sh_p2pk, p2sh_p2pkh])
                # Witness output types with uncompressed keys are never seen
                unseen_anytime.extend([p2wpkh, p2sh_p2wpkh, p2wsh_p2pk, p2wsh_p2pkh, p2sh_p2wsh_p2pk, p2sh_p2wsh_p2pkh])

        for i in compressed_solvable_address:
            v = self.nodes[0].getaddressinfo(i)
            if (v['isscript']):
                # Multisig without private is not seen after addmultisigaddress, but seen after importaddress
                [bare, p2sh, p2wsh, p2sh_p2wsh] = self.p2sh_address_to_script(v)
                solvable_after_importaddress.extend([bare, p2sh, p2wsh, p2sh_p2wsh])
            else:
                [p2wpkh, p2sh_p2wpkh, p2pk, p2pkh, p2sh_p2pk, p2sh_p2pkh, p2wsh_p2pk, p2wsh_p2pkh, p2sh_p2wsh_p2pk, p2sh_p2wsh_p2pkh] = self.p2pkh_address_to_script(v)
                # normal P2PKH, P2PK, P2WPKH and P2SH_P2WPKH with compressed keys should always be seen
                solvable_anytime.extend([p2pkh, p2pk, p2wpkh, p2sh_p2wpkh])
                # P2SH_P2PK, P2SH_P2PKH with compressed keys are seen after direct importaddress
                solvable_after_importaddress.extend([p2sh_p2pk, p2sh_p2pkh, p2wsh_p2pk, p2wsh_p2pkh, p2sh_p2wsh_p2pk, p2sh_p2wsh_p2pkh])

        for i in uncompressed_solvable_address:
            v = self.nodes[0].getaddressinfo(i)
            if (v['isscript']):
                [bare, p2sh, p2wsh, p2sh_p2wsh] = self.p2sh_address_to_script(v)
                # Base uncompressed multisig without private is not seen after addmultisigaddress, but seen after importaddress
                solvable_after_importaddress.extend([bare, p2sh])
                # P2WSH and P2SH(P2WSH) multisig with uncompressed keys are never seen
                unseen_anytime.extend([p2wsh, p2sh_p2wsh])
            else:
                [p2wpkh, p2sh_p2wpkh, p2pk, p2pkh, p2sh_p2pk, p2sh_p2pkh, p2wsh_p2pk, p2wsh_p2pkh, p2sh_p2wsh_p2pk, p2sh_p2wsh_p2pkh] = self.p2pkh_address_to_script(v)
                # normal P2PKH and P2PK with uncompressed keys should always be seen
                solvable_anytime.extend([p2pkh, p2pk])
                # P2SH_P2PK, P2SH_P2PKH with uncompressed keys are seen after direct importaddress
                solvable_after_importaddress.extend([p2sh_p2pk, p2sh_p2pkh])
                # Witness output types with uncompressed keys are never seen
                unseen_anytime.extend([p2wpkh, p2sh_p2wpkh, p2wsh_p2pk, p2wsh_p2pkh, p2sh_p2wsh_p2pk, p2sh_p2wsh_p2pkh])

        op1 = CScript([OP_1])
        op0 = CScript([OP_0])
        # 2N7MGY19ti4KDMSzRfPAssP6Pxyuxoi6jLe is the P2SH(P2PKH) version of mjoE3sSrb8ByYEvgnC3Aox86u1CHnfJA4V
        unsolvable_address_key = hex_str_to_bytes("02341AEC7587A51CDE5279E0630A531AEA2615A9F80B17E8D9376327BAEAA59E3D")
        unsolvablep2pkh = key_to_p2pkh_script(unsolvable_address_key)
        unsolvablep2wshp2pkh = script_to_p2wsh_script(unsolvablep2pkh)
        p2shop0 = script_to_p2sh_script(op0)
        p2wshop1 = script_to_p2wsh_script(op1)
        unsolvable_after_importaddress.append(unsolvablep2pkh)
        unsolvable_after_importaddress.append(unsolvablep2wshp2pkh)
        unsolvable_after_importaddress.append(op1)  # OP_1 will be imported as script
        unsolvable_after_importaddress.append(p2wshop1)
        unseen_anytime.append(op0)  # OP_0 will be imported as P2SH address with no script provided
        unsolvable_after_importaddress.append(p2shop0)

        spendable_txid = []
        solvable_txid = []
        spendable_txid.append(self.mine_and_test_listunspent(spendable_anytime, 2))
        solvable_txid.append(self.mine_and_test_listunspent(solvable_anytime, 1))
        self.mine_and_test_listunspent(spendable_after_importaddress + solvable_after_importaddress + unseen_anytime + unsolvable_after_importaddress, 0)

        importlist = []
        for i in compressed_spendable_address + uncompressed_spendable_address + compressed_solvable_address + uncompressed_solvable_address:
            v = self.nodes[0].getaddressinfo(i)
            if (v['isscript']):
                bare = hex_str_to_bytes(v['hex'])
                importlist.append(bare.hex())
                importlist.append(script_to_p2wsh_script(bare).hex())
            else:
                pubkey = hex_str_to_bytes(v['pubkey'])
                p2pk = CScript([pubkey, OP_CHECKSIG])
                p2pkh = key_to_p2pkh_script(pubkey)
                importlist.append(p2pk.hex())
                importlist.append(p2pkh.hex())
                importlist.append(key_to_p2wpkh_script(pubkey).hex())
                importlist.append(script_to_p2wsh_script(p2pk).hex())
                importlist.append(script_to_p2wsh_script(p2pkh).hex())

        importlist.append(unsolvablep2pkh.hex())
        importlist.append(unsolvablep2wshp2pkh.hex())
        importlist.append(op1.hex())
        importlist.append(p2wshop1.hex())

        for i in importlist:
            # import all generated addresses. The wallet already has the private keys for some of these, so catch JSON RPC
            # exceptions and continue.
            try_rpc(-4, "The wallet already contains the private key for this address or script", self.nodes[0].importaddress, i, "", False, True)

        self.nodes[0].importaddress(script_to_p2sh(op0))  # import OP_0 as address only
        self.nodes[0].importaddress(multisig_without_privkey_address)  # Test multisig_without_privkey

        spendable_txid.append(self.mine_and_test_listunspent(spendable_anytime + spendable_after_importaddress, 2))
        solvable_txid.append(self.mine_and_test_listunspent(solvable_anytime + solvable_after_importaddress, 1))
        self.mine_and_test_listunspent(unsolvable_after_importaddress, 1)
        self.mine_and_test_listunspent(unseen_anytime, 0)

        spendable_txid.append(self.mine_and_test_listunspent(spendable_anytime + spendable_after_importaddress, 2))
        solvable_txid.append(self.mine_and_test_listunspent(solvable_anytime + solvable_after_importaddress, 1))
        self.mine_and_test_listunspent(unsolvable_after_importaddress, 1)
        self.mine_and_test_listunspent(unseen_anytime, 0)

        # Repeat some tests. This time we don't add witness scripts with importaddress
        # Import a compressed key and an uncompressed key, generate some multisig addresses
        self.nodes[0].importprivkey("91oxj3Pfsh9gwHMVf2f9jQviNwcUWhk6ik1prHYLcG8qxtD6ois")
        uncompressed_spendable_address = ["2dmXP31eCGJmej1TXJozZtQoCS4ccNHw33D"]
        self.nodes[0].importprivkey("cVf3aYYKKSJZZ6v17jgqkBpGfLjhcZg3cUnqpbghwdX1QVStrN63")
        compressed_spendable_address = ["2doZfDfrmngfWw3tWz9Z8MpNvHFPhDjzGaQ"]

        self.nodes[0].importpubkey(pubkeys[5])
        compressed_solvable_address = [key_to_p2pkh(pubkeys[5])]
        self.nodes[0].importpubkey(pubkeys[6])
        uncompressed_solvable_address = [key_to_p2pkh(pubkeys[6])]

        unseen_anytime = []                         # These outputs should never be seen
        solvable_anytime = []                       # These outputs should be solvable after importpubkey
        unseen_anytime = []                         # These outputs should never be seen

        uncompressed_spendable_address.append(self.nodes[0].addmultisigaddress(2, [uncompressed_spendable_address[0], compressed_spendable_address[0]])['address'])
        uncompressed_spendable_address.append(self.nodes[0].addmultisigaddress(2, [uncompressed_spendable_address[0], uncompressed_spendable_address[0]])['address'])
        compressed_spendable_address.append(self.nodes[0].addmultisigaddress(2, [compressed_spendable_address[0], compressed_spendable_address[0]])['address'])
        uncompressed_solvable_address.append(self.nodes[0].addmultisigaddress(2, [compressed_solvable_address[0], uncompressed_solvable_address[0]])['address'])
        compressed_solvable_address.append(self.nodes[0].addmultisigaddress(2, [compressed_spendable_address[0], compressed_solvable_address[0]])['address'])

        premature_witaddress = []

        for i in compressed_spendable_address:
            v = self.nodes[0].getaddressinfo(i)
            if (v['isscript']):
                [bare, p2sh, p2wsh, p2sh_p2wsh] = self.p2sh_address_to_script(v)
                premature_witaddress.append(script_to_p2sh(p2wsh))
            else:
                [p2wpkh, p2sh_p2wpkh, p2pk, p2pkh, p2sh_p2pk, p2sh_p2pkh, p2wsh_p2pk, p2wsh_p2pkh, p2sh_p2wsh_p2pk, p2sh_p2wsh_p2pkh] = self.p2pkh_address_to_script(v)
                # P2WPKH, P2SH_P2WPKH are always spendable
                spendable_anytime.extend([p2wpkh, p2sh_p2wpkh])

        for i in uncompressed_spendable_address + uncompressed_solvable_address:
            v = self.nodes[0].getaddressinfo(i)
            if (v['isscript']):
                [bare, p2sh, p2wsh, p2sh_p2wsh] = self.p2sh_address_to_script(v)
                # P2WSH and P2SH(P2WSH) multisig with uncompressed keys are never seen
                unseen_anytime.extend([p2wsh, p2sh_p2wsh])
            else:
                [p2wpkh, p2sh_p2wpkh, p2pk, p2pkh, p2sh_p2pk, p2sh_p2pkh, p2wsh_p2pk, p2wsh_p2pkh, p2sh_p2wsh_p2pk, p2sh_p2wsh_p2pkh] = self.p2pkh_address_to_script(v)
                # P2WPKH, P2SH_P2WPKH with uncompressed keys are never seen
                unseen_anytime.extend([p2wpkh, p2sh_p2wpkh])

        for i in compressed_solvable_address:
            v = self.nodes[0].getaddressinfo(i)
            if (v['isscript']):
                [bare, p2sh, p2wsh, p2sh_p2wsh] = self.p2sh_address_to_script(v)
                premature_witaddress.append(script_to_p2sh(p2wsh))
            else:
                [p2wpkh, p2sh_p2wpkh, p2pk, p2pkh, p2sh_p2pk, p2sh_p2pkh, p2wsh_p2pk, p2wsh_p2pkh, p2sh_p2wsh_p2pk, p2sh_p2wsh_p2pkh] = self.p2pkh_address_to_script(v)
                # P2SH_P2PK, P2SH_P2PKH with compressed keys are always solvable
                solvable_anytime.extend([p2wpkh, p2sh_p2wpkh])

        self.mine_and_test_listunspent(spendable_anytime, 2)
        self.mine_and_test_listunspent(solvable_anytime, 1)
        self.mine_and_test_listunspent(unseen_anytime, 0)

        # Check that createrawtransaction/decoderawtransaction with non-v0 Bech32 works
        v1_addr = program_to_witness(1, [3, 5])
        v1_tx = self.nodes[0].createrawtransaction([getutxo(spendable_txid[0])], {v1_addr: 1})
        v1_decoded = self.nodes[1].decoderawtransaction(v1_tx)
        assert_equal(v1_decoded['vout'][0]['scriptPubKey']['address'], v1_addr)
        assert_equal(v1_decoded['vout'][0]['scriptPubKey']['hex'], "51020305")

        # Check that spendable outputs are really spendable
        self.create_and_mine_tx_from_txids(spendable_txid)

        # import all the private keys so solvable addresses become spendable
        self.nodes[0].importprivkey("cPiM8Ub4heR9NBYmgVzJQiUH1if44GSBGiqaeJySuL2BKxubvgwb")
        self.nodes[0].importprivkey("cPpAdHaD6VoYbW78kveN2bsvb45Q7G5PhaPApVUGwvF8VQ9brD97")
        self.nodes[0].importprivkey("91zqCU5B9sdWxzMt1ca3VzbtVm2YM6Hi5Rxn4UDtxEaN9C9nzXV")
        self.nodes[0].importprivkey("cPQFjcVRpAUBG8BA9hzr2yEzHwKoMgLkJZBBtK9vJnvGJgMjzTbd")
        self.nodes[0].importprivkey("cQGtcm34xiLjB1v7bkRa4V3aAc9tS2UTuBZ1UnZGeSeNy627fN66")
        self.nodes[0].importprivkey("cTW5mR5M45vHxXkeChZdtSPozrFwFgmEvTNnanCW6wrqwaCZ1X7K")
        self.create_and_mine_tx_from_txids(solvable_txid)

        # Test that importing native P2WPKH/P2WSH scripts works
        for use_p2wsh in [False, True]:
            if use_p2wsh:
                scriptPubKey = "00203a59f3f56b713fdcf5d1a57357f02c44342cbf306ffe0c4741046837bf90561a"
                # original btc tx:
                # 01000000000100e1f505000000002200203a59f3f56b713fdcf5d1a57357f02c44342cbf306ffe0c4741046837bf90561a00000000
                transaction = "0100000000000101230f4f5d4b7c6fa845806ee4f67713459e1b69e8e60fcee2e4940c7a0d5de1b2010000000005f5e100002200203a59f3f56b713fdcf5d1a57357f02c44342cbf306ffe0c4741046837bf90561a00000000"
            else:
                scriptPubKey = "a9142f8c469c2f0084c48e11f998ffbe7efa7549f26d87"
                # original btc tx:
                # 01000000000100e1f5050000000017a9142f8c469c2f0084c48e11f998ffbe7efa7549f26d8700000000
                transaction = "0100000000000101230f4f5d4b7c6fa845806ee4f67713459e1b69e8e60fcee2e4940c7a0d5de1b2010000000005f5e1000017a9142f8c469c2f0084c48e11f998ffbe7efa7549f26d8700000000"

            self.nodes[1].importaddress(scriptPubKey, "", False)
            rawtxfund = self.nodes[1].fundrawtransaction(transaction)['hex']
            rawtxfund = self.nodes[1].signrawtransactionwithwallet(rawtxfund)["hex"]
            txid = self.nodes[1].sendrawtransaction(rawtxfund)

            assert_equal(self.nodes[1].gettransaction(txid, True)["txid"], txid)
            assert_equal(self.nodes[1].listtransactions("*", 1, 0, True)[0]["txid"], txid)

            # Assert it is properly saved
            self.restart_node(1)
            assert_equal(self.nodes[1].gettransaction(txid, True)["txid"], txid)
            assert_equal(self.nodes[1].listtransactions("*", 1, 0, True)[0]["txid"], txid)

    def mine_and_test_listunspent(self, script_list, ismine):
        utxo = find_spendable_utxo(self.nodes[0], 50)
        tx = CTransaction()
        tx.vin.append(CTxIn(COutPoint(int('0x' + utxo['txid'], 0), utxo['vout'])))
        remaining = 50*COIN
        for i in script_list:
            tx.vout.append(CTxOut(10000000, i))
            remaining -= 10000000
        tx.vout.append(CTxOut(remaining))
        tx.rehash()
        signresults = self.nodes[0].signrawtransactionwithwallet(tx.serialize_without_witness().hex())['hex']
        txid = self.nodes[0].sendrawtransaction(hexstring=signresults, maxfeerate=0)
        txs_mined[txid] = self.nodes[0].generate(1)[0]
        self.sync_blocks()
        watchcount = 0
        spendcount = 0
        for i in self.nodes[0].listunspent():
            if (i['txid'] == txid):
                watchcount += 1
                if i['spendable']:
                    spendcount += 1
        if (ismine == 2):
            assert_equal(spendcount, len(script_list))
        elif (ismine == 1):
            assert_equal(watchcount, len(script_list))
            assert_equal(spendcount, 0)
        else:
            assert_equal(watchcount, 0)
        return txid

    def p2sh_address_to_script(self, v):
        bare = CScript(hex_str_to_bytes(v['hex']))
        p2sh = CScript(hex_str_to_bytes(v['scriptPubKey']))
        p2wsh = script_to_p2wsh_script(bare)
        p2sh_p2wsh = script_to_p2sh_script(p2wsh)
        return([bare, p2sh, p2wsh, p2sh_p2wsh])

    def p2pkh_address_to_script(self, v):
        pubkey = hex_str_to_bytes(v['pubkey'])
        p2wpkh = key_to_p2wpkh_script(pubkey)
        p2sh_p2wpkh = script_to_p2sh_script(p2wpkh)
        p2pk = CScript([pubkey, OP_CHECKSIG])
        p2pkh = CScript(hex_str_to_bytes(v['scriptPubKey']))
        p2sh_p2pk = script_to_p2sh_script(p2pk)
        p2sh_p2pkh = script_to_p2sh_script(p2pkh)
        p2wsh_p2pk = script_to_p2wsh_script(p2pk)
        p2wsh_p2pkh = script_to_p2wsh_script(p2pkh)
        p2sh_p2wsh_p2pk = script_to_p2sh_script(p2wsh_p2pk)
        p2sh_p2wsh_p2pkh = script_to_p2sh_script(p2wsh_p2pkh)
        return [p2wpkh, p2sh_p2wpkh, p2pk, p2pkh, p2sh_p2pk, p2sh_p2pkh, p2wsh_p2pk, p2wsh_p2pkh, p2sh_p2wsh_p2pk, p2sh_p2wsh_p2pkh]

    def create_and_mine_tx_from_txids(self, txids, success=True):
        tx = CTransaction()
        total_in = 0
        for i in txids:
            txraw = self.nodes[0].getrawtransaction(i, 0, txs_mined[i])
            txtmp = tx_from_hex(txraw)
            for j in range(len(txtmp.vout)):
                if txtmp.vout[j].is_fee():
                    continue
                total_in += txtmp.vout[j].nValue.getAmount()
                tx.vin.append(CTxIn(COutPoint(int('0x' + i, 0), j)))
        tx.vout.append(CTxOut(0, CScript([OP_RETURN])))
        tx.vout.append(CTxOut(total_in))
        tx.rehash()
        signresults = self.nodes[0].signrawtransactionwithwallet(tx.serialize_without_witness().hex())['hex']
        self.nodes[0].sendrawtransaction(hexstring=signresults, maxfeerate=0)
        self.nodes[0].generate(1)
        self.sync_blocks()


if __name__ == '__main__':
    SegWitTest().main()<|MERGE_RESOLUTION|>--- conflicted
+++ resolved
@@ -34,17 +34,13 @@
     OP_CHECKSIG,
     OP_DROP,
     OP_TRUE,
-<<<<<<< HEAD
     OP_RETURN,
-    hash160,
-=======
 )
 from test_framework.script_util import (
     key_to_p2pkh_script,
     key_to_p2wpkh_script,
     script_to_p2sh_script,
     script_to_p2wsh_script,
->>>>>>> d1e4c563
 )
 from test_framework.test_framework import BitcoinTestFramework
 from test_framework.util import (
