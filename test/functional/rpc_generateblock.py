--- conflicted
+++ resolved
@@ -63,35 +63,19 @@
         assert_equal(block['tx'][1], txid)
 
         self.log.info('Generate block with raw tx')
-<<<<<<< HEAD
-        utxos = node.listunspent(addresses=[address])
-        raw = node.createrawtransaction([{'txid':utxos[0]['txid'], 'vout':utxos[0]['vout']}],[{address:1},{"fee":utxos[0]['amount'] - 1}])
-        signed_raw = node.signrawtransactionwithwallet(raw)['hex']
-        hash = self.generateblock(node, address, [signed_raw])['hash']
-=======
         rawtx = miniwallet.create_self_transfer(from_node=node)['hex']
         hash = self.generateblock(node, address, [rawtx])['hash']
 
->>>>>>> 36883137
         block = node.getblock(hash, 1)
         assert_equal(len(block['tx']), 2)
         txid = block['tx'][1]
         assert_equal(node.getrawtransaction(txid=txid, verbose=False, blockhash=hash), rawtx)
 
         self.log.info('Fail to generate block with out of order txs')
-<<<<<<< HEAD
-        raw1 = node.createrawtransaction([{'txid':txid, 'vout':0}],[{address:0.9999},{"fee":0.0001}])
-        signed_raw1 = node.signrawtransactionwithwallet(raw1)['hex']
-        txid1 = node.sendrawtransaction(signed_raw1)
-        raw2 = node.createrawtransaction([{'txid':txid1, 'vout':0}],[{address:0.999},{"fee":0.0001}])
-        signed_raw2 = node.signrawtransactionwithwallet(raw2)['hex']
-        assert_raises_rpc_error(-25, 'TestBlockValidity failed: bad-txns-inputs-missingorspent', self.generateblock, node, address, [signed_raw2, txid1])
-=======
         txid1 = miniwallet.send_self_transfer(from_node=node)['txid']
         utxo1 = miniwallet.get_utxo(txid=txid1)
         rawtx2 = miniwallet.create_self_transfer(from_node=node, utxo_to_spend=utxo1)['hex']
         assert_raises_rpc_error(-25, 'TestBlockValidity failed: bad-txns-inputs-missingorspent', self.generateblock, node, address, [rawtx2, txid1])
->>>>>>> 36883137
 
         self.log.info('Fail to generate block with txid not in mempool')
         missing_txid = '0000000000000000000000000000000000000000000000000000000000000000'
