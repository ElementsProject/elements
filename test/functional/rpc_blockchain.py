#!/usr/bin/env python3
# Copyright (c) 2014-2021 The Bitcoin Core developers
# Distributed under the MIT software license, see the accompanying
# file COPYING or http://www.opensource.org/licenses/mit-license.php.
"""Test RPCs related to blockchainstate.

Test the following RPCs:
    - getblockchaininfo
    - getdeploymentinfo
    - getchaintxstats
    - gettxoutsetinfo
    - getblockheader
    - getdifficulty
    - getnetworkhashps
    - gettxoutsetinfo
    - getblockheader
    - waitforblockheight
    - getblock
    - getblockhash
    - getbestblockhash
    - verifychain

Tests correspond to code in rpc/blockchain.cpp.
"""
from decimal import Decimal
import http.client
import os
import subprocess

from test_framework.blocktools import (
    MAX_FUTURE_BLOCK_TIME,
    TIME_GENESIS_BLOCK,
    create_block,
    create_coinbase,
)
from test_framework.messages import (
    msg_block,
)
from test_framework.p2p import P2PInterface
from test_framework.script import hash256
from test_framework.test_framework import BitcoinTestFramework
from test_framework.util import (
    assert_equal,
    assert_greater_than,
    assert_greater_than_or_equal,
    assert_raises,
    assert_raises_rpc_error,
    assert_is_hash_string,
    get_datadir_path,
)
from test_framework.wallet import MiniWallet


HEIGHT = 200  # blocks mined
TIME_RANGE_STEP = 600  # ten-minute steps
TIME_RANGE_MTP = TIME_GENESIS_BLOCK + (HEIGHT - 6) * TIME_RANGE_STEP
TIME_RANGE_TIP = TIME_GENESIS_BLOCK + (HEIGHT - 1) * TIME_RANGE_STEP
TIME_RANGE_END = TIME_GENESIS_BLOCK + HEIGHT * TIME_RANGE_STEP


class BlockchainTest(BitcoinTestFramework):
    def set_test_params(self):
        self.setup_clean_chain = True
        self.num_nodes = 1
        self.supports_cli = False

    def run_test(self):
        self.wallet = MiniWallet(self.nodes[0])
        self.mine_chain()
        self._test_max_future_block_time()
        self.restart_node(
            0,
            extra_args=[
                "-stopatheight=207",
                "-checkblocks=-1",  # Check all blocks
                "-prune=1",  # Set pruning after rescan is complete
            ],
        )

        self._test_getblockchaininfo()
        self._test_getchaintxstats()
        self._test_gettxoutsetinfo()
        self._test_getblockheader()
        self._test_stopatheight()
        self._test_waitforblockheight()
        self._test_getblock()
        self._test_getdeploymentinfo()
        assert self.nodes[0].verifychain(4, 0)

    def mine_chain(self):
        self.log.info(f"Generate {HEIGHT} blocks after the genesis block in ten-minute steps")
        for t in range(TIME_GENESIS_BLOCK, TIME_RANGE_END, TIME_RANGE_STEP):
            self.nodes[0].setmocktime(t)
            self.generate(self.wallet, 1)
        assert_equal(self.nodes[0].getblockchaininfo()['blocks'], HEIGHT)

    def _test_max_future_block_time(self):
        self.stop_node(0)
        self.log.info("A block tip of more than MAX_FUTURE_BLOCK_TIME in the future raises an error")
        self.nodes[0].assert_start_raises_init_error(
            extra_args=[f"-mocktime={TIME_RANGE_TIP - MAX_FUTURE_BLOCK_TIME - 1}"],
            expected_msg=": The block database contains a block which appears to be from the future."
            " This may be due to your computer's date and time being set incorrectly."
            f" Only rebuild the block database if you are sure that your computer's date and time are correct.{os.linesep}"
            "Please restart with -reindex or -reindex-chainstate to recover.",
        )
        self.log.info("A block tip of MAX_FUTURE_BLOCK_TIME in the future is fine")
        self.start_node(0, extra_args=[f"-mocktime={TIME_RANGE_TIP - MAX_FUTURE_BLOCK_TIME}"])

    def _test_getblockchaininfo(self):
        self.log.info("Test getblockchaininfo")

        keys = [
            'bestblockhash',
            'blocks',
            'chain',
            'current_signblock_asm',
            'current_signblock_hex',
            'extension_space',
            'headers',
            'initialblockdownload',
            'max_block_witness',
            'mediantime',
            'pruned',
            'size_on_disk',
            'time',
            'trim_headers',
            'verificationprogress',
            'warnings',
        ]

        res = self.nodes[0].getblockchaininfo()

        assert_equal(res['time'], TIME_RANGE_END - TIME_RANGE_STEP)
        assert_equal(res['mediantime'], TIME_RANGE_MTP)

        # result should have these additional pruning keys if manual pruning is enabled
        assert_equal(sorted(res.keys()), sorted(['pruneheight', 'automatic_pruning'] + keys))

        # size_on_disk should be > 0
        assert_greater_than(res['size_on_disk'], 0)

        # pruneheight should be greater or equal to 0
        assert_greater_than_or_equal(res['pruneheight'], 0)

        # check other pruning fields given that prune=1
        assert res['pruned']
        assert not res['automatic_pruning']

        self.restart_node(0, ['-stopatheight=207'])
        res = self.nodes[0].getblockchaininfo()

        # should have exact keys
        assert_equal(sorted(res.keys()), keys)

        self.stop_node(0)
        self.nodes[0].assert_start_raises_init_error(
            extra_args=['-testactivationheight=name@2'],
            expected_msg='Error: Invalid name (name@2) for -testactivationheight=name@height.',
        )
        self.nodes[0].assert_start_raises_init_error(
            extra_args=['-testactivationheight=bip34@-2'],
            expected_msg='Error: Invalid height value (bip34@-2) for -testactivationheight=name@height.',
        )
        self.nodes[0].assert_start_raises_init_error(
            extra_args=['-testactivationheight='],
            expected_msg='Error: Invalid format () for -testactivationheight=name@height.',
        )
        self.start_node(0, extra_args=[
            '-stopatheight=207',
            '-prune=550',
        ])

        res = self.nodes[0].getblockchaininfo()
        # result should have these additional pruning keys if prune=550
        assert_equal(sorted(res.keys()), sorted(['pruneheight', 'automatic_pruning', 'prune_target_size'] + keys))

        # check related fields
        assert res['pruned']
        assert_equal(res['pruneheight'], 0)
        assert res['automatic_pruning']
        assert_equal(res['prune_target_size'], 576716800)
        assert_greater_than(res['size_on_disk'], 0)

    def check_signalling_deploymentinfo_result(self, gdi_result, height, blockhash, status_next):
        assert height >= 144 and height <= 287

        assert_equal(gdi_result, {
          "hash": blockhash,
          "height": height,
          "deployments": {
            'bip34': {'type': 'buried', 'active': True, 'height': 2},
            'bip66': {'type': 'buried', 'active': True, 'height': 3},
            'bip65': {'type': 'buried', 'active': True, 'height': 4},
            'csv': {'type': 'buried', 'active': True, 'height': 5},
            'segwit': {'type': 'buried', 'active': True, 'height': 6},
            'dynafed': {
                'type': 'bip9',
                'active': False,
                'bip9': {
                    'status': 'defined',
                    'status_next': 'defined',
                    'start_time': 2147483648,
                    'timeout': 9223372036854775807,
                    'since': 0,
                    'min_activation_height': 0,
                },
            },
            'testdummy': {
                'type': 'bip9',
                'bip9': {
                    'bit': 28,
                    'start_time': 0,
                    'timeout': 0x7fffffffffffffff,  # testdummy does not have a timeout so is set to the max int64 value
                    'min_activation_height': 0,
                    'status': 'started',
                    'status_next': status_next,
                    'since': 144,
                    'statistics': {
                        'period': 144,
                        'threshold': 108,
                        'elapsed': height - 143,
                        'count': height - 143,
                        'possible': True,
                    },
                    'signalling': '#'*(height-143),
                },
                'active': False
            },
            'taproot': {
                'type': 'bip9',
                'bip9': {
                    'start_time': -1,
                    'timeout': 9223372036854775807,
                    'min_activation_height': 0,
                    'status': 'active',
                    'status_next': 'active',
                    'since': 0,
                },
                'height': 0,
                'active': True
            }
          }
        })

    def _test_getdeploymentinfo(self):
        # Note: continues past -stopatheight height, so must be invoked
        # after _test_stopatheight

        self.log.info("Test getdeploymentinfo")
        self.stop_node(0)
        self.start_node(0, extra_args=[
            '-testactivationheight=bip34@2',
            '-testactivationheight=dersig@3',
            '-testactivationheight=cltv@4',
            '-testactivationheight=csv@5',
            '-testactivationheight=segwit@6',
            # ELEMENTS
            "-con_bip34height=2",
            "-con_bip66height=3",
            "-con_bip65height=4",
            "-con_csv_deploy_start=5",
        ])

        gbci207 = self.nodes[0].getblockchaininfo()
        self.check_signalling_deploymentinfo_result(self.nodes[0].getdeploymentinfo(), gbci207["blocks"], gbci207["bestblockhash"], "started")

        # block just prior to lock in
        self.generate(self.wallet, 287 - gbci207["blocks"])
        gbci287 = self.nodes[0].getblockchaininfo()
        self.check_signalling_deploymentinfo_result(self.nodes[0].getdeploymentinfo(), gbci287["blocks"], gbci287["bestblockhash"], "locked_in")

        # calling with an explicit hash works
        self.check_signalling_deploymentinfo_result(self.nodes[0].getdeploymentinfo(gbci207["bestblockhash"]), gbci207["blocks"], gbci207["bestblockhash"], "started")

    def _test_getchaintxstats(self):
        self.log.info("Test getchaintxstats")

        # Test `getchaintxstats` invalid extra parameters
        assert_raises_rpc_error(-1, 'getchaintxstats', self.nodes[0].getchaintxstats, 0, '', 0)

        # Test `getchaintxstats` invalid `nblocks`
        assert_raises_rpc_error(-1, "JSON value of type string is not of expected type number", self.nodes[0].getchaintxstats, '')
        assert_raises_rpc_error(-8, "Invalid block count: should be between 0 and the block's height - 1", self.nodes[0].getchaintxstats, -1)
        assert_raises_rpc_error(-8, "Invalid block count: should be between 0 and the block's height - 1", self.nodes[0].getchaintxstats, self.nodes[0].getblockcount())

        # Test `getchaintxstats` invalid `blockhash`
        assert_raises_rpc_error(-1, "JSON value of type number is not of expected type string", self.nodes[0].getchaintxstats, blockhash=0)
        assert_raises_rpc_error(-8, "blockhash must be of length 64 (not 1, for '0')", self.nodes[0].getchaintxstats, blockhash='0')
        assert_raises_rpc_error(-8, "blockhash must be hexadecimal string (not 'ZZZ0000000000000000000000000000000000000000000000000000000000000')", self.nodes[0].getchaintxstats, blockhash='ZZZ0000000000000000000000000000000000000000000000000000000000000')
        assert_raises_rpc_error(-5, "Block not found", self.nodes[0].getchaintxstats, blockhash='0000000000000000000000000000000000000000000000000000000000000000')
        blockhash = self.nodes[0].getblockhash(HEIGHT)
        self.nodes[0].invalidateblock(blockhash)
        assert_raises_rpc_error(-8, "Block is not in main chain", self.nodes[0].getchaintxstats, blockhash=blockhash)
        self.nodes[0].reconsiderblock(blockhash)

        chaintxstats = self.nodes[0].getchaintxstats(nblocks=1)
        # 200 txs plus genesis tx
        assert_equal(chaintxstats['txcount'], HEIGHT + 1)
        # tx rate should be 1 per 10 minutes, or 1/600
        # we have to round because of binary math
        assert_equal(round(chaintxstats['txrate'] * TIME_RANGE_STEP, 10), Decimal(1))

        b1_hash = self.nodes[0].getblockhash(1)
        b1 = self.nodes[0].getblock(b1_hash)
        b200_hash = self.nodes[0].getblockhash(HEIGHT)
        b200 = self.nodes[0].getblock(b200_hash)
        time_diff = b200['mediantime'] - b1['mediantime']

        chaintxstats = self.nodes[0].getchaintxstats()
        assert_equal(chaintxstats['time'], b200['time'])
        assert_equal(chaintxstats['txcount'], HEIGHT + 1)
        assert_equal(chaintxstats['window_final_block_hash'], b200_hash)
        assert_equal(chaintxstats['window_final_block_height'], HEIGHT )
        assert_equal(chaintxstats['window_block_count'], HEIGHT - 1)
        assert_equal(chaintxstats['window_tx_count'], HEIGHT - 1)
        assert_equal(chaintxstats['window_interval'], time_diff)
        assert_equal(round(chaintxstats['txrate'] * time_diff, 10), Decimal(HEIGHT - 1))

        chaintxstats = self.nodes[0].getchaintxstats(blockhash=b1_hash)
        assert_equal(chaintxstats['time'], b1['time'])
        assert_equal(chaintxstats['txcount'], 2)
        assert_equal(chaintxstats['window_final_block_hash'], b1_hash)
        assert_equal(chaintxstats['window_final_block_height'], 1)
        assert_equal(chaintxstats['window_block_count'], 0)
        assert 'window_tx_count' not in chaintxstats
        assert 'window_interval' not in chaintxstats
        assert 'txrate' not in chaintxstats

    def _test_gettxoutsetinfo(self):
        node = self.nodes[0]
        res = node.gettxoutsetinfo()

        assert_equal(res['total_amount'], Decimal('8725.00000000'))
        assert_equal(res['transactions'], HEIGHT)
        assert_equal(res['height'], HEIGHT)
        assert_equal(res['txouts'], HEIGHT)
        #assert_equal(res['bogosize'], 16800),
        assert_equal(res['bestblock'], node.getblockhash(HEIGHT))
        size = res['disk_size']
        assert size > 6400
        assert size < 64000
        assert_equal(len(res['bestblock']), 64)
        assert_equal(len(res['hash_serialized_2']), 64)

        self.log.info("Test gettxoutsetinfo works for blockchain with just the genesis block")
        b1hash = node.getblockhash(1)
        node.invalidateblock(b1hash)

        res2 = node.gettxoutsetinfo()
        assert_equal(res2['transactions'], 0)
        assert_equal(res2['total_amount'], Decimal('0'))
        assert_equal(res2['height'], 0)
        assert_equal(res2['txouts'], 0)
        assert_equal(res2['bogosize'], 0),
        assert_equal(res2['bestblock'], node.getblockhash(0))
        assert_equal(len(res2['hash_serialized_2']), 64)

        self.log.info("Test gettxoutsetinfo returns the same result after invalidate/reconsider block")
        node.reconsiderblock(b1hash)

        res3 = node.gettxoutsetinfo()
        # The field 'disk_size' is non-deterministic and can thus not be
        # compared between res and res3.  Everything else should be the same.
        del res['disk_size'], res3['disk_size']
        assert_equal(res, res3)

        self.log.info("Test gettxoutsetinfo hash_type option")
        # Adding hash_type 'hash_serialized_2', which is the default, should
        # not change the result.
        res4 = node.gettxoutsetinfo(hash_type='hash_serialized_2')
        del res4['disk_size']
        assert_equal(res, res4)

        # hash_type none should not return a UTXO set hash.
        res5 = node.gettxoutsetinfo(hash_type='none')
        assert 'hash_serialized_2' not in res5

        # hash_type muhash should return a different UTXO set hash.
        res6 = node.gettxoutsetinfo(hash_type='muhash')
        assert 'muhash' in res6
        assert(res['hash_serialized_2'] != res6['muhash'])

        # muhash should not be returned unless requested.
        for r in [res, res2, res3, res4, res5]:
            assert 'muhash' not in r

        # Unknown hash_type raises an error
        assert_raises_rpc_error(-8, "'foo hash' is not a valid hash_type", node.gettxoutsetinfo, "foo hash")

    def _test_getblockheader(self):
        self.log.info("Test getblockheader")
        node = self.nodes[0]

        assert_raises_rpc_error(-8, "hash must be of length 64 (not 8, for 'nonsense')", node.getblockheader, "nonsense")
        assert_raises_rpc_error(-8, "hash must be hexadecimal string (not 'ZZZ7bb8b1697ea987f3b223ba7819250cae33efacb068d23dc24859824a77844')", node.getblockheader, "ZZZ7bb8b1697ea987f3b223ba7819250cae33efacb068d23dc24859824a77844")
        assert_raises_rpc_error(-5, "Block not found", node.getblockheader, "0cf7bb8b1697ea987f3b223ba7819250cae33efacb068d23dc24859824a77844")

        besthash = node.getbestblockhash()
        secondbesthash = node.getblockhash(HEIGHT - 1)
        header = node.getblockheader(blockhash=besthash)

        assert_equal(header['hash'], besthash)
        assert_equal(header['height'], HEIGHT)
        assert_equal(header['confirmations'], 1)
        assert_equal(header['previousblockhash'], secondbesthash)
        assert_equal(header['nTx'], 1)
        assert_is_hash_string(header['hash'])
        assert_is_hash_string(header['previousblockhash'])
        assert_is_hash_string(header['merkleroot'])
        assert isinstance(header['time'], int)
        assert_equal(header['mediantime'], TIME_RANGE_MTP)
        assert isinstance(header['version'], int)
        assert isinstance(int(header['versionHex'], 16), int)

    def _test_stopatheight(self):
        self.log.info("Test stopping at height")
        assert_equal(self.nodes[0].getblockcount(), HEIGHT)
        self.generate(self.wallet, 6)
        assert_equal(self.nodes[0].getblockcount(), HEIGHT + 6)
        self.log.debug('Node should not stop at this height')
        assert_raises(subprocess.TimeoutExpired, lambda: self.nodes[0].process.wait(timeout=3))
        try:
            self.generatetoaddress(self.nodes[0], 1, self.wallet.get_address(), sync_fun=self.no_op)
        except (ConnectionError, http.client.BadStatusLine):
            pass  # The node already shut down before response
        self.log.debug('Node should stop at this height...')
        self.nodes[0].wait_until_stopped()
        self.start_node(0)
        assert_equal(self.nodes[0].getblockcount(), HEIGHT + 7)

    def _test_waitforblockheight(self):
        self.log.info("Test waitforblockheight")
        node = self.nodes[0]
        peer = node.add_p2p_connection(P2PInterface())

        current_height = node.getblock(node.getbestblockhash())['height']

        # Create a fork somewhere below our current height, invalidate the tip
        # of that fork, and then ensure that waitforblockheight still
        # works as expected.
        #
        # (Previously this was broken based on setting
        # `rpc/blockchain.cpp:latestblock` incorrectly.)
        #
        fork_height = current_height - 100 # choose something vaguely near our tip
        fork_hash = node.getblockhash(fork_height)
        fork_block = node.getblock(fork_hash)

        def solve_and_send_block(prevhash, height, time):
            b = create_block(prevhash, create_coinbase(height), time)
            b.solve()
            peer.send_and_ping(msg_block(b))
            return b

        b1 = solve_and_send_block(int(fork_hash, 16), fork_height+1, fork_block['time'] + 1)
        b2 = solve_and_send_block(b1.sha256, fork_height+2, b1.nTime + 1)

        node.invalidateblock(b2.hash)

        def assert_waitforheight(height, timeout=2):
            assert_equal(
                node.waitforblockheight(height=height, timeout=timeout)['height'],
                current_height)

        assert_waitforheight(0)
        assert_waitforheight(current_height - 1)
        assert_waitforheight(current_height)
        assert_waitforheight(current_height + 1)

    def _test_getblock(self):
        node = self.nodes[0]
        fee_per_byte = Decimal('0.00000010')
        fee_per_kb = 1000 * fee_per_byte

        self.wallet.send_self_transfer(fee_rate=fee_per_kb, from_node=node)
        blockhash = self.generate(node, 1)[0]

        def assert_hexblock_hashes(verbosity):
            block = node.getblock(blockhash, verbosity)
            assert_equal(blockhash, hash256(bytes.fromhex(block[:160]))[::-1].hex())

        def assert_fee_not_in_block(verbosity):
           block = node.getblock(blockhash, verbosity)
           assert 'fee' not in block['tx'][1]

        def assert_fee_in_block(verbosity):
           block = node.getblock(blockhash, verbosity)
           tx = block['tx'][1]
           assert 'fee' in tx
           bitcoin = "b2e15d0d7a0c94e4e2ce0fe6e8691b9e451377f6e46e8045a86f7c4b5d4f0f23"
           assert_equal(tx['fee'][bitcoin], tx['vsize'] * fee_per_byte)

        def assert_vin_contains_prevout(verbosity):
           block = node.getblock(blockhash, verbosity)
           tx = block["tx"][1]
           total_vin = Decimal("0.00000000")
           total_vout = Decimal("0.00000000")
           for vin in tx["vin"]:
               assert "prevout" in vin
               assert_equal(set(vin["prevout"].keys()), set(("value", "height", "generated", "scriptPubKey")))
               assert_equal(vin["prevout"]["generated"], True)
               total_vin += vin["prevout"]["value"]
           for vout in tx["vout"]:
               total_vout += vout["value"]
           assert_equal(total_vin, total_vout) # ELEMENTS: FIXME explain why the fee is not included

        def assert_vin_does_not_contain_prevout(verbosity):
<<<<<<< HEAD
           block = node.getblock(blockhash, verbosity)
           tx = block["tx"][1]
           if isinstance(tx, str):
               # In verbosity level 1, only the transaction hashes are written
               pass
           else:
               for vin in tx["vin"]:
                   assert "prevout" not in vin

        # ELEMENTS: fee outputs are explicit
        # self.log.info("Test that getblock with verbosity 1 doesn't include fee")
        # assert_fee_not_in_block(1)
=======
            block = node.getblock(blockhash, verbosity)
            tx = block["tx"][1]
            if isinstance(tx, str):
                # In verbosity level 1, only the transaction hashes are written
                pass
            else:
                for vin in tx["vin"]:
                    assert "prevout" not in vin

        self.log.info("Test that getblock with verbosity 0 hashes to expected value")
        assert_hexblock_hashes(0)
        assert_hexblock_hashes(False)

        self.log.info("Test that getblock with verbosity 1 doesn't include fee")
        assert_fee_not_in_block(1)
        assert_fee_not_in_block(True)
>>>>>>> e864f2e4

        self.log.info('Test that getblock with verbosity 2 and 3 includes expected fee')
        assert_fee_in_block(2)
        assert_fee_in_block(3)

        self.log.info("Test that getblock with verbosity 1 and 2 does not include prevout")
        assert_vin_does_not_contain_prevout(1)
        assert_vin_does_not_contain_prevout(2)

        self.log.info("Test that getblock with verbosity 3 includes prevout")
        assert_vin_contains_prevout(3)

        self.log.info("Test that getblock with verbosity 2 and 3 still works with pruned Undo data")
        datadir = get_datadir_path(self.options.tmpdir, 0)

        self.log.info("Test getblock with invalid verbosity type returns proper error message")
        assert_raises_rpc_error(-1, "JSON value of type string is not of expected type number", node.getblock, blockhash, "2")

        def move_block_file(old, new):
            old_path = os.path.join(datadir, self.chain, 'blocks', old)
            new_path = os.path.join(datadir, self.chain, 'blocks', new)
            os.rename(old_path, new_path)

        # Move instead of deleting so we can restore chain state afterwards
        move_block_file('rev00000.dat', 'rev_wrong')

        # ELEMENTS: fee outputs are explicit
        # assert_fee_not_in_block(2)
        # assert_fee_not_in_block(3)
        assert_vin_does_not_contain_prevout(2)
        assert_vin_does_not_contain_prevout(3)

        # Restore chain state
        move_block_file('rev_wrong', 'rev00000.dat')

        assert 'previousblockhash' not in node.getblock(node.getblockhash(0))
        assert 'nextblockhash' not in node.getblock(node.getbestblockhash())


if __name__ == '__main__':
    BlockchainTest().main()<|MERGE_RESOLUTION|>--- conflicted
+++ resolved
@@ -478,7 +478,7 @@
 
         def assert_hexblock_hashes(verbosity):
             block = node.getblock(blockhash, verbosity)
-            assert_equal(blockhash, hash256(bytes.fromhex(block[:160]))[::-1].hex())
+            assert_equal(blockhash, hash256(bytes.fromhex(block[:156]))[::-1].hex()) # ELEMENTS FIXME explain this
 
         def assert_fee_not_in_block(verbosity):
            block = node.getblock(blockhash, verbosity)
@@ -506,7 +506,6 @@
            assert_equal(total_vin, total_vout) # ELEMENTS: FIXME explain why the fee is not included
 
         def assert_vin_does_not_contain_prevout(verbosity):
-<<<<<<< HEAD
            block = node.getblock(blockhash, verbosity)
            tx = block["tx"][1]
            if isinstance(tx, str):
@@ -516,19 +515,6 @@
                for vin in tx["vin"]:
                    assert "prevout" not in vin
 
-        # ELEMENTS: fee outputs are explicit
-        # self.log.info("Test that getblock with verbosity 1 doesn't include fee")
-        # assert_fee_not_in_block(1)
-=======
-            block = node.getblock(blockhash, verbosity)
-            tx = block["tx"][1]
-            if isinstance(tx, str):
-                # In verbosity level 1, only the transaction hashes are written
-                pass
-            else:
-                for vin in tx["vin"]:
-                    assert "prevout" not in vin
-
         self.log.info("Test that getblock with verbosity 0 hashes to expected value")
         assert_hexblock_hashes(0)
         assert_hexblock_hashes(False)
@@ -536,7 +522,6 @@
         self.log.info("Test that getblock with verbosity 1 doesn't include fee")
         assert_fee_not_in_block(1)
         assert_fee_not_in_block(True)
->>>>>>> e864f2e4
 
         self.log.info('Test that getblock with verbosity 2 and 3 includes expected fee')
         assert_fee_in_block(2)
