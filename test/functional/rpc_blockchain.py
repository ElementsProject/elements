--- conflicted
+++ resolved
@@ -7,16 +7,12 @@
 Test the following RPCs:
     - getblockchaininfo
     - getchaintxstats
-<<<<<<< HEAD
-    - getnetworkhashps
-    - gettxoutsetinfo
-    - getblockheader
-=======
     - gettxoutsetinfo
     - getblockheader
     - getdifficulty
     - getnetworkhashps
->>>>>>> 78f040a6
+    - gettxoutsetinfo
+    - getblockheader
     - waitforblockheight
     - getblock
     - getblockhash
@@ -254,11 +250,7 @@
         assert_equal(res['transactions'], HEIGHT)
         assert_equal(res['height'], HEIGHT)
         assert_equal(res['txouts'], HEIGHT)
-<<<<<<< HEAD
         #assert_equal(res['bogosize'], 16800),
-=======
-        assert_equal(res['bogosize'], 16800),
->>>>>>> 78f040a6
         assert_equal(res['bestblock'], node.getblockhash(HEIGHT))
         size = res['disk_size']
         assert size > 6400
@@ -333,39 +325,8 @@
         assert_is_hash_string(header['merkleroot'])
         assert isinstance(header['time'], int)
         assert_equal(header['mediantime'], TIME_RANGE_MTP)
-<<<<<<< HEAD
         assert isinstance(header['version'], int)
         assert isinstance(int(header['versionHex'], 16), int)
-=======
-        assert isinstance(header['nonce'], int)
-        assert isinstance(header['version'], int)
-        assert isinstance(int(header['versionHex'], 16), int)
-        assert isinstance(header['difficulty'], Decimal)
-
-        # Test with verbose=False, which should return the header as hex.
-        header_hex = node.getblockheader(blockhash=besthash, verbose=False)
-        assert_is_hex_string(header_hex)
-
-        header = from_hex(CBlockHeader(), header_hex)
-        header.calc_sha256()
-        assert_equal(header.hash, besthash)
-
-        assert 'previousblockhash' not in node.getblockheader(node.getblockhash(0))
-        assert 'nextblockhash' not in node.getblockheader(node.getbestblockhash())
-
-    def _test_getdifficulty(self):
-        self.log.info("Test getdifficulty")
-        difficulty = self.nodes[0].getdifficulty()
-        # 1 hash in 2 should be valid, so difficulty should be 1/2**31
-        # binary => decimal => binary math is why we do this check
-        assert abs(difficulty * 2**31 - 1) < 0.0001
-
-    def _test_getnetworkhashps(self):
-        self.log.info("Test getnetworkhashps")
-        hashes_per_second = self.nodes[0].getnetworkhashps()
-        # This should be 2 hashes every 10 minutes or 1/300
-        assert abs(hashes_per_second * 300 - 1) < 0.0001
->>>>>>> 78f040a6
 
     def _test_stopatheight(self):
         self.log.info("Test stopping at height")
