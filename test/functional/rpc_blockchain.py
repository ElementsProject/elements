#!/usr/bin/env python3
# Copyright (c) 2014-2020 The Bitcoin Core developers
# Distributed under the MIT software license, see the accompanying
# file COPYING or http://www.opensource.org/licenses/mit-license.php.
"""Test RPCs related to blockchainstate.

Test the following RPCs:
    - getblockchaininfo
    - getchaintxstats
    - gettxoutsetinfo
    - getblockheader
    - getdifficulty
    - getnetworkhashps
    - gettxoutsetinfo
    - getblockheader
    - waitforblockheight
    - getblock
    - getblockhash
    - getbestblockhash
    - verifychain

Tests correspond to code in rpc/blockchain.cpp.
"""
from decimal import Decimal
import http.client
import os
import subprocess

from test_framework.address import ADDRESS_BCRT1_P2WSH_OP_TRUE
from test_framework.blocktools import (
    create_block,
    create_coinbase,
    TIME_GENESIS_BLOCK,
)
from test_framework.messages import (
    msg_block,
)
from test_framework.p2p import P2PInterface
from test_framework.test_framework import BitcoinTestFramework
from test_framework.util import (
    assert_equal,
    assert_greater_than,
    assert_greater_than_or_equal,
    assert_raises,
    assert_raises_rpc_error,
    assert_is_hash_string,
    get_datadir_path,
)
from test_framework.wallet import MiniWallet


HEIGHT = 200  # blocks mined
TIME_RANGE_STEP = 600  # ten-minute steps
TIME_RANGE_MTP = TIME_GENESIS_BLOCK + (HEIGHT - 6) * TIME_RANGE_STEP
TIME_RANGE_END = TIME_GENESIS_BLOCK + HEIGHT * TIME_RANGE_STEP


class BlockchainTest(BitcoinTestFramework):
    def set_test_params(self):
        self.setup_clean_chain = True
        self.num_nodes = 1
        self.supports_cli = False

    def run_test(self):
        self.mine_chain()
        self.restart_node(0, extra_args=['-stopatheight=207', '-prune=1'])  # Set extra args with pruning after rescan is complete

        self._test_getblockchaininfo()
        self._test_getchaintxstats()
        self._test_gettxoutsetinfo()
        self._test_getblockheader()
        self._test_stopatheight()
        self._test_waitforblockheight()
        self._test_getblock()
        assert self.nodes[0].verifychain(4, 0)

    def mine_chain(self):
        self.log.info(f"Generate {HEIGHT} blocks after the genesis block in ten-minute steps")
        for t in range(TIME_GENESIS_BLOCK, TIME_RANGE_END, TIME_RANGE_STEP):
            self.nodes[0].setmocktime(t)
            self.generatetoaddress(self.nodes[0], 1, ADDRESS_BCRT1_P2WSH_OP_TRUE)
        assert_equal(self.nodes[0].getblockchaininfo()['blocks'], HEIGHT)

    def _test_getblockchaininfo(self):
        self.log.info("Test getblockchaininfo")

        keys = [
            'bestblockhash',
            'blocks',
            'chain',
            'current_signblock_asm',
            'current_signblock_hex',
            'extension_space',
            'headers',
            'initialblockdownload',
            'max_block_witness',
            'mediantime',
            'pruned',
            'size_on_disk',
            'softforks',
            'time',
            'verificationprogress',
            'warnings',
        ]

        res = self.nodes[0].getblockchaininfo()

        assert_equal(res['time'], TIME_RANGE_END - TIME_RANGE_STEP)
        assert_equal(res['mediantime'], TIME_RANGE_MTP)

        # result should have these additional pruning keys if manual pruning is enabled
        assert_equal(sorted(res.keys()), sorted(['pruneheight', 'automatic_pruning'] + keys))

        # size_on_disk should be > 0
        assert_greater_than(res['size_on_disk'], 0)

        # pruneheight should be greater or equal to 0
        assert_greater_than_or_equal(res['pruneheight'], 0)

        # check other pruning fields given that prune=1
        assert res['pruned']
        assert not res['automatic_pruning']

        self.restart_node(0, ['-stopatheight=207'])
        res = self.nodes[0].getblockchaininfo()

        # should have exact keys
        assert_equal(sorted(res.keys()), keys)

        self.stop_node(0)
        self.nodes[0].assert_start_raises_init_error(
            extra_args=['-testactivationheight=name@2'],
            expected_msg='Error: Invalid name (name@2) for -testactivationheight=name@height.',
        )
        self.nodes[0].assert_start_raises_init_error(
            extra_args=['-testactivationheight=bip34@-2'],
            expected_msg='Error: Invalid height value (bip34@-2) for -testactivationheight=name@height.',
        )
        self.nodes[0].assert_start_raises_init_error(
            extra_args=['-testactivationheight='],
            expected_msg='Error: Invalid format () for -testactivationheight=name@height.',
        )
        self.start_node(0, extra_args=[
            '-stopatheight=207',
            '-prune=550',
            '-testactivationheight=bip34@2',
            '-testactivationheight=dersig@3',
            '-testactivationheight=cltv@4',
            '-testactivationheight=csv@5',
            '-testactivationheight=segwit@6',
        ])

        res = self.nodes[0].getblockchaininfo()
        # result should have these additional pruning keys if prune=550
        assert_equal(sorted(res.keys()), sorted(['pruneheight', 'automatic_pruning', 'prune_target_size'] + keys))

        # check related fields
        assert res['pruned']
        assert_equal(res['pruneheight'], 0)
        assert res['automatic_pruning']
        assert_equal(res['prune_target_size'], 576716800)
        assert_greater_than(res['size_on_disk'], 0)

        assert_equal(res['softforks'], {
<<<<<<< HEAD
            'bip34': {'type': 'buried', 'active': True, 'height': 1},
            'bip66': {'type': 'buried', 'active': True, 'height': 1},
            'bip65': {'type': 'buried', 'active': True, 'height': 1},
            'csv': {'type': 'buried', 'active': True, 'height': 1},
            'segwit': {'type': 'buried', 'active': True, 'height': 1},
            'dynafed': {
                'type': 'bip9',
                'bip9': {
                    'status': 'defined',
                    'start_time': 2147483648,
                    'timeout': 9223372036854775807,
                    'since': 0,
                    'min_activation_height': 0,
                },
                'active': False},
=======
            'bip34': {'type': 'buried', 'active': True, 'height': 2},
            'bip66': {'type': 'buried', 'active': True, 'height': 3},
            'bip65': {'type': 'buried', 'active': True, 'height': 4},
            'csv': {'type': 'buried', 'active': True, 'height': 5},
            'segwit': {'type': 'buried', 'active': True, 'height': 6},
>>>>>>> 16ccb3a1
            'testdummy': {
                'type': 'bip9',
                'bip9': {
                    'status': 'started',
                    'bit': 28,
                    'start_time': 0,
                    'timeout': 0x7fffffffffffffff,  # testdummy does not have a timeout so is set to the max int64 value
                    'since': 144,
                    'statistics': {
                        'period': 144,
                        'threshold': 108,
                        'elapsed': HEIGHT - 143,
                        'count': HEIGHT - 143,
                        'possible': True,
                    },
                    'min_activation_height': 0,
                },
                'active': False
            },
            'taproot': {
                'type': 'bip9',
                'bip9': {
                    'status': 'active',
                    'start_time': -1,
                    'timeout': 9223372036854775807,
                    'since': 0,
                    'min_activation_height': 0,
                },
                'height': 0,
                'active': True
            }
        })

    def _test_getchaintxstats(self):
        self.log.info("Test getchaintxstats")

        # Test `getchaintxstats` invalid extra parameters
        assert_raises_rpc_error(-1, 'getchaintxstats', self.nodes[0].getchaintxstats, 0, '', 0)

        # Test `getchaintxstats` invalid `nblocks`
        assert_raises_rpc_error(-1, "JSON value is not an integer as expected", self.nodes[0].getchaintxstats, '')
        assert_raises_rpc_error(-8, "Invalid block count: should be between 0 and the block's height - 1", self.nodes[0].getchaintxstats, -1)
        assert_raises_rpc_error(-8, "Invalid block count: should be between 0 and the block's height - 1", self.nodes[0].getchaintxstats, self.nodes[0].getblockcount())

        # Test `getchaintxstats` invalid `blockhash`
        assert_raises_rpc_error(-1, "JSON value is not a string as expected", self.nodes[0].getchaintxstats, blockhash=0)
        assert_raises_rpc_error(-8, "blockhash must be of length 64 (not 1, for '0')", self.nodes[0].getchaintxstats, blockhash='0')
        assert_raises_rpc_error(-8, "blockhash must be hexadecimal string (not 'ZZZ0000000000000000000000000000000000000000000000000000000000000')", self.nodes[0].getchaintxstats, blockhash='ZZZ0000000000000000000000000000000000000000000000000000000000000')
        assert_raises_rpc_error(-5, "Block not found", self.nodes[0].getchaintxstats, blockhash='0000000000000000000000000000000000000000000000000000000000000000')
        blockhash = self.nodes[0].getblockhash(HEIGHT)
        self.nodes[0].invalidateblock(blockhash)
        assert_raises_rpc_error(-8, "Block is not in main chain", self.nodes[0].getchaintxstats, blockhash=blockhash)
        self.nodes[0].reconsiderblock(blockhash)

        chaintxstats = self.nodes[0].getchaintxstats(nblocks=1)
        # 200 txs plus genesis tx
        assert_equal(chaintxstats['txcount'], HEIGHT + 1)
        # tx rate should be 1 per 10 minutes, or 1/600
        # we have to round because of binary math
        assert_equal(round(chaintxstats['txrate'] * TIME_RANGE_STEP, 10), Decimal(1))

        b1_hash = self.nodes[0].getblockhash(1)
        b1 = self.nodes[0].getblock(b1_hash)
        b200_hash = self.nodes[0].getblockhash(HEIGHT)
        b200 = self.nodes[0].getblock(b200_hash)
        time_diff = b200['mediantime'] - b1['mediantime']

        chaintxstats = self.nodes[0].getchaintxstats()
        assert_equal(chaintxstats['time'], b200['time'])
        assert_equal(chaintxstats['txcount'], HEIGHT + 1)
        assert_equal(chaintxstats['window_final_block_hash'], b200_hash)
        assert_equal(chaintxstats['window_final_block_height'], HEIGHT )
        assert_equal(chaintxstats['window_block_count'], HEIGHT - 1)
        assert_equal(chaintxstats['window_tx_count'], HEIGHT - 1)
        assert_equal(chaintxstats['window_interval'], time_diff)
        assert_equal(round(chaintxstats['txrate'] * time_diff, 10), Decimal(HEIGHT - 1))

        chaintxstats = self.nodes[0].getchaintxstats(blockhash=b1_hash)
        assert_equal(chaintxstats['time'], b1['time'])
        assert_equal(chaintxstats['txcount'], 2)
        assert_equal(chaintxstats['window_final_block_hash'], b1_hash)
        assert_equal(chaintxstats['window_final_block_height'], 1)
        assert_equal(chaintxstats['window_block_count'], 0)
        assert 'window_tx_count' not in chaintxstats
        assert 'window_interval' not in chaintxstats
        assert 'txrate' not in chaintxstats

    def _test_gettxoutsetinfo(self):
        node = self.nodes[0]
        res = node.gettxoutsetinfo()

        assert_equal(res['total_amount'], Decimal('8725.00000000'))
        assert_equal(res['transactions'], HEIGHT)
        assert_equal(res['height'], HEIGHT)
        assert_equal(res['txouts'], HEIGHT)
        #assert_equal(res['bogosize'], 16800),
        assert_equal(res['bestblock'], node.getblockhash(HEIGHT))
        size = res['disk_size']
        assert size > 6400
        assert size < 64000
        assert_equal(len(res['bestblock']), 64)
        assert_equal(len(res['hash_serialized_2']), 64)

        self.log.info("Test gettxoutsetinfo works for blockchain with just the genesis block")
        b1hash = node.getblockhash(1)
        node.invalidateblock(b1hash)

        res2 = node.gettxoutsetinfo()
        assert_equal(res2['transactions'], 0)
        assert_equal(res2['total_amount'], Decimal('0'))
        assert_equal(res2['height'], 0)
        assert_equal(res2['txouts'], 0)
        assert_equal(res2['bogosize'], 0),
        assert_equal(res2['bestblock'], node.getblockhash(0))
        assert_equal(len(res2['hash_serialized_2']), 64)

        self.log.info("Test gettxoutsetinfo returns the same result after invalidate/reconsider block")
        node.reconsiderblock(b1hash)

        res3 = node.gettxoutsetinfo()
        # The field 'disk_size' is non-deterministic and can thus not be
        # compared between res and res3.  Everything else should be the same.
        del res['disk_size'], res3['disk_size']
        assert_equal(res, res3)

        self.log.info("Test gettxoutsetinfo hash_type option")
        # Adding hash_type 'hash_serialized_2', which is the default, should
        # not change the result.
        res4 = node.gettxoutsetinfo(hash_type='hash_serialized_2')
        del res4['disk_size']
        assert_equal(res, res4)

        # hash_type none should not return a UTXO set hash.
        res5 = node.gettxoutsetinfo(hash_type='none')
        assert 'hash_serialized_2' not in res5

        # hash_type muhash should return a different UTXO set hash.
        res6 = node.gettxoutsetinfo(hash_type='muhash')
        assert 'muhash' in res6
        assert(res['hash_serialized_2'] != res6['muhash'])

        # muhash should not be returned unless requested.
        for r in [res, res2, res3, res4, res5]:
            assert 'muhash' not in r

        # Unknown hash_type raises an error
        assert_raises_rpc_error(-8, "foohash is not a valid hash_type", node.gettxoutsetinfo, "foohash")

    def _test_getblockheader(self):
        self.log.info("Test getblockheader")
        node = self.nodes[0]

        assert_raises_rpc_error(-8, "hash must be of length 64 (not 8, for 'nonsense')", node.getblockheader, "nonsense")
        assert_raises_rpc_error(-8, "hash must be hexadecimal string (not 'ZZZ7bb8b1697ea987f3b223ba7819250cae33efacb068d23dc24859824a77844')", node.getblockheader, "ZZZ7bb8b1697ea987f3b223ba7819250cae33efacb068d23dc24859824a77844")
        assert_raises_rpc_error(-5, "Block not found", node.getblockheader, "0cf7bb8b1697ea987f3b223ba7819250cae33efacb068d23dc24859824a77844")

        besthash = node.getbestblockhash()
        secondbesthash = node.getblockhash(HEIGHT - 1)
        header = node.getblockheader(blockhash=besthash)

        assert_equal(header['hash'], besthash)
        assert_equal(header['height'], HEIGHT)
        assert_equal(header['confirmations'], 1)
        assert_equal(header['previousblockhash'], secondbesthash)
        assert_equal(header['nTx'], 1)
        assert_is_hash_string(header['hash'])
        assert_is_hash_string(header['previousblockhash'])
        assert_is_hash_string(header['merkleroot'])
        assert isinstance(header['time'], int)
        assert_equal(header['mediantime'], TIME_RANGE_MTP)
        assert isinstance(header['version'], int)
        assert isinstance(int(header['versionHex'], 16), int)

    def _test_stopatheight(self):
        self.log.info("Test stopping at height")
        assert_equal(self.nodes[0].getblockcount(), HEIGHT)
        self.generatetoaddress(self.nodes[0], 6, ADDRESS_BCRT1_P2WSH_OP_TRUE)
        assert_equal(self.nodes[0].getblockcount(), HEIGHT + 6)
        self.log.debug('Node should not stop at this height')
        assert_raises(subprocess.TimeoutExpired, lambda: self.nodes[0].process.wait(timeout=3))
        try:
            self.generatetoaddress(self.nodes[0], 1, ADDRESS_BCRT1_P2WSH_OP_TRUE)
        except (ConnectionError, http.client.BadStatusLine):
            pass  # The node already shut down before response
        self.log.debug('Node should stop at this height...')
        self.nodes[0].wait_until_stopped()
        self.start_node(0)
        assert_equal(self.nodes[0].getblockcount(), HEIGHT + 7)

    def _test_waitforblockheight(self):
        self.log.info("Test waitforblockheight")
        node = self.nodes[0]
        peer = node.add_p2p_connection(P2PInterface())

        current_height = node.getblock(node.getbestblockhash())['height']

        # Create a fork somewhere below our current height, invalidate the tip
        # of that fork, and then ensure that waitforblockheight still
        # works as expected.
        #
        # (Previously this was broken based on setting
        # `rpc/blockchain.cpp:latestblock` incorrectly.)
        #
        b20hash = node.getblockhash(20)
        b20 = node.getblock(b20hash)

        def solve_and_send_block(prevhash, height, time):
            b = create_block(prevhash, create_coinbase(height), time)
            b.solve()
            peer.send_and_ping(msg_block(b))
            return b

        b21f = solve_and_send_block(int(b20hash, 16), 21, b20['time'] + 1)
        b22f = solve_and_send_block(b21f.sha256, 22, b21f.nTime + 1)

        node.invalidateblock(b22f.hash)

        def assert_waitforheight(height, timeout=2):
            assert_equal(
                node.waitforblockheight(height=height, timeout=timeout)['height'],
                current_height)

        assert_waitforheight(0)
        assert_waitforheight(current_height - 1)
        assert_waitforheight(current_height)
        assert_waitforheight(current_height + 1)

    def _test_getblock(self):
        node = self.nodes[0]

        miniwallet = MiniWallet(node)
        miniwallet.rescan_utxos()

        fee_per_byte = Decimal('0.00000010')
        fee_per_kb = 1000 * fee_per_byte

        # ELEMENTS: FIXME this call to send_self_transfer is failing
        # miniwallet.send_self_transfer(fee_rate=fee_per_kb, from_node=node)
        # blockhash = self.generate(node, 1)[0]

        # self.log.info("Test getblock with verbosity 1 doesn't include fee")
        # block = node.getblock(blockhash, 1)
        # assert 'fee' not in block['tx'][1]

        # self.log.info('Test getblock with verbosity 2 includes expected fee')
        # block = node.getblock(blockhash, 2)
        # tx = block['tx'][1]
        # assert 'fee' in tx
        # asset_hex = node.getsidechaininfo()['pegged_asset']
        # assert_equal(tx['fee'], { asset_hex: tx['vsize'] * fee_per_byte })

        # self.log.info("Test getblock with verbosity 2 still works with pruned Undo data")
        # datadir = get_datadir_path(self.options.tmpdir, 0)

        # self.log.info("Test getblock with invalid verbosity type returns proper error message")
        # assert_raises_rpc_error(-1, "JSON value is not an integer as expected", node.getblock, blockhash, "2")

        # def move_block_file(old, new):
        #     old_path = os.path.join(datadir, self.chain, 'blocks', old)
        #     new_path = os.path.join(datadir, self.chain, 'blocks', new)
        #     os.rename(old_path, new_path)


if __name__ == '__main__':
    BlockchainTest().main()<|MERGE_RESOLUTION|>--- conflicted
+++ resolved
@@ -148,6 +148,11 @@
             '-testactivationheight=cltv@4',
             '-testactivationheight=csv@5',
             '-testactivationheight=segwit@6',
+            # ELEMENTS
+            "-con_bip34height=2",
+            "-con_bip66height=3",
+            "-con_bip65height=4",
+            "-con_csv_deploy_start=5",
         ])
 
         res = self.nodes[0].getblockchaininfo()
@@ -162,12 +167,11 @@
         assert_greater_than(res['size_on_disk'], 0)
 
         assert_equal(res['softforks'], {
-<<<<<<< HEAD
-            'bip34': {'type': 'buried', 'active': True, 'height': 1},
-            'bip66': {'type': 'buried', 'active': True, 'height': 1},
-            'bip65': {'type': 'buried', 'active': True, 'height': 1},
-            'csv': {'type': 'buried', 'active': True, 'height': 1},
-            'segwit': {'type': 'buried', 'active': True, 'height': 1},
+            'bip34': {'type': 'buried', 'active': True, 'height': 2},
+            'bip66': {'type': 'buried', 'active': True, 'height': 3},
+            'bip65': {'type': 'buried', 'active': True, 'height': 4},
+            'csv': {'type': 'buried', 'active': True, 'height': 5},
+            'segwit': {'type': 'buried', 'active': True, 'height': 6},
             'dynafed': {
                 'type': 'bip9',
                 'bip9': {
@@ -178,13 +182,6 @@
                     'min_activation_height': 0,
                 },
                 'active': False},
-=======
-            'bip34': {'type': 'buried', 'active': True, 'height': 2},
-            'bip66': {'type': 'buried', 'active': True, 'height': 3},
-            'bip65': {'type': 'buried', 'active': True, 'height': 4},
-            'csv': {'type': 'buried', 'active': True, 'height': 5},
-            'segwit': {'type': 'buried', 'active': True, 'height': 6},
->>>>>>> 16ccb3a1
             'testdummy': {
                 'type': 'bip9',
                 'bip9': {
