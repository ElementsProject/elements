--- conflicted
+++ resolved
@@ -15,17 +15,12 @@
 import copy
 import time
 
-<<<<<<< HEAD
-from test_framework.blocktools import create_block, create_coinbase, create_tx_with_script
-from test_framework.messages import COIN, CTxOutValue
-=======
 from test_framework.blocktools import (
     create_block,
     create_coinbase,
     create_tx_with_script,
 )
-from test_framework.messages import COIN
->>>>>>> 3a36ec83
+from test_framework.messages import COIN, CTxOutValue
 from test_framework.p2p import P2PDataStore
 from test_framework.script import OP_TRUE
 from test_framework.test_framework import BitcoinTestFramework
@@ -76,22 +71,12 @@
         # For more information on merkle-root malleability see src/consensus/merkle.cpp.
         self.log.info("Test merkle root malleability.")
 
-        tx1 = create_tx_with_script(block1.vtx[0], 0, script_sig=bytes([OP_TRUE]), amount=50 * COIN)
-        tx2 = create_tx_with_script(tx1, 0, script_sig=bytes([OP_TRUE]), amount=50 * COIN)
+        # ELEMENTS: scriptpubkeys can't be empty or else we interpret them as fee outputs,
+        #           so we modify the Core test to move the OP_TRUEs from scriptSig to scriptPubKey
+        tx1 = create_tx_with_script(block1.vtx[0], 0, script_pub_key=bytes([OP_TRUE]), amount=50 * COIN)
+        tx2 = create_tx_with_script(tx1, 0, script_pub_key=bytes([OP_TRUE]), amount=50 * COIN)
         block2 = create_block(tip, create_coinbase(height), block_time, txlist=[tx1, tx2])
         block_time += 1
-<<<<<<< HEAD
-
-        # b'0x51' is OP_TRUE
-        # ELEMENTS: scriptpubkeys can't be empty or else we interpret them as fee outputs,
-        #           so we modify the Core test to move the OP_TRUEs from scriptSig to scriptPubKey
-        tx1 = create_tx_with_script(block1.vtx[0], 0, script_pub_key=b'\x51', amount=50 * COIN)
-        tx2 = create_tx_with_script(tx1, 0, script_pub_key=b'\x51', amount=50 * COIN)
-
-        block2.vtx.extend([tx1, tx2])
-        block2.hashMerkleRoot = block2.calc_merkle_root()
-=======
->>>>>>> 3a36ec83
         block2.solve()
         orig_hash = block2.sha256
         block2_orig = copy.deepcopy(block2)
@@ -118,13 +103,6 @@
 
         block3 = create_block(tip, create_coinbase(height, nValue=100), block_time)
         block_time += 1
-<<<<<<< HEAD
-        block3.vtx[0].vout[0].nValue = CTxOutValue(100 * COIN)  # Too high!
-        block3.vtx[0].sha256 = None
-        block3.vtx[0].calc_sha256()
-        block3.hashMerkleRoot = block3.calc_merkle_root()
-=======
->>>>>>> 3a36ec83
         block3.solve()
 
         peer.send_blocks_and_test([block3], node, success=False, reject_reason='bad-cb-amount')
