--- conflicted
+++ resolved
@@ -50,11 +50,6 @@
         utxos_to_spend.append(t)
     if total_in <= amount + fee:
         raise RuntimeError(f"Insufficient funds: need {amount + fee}, have {total_in}")
-<<<<<<< HEAD
-    tx.vout.append(CTxOut(int((total_in - amount - fee) * COIN), P2SH))
-    tx.vout.append(CTxOut(int(amount * COIN), P2SH))
-    tx.vout.append(CTxOut(int(fee*COIN))) # fee
-=======
     tx = wallet.create_self_transfer_multi(
         from_node=from_node,
         utxos_to_spend=utxos_to_spend,
@@ -62,8 +57,8 @@
     tx.vout[0].nValue = int((total_in - amount - fee) * COIN)
     tx.vout.append(deepcopy(tx.vout[0]))
     tx.vout[1].nValue = int(amount * COIN)
-
->>>>>>> cd110cdd
+    tx.vout.append(CTxOut(int(fee*COIN))) # fee
+
     txid = from_node.sendrawtransaction(hexstring=tx.serialize().hex(), maxfeerate=0)
     unconflist.append({"txid": txid, "vout": 0, "value": total_in - amount - fee})
     unconflist.append({"txid": txid, "vout": 1, "value": amount})
