--- conflicted
+++ resolved
@@ -33,12 +33,8 @@
         # Let the block reward mature and send coins including both
         # the existing balance and the block reward.
         self.generate(self.nodes[0], 150)
-<<<<<<< HEAD
         assert_equal(self.nodes[1].getbalance()['bitcoin'], 10 + 25)
-=======
-        assert_equal(self.nodes[1].getbalance(), 10 + 25)
         pre_reorg_conf_bals = self.nodes[1].getbalances()
->>>>>>> b1329b75
         txid = self.nodes[1].sendtoaddress(self.nodes[0].getnewaddress(), 30)
         orig_chain_tip = self.nodes[0].getbestblockhash()
         self.sync_mempools()
@@ -46,24 +42,9 @@
         # Orphan the block reward and make sure that the original coins
         # from the wallet can still be spent.
         self.nodes[0].invalidateblock(blk)
-<<<<<<< HEAD
-        self.generate(self.nodes[0], 152)
-        # Without the following abandontransaction call, the coins are
-        # not considered available yet.
-        assert_equal(self.nodes[1].getbalances()["mine"], {
-          "trusted": { 'bitcoin' : 0 },
-          "untrusted_pending": { 'bitcoin' : 0 },
-          "immature": { 'bitcoin' : 0 },
-        })
-        # The following abandontransaction is necessary to make the later
-        # lines succeed, and probably should not be needed; see
-        # https://github.com/bitcoin/bitcoin/issues/14148.
-        self.nodes[1].abandontransaction(txid)
-=======
         blocks = self.generate(self.nodes[0], 152)
         conflict_block = blocks[0]
         # We expect the descendants of orphaned rewards to no longer be considered
->>>>>>> b1329b75
         assert_equal(self.nodes[1].getbalances()["mine"], {
           "trusted": { 'bitcoin' : 10 },
           "untrusted_pending": { 'bitcoin' : 0 },
