#!/usr/bin/env python3
# Copyright (c) 2014-2020 The Bitcoin Core developers
# Distributed under the MIT software license, see the accompanying
# file COPYING or http://www.opensource.org/licenses/mit-license.php.
"""Test the wallet accounts properly when there are cloned transactions with malleated scriptsigs."""

from test_framework.test_framework import BitcoinTestFramework
from test_framework.messages import CTransaction, COIN
from test_framework.util import (
    assert_equal,
)
<<<<<<< HEAD
=======
from test_framework.messages import (
    COIN,
    tx_from_hex,
)
>>>>>>> d6a59166


class TxnMallTest(BitcoinTestFramework):
    def set_test_params(self):
        self.num_nodes = 3
        self.supports_cli = False

    def skip_test_if_missing_module(self):
        self.skip_if_no_wallet()

    def add_options(self, parser):
        parser.add_argument("--mineblock", dest="mine_block", default=False, action="store_true",
                            help="Test double-spend of 1-confirmed transaction")
        parser.add_argument("--segwit", dest="segwit", default=False, action="store_true",
                            help="Test behaviour with SegWit txn (which should fail)")

    def setup_network(self):
        # Start with split network:
        super().setup_network()
        self.disconnect_nodes(1, 2)

    def run_test(self):
        if self.options.segwit:
            output_type = "p2sh-segwit"
        else:
            output_type = "legacy"

        # All nodes should start with 1,250 BTC:
        starting_balance = 1250
        for i in range(3):
            assert_equal(self.nodes[i].getbalance()['bitcoin'], starting_balance)

        self.nodes[0].settxfee(.001)

        node0_address1 = self.nodes[0].getnewaddress(address_type=output_type)
        node0_txid1 = self.nodes[0].sendtoaddress(node0_address1, 1219)
        node0_tx1 = self.nodes[0].gettransaction(node0_txid1)

        node0_address2 = self.nodes[0].getnewaddress(address_type=output_type)
        node0_txid2 = self.nodes[0].sendtoaddress(node0_address2, 29)
        node0_tx2 = self.nodes[0].gettransaction(node0_txid2)

        assert_equal(self.nodes[0].getbalance()['bitcoin'],
                     starting_balance + node0_tx1["fee"]['bitcoin'] + node0_tx2["fee"]['bitcoin'])

        # Coins are sent to node1_address
        node1_address = self.nodes[1].getnewaddress()

        # Send tx1, and another transaction tx2 that won't be cloned
        txid1 = self.nodes[0].sendtoaddress(node1_address, 40)
        txid2 = self.nodes[0].sendtoaddress(node1_address, 20)

        # Construct a clone of tx1, to be malleated
        rawtx1 = self.nodes[0].getrawtransaction(txid1, 1)
        clone_inputs = [{"txid": rawtx1["vin"][0]["txid"], "vout": rawtx1["vin"][0]["vout"], "sequence": rawtx1["vin"][0]["sequence"]}]
        clone_outputs = {rawtx1["vout"][0]["scriptPubKey"]["address"]: rawtx1["vout"][0]["value"],
                         rawtx1["vout"][1]["scriptPubKey"]["address"]: rawtx1["vout"][1]["value"]}
        assert_equal(rawtx1["vout"][2]["scriptPubKey"]["type"], "fee")
        clone_outputs["fee"] = rawtx1["vout"][2]["value"]
        clone_locktime = rawtx1["locktime"]
        clone_raw = self.nodes[0].createrawtransaction(clone_inputs, clone_outputs, clone_locktime)

        # createrawtransaction randomizes the order of its outputs, so swap them if necessary.
<<<<<<< HEAD
        clone_tx = CTransaction()
        clone_tx.deserialize(io.BytesIO(bytes.fromhex(clone_raw)))
        if (rawtx1["vout"][0]["value"] == 40 and clone_tx.vout[0].nValue.getAmount() != 40*COIN or rawtx1["vout"][0]["value"] != 40 and clone_tx.vout[0].nValue.getAmount() == 40*COIN):
=======
        clone_tx = tx_from_hex(clone_raw)
        if (rawtx1["vout"][0]["value"] == 40 and clone_tx.vout[0].nValue != 40*COIN or rawtx1["vout"][0]["value"] != 40 and clone_tx.vout[0].nValue == 40*COIN):
>>>>>>> d6a59166
            (clone_tx.vout[0], clone_tx.vout[1]) = (clone_tx.vout[1], clone_tx.vout[0])

        # Use a different signature hash type to sign.  This creates an equivalent but malleated clone.
        # Don't send the clone anywhere yet
        tx1_clone = self.nodes[0].signrawtransactionwithwallet(clone_tx.serialize().hex(), None, "ALL|ANYONECANPAY")
        assert_equal(tx1_clone["complete"], True)

        # Have node0 mine a block, if requested:
        if (self.options.mine_block):
            self.nodes[0].generate(1)
            self.sync_blocks(self.nodes[0:2])

        tx1 = self.nodes[0].gettransaction(txid1)
        tx2 = self.nodes[0].gettransaction(txid2)

        # Node0's balance should be starting balance, plus 50BTC for another
        # matured block, minus tx1 and tx2 amounts, and minus transaction fees:
        expected = starting_balance + node0_tx1["fee"]['bitcoin'] + node0_tx2["fee"]['bitcoin']
        if self.options.mine_block:
            expected += 50
        expected += tx1["amount"]['bitcoin'] + tx1["fee"]['bitcoin']
        expected += tx2["amount"]['bitcoin'] + tx2["fee"]['bitcoin']
        assert_equal(self.nodes[0].getbalance()['bitcoin'], expected)

        if self.options.mine_block:
            assert_equal(tx1["confirmations"], 1)
            assert_equal(tx2["confirmations"], 1)
        else:
            assert_equal(tx1["confirmations"], 0)
            assert_equal(tx2["confirmations"], 0)

        # Send clone and its parent to miner
        self.nodes[2].sendrawtransaction(node0_tx1["hex"])
        txid1_clone = self.nodes[2].sendrawtransaction(tx1_clone["hex"])
        if self.options.segwit:
            assert_equal(txid1, txid1_clone)
            return

        # ... mine a block...
        self.nodes[2].generate(1)

        # Reconnect the split network, and sync chain:
        self.connect_nodes(1, 2)
        self.nodes[2].sendrawtransaction(node0_tx2["hex"])
        self.nodes[2].sendrawtransaction(tx2["hex"])
        self.nodes[2].generate(1)  # Mine another block to make sure we sync
        self.sync_blocks()

        # Re-fetch transaction info:
        tx1 = self.nodes[0].gettransaction(txid1)
        tx1_clone = self.nodes[0].gettransaction(txid1_clone)
        tx2 = self.nodes[0].gettransaction(txid2)

        # Verify expected confirmations
        assert_equal(tx1["confirmations"], -2)
        assert_equal(tx1_clone["confirmations"], 2)
        assert_equal(tx2["confirmations"], 1)

        # Check node0's total balance; should be same as before the clone, + 100 BTC for 2 matured,
        # less possible orphaned matured subsidy
        expected += 100
        if (self.options.mine_block):
            expected -= 50
        assert_equal(self.nodes[0].getbalance()['bitcoin'], expected)


if __name__ == '__main__':
    TxnMallTest().main()<|MERGE_RESOLUTION|>--- conflicted
+++ resolved
@@ -5,17 +5,13 @@
 """Test the wallet accounts properly when there are cloned transactions with malleated scriptsigs."""
 
 from test_framework.test_framework import BitcoinTestFramework
-from test_framework.messages import CTransaction, COIN
 from test_framework.util import (
     assert_equal,
 )
-<<<<<<< HEAD
-=======
 from test_framework.messages import (
     COIN,
     tx_from_hex,
 )
->>>>>>> d6a59166
 
 
 class TxnMallTest(BitcoinTestFramework):
@@ -79,14 +75,8 @@
         clone_raw = self.nodes[0].createrawtransaction(clone_inputs, clone_outputs, clone_locktime)
 
         # createrawtransaction randomizes the order of its outputs, so swap them if necessary.
-<<<<<<< HEAD
-        clone_tx = CTransaction()
-        clone_tx.deserialize(io.BytesIO(bytes.fromhex(clone_raw)))
+        clone_tx = tx_from_hex(clone_raw)
         if (rawtx1["vout"][0]["value"] == 40 and clone_tx.vout[0].nValue.getAmount() != 40*COIN or rawtx1["vout"][0]["value"] != 40 and clone_tx.vout[0].nValue.getAmount() == 40*COIN):
-=======
-        clone_tx = tx_from_hex(clone_raw)
-        if (rawtx1["vout"][0]["value"] == 40 and clone_tx.vout[0].nValue != 40*COIN or rawtx1["vout"][0]["value"] != 40 and clone_tx.vout[0].nValue == 40*COIN):
->>>>>>> d6a59166
             (clone_tx.vout[0], clone_tx.vout[1]) = (clone_tx.vout[1], clone_tx.vout[0])
 
         # Use a different signature hash type to sign.  This creates an equivalent but malleated clone.
