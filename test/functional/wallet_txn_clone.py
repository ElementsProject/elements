--- conflicted
+++ resolved
@@ -65,15 +65,10 @@
         # Construct a clone of tx1, to be malleated
         rawtx1 = self.nodes[0].getrawtransaction(txid1, 1)
         clone_inputs = [{"txid": rawtx1["vin"][0]["txid"], "vout": rawtx1["vin"][0]["vout"], "sequence": rawtx1["vin"][0]["sequence"]}]
-<<<<<<< HEAD
-        clone_outputs = {rawtx1["vout"][0]["scriptPubKey"]["addresses"][0]: rawtx1["vout"][0]["value"],
-                         rawtx1["vout"][1]["scriptPubKey"]["addresses"][0]: rawtx1["vout"][1]["value"]}
+        clone_outputs = {rawtx1["vout"][0]["scriptPubKey"]["address"]: rawtx1["vout"][0]["value"],
+                         rawtx1["vout"][1]["scriptPubKey"]["address"]: rawtx1["vout"][1]["value"]}
         assert_equal(rawtx1["vout"][2]["scriptPubKey"]["type"], "fee")
         clone_outputs["fee"] = rawtx1["vout"][2]["value"]
-=======
-        clone_outputs = {rawtx1["vout"][0]["scriptPubKey"]["address"]: rawtx1["vout"][0]["value"],
-                         rawtx1["vout"][1]["scriptPubKey"]["address"]: rawtx1["vout"][1]["value"]}
->>>>>>> 1c7be9ab
         clone_locktime = rawtx1["locktime"]
         clone_raw = self.nodes[0].createrawtransaction(clone_inputs, clone_outputs, clone_locktime)
 
