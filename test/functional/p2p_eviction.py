--- conflicted
+++ resolved
@@ -81,26 +81,8 @@
             current_peer += 1
             txpeer.sync_with_ping()
 
-<<<<<<< HEAD
-            prevtx = node.getblock(node.getblockhash(i + 1), 2)['tx'][0]
-            rawtx = node.createrawtransaction(
-                inputs=[{'txid': prevtx['txid'], 'vout': 0}],
-                outputs=[{node.get_deterministic_priv_key().address: 50 - 0.00125}, {"fee": 0.00125}],
-            )
-            sigtx = node.signrawtransactionwithkey(
-                hexstring=rawtx,
-                privkeys=[node.get_deterministic_priv_key().key],
-                prevtxs=[{
-                    'txid': prevtx['txid'],
-                    'vout': 0,
-                    'scriptPubKey': prevtx['vout'][0]['scriptPubKey']['hex'],
-                }],
-            )['hex']
-            txpeer.send_message(msg_tx(tx_from_hex(sigtx)))
-=======
             tx = self.wallet.create_self_transfer()['tx']
             txpeer.send_message(msg_tx(tx))
->>>>>>> ffc22b7d
             protected_peers.add(current_peer)
 
         self.log.info("Create 8 peers and protect them from eviction by having faster pings")
