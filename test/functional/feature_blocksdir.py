#!/usr/bin/env python3
# Copyright (c) 2018 The Bitcoin Core developers
# Distributed under the MIT software license, see the accompanying
# file COPYING or http://www.opensource.org/licenses/mit-license.php.
"""Test the blocksdir option.
"""

import os
import shutil

from test_framework.test_framework import BitcoinTestFramework, initialize_datadir


class BlocksdirTest(BitcoinTestFramework):
    def set_test_params(self):
        self.setup_clean_chain = True
        self.num_nodes = 1

    def run_test(self):
        self.stop_node(0)
<<<<<<< HEAD
        assert os.path.isdir(os.path.join(self.nodes[0].datadir, "elementsregtest", "blocks"))
=======
        assert os.path.isdir(os.path.join(self.nodes[0].datadir, self.chain, "blocks"))
>>>>>>> d5ea8f4b
        assert not os.path.isdir(os.path.join(self.nodes[0].datadir, "blocks"))
        shutil.rmtree(self.nodes[0].datadir)
        initialize_datadir(self.options.tmpdir, 0, self.chain)
        self.log.info("Starting with nonexistent blocksdir ...")
        blocksdir_path = os.path.join(self.options.tmpdir, 'blocksdir')
        self.nodes[0].assert_start_raises_init_error(["-blocksdir=" + blocksdir_path], 'Error: Specified blocks directory "{}" does not exist.'.format(blocksdir_path))
        os.mkdir(blocksdir_path)
        self.log.info("Starting with existing blocksdir ...")
        self.start_node(0, ["-blocksdir=" + blocksdir_path])
        self.log.info("mining blocks..")
        self.nodes[0].generatetoaddress(10, self.nodes[0].get_deterministic_priv_key().address)
        assert os.path.isfile(os.path.join(blocksdir_path, self.chain, "blocks", "blk00000.dat"))
        assert os.path.isdir(os.path.join(self.nodes[0].datadir, self.chain, "blocks", "index"))


if __name__ == '__main__':
    BlocksdirTest().main()<|MERGE_RESOLUTION|>--- conflicted
+++ resolved
@@ -18,11 +18,7 @@
 
     def run_test(self):
         self.stop_node(0)
-<<<<<<< HEAD
-        assert os.path.isdir(os.path.join(self.nodes[0].datadir, "elementsregtest", "blocks"))
-=======
         assert os.path.isdir(os.path.join(self.nodes[0].datadir, self.chain, "blocks"))
->>>>>>> d5ea8f4b
         assert not os.path.isdir(os.path.join(self.nodes[0].datadir, "blocks"))
         shutil.rmtree(self.nodes[0].datadir)
         initialize_datadir(self.options.tmpdir, 0, self.chain)
