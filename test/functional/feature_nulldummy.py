#!/usr/bin/env python3
# Copyright (c) 2016-2019 The Bitcoin Core developers
# Distributed under the MIT software license, see the accompanying
# file COPYING or http://www.opensource.org/licenses/mit-license.php.
"""Test NULLDUMMY softfork.

Connect to a single node.
Generate 2 blocks (save the coinbases for later).
Generate 427 more blocks.
[Policy/Consensus] Check that NULLDUMMY compliant transactions are accepted in the 430th block.
[Policy] Check that non-NULLDUMMY transactions are rejected before activation.
[Consensus] Check that the new NULLDUMMY rules are not enforced on the 431st block.
[Policy/Consensus] Check that the new NULLDUMMY rules are enforced on the 432nd block.
"""
import time

from test_framework.blocktools import create_coinbase, create_block, create_transaction, add_witness_commitment
from test_framework.messages import CTransaction
from test_framework.script import CScript
from test_framework.test_framework import BitcoinTestFramework
from test_framework.util import assert_equal, assert_raises_rpc_error
from test_framework import util

NULLDUMMY_ERROR = "non-mandatory-script-verify-flag (Dummy CHECKMULTISIG argument must be zero) (code 64)"

def trueDummy(tx):
    scriptSig = CScript(tx.vin[0].scriptSig)
    newscript = []
    for i in scriptSig:
        if (len(newscript) == 0):
            assert len(i) == 0
            newscript.append(b'\x51')
        else:
            newscript.append(i)
    tx.vin[0].scriptSig = CScript(newscript)
    tx.rehash()

class NULLDUMMYTest(BitcoinTestFramework):

    def set_test_params(self):
        self.num_nodes = 1
        self.setup_clean_chain = True
        # This script tests NULLDUMMY activation, which is part of the 'segwit' deployment, so we go through
        # normal segwit activation here (and don't use the default always-on behaviour).
        self.extra_args = [['-whitelist=127.0.0.1', '-vbparams=segwit:0:999999999999', '-addresstype=legacy']]

    def skip_test_if_missing_module(self):
        self.skip_if_no_wallet()

    def run_test(self):
        util.node_fastmerkle = self.nodes[0]
        self.address = self.nodes[0].getnewaddress()
        self.ms_address = self.nodes[0].addmultisigaddress(1, [self.address])['address']
        self.wit_address = self.nodes[0].getnewaddress(address_type='p2sh-segwit')
        self.wit_ms_address = self.nodes[0].addmultisigaddress(1, [self.address], '', 'p2sh-segwit')['address']

        self.coinbase_blocks = self.nodes[0].generate(2)  # Block 2
        coinbase_txid = []
        for i in self.coinbase_blocks:
            coinbase_txid.append(self.nodes[0].getblock(i)['tx'][0])
        self.nodes[0].generate(427)  # Block 429
        self.lastblockhash = self.nodes[0].getbestblockhash()
        self.tip = int("0x" + self.lastblockhash, 0)
        self.lastblockheight = 429
        self.lastblocktime = int(time.time()) + 429

        self.log.info("Test 1: NULLDUMMY compliant base transactions should be accepted to mempool and mined before activation [430]")
<<<<<<< HEAD
        coinbase_value = self.nodes[0].decoderawtransaction(self.nodes[0].gettransaction(coinbase_txid[0])["hex"])["vout"][0]["value"]
        test1txs = [create_transaction(self.nodes[0], coinbase_txid[0], self.ms_address, amount=49, fee=coinbase_value-49)]
        txid1 = self.nodes[0].sendrawtransaction(test1txs[0].serialize_with_witness().hex(), True)
        test1txs.append(create_transaction(self.nodes[0], txid1, self.ms_address, amount=48, fee=49-48))
        txid2 = self.nodes[0].sendrawtransaction(test1txs[1].serialize_with_witness().hex(), True)
        coinbase_value = self.nodes[0].decoderawtransaction(self.nodes[0].gettransaction(coinbase_txid[1])["hex"])["vout"][0]["value"]
        test1txs.append(create_transaction(self.nodes[0], coinbase_txid[1], self.wit_ms_address, amount=49, fee=coinbase_value-49))
        txid3 = self.nodes[0].sendrawtransaction(test1txs[2].serialize_with_witness().hex(), True)

=======
        test1txs = [create_transaction(self.nodes[0], coinbase_txid[0], self.ms_address, amount=49)]
        txid1 = self.nodes[0].sendrawtransaction(test1txs[0].serialize_with_witness().hex(), 0)
        test1txs.append(create_transaction(self.nodes[0], txid1, self.ms_address, amount=48))
        txid2 = self.nodes[0].sendrawtransaction(test1txs[1].serialize_with_witness().hex(), 0)
        test1txs.append(create_transaction(self.nodes[0], coinbase_txid[1], self.wit_ms_address, amount=49))
        txid3 = self.nodes[0].sendrawtransaction(test1txs[2].serialize_with_witness().hex(), 0)
>>>>>>> c033c4b5
        self.block_submit(self.nodes[0], test1txs, False, True)

        self.log.info("Test 2: Non-NULLDUMMY base multisig transaction should not be accepted to mempool before activation")
        test2tx = create_transaction(self.nodes[0], txid2, self.ms_address, amount=47, fee=48-47)
        trueDummy(test2tx)
        assert_raises_rpc_error(-26, NULLDUMMY_ERROR, self.nodes[0].sendrawtransaction, test2tx.serialize_with_witness().hex(), 0)

        self.log.info("Test 3: Non-NULLDUMMY base transactions should be accepted in a block before activation [431]")
        self.block_submit(self.nodes[0], [test2tx], False, True)

        self.log.info("Test 4: Non-NULLDUMMY base multisig transaction is invalid after activation")
        test4tx = create_transaction(self.nodes[0], test2tx.hash, self.address, amount=46, fee=47-46)
        test6txs = [CTransaction(test4tx)]
        trueDummy(test4tx)
        assert_raises_rpc_error(-26, NULLDUMMY_ERROR, self.nodes[0].sendrawtransaction, test4tx.serialize_with_witness().hex(), 0)
        self.block_submit(self.nodes[0], [test4tx])

        self.log.info("Test 5: Non-NULLDUMMY P2WSH multisig transaction invalid after activation")
        test5tx = create_transaction(self.nodes[0], txid3, self.wit_address, amount=48, fee=49-48)
        test6txs.append(CTransaction(test5tx))
        test5tx.wit.vtxinwit[0].scriptWitness.stack[0] = b'\x01'
        assert_raises_rpc_error(-26, NULLDUMMY_ERROR, self.nodes[0].sendrawtransaction, test5tx.serialize_with_witness().hex(), 0)
        self.block_submit(self.nodes[0], [test5tx], True)

        self.log.info("Test 6: NULLDUMMY compliant base/witness transactions should be accepted to mempool and in block after activation [432]")
        for i in test6txs:
            self.nodes[0].sendrawtransaction(i.serialize_with_witness().hex(), 0)
        self.block_submit(self.nodes[0], test6txs, True, True)

    def block_submit(self, node, txs, witness=False, accept=False):
        block = create_block(self.tip, create_coinbase(self.lastblockheight + 1), self.lastblocktime + 1)
        block.nVersion = 4
        for tx in txs:
            tx.rehash()
            block.vtx.append(tx)
        block.hashMerkleRoot = block.calc_merkle_root()
        witness and add_witness_commitment(block)
        block.rehash()
        block.solve()
        node.submitblock(block.serialize(True).hex())
        if (accept):
            assert_equal(node.getbestblockhash(), block.hash)
            self.tip = block.sha256
            self.lastblockhash = block.hash
            self.lastblocktime += 1
            self.lastblockheight += 1
        else:
            assert_equal(node.getbestblockhash(), self.lastblockhash)

if __name__ == '__main__':
    NULLDUMMYTest().main()<|MERGE_RESOLUTION|>--- conflicted
+++ resolved
@@ -65,24 +65,15 @@
         self.lastblocktime = int(time.time()) + 429
 
         self.log.info("Test 1: NULLDUMMY compliant base transactions should be accepted to mempool and mined before activation [430]")
-<<<<<<< HEAD
         coinbase_value = self.nodes[0].decoderawtransaction(self.nodes[0].gettransaction(coinbase_txid[0])["hex"])["vout"][0]["value"]
         test1txs = [create_transaction(self.nodes[0], coinbase_txid[0], self.ms_address, amount=49, fee=coinbase_value-49)]
-        txid1 = self.nodes[0].sendrawtransaction(test1txs[0].serialize_with_witness().hex(), True)
+        txid1 = self.nodes[0].sendrawtransaction(test1txs[0].serialize_with_witness().hex(), 0)
         test1txs.append(create_transaction(self.nodes[0], txid1, self.ms_address, amount=48, fee=49-48))
-        txid2 = self.nodes[0].sendrawtransaction(test1txs[1].serialize_with_witness().hex(), True)
+        txid2 = self.nodes[0].sendrawtransaction(test1txs[1].serialize_with_witness().hex(), 0)
         coinbase_value = self.nodes[0].decoderawtransaction(self.nodes[0].gettransaction(coinbase_txid[1])["hex"])["vout"][0]["value"]
         test1txs.append(create_transaction(self.nodes[0], coinbase_txid[1], self.wit_ms_address, amount=49, fee=coinbase_value-49))
-        txid3 = self.nodes[0].sendrawtransaction(test1txs[2].serialize_with_witness().hex(), True)
+        txid3 = self.nodes[0].sendrawtransaction(test1txs[2].serialize_with_witness().hex(), 0)
 
-=======
-        test1txs = [create_transaction(self.nodes[0], coinbase_txid[0], self.ms_address, amount=49)]
-        txid1 = self.nodes[0].sendrawtransaction(test1txs[0].serialize_with_witness().hex(), 0)
-        test1txs.append(create_transaction(self.nodes[0], txid1, self.ms_address, amount=48))
-        txid2 = self.nodes[0].sendrawtransaction(test1txs[1].serialize_with_witness().hex(), 0)
-        test1txs.append(create_transaction(self.nodes[0], coinbase_txid[1], self.wit_ms_address, amount=49))
-        txid3 = self.nodes[0].sendrawtransaction(test1txs[2].serialize_with_witness().hex(), 0)
->>>>>>> c033c4b5
         self.block_submit(self.nodes[0], test1txs, False, True)
 
         self.log.info("Test 2: Non-NULLDUMMY base multisig transaction should not be accepted to mempool before activation")
