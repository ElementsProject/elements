--- conflicted
+++ resolved
@@ -105,11 +105,8 @@
             "-debugexclude=rand",
             "-uacomment=testnode%d" % i,
         ]
-<<<<<<< HEAD
-=======
         if self.descriptors is None:
             self.args.append("-disablewallet")
->>>>>>> 85972608
 
         if use_valgrind:
             default_suppressions_file = os.path.join(
