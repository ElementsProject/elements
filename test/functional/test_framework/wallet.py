#!/usr/bin/env python3
# Copyright (c) 2020 The Bitcoin Core developers
# Distributed under the MIT software license, see the accompanying
# file COPYING or http://www.opensource.org/licenses/mit-license.php.
"""A limited-functionality wallet, which may replace a real wallet in tests"""

from decimal import Decimal
from test_framework.address import ADDRESS_BCRT1_P2WSH_OP_TRUE
from test_framework.key import ECKey
from test_framework.messages import (
    COIN,
    COutPoint,
    CTransaction,
    CTxIn,
    CTxInWitness,
    CTxOut,
)
from test_framework.script import (
    CScript,
    LegacySignatureHash,
    OP_CHECKSIG,
    OP_TRUE,
    OP_NOP,
    SIGHASH_ALL,
)
from test_framework.util import (
    assert_equal,
    hex_str_to_bytes,
    satoshi_round,
)


class MiniWallet:
    def __init__(self, test_node, *, raw_script=False, use_p2pk=False):
        self._test_node = test_node
        self._utxos = []
        self._priv_key = None
        self._address = None

        if raw_script:
            self._scriptPubKey = bytes(CScript([OP_TRUE]))
        elif use_p2pk:
            # use simple deterministic private key (k=1)
            self._priv_key = ECKey()
            self._priv_key.set((1).to_bytes(32, 'big'), True)
            pub_key = self._priv_key.get_pubkey()
            self._scriptPubKey = bytes(CScript([pub_key.get_bytes(), OP_CHECKSIG]))
        else:
            self._address = ADDRESS_BCRT1_P2WSH_OP_TRUE
            self._scriptPubKey = hex_str_to_bytes(self._test_node.validateaddress(self._address)['scriptPubKey'])

    def scan_blocks(self, *, start=1, num):
        """Scan the blocks for self._address outputs and add them to self._utxos"""
        for i in range(start, start + num):
            block = self._test_node.getblock(blockhash=self._test_node.getblockhash(i), verbosity=2)
            for tx in block['tx']:
                self.scan_tx(tx)

    def scan_tx(self, tx):
        """Scan the tx for self._scriptPubKey outputs and add them to self._utxos"""
        for out in tx['vout']:
            if out['scriptPubKey']['hex'] == self._scriptPubKey.hex():
                self._utxos.append({'txid': tx['txid'], 'vout': out['n'], 'value': out['value']})

    def sign_tx(self, tx):
        """Sign tx that has been created by MiniWallet in P2PK mode"""
        assert self._priv_key is not None
        (sighash, err) = LegacySignatureHash(CScript(self._scriptPubKey), tx, 0, SIGHASH_ALL)
        assert err is None
        tx.vin[0].scriptSig = CScript([self._priv_key.sign_ecdsa(sighash) + bytes(bytearray([SIGHASH_ALL]))])

    def generate(self, num_blocks):
        """Generate blocks with coinbase outputs to the internal address, and append the outputs to the internal list"""
        blocks = self._test_node.generatetodescriptor(num_blocks, f'raw({self._scriptPubKey.hex()})')
        for b in blocks:
            cb_tx = self._test_node.getblock(blockhash=b, verbosity=2)['tx'][0]
            self._utxos.append({'txid': cb_tx['txid'], 'vout': 0, 'value': cb_tx['vout'][0]['value']})
        return blocks

    def get_address(self):
        return self._address

    def get_utxo(self, *, txid='', mark_as_spent=True):
        """
        Returns a utxo and marks it as spent (pops it from the internal list)

        Args:
        txid (string), optional: get the first utxo we find from a specific transaction

        Note: Can be used to get the change output immediately after a send_self_transfer
        """
        index = -1  # by default the last utxo
        if txid:
            utxo = next(filter(lambda utxo: txid == utxo['txid'], self._utxos))
            index = self._utxos.index(utxo)
        if mark_as_spent:
            return self._utxos.pop(index)
        else:
            return self._utxos[index]

    def send_self_transfer(self, *, fee_rate=Decimal("0.003"), from_node, utxo_to_spend=None):
        """Create and send a tx with the specified fee_rate. Fee may be exact or at most one satoshi higher than needed."""
        tx = self.create_self_transfer(fee_rate=fee_rate, from_node=from_node, utxo_to_spend=utxo_to_spend)
        self.sendrawtransaction(from_node=from_node, tx_hex=tx['hex'])
        return tx

    def create_self_transfer(self, *, fee_rate=Decimal("0.003"), from_node, utxo_to_spend=None, mempool_valid=True):
        """Create and return a tx with the specified fee_rate. Fee may be exact or at most one satoshi higher than needed."""
        self._utxos = sorted(self._utxos, key=lambda k: k['value'])
        utxo_to_spend = utxo_to_spend or self._utxos.pop()  # Pick the largest utxo (if none provided) and hope it covers the fee
        vsize = Decimal(177)
        send_value = satoshi_round(utxo_to_spend['value'] - fee_rate * (vsize / 1000))
        fee = utxo_to_spend['value'] - send_value
        assert send_value > 0

        tx = CTransaction()
        tx.vin = [CTxIn(COutPoint(int(utxo_to_spend['txid'], 16), utxo_to_spend['vout']))]
        tx.vout = [CTxOut(int(send_value * COIN), self._scriptPubKey), CTxOut(int(fee * COIN))]
        if not self._address:
            # raw script
<<<<<<< HEAD
            tx.vin[0].scriptSig = CScript([OP_NOP] * 36)  # pad to identical size
=======
            if self._priv_key is not None:
                # P2PK, need to sign
                self.sign_tx(tx)
            else:
                # anyone-can-spend
                tx.vin[0].scriptSig = CScript([OP_NOP] * 35)  # pad to identical size
>>>>>>> 778b9201
        else:
            tx.wit.vtxinwit = [CTxInWitness()]
            tx.wit.vtxinwit[0].scriptWitness.stack = [CScript([OP_TRUE])]
        tx_hex = tx.serialize().hex()

        tx_info = from_node.testmempoolaccept([tx_hex])[0]
        assert_equal(mempool_valid, tx_info['allowed'])
        if mempool_valid:
            # TODO: for P2PK, vsize is not constant due to varying scriptSig length,
            # so only check this for anyone-can-spend outputs right now
            if self._priv_key is None:
                assert_equal(tx_info['vsize'], vsize)
            assert_equal(tx_info['fees']['base'], fee)
        return {'txid': tx_info['txid'], 'wtxid': tx_info['wtxid'], 'hex': tx_hex, 'tx': tx}

    def sendrawtransaction(self, *, from_node, tx_hex):
        from_node.sendrawtransaction(tx_hex)
        self.scan_tx(from_node.decoderawtransaction(tx_hex))<|MERGE_RESOLUTION|>--- conflicted
+++ resolved
@@ -118,16 +118,12 @@
         tx.vout = [CTxOut(int(send_value * COIN), self._scriptPubKey), CTxOut(int(fee * COIN))]
         if not self._address:
             # raw script
-<<<<<<< HEAD
-            tx.vin[0].scriptSig = CScript([OP_NOP] * 36)  # pad to identical size
-=======
             if self._priv_key is not None:
                 # P2PK, need to sign
                 self.sign_tx(tx)
             else:
                 # anyone-can-spend
-                tx.vin[0].scriptSig = CScript([OP_NOP] * 35)  # pad to identical size
->>>>>>> 778b9201
+                tx.vin[0].scriptSig = CScript([OP_NOP] * 36)  # pad to identical size
         else:
             tx.wit.vtxinwit = [CTxInWitness()]
             tx.wit.vtxinwit[0].scriptWitness.stack = [CScript([OP_TRUE])]
