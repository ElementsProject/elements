#!/usr/bin/env python3
# Copyright (c) 2020-2021 The Bitcoin Core developers
# Distributed under the MIT software license, see the accompanying
# file COPYING or http://www.opensource.org/licenses/mit-license.php.
"""A limited-functionality wallet, which may replace a real wallet in tests"""

from copy import deepcopy
from decimal import Decimal
from enum import Enum
from typing import (
    Any,
    List,
    Optional,
)
from test_framework.address import (
    base58_to_byte,
    create_deterministic_address_bcrt1_p2tr_op_true,
    key_to_p2pkh,
    key_to_p2sh_p2wpkh,
    key_to_p2wpkh,
    output_key_to_p2tr,
)
from test_framework.descriptors import descsum_create
from test_framework.key import (
    ECKey,
    compute_xonly_pubkey,
)
from test_framework.messages import (
    COIN,
    COutPoint,
    CTransaction,
    CTxIn,
    CTxInWitness,
    CTxOut,
<<<<<<< HEAD
    CTxOutValue,
    tx_from_hex,
=======
>>>>>>> 00c32361
)
from test_framework.script import (
    CScript,
    LegacySignatureHash,
    LEAF_VERSION_TAPSCRIPT,
    OP_NOP,
    OP_RETURN,
    OP_TRUE,
    SIGHASH_ALL,
    taproot_construct,
)
from test_framework.script_util import (
    key_to_p2pk_script,
    key_to_p2pkh_script,
    key_to_p2sh_p2wpkh_script,
    key_to_p2wpkh_script,
    keyhash_to_p2pkh_script,
    scripthash_to_p2sh_script,
)
from test_framework.util import (
    assert_equal,
    assert_greater_than_or_equal,
)

DEFAULT_FEE = Decimal("0.0001")

class MiniWalletMode(Enum):
    """Determines the transaction type the MiniWallet is creating and spending.

    For most purposes, the default mode ADDRESS_OP_TRUE should be sufficient;
    it simply uses a fixed bech32m P2TR address whose coins are spent with a
    witness stack of OP_TRUE, i.e. following an anyone-can-spend policy.
    However, if the transactions need to be modified by the user (e.g. prepending
    scriptSig for testing opcodes that are activated by a soft-fork), or the txs
    should contain an actual signature, the raw modes RAW_OP_TRUE and RAW_P2PK
    can be useful. Summary of modes:

                    |      output       |           |  tx is   | can modify |  needs
         mode       |    description    |  address  | standard | scriptSig  | signing
    ----------------+-------------------+-----------+----------+------------+----------
    ADDRESS_OP_TRUE | anyone-can-spend  |  bech32m  |   yes    |    no      |   no
    RAW_OP_TRUE     | anyone-can-spend  |  - (raw)  |   no     |    yes     |   no
    RAW_P2PK        | pay-to-public-key |  - (raw)  |   yes    |    yes     |   yes
    """
    ADDRESS_OP_TRUE = 1
    RAW_OP_TRUE = 2
    RAW_P2PK = 3


class MiniWallet:
    def __init__(self, test_node, *, mode=MiniWalletMode.ADDRESS_OP_TRUE, hrp="ert"):
        self._test_node = test_node
        self._utxos = []
        self._mode = mode

        assert isinstance(mode, MiniWalletMode)
        if mode == MiniWalletMode.RAW_OP_TRUE:
            self._scriptPubKey = bytes(CScript([OP_TRUE]))
        elif mode == MiniWalletMode.RAW_P2PK:
            # use simple deterministic private key (k=1)
            self._priv_key = ECKey()
            self._priv_key.set((1).to_bytes(32, 'big'), True)
            pub_key = self._priv_key.get_pubkey()
            self._scriptPubKey = key_to_p2pk_script(pub_key.get_bytes())
        elif mode == MiniWalletMode.ADDRESS_OP_TRUE:
            self._address, self._internal_key = create_deterministic_address_bcrt1_p2tr_op_true(hrp=hrp)
            self._scriptPubKey = bytes.fromhex(self._test_node.validateaddress(self._address)['scriptPubKey'])

    def _create_utxo(self, *, txid, vout, value, height):
        return {"txid": txid, "vout": vout, "value": value, "height": height}

    def _bulk_tx(self, tx, target_weight):
        """Pad a transaction with extra outputs until it reaches a target weight (or higher).
        returns the tx
        """
        tx.vout.append(CTxOut(nValue=0, scriptPubKey=CScript([OP_RETURN, b'a'])))
        dummy_vbytes = (target_weight - tx.get_weight() + 3) // 4
        tx.vout[-1].scriptPubKey = CScript([OP_RETURN, b'a' * dummy_vbytes])
        # Lower bound should always be off by at most 3
        assert_greater_than_or_equal(tx.get_weight(), target_weight)
        # Higher bound should always be off by at most 3 + 12 weight (for encoding the length)
        assert_greater_than_or_equal(target_weight + 15, tx.get_weight())

    def get_balance(self):
        return sum(u['value'] for u in self._utxos)

    def rescan_utxos(self):
        """Drop all utxos and rescan the utxo set"""
        self._utxos = []
        res = self._test_node.scantxoutset(action="start", scanobjects=[self.get_descriptor()])
        assert_equal(True, res['success'])
        for utxo in res['unspents']:
            self._utxos.append(self._create_utxo(txid=utxo["txid"], vout=utxo["vout"], value=utxo["amount"], height=utxo["height"]))

    def scan_tx(self, tx):
        """Scan the tx and adjust the internal list of owned utxos"""
        for spent in tx["vin"]:
            # Mark spent. This may happen when the caller has ownership of a
            # utxo that remained in this wallet. For example, by passing
            # mark_as_spent=False to get_utxo or by using an utxo returned by a
            # create_self_transfer* call.
            try:
                self.get_utxo(txid=spent["txid"], vout=spent["vout"])
            except StopIteration:
                pass
        for out in tx['vout']:
            if out['scriptPubKey']['hex'] == self._scriptPubKey.hex():
                self._utxos.append(self._create_utxo(txid=tx["txid"], vout=out["n"], value=out["value"], height=0))

    def sign_tx(self, tx, fixed_length=True):
        """Sign tx that has been created by MiniWallet in P2PK mode"""
        assert_equal(self._mode, MiniWalletMode.RAW_P2PK)
        (sighash, err) = LegacySignatureHash(CScript(self._scriptPubKey), tx, 0, SIGHASH_ALL)
        assert err is None
        # for exact fee calculation, create only signatures with fixed size by default (>49.89% probability):
        # 65 bytes: high-R val (33 bytes) + low-S val (32 bytes)
        # with the DER header/skeleton data of 6 bytes added, this leads to a target size of 71 bytes
        der_sig = b''
        while not len(der_sig) == 71:
            der_sig = self._priv_key.sign_ecdsa(sighash)
            if not fixed_length:
                break
        tx.vin[0].scriptSig = CScript([der_sig + bytes(bytearray([SIGHASH_ALL]))])
        tx.rehash()

    def generate(self, num_blocks, **kwargs):
        """Generate blocks with coinbase outputs to the internal address, and call rescan_utxos"""
        blocks = self._test_node.generatetodescriptor(num_blocks, self.get_descriptor(), **kwargs)
        # Calling rescan_utxos here makes sure that after a generate the utxo
        # set is in a clean state. For example, the wallet will update
        # - if the caller consumed utxos, but never used them
        # - if the caller sent a transaction that is not mined or got rbf'd
        # - after block re-orgs
        # - the utxo height for mined mempool txs
        # - However, the wallet will not consider remaining mempool txs
        self.rescan_utxos()
        return blocks

    def get_scriptPubKey(self):
        return self._scriptPubKey

    def get_descriptor(self):
        return descsum_create(f'raw({self._scriptPubKey.hex()})')

    def get_address(self):
        assert_equal(self._mode, MiniWalletMode.ADDRESS_OP_TRUE)
        return self._address

    def get_utxo(self, *, txid: str = '', vout: Optional[int] = None, mark_as_spent=True) -> dict:
        """
        Returns a utxo and marks it as spent (pops it from the internal list)

        Args:
        txid: get the first utxo we find from a specific transaction
        """
        self._utxos = sorted(self._utxos, key=lambda k: (k['value'], -k['height']))  # Put the largest utxo last
        if txid:
            utxo_filter: Any = filter(lambda utxo: txid == utxo['txid'], self._utxos)
        else:
            utxo_filter = reversed(self._utxos)  # By default the largest utxo
        if vout is not None:
            utxo_filter = filter(lambda utxo: vout == utxo['vout'], utxo_filter)
        index = self._utxos.index(next(utxo_filter))
        if mark_as_spent:
            return self._utxos.pop(index)
        else:
            return self._utxos[index]

    def get_utxos(self, *, mark_as_spent=True):
        """Returns the list of all utxos and optionally mark them as spent"""
        utxos = deepcopy(self._utxos)
        if mark_as_spent:
            self._utxos = []
        return utxos

    def send_self_transfer(self, *, from_node, **kwargs):
        """Call create_self_transfer and send the transaction."""
        tx = self.create_self_transfer(**kwargs)
        self.sendrawtransaction(from_node=from_node, tx_hex=tx['hex'])
        return tx

    def send_to(self, *, from_node, scriptPubKey, amount, fee=1000):
        """
        Create and send a tx with an output to a given scriptPubKey/amount,
        plus a change output to our internal address. To keep things simple, a
        fixed fee given in Satoshi is used.

        Note that this method fails if there is no single internal utxo
        available that can cover the cost for the amount and the fixed fee
        (the utxo with the largest value is taken).

        Returns a tuple (txid, n) referring to the created external utxo outpoint.
        """
        tx = self.create_self_transfer(fee_rate=0)['tx']
        assert_greater_than_or_equal(tx.vout[0].nValue.getAmount(), amount + fee)
        tx.vout[0].nValue.setToAmount(tx.vout[0].nValue.getAmount() - (amount + fee))  # change output -> MiniWallet
        tx.vout[1].nValue.setToAmount(fee) # ELEMENTS explicitly set fee output value
        tx.vout.append(CTxOut(amount, scriptPubKey))  # arbitrary output -> to be returned
        txid = self.sendrawtransaction(from_node=from_node, tx_hex=tx.serialize().hex())
        return txid, 2

    def send_self_transfer_multi(self, *, from_node, **kwargs):
        """Call create_self_transfer_multi and send the transaction."""
        tx = self.create_self_transfer_multi(**kwargs)
        self.sendrawtransaction(from_node=from_node, tx_hex=tx["hex"])

        return tx

    def create_self_transfer_multi(
        self,
        *,
        utxos_to_spend: Optional[List[dict]] = None,
        num_outputs=1,
        amount_per_output=0,
        sequence=0,
        fee_per_output=1000,
        target_weight=0
    ):
        """
        Create and return a transaction that spends the given UTXOs and creates a
        certain number of outputs with equal amounts. The output amounts can be
        set by amount_per_output or automatically calculated with a fee_per_output.
        """
        utxos_to_spend = utxos_to_spend or [self.get_utxo()]
        sequence = [sequence] * len(utxos_to_spend) if type(sequence) is int else sequence
        assert_equal(len(utxos_to_spend), len(sequence))
        # create simple tx template (1 input, 1 output)
        tx = self.create_self_transfer(
            fee_rate=0,
            utxo_to_spend=utxos_to_spend[0])["tx"]

        # duplicate inputs, witnesses and outputs
        tx.vin = [deepcopy(tx.vin[0]) for _ in range(len(utxos_to_spend))]
        for txin, seq in zip(tx.vin, sequence):
            txin.nSequence = seq
        tx.wit.vtxinwit = [deepcopy(tx.wit.vtxinwit[0]) for _ in range(len(utxos_to_spend))]
        tx.vout = [deepcopy(tx.vout[0]) for _ in range(num_outputs)]

        # adapt input prevouts
        for i, utxo in enumerate(utxos_to_spend):
            tx.vin[i] = CTxIn(COutPoint(int(utxo['txid'], 16), utxo['vout']))

        # adapt output amounts (use fixed fee per output)
        inputs_value_total = sum([int(COIN * utxo['value']) for utxo in utxos_to_spend])
        outputs_value_total = inputs_value_total - fee_per_output * num_outputs

        for o in tx.vout:
            o.nValue = CTxOutValue(amount_per_output or (outputs_value_total // num_outputs))

        # ELEMENTS: we may have a remainder from the floor division above, so explicitly
        # add it to the fee output
        extra_output_value = outputs_value_total % num_outputs

        # ELEMENTS: add fee output as final output
        fee = inputs_value_total - outputs_value_total + extra_output_value
        assert(fee >= 0)
        tx.vout.append(CTxOut(nValue=CTxOutValue(fee)))

        if target_weight:
            self._bulk_tx(tx, target_weight)

        txid = tx.rehash()
        return {
            "new_utxos": [self._create_utxo(
                txid=txid,
                vout=i,
                value=Decimal(tx.vout[i].nValue.getAmount()) / COIN,
                height=0,
            ) for i in range(len(tx.vout) - 1)], # ELEMENTS: exclude fee output (which is the final output)
            "txid": txid,
            "hex": tx.serialize().hex(),
            "tx": tx,
        }

    def create_self_transfer(self, *, fee_rate=Decimal("0.003"), fee=Decimal("0"), utxo_to_spend=None, locktime=0, sequence=0, target_weight=0):
        """Create and return a tx with the specified fee. If fee is 0, use fee_rate, where the resulting fee may be exact or at most one satoshi higher than needed."""
        utxo_to_spend = utxo_to_spend or self.get_utxo()
        assert fee_rate >= 0
        assert fee >= 0
        if self._mode in (MiniWalletMode.RAW_OP_TRUE, MiniWalletMode.ADDRESS_OP_TRUE):
            vsize = Decimal(185)  # anyone-can-spend
        elif self._mode == MiniWalletMode.RAW_P2PK:
            vsize = Decimal(248)  # P2PK (73 bytes scriptSig + 35 bytes scriptPubKey + 60 bytes other)
        else:
            assert False
        send_value = utxo_to_spend["value"] - (fee or (fee_rate * vsize / 1000))
        total_input_value_sats = int(COIN * utxo_to_spend["value"])
        send_value_sats = int(COIN * send_value)
        fee_sats = total_input_value_sats - send_value_sats

        assert send_value > 0

        tx = CTransaction()
        tx.vin = [CTxIn(COutPoint(int(utxo_to_spend['txid'], 16), utxo_to_spend['vout']), nSequence=sequence)]
        tx.vout = [CTxOut(int(COIN * send_value), bytearray(self._scriptPubKey)), CTxOut(fee_sats)]
        tx.nLockTime = locktime
        if self._mode == MiniWalletMode.RAW_P2PK:
            self.sign_tx(tx)
        elif self._mode == MiniWalletMode.RAW_OP_TRUE:
            tx.vin[0].scriptSig = CScript([OP_NOP] * 44)  # pad to identical size
        elif self._mode == MiniWalletMode.ADDRESS_OP_TRUE:
            tx.wit.vtxinwit = [CTxInWitness()]
            tx.wit.vtxinwit[0].scriptWitness.stack = [CScript([OP_TRUE]), bytes([LEAF_VERSION_TAPSCRIPT]) + self._internal_key]
        else:
            assert False

        assert_equal(tx.get_vsize(), vsize)

        if target_weight:
            self._bulk_tx(tx, target_weight)

        tx_hex = tx.serialize().hex()
        new_utxo = self._create_utxo(txid=tx.rehash(), vout=0, value=send_value, height=0)

        return {"txid": new_utxo["txid"], "wtxid": tx.getwtxid(), "hex": tx_hex, "tx": tx, "new_utxo": new_utxo}

    def sendrawtransaction(self, *, from_node, tx_hex, maxfeerate=0, **kwargs):
        txid = from_node.sendrawtransaction(hexstring=tx_hex, maxfeerate=maxfeerate, **kwargs)
        self.scan_tx(from_node.decoderawtransaction(tx_hex))
        return txid

    def create_self_transfer_chain(self, *, chain_length):
        """
        Create a "chain" of chain_length transactions. The nth transaction in
        the chain is a child of the n-1th transaction and parent of the n+1th transaction.

        Returns a dic  {"chain_hex": chain_hex, "chain_txns" : chain_txns}

        "chain_hex" is a list representing the chain's transactions in hexadecimal.
        "chain_txns" is a list representing the chain's transactions in the CTransaction object.
        """
        chaintip_utxo = self.get_utxo()
        chain_hex = []
        chain_txns = []

        for _ in range(chain_length):
            tx = self.create_self_transfer(utxo_to_spend=chaintip_utxo)
            chaintip_utxo = tx["new_utxo"]
            chain_hex.append(tx["hex"])
            chain_txns.append(tx["tx"])

        return {"chain_hex": chain_hex, "chain_txns" : chain_txns}

    def send_self_transfer_chain(self, *, from_node, chain_length, utxo_to_spend=None):
        """Create and send a "chain" of chain_length transactions. The nth transaction in
        the chain is a child of the n-1th transaction and parent of the n+1th transaction.

        Returns the chaintip (nth) utxo
        """
        chaintip_utxo = utxo_to_spend or self.get_utxo()
        for _ in range(chain_length):
            chaintip_utxo = self.send_self_transfer(utxo_to_spend=chaintip_utxo, from_node=from_node)["new_utxo"]
        return chaintip_utxo


def getnewdestination(address_type='bech32m', hrp='ert', version=235, prefix=75):
    """Generate a random destination of the specified type and return the
       corresponding public key, scriptPubKey and address. Supported types are
       'legacy', 'p2sh-segwit', 'bech32' and 'bech32m'. Can be used when a random
       destination is needed, but no compiled wallet is available (e.g. as
       replacement to the getnewaddress/getaddressinfo RPCs)."""
    key = ECKey()
    key.generate()
    pubkey = key.get_pubkey().get_bytes()
    if address_type == 'legacy':
        scriptpubkey = key_to_p2pkh_script(pubkey)
        address = key_to_p2pkh(pubkey, version=version)
    elif address_type == 'p2sh-segwit':
        scriptpubkey = key_to_p2sh_p2wpkh_script(pubkey)
        address = key_to_p2sh_p2wpkh(pubkey, prefix=prefix)
    elif address_type == 'bech32':
        scriptpubkey = key_to_p2wpkh_script(pubkey)
        address = key_to_p2wpkh(pubkey, hrp=hrp)
    elif address_type == 'bech32m':
        tap = taproot_construct(compute_xonly_pubkey(key.get_bytes())[0])
        pubkey = tap.output_pubkey
        scriptpubkey = tap.scriptPubKey
        address = output_key_to_p2tr(hrp, pubkey)
    else:
        assert False
    return pubkey, scriptpubkey, address


def address_to_scriptpubkey(address):
    """Converts a given address to the corresponding output script (scriptPubKey)."""
    payload, version = base58_to_byte(address)
    if version == 111:  # testnet pubkey hash
        return keyhash_to_p2pkh_script(payload)
    elif version == 196:  # testnet script hash
        return scripthash_to_p2sh_script(payload)
    # TODO: also support other address formats
    else:
<<<<<<< HEAD
        assert False


def make_chain(node, address, privkeys, parent_txid, parent_value, n=0, parent_locking_script=None, fee=DEFAULT_FEE):
    """Build a transaction that spends parent_txid.vout[n] and produces one output with
    amount = parent_value with a fee deducted.
    Return tuple (CTransaction object, raw hex, nValue, scriptPubKey of the output created).
    """
    inputs = [{"txid": parent_txid, "vout": n}]
    # ELEMENTS: add fee output
    my_value = parent_value - fee
    outputs = [{address : my_value}, {"fee": fee}]
    rawtx = node.createrawtransaction(inputs, outputs)
    tx = tx_from_hex(rawtx)
    prevtxs = [{
        "txid": parent_txid,
        "vout": n,
        "scriptPubKey": parent_locking_script,
        "amount": parent_value,
    }] if parent_locking_script else None
    signedtx = node.signrawtransactionwithkey(hexstring=rawtx, privkeys=privkeys, prevtxs=prevtxs)
    assert signedtx["complete"]
    tx = tx_from_hex(signedtx["hex"])
    return (tx, signedtx["hex"], my_value, tx.vout[0].scriptPubKey.hex())

def create_child_with_parents(node, address, privkeys, parents_tx, values, locking_scripts, fee=DEFAULT_FEE):
    """Creates a transaction that spends the first output of each parent in parents_tx."""
    num_parents = len(parents_tx)
    total_value = sum(values)
    inputs = [{"txid": tx.rehash(), "vout": 0} for tx in parents_tx]
    # ELEMENTS: add fee output
    outputs = [{address : total_value - fee}, {"fee": fee}]
    rawtx_child = node.createrawtransaction(inputs, outputs)
    prevtxs = []
    for i in range(num_parents):
        prevtxs.append({"txid": parents_tx[i].rehash(), "vout": 0, "scriptPubKey": locking_scripts[i], "amount": values[i]})
    signedtx_child = node.signrawtransactionwithkey(hexstring=rawtx_child, privkeys=privkeys, prevtxs=prevtxs)
    assert signedtx_child["complete"]
    return signedtx_child["hex"]

def create_raw_chain(node, first_coin, address, privkeys, chain_length=25):
    """Helper function: create a "chain" of chain_length transactions. The nth transaction in the
    chain is a child of the n-1th transaction and parent of the n+1th transaction.
    """
    parent_locking_script = None
    txid = first_coin["txid"]
    chain_hex = []
    chain_txns = []
    value = first_coin["amount"]

    for _ in range(chain_length):
        (tx, txhex, value, parent_locking_script) = make_chain(node, address, privkeys, txid, value, 0, parent_locking_script)
        txid = tx.rehash()
        chain_hex.append(txhex)
        chain_txns.append(tx)

    return (chain_hex, chain_txns)
=======
        assert False
>>>>>>> 00c32361
<|MERGE_RESOLUTION|>--- conflicted
+++ resolved
@@ -32,11 +32,7 @@
     CTxIn,
     CTxInWitness,
     CTxOut,
-<<<<<<< HEAD
     CTxOutValue,
-    tx_from_hex,
-=======
->>>>>>> 00c32361
 )
 from test_framework.script import (
     CScript,
@@ -429,64 +425,4 @@
         return scripthash_to_p2sh_script(payload)
     # TODO: also support other address formats
     else:
-<<<<<<< HEAD
-        assert False
-
-
-def make_chain(node, address, privkeys, parent_txid, parent_value, n=0, parent_locking_script=None, fee=DEFAULT_FEE):
-    """Build a transaction that spends parent_txid.vout[n] and produces one output with
-    amount = parent_value with a fee deducted.
-    Return tuple (CTransaction object, raw hex, nValue, scriptPubKey of the output created).
-    """
-    inputs = [{"txid": parent_txid, "vout": n}]
-    # ELEMENTS: add fee output
-    my_value = parent_value - fee
-    outputs = [{address : my_value}, {"fee": fee}]
-    rawtx = node.createrawtransaction(inputs, outputs)
-    tx = tx_from_hex(rawtx)
-    prevtxs = [{
-        "txid": parent_txid,
-        "vout": n,
-        "scriptPubKey": parent_locking_script,
-        "amount": parent_value,
-    }] if parent_locking_script else None
-    signedtx = node.signrawtransactionwithkey(hexstring=rawtx, privkeys=privkeys, prevtxs=prevtxs)
-    assert signedtx["complete"]
-    tx = tx_from_hex(signedtx["hex"])
-    return (tx, signedtx["hex"], my_value, tx.vout[0].scriptPubKey.hex())
-
-def create_child_with_parents(node, address, privkeys, parents_tx, values, locking_scripts, fee=DEFAULT_FEE):
-    """Creates a transaction that spends the first output of each parent in parents_tx."""
-    num_parents = len(parents_tx)
-    total_value = sum(values)
-    inputs = [{"txid": tx.rehash(), "vout": 0} for tx in parents_tx]
-    # ELEMENTS: add fee output
-    outputs = [{address : total_value - fee}, {"fee": fee}]
-    rawtx_child = node.createrawtransaction(inputs, outputs)
-    prevtxs = []
-    for i in range(num_parents):
-        prevtxs.append({"txid": parents_tx[i].rehash(), "vout": 0, "scriptPubKey": locking_scripts[i], "amount": values[i]})
-    signedtx_child = node.signrawtransactionwithkey(hexstring=rawtx_child, privkeys=privkeys, prevtxs=prevtxs)
-    assert signedtx_child["complete"]
-    return signedtx_child["hex"]
-
-def create_raw_chain(node, first_coin, address, privkeys, chain_length=25):
-    """Helper function: create a "chain" of chain_length transactions. The nth transaction in the
-    chain is a child of the n-1th transaction and parent of the n+1th transaction.
-    """
-    parent_locking_script = None
-    txid = first_coin["txid"]
-    chain_hex = []
-    chain_txns = []
-    value = first_coin["amount"]
-
-    for _ in range(chain_length):
-        (tx, txhex, value, parent_locking_script) = make_chain(node, address, privkeys, txid, value, 0, parent_locking_script)
-        txid = tx.rehash()
-        chain_hex.append(txhex)
-        chain_txns.append(tx)
-
-    return (chain_hex, chain_txns)
-=======
-        assert False
->>>>>>> 00c32361
+        assert False