#!/usr/bin/env python3
# Copyright (c) 2020-2021 The Bitcoin Core developers
# Distributed under the MIT software license, see the accompanying
# file COPYING or http://www.opensource.org/licenses/mit-license.php.
"""A limited-functionality wallet, which may replace a real wallet in tests"""

from copy import deepcopy
from decimal import Decimal
from enum import Enum
from random import choice
from typing import (
    Any,
    List,
    Optional,
)
from test_framework.address import (
    base58_to_byte,
    create_deterministic_address_bcrt1_p2tr_op_true,
    key_to_p2pkh,
    key_to_p2sh_p2wpkh,
    key_to_p2wpkh,
    output_key_to_p2tr,
)
from test_framework.descriptors import descsum_create
from test_framework.key import (
    ECKey,
    compute_xonly_pubkey,
)
from test_framework.messages import (
    COIN,
    COutPoint,
    CTransaction,
    CTxIn,
    CTxInWitness,
    CTxOut,
    CTxOutValue,
    tx_from_hex,
)
from test_framework.script import (
    CScript,
    LegacySignatureHash,
    LEAF_VERSION_TAPSCRIPT,
    OP_NOP,
    OP_TRUE,
    SIGHASH_ALL,
    taproot_construct,
)
from test_framework.script_util import (
    key_to_p2pk_script,
    key_to_p2pkh_script,
    key_to_p2sh_p2wpkh_script,
    key_to_p2wpkh_script,
    keyhash_to_p2pkh_script,
    scripthash_to_p2sh_script,
)
from test_framework.util import (
    assert_equal,
    assert_greater_than_or_equal,
)

DEFAULT_FEE = Decimal("0.0001")

class MiniWalletMode(Enum):
    """Determines the transaction type the MiniWallet is creating and spending.

    For most purposes, the default mode ADDRESS_OP_TRUE should be sufficient;
    it simply uses a fixed bech32m P2TR address whose coins are spent with a
    witness stack of OP_TRUE, i.e. following an anyone-can-spend policy.
    However, if the transactions need to be modified by the user (e.g. prepending
    scriptSig for testing opcodes that are activated by a soft-fork), or the txs
    should contain an actual signature, the raw modes RAW_OP_TRUE and RAW_P2PK
    can be useful. Summary of modes:

                    |      output       |           |  tx is   | can modify |  needs
         mode       |    description    |  address  | standard | scriptSig  | signing
    ----------------+-------------------+-----------+----------+------------+----------
    ADDRESS_OP_TRUE | anyone-can-spend  |  bech32m  |   yes    |    no      |   no
    RAW_OP_TRUE     | anyone-can-spend  |  - (raw)  |   no     |    yes     |   no
    RAW_P2PK        | pay-to-public-key |  - (raw)  |   yes    |    yes     |   yes
    """
    ADDRESS_OP_TRUE = 1
    RAW_OP_TRUE = 2
    RAW_P2PK = 3


class MiniWallet:
    def __init__(self, test_node, *, mode=MiniWalletMode.ADDRESS_OP_TRUE, hrp="ert"):
        self._test_node = test_node
        self._utxos = []
        self._mode = mode

        assert isinstance(mode, MiniWalletMode)
        if mode == MiniWalletMode.RAW_OP_TRUE:
            self._scriptPubKey = bytes(CScript([OP_TRUE]))
        elif mode == MiniWalletMode.RAW_P2PK:
            # use simple deterministic private key (k=1)
            self._priv_key = ECKey()
            self._priv_key.set((1).to_bytes(32, 'big'), True)
            pub_key = self._priv_key.get_pubkey()
            self._scriptPubKey = key_to_p2pk_script(pub_key.get_bytes())
        elif mode == MiniWalletMode.ADDRESS_OP_TRUE:
            self._address, self._internal_key = create_deterministic_address_bcrt1_p2tr_op_true(hrp=hrp)
            self._scriptPubKey = bytes.fromhex(self._test_node.validateaddress(self._address)['scriptPubKey'])

    def _create_utxo(self, *, txid, vout, value, height):
        return {"txid": txid, "vout": vout, "value": value, "height": height}

    def get_balance(self):
        return sum(u['value'] for u in self._utxos)

    def rescan_utxos(self):
        """Drop all utxos and rescan the utxo set"""
        self._utxos = []
        res = self._test_node.scantxoutset(action="start", scanobjects=[self.get_descriptor()])
        assert_equal(True, res['success'])
        for utxo in res['unspents']:
            self._utxos.append(self._create_utxo(txid=utxo["txid"], vout=utxo["vout"], value=utxo["amount"], height=utxo["height"]))

    def scan_tx(self, tx):
        """Scan the tx and adjust the internal list of owned utxos"""
        for spent in tx["vin"]:
            # Mark spent. This may happen when the caller has ownership of a
            # utxo that remained in this wallet. For example, by passing
            # mark_as_spent=False to get_utxo or by using an utxo returned by a
            # create_self_transfer* call.
            try:
                self.get_utxo(txid=spent["txid"], vout=spent["vout"])
            except StopIteration:
                pass
        for out in tx['vout']:
            if out['scriptPubKey']['hex'] == self._scriptPubKey.hex():
                self._utxos.append(self._create_utxo(txid=tx["txid"], vout=out["n"], value=out["value"], height=0))

    def sign_tx(self, tx, fixed_length=True):
        """Sign tx that has been created by MiniWallet in P2PK mode"""
        assert_equal(self._mode, MiniWalletMode.RAW_P2PK)
        (sighash, err) = LegacySignatureHash(CScript(self._scriptPubKey), tx, 0, SIGHASH_ALL)
        assert err is None
        # for exact fee calculation, create only signatures with fixed size by default (>49.89% probability):
        # 65 bytes: high-R val (33 bytes) + low-S val (32 bytes)
        # with the DER header/skeleton data of 6 bytes added, this leads to a target size of 71 bytes
        der_sig = b''
        while not len(der_sig) == 71:
            der_sig = self._priv_key.sign_ecdsa(sighash)
            if not fixed_length:
                break
        tx.vin[0].scriptSig = CScript([der_sig + bytes(bytearray([SIGHASH_ALL]))])
        tx.rehash()

    def generate(self, num_blocks, **kwargs):
        """Generate blocks with coinbase outputs to the internal address, and call rescan_utxos"""
        blocks = self._test_node.generatetodescriptor(num_blocks, self.get_descriptor(), **kwargs)
        # Calling rescan_utxos here makes sure that after a generate the utxo
        # set is in a clean state. For example, the wallet will update
        # - if the caller consumed utxos, but never used them
        # - if the caller sent a transaction that is not mined or got rbf'd
        # - after block re-orgs
        # - the utxo height for mined mempool txs
        # - However, the wallet will not consider remaining mempool txs
        self.rescan_utxos()
        return blocks

    def get_scriptPubKey(self):
        return self._scriptPubKey

    def get_descriptor(self):
        return descsum_create(f'raw({self._scriptPubKey.hex()})')

    def get_address(self):
        assert_equal(self._mode, MiniWalletMode.ADDRESS_OP_TRUE)
        return self._address

    def get_utxo(self, *, txid: str = '', vout: Optional[int] = None, mark_as_spent=True) -> dict:
        """
        Returns a utxo and marks it as spent (pops it from the internal list)

        Args:
        txid: get the first utxo we find from a specific transaction
        """
        self._utxos = sorted(self._utxos, key=lambda k: (k['value'], -k['height']))  # Put the largest utxo last
        if txid:
            utxo_filter: Any = filter(lambda utxo: txid == utxo['txid'], self._utxos)
        else:
            utxo_filter = reversed(self._utxos)  # By default the largest utxo
        if vout is not None:
            utxo_filter = filter(lambda utxo: vout == utxo['vout'], utxo_filter)
        index = self._utxos.index(next(utxo_filter))
        if mark_as_spent:
            return self._utxos.pop(index)
        else:
            return self._utxos[index]

    def get_utxos(self, *, mark_as_spent=True):
        """Returns the list of all utxos and optionally mark them as spent"""
        utxos = deepcopy(self._utxos)
        if mark_as_spent:
            self._utxos = []
        return utxos

    def send_self_transfer(self, *, from_node, **kwargs):
        """Create and send a tx with the specified fee_rate. Fee may be exact or at most one satoshi higher than needed."""
        tx = self.create_self_transfer(**kwargs)
        self.sendrawtransaction(from_node=from_node, tx_hex=tx['hex'])
        return tx

    def send_to(self, *, from_node, scriptPubKey, amount, fee=1000):
        """
        Create and send a tx with an output to a given scriptPubKey/amount,
        plus a change output to our internal address. To keep things simple, a
        fixed fee given in Satoshi is used.

        Note that this method fails if there is no single internal utxo
        available that can cover the cost for the amount and the fixed fee
        (the utxo with the largest value is taken).

        Returns a tuple (txid, n) referring to the created external utxo outpoint.
        """
        tx = self.create_self_transfer(fee_rate=0)['tx']
        assert_greater_than_or_equal(tx.vout[0].nValue.getAmount(), amount + fee)
        tx.vout[0].nValue.setToAmount(tx.vout[0].nValue.getAmount() - (amount + fee))  # change output -> MiniWallet
        tx.vout[1].nValue.setToAmount(fee) # ELEMENTS explicitly set fee output value
        tx.vout.append(CTxOut(amount, scriptPubKey))  # arbitrary output -> to be returned
        txid = self.sendrawtransaction(from_node=from_node, tx_hex=tx.serialize().hex())
        return txid, 2

    def send_self_transfer_multi(self, *, from_node, **kwargs):
        """Call create_self_transfer_multi and send the transaction."""
        tx = self.create_self_transfer_multi(**kwargs)
<<<<<<< HEAD
        txid = self.sendrawtransaction(from_node=from_node, tx_hex=tx.serialize().hex())

        # ELEMENTS: the fee output is not a new UTXO.
        #           We manually set the final utxo to be the fee output (see: create_self_transfer_multi).
        fee_vout = len(tx.vout) - 1

        return {'new_utxos': [self.get_utxo(txid=txid, vout=vout) for vout in range(len(tx.vout)) if vout != fee_vout ],
                'txid': txid, 'hex': tx.serialize().hex(), 'tx': tx}
=======
        self.sendrawtransaction(from_node=from_node, tx_hex=tx["hex"])
        return tx
>>>>>>> c8261026

    def create_self_transfer_multi(
        self,
        *,
        utxos_to_spend: Optional[List[dict]] = None,
        num_outputs=1,
        sequence=0,
        fee_per_output=1000,
    ):
        """
        Create and return a transaction that spends the given UTXOs and creates a
        certain number of outputs with equal amounts.
        """
        utxos_to_spend = utxos_to_spend or [self.get_utxo()]
        # create simple tx template (1 input, 1 output)
        tx = self.create_self_transfer(
            fee_rate=0,
            utxo_to_spend=utxos_to_spend[0], sequence=sequence)["tx"]

        # duplicate inputs, witnesses and outputs
        tx.vin = [deepcopy(tx.vin[0]) for _ in range(len(utxos_to_spend))]
        tx.wit.vtxinwit = [deepcopy(tx.wit.vtxinwit[0]) for _ in range(len(utxos_to_spend))]
        tx.vout = [deepcopy(tx.vout[0]) for _ in range(num_outputs)]

        # adapt input prevouts
        for i, utxo in enumerate(utxos_to_spend):
            tx.vin[i] = CTxIn(COutPoint(int(utxo['txid'], 16), utxo['vout']))

        # adapt output amounts (use fixed fee per output)
        inputs_value_total = sum([int(COIN * utxo['value']) for utxo in utxos_to_spend])
        outputs_value_total = inputs_value_total - fee_per_output * num_outputs

        for o in tx.vout:
<<<<<<< HEAD
            o.nValue = CTxOutValue(outputs_value_total // num_outputs)

        # ELEMENTS: we may have a remainder from the floor division above, so explicitly
        # add it to the fee output
        extra_output_value = outputs_value_total % num_outputs

        # ELEMENTS: add fee output as final output
        fee = inputs_value_total - outputs_value_total + extra_output_value
        assert(fee >= 0)
        tx.vout.append(CTxOut(nValue=CTxOutValue(fee)))

        return tx
=======
            o.nValue = outputs_value_total // num_outputs
        txid = tx.rehash()
        return {
            "new_utxos": [self._create_utxo(
                txid=txid,
                vout=i,
                value=Decimal(tx.vout[i].nValue) / COIN,
                height=0,
            ) for i in range(len(tx.vout))],
            "txid": txid,
            "hex": tx.serialize().hex(),
            "tx": tx,
        }
>>>>>>> c8261026

    def create_self_transfer(self, *, fee_rate=Decimal("0.003"), utxo_to_spend=None, locktime=0, sequence=0):
        """Create and return a tx with the specified fee_rate. Fee may be exact or at most one satoshi higher than needed."""
        utxo_to_spend = utxo_to_spend or self.get_utxo()
        if self._mode in (MiniWalletMode.RAW_OP_TRUE, MiniWalletMode.ADDRESS_OP_TRUE):
            vsize = Decimal(185)  # anyone-can-spend
        elif self._mode == MiniWalletMode.RAW_P2PK:
            vsize = Decimal(248)  # P2PK (73 bytes scriptSig + 35 bytes scriptPubKey + 60 bytes other)
        else:
            assert False
<<<<<<< HEAD
        send_value = int(COIN * (utxo_to_spend['value'] - fee_rate * (vsize / 1000)))
        fee = int(COIN * utxo_to_spend['value'] - send_value)
=======
        send_value = utxo_to_spend["value"] - (fee_rate * vsize / 1000)
>>>>>>> c8261026
        assert send_value > 0

        tx = CTransaction()
        tx.vin = [CTxIn(COutPoint(int(utxo_to_spend['txid'], 16), utxo_to_spend['vout']), nSequence=sequence)]
<<<<<<< HEAD
        tx.vout = [CTxOut(send_value, self._scriptPubKey), CTxOut(fee)]
=======
        tx.vout = [CTxOut(int(COIN * send_value), self._scriptPubKey)]
>>>>>>> c8261026
        tx.nLockTime = locktime
        if self._mode == MiniWalletMode.RAW_P2PK:
            self.sign_tx(tx)
        elif self._mode == MiniWalletMode.RAW_OP_TRUE:
            tx.vin[0].scriptSig = CScript([OP_NOP] * 44)  # pad to identical size
        elif self._mode == MiniWalletMode.ADDRESS_OP_TRUE:
            tx.wit.vtxinwit = [CTxInWitness()]
            tx.wit.vtxinwit[0].scriptWitness.stack = [CScript([OP_TRUE]), bytes([LEAF_VERSION_TAPSCRIPT]) + self._internal_key]
        else:
            assert False
        tx_hex = tx.serialize().hex()

        assert_equal(tx.get_vsize(), vsize)
        new_utxo = self._create_utxo(txid=tx.rehash(), vout=0, value=send_value, height=0)

        return {"txid": new_utxo["txid"], "wtxid": tx.getwtxid(), "hex": tx_hex, "tx": tx, "new_utxo": new_utxo}

    def sendrawtransaction(self, *, from_node, tx_hex, maxfeerate=0, **kwargs):
        txid = from_node.sendrawtransaction(hexstring=tx_hex, maxfeerate=maxfeerate, **kwargs)
        self.scan_tx(from_node.decoderawtransaction(tx_hex))
        return txid


def getnewdestination(address_type='bech32m', hrp='ert', version=235, prefix=75):
    """Generate a random destination of the specified type and return the
       corresponding public key, scriptPubKey and address. Supported types are
       'legacy', 'p2sh-segwit', 'bech32' and 'bech32m'. Can be used when a random
       destination is needed, but no compiled wallet is available (e.g. as
       replacement to the getnewaddress/getaddressinfo RPCs)."""
    key = ECKey()
    key.generate()
    pubkey = key.get_pubkey().get_bytes()
    if address_type == 'legacy':
        scriptpubkey = key_to_p2pkh_script(pubkey)
        address = key_to_p2pkh(pubkey, version=version)
    elif address_type == 'p2sh-segwit':
        scriptpubkey = key_to_p2sh_p2wpkh_script(pubkey)
        address = key_to_p2sh_p2wpkh(pubkey, prefix=prefix)
    elif address_type == 'bech32':
        scriptpubkey = key_to_p2wpkh_script(pubkey)
        address = key_to_p2wpkh(pubkey, hrp=hrp)
    elif address_type == 'bech32m':
        tap = taproot_construct(compute_xonly_pubkey(key.get_bytes())[0])
        pubkey = tap.output_pubkey
        scriptpubkey = tap.scriptPubKey
        address = output_key_to_p2tr(hrp, pubkey)
    else:
        assert False
    return pubkey, scriptpubkey, address


def address_to_scriptpubkey(address):
    """Converts a given address to the corresponding output script (scriptPubKey)."""
    payload, version = base58_to_byte(address)
    if version == 111:  # testnet pubkey hash
        return keyhash_to_p2pkh_script(payload)
    elif version == 196:  # testnet script hash
        return scripthash_to_p2sh_script(payload)
    # TODO: also support other address formats
    else:
        assert False


def make_chain(node, address, privkeys, parent_txid, parent_value, n=0, parent_locking_script=None, fee=DEFAULT_FEE):
    """Build a transaction that spends parent_txid.vout[n] and produces one output with
    amount = parent_value with a fee deducted.
    Return tuple (CTransaction object, raw hex, nValue, scriptPubKey of the output created).
    """
    inputs = [{"txid": parent_txid, "vout": n}]
    # ELEMENTS: add fee output
    my_value = parent_value - fee
    outputs = [{address : my_value}, {"fee": fee}]
    rawtx = node.createrawtransaction(inputs, outputs)
    tx = tx_from_hex(rawtx)
    prevtxs = [{
        "txid": parent_txid,
        "vout": n,
        "scriptPubKey": parent_locking_script,
        "amount": parent_value,
    }] if parent_locking_script else None
    signedtx = node.signrawtransactionwithkey(hexstring=rawtx, privkeys=privkeys, prevtxs=prevtxs)
    assert signedtx["complete"]
    tx = tx_from_hex(signedtx["hex"])
    return (tx, signedtx["hex"], my_value, tx.vout[0].scriptPubKey.hex())

def create_child_with_parents(node, address, privkeys, parents_tx, values, locking_scripts, fee=DEFAULT_FEE):
    """Creates a transaction that spends the first output of each parent in parents_tx."""
    num_parents = len(parents_tx)
    total_value = sum(values)
    inputs = [{"txid": tx.rehash(), "vout": 0} for tx in parents_tx]
    # ELEMENTS: add fee output
    outputs = [{address : total_value - fee}, {"fee": fee}]
    rawtx_child = node.createrawtransaction(inputs, outputs)
    prevtxs = []
    for i in range(num_parents):
        prevtxs.append({"txid": parents_tx[i].rehash(), "vout": 0, "scriptPubKey": locking_scripts[i], "amount": values[i]})
    signedtx_child = node.signrawtransactionwithkey(hexstring=rawtx_child, privkeys=privkeys, prevtxs=prevtxs)
    assert signedtx_child["complete"]
    return signedtx_child["hex"]

def create_raw_chain(node, first_coin, address, privkeys, chain_length=25):
    """Helper function: create a "chain" of chain_length transactions. The nth transaction in the
    chain is a child of the n-1th transaction and parent of the n+1th transaction.
    """
    parent_locking_script = None
    txid = first_coin["txid"]
    chain_hex = []
    chain_txns = []
    value = first_coin["amount"]

    for _ in range(chain_length):
        (tx, txhex, value, parent_locking_script) = make_chain(node, address, privkeys, txid, value, 0, parent_locking_script)
        txid = tx.rehash()
        chain_hex.append(txhex)
        chain_txns.append(tx)

    return (chain_hex, chain_txns)

def bulk_transaction(tx, node, target_weight, privkeys, prevtxs=None):
    """Pad a transaction with extra outputs until it reaches a target weight (or higher).
    returns CTransaction object
    """
    tx_heavy = deepcopy(tx)
    assert_greater_than_or_equal(target_weight, tx_heavy.get_weight())
    while tx_heavy.get_weight() < target_weight:
        random_spk = "6a4d0200"  # OP_RETURN OP_PUSH2 512 bytes
        for _ in range(512*2):
            random_spk += choice("0123456789ABCDEF")
        tx_heavy.vout.append(CTxOut(0, bytes.fromhex(random_spk)))
    # Re-sign the transaction
    if privkeys:
        signed = node.signrawtransactionwithkey(tx_heavy.serialize().hex(), privkeys, prevtxs)
        return tx_from_hex(signed["hex"])
    # OP_TRUE
    tx_heavy.wit.vtxinwit = [CTxInWitness()]
    tx_heavy.wit.vtxinwit[0].scriptWitness.stack = [CScript([OP_TRUE])]
    return tx_heavy<|MERGE_RESOLUTION|>--- conflicted
+++ resolved
@@ -226,19 +226,9 @@
     def send_self_transfer_multi(self, *, from_node, **kwargs):
         """Call create_self_transfer_multi and send the transaction."""
         tx = self.create_self_transfer_multi(**kwargs)
-<<<<<<< HEAD
-        txid = self.sendrawtransaction(from_node=from_node, tx_hex=tx.serialize().hex())
-
-        # ELEMENTS: the fee output is not a new UTXO.
-        #           We manually set the final utxo to be the fee output (see: create_self_transfer_multi).
-        fee_vout = len(tx.vout) - 1
-
-        return {'new_utxos': [self.get_utxo(txid=txid, vout=vout) for vout in range(len(tx.vout)) if vout != fee_vout ],
-                'txid': txid, 'hex': tx.serialize().hex(), 'tx': tx}
-=======
         self.sendrawtransaction(from_node=from_node, tx_hex=tx["hex"])
+
         return tx
->>>>>>> c8261026
 
     def create_self_transfer_multi(
         self,
@@ -272,7 +262,6 @@
         outputs_value_total = inputs_value_total - fee_per_output * num_outputs
 
         for o in tx.vout:
-<<<<<<< HEAD
             o.nValue = CTxOutValue(outputs_value_total // num_outputs)
 
         # ELEMENTS: we may have a remainder from the floor division above, so explicitly
@@ -284,22 +273,18 @@
         assert(fee >= 0)
         tx.vout.append(CTxOut(nValue=CTxOutValue(fee)))
 
-        return tx
-=======
-            o.nValue = outputs_value_total // num_outputs
         txid = tx.rehash()
         return {
             "new_utxos": [self._create_utxo(
                 txid=txid,
                 vout=i,
-                value=Decimal(tx.vout[i].nValue) / COIN,
+                value=Decimal(tx.vout[i].nValue.getAmount()) / COIN,
                 height=0,
-            ) for i in range(len(tx.vout))],
+            ) for i in range(len(tx.vout) - 1)], # ELEMENTS: exclude fee output (which is the final output)
             "txid": txid,
             "hex": tx.serialize().hex(),
             "tx": tx,
         }
->>>>>>> c8261026
 
     def create_self_transfer(self, *, fee_rate=Decimal("0.003"), utxo_to_spend=None, locktime=0, sequence=0):
         """Create and return a tx with the specified fee_rate. Fee may be exact or at most one satoshi higher than needed."""
@@ -310,21 +295,16 @@
             vsize = Decimal(248)  # P2PK (73 bytes scriptSig + 35 bytes scriptPubKey + 60 bytes other)
         else:
             assert False
-<<<<<<< HEAD
-        send_value = int(COIN * (utxo_to_spend['value'] - fee_rate * (vsize / 1000)))
-        fee = int(COIN * utxo_to_spend['value'] - send_value)
-=======
         send_value = utxo_to_spend["value"] - (fee_rate * vsize / 1000)
->>>>>>> c8261026
+        total_input_value_sats = int(COIN * utxo_to_spend["value"])
+        send_value_sats = int(COIN * send_value)
+        fee_sats = total_input_value_sats - send_value_sats
+
         assert send_value > 0
 
         tx = CTransaction()
         tx.vin = [CTxIn(COutPoint(int(utxo_to_spend['txid'], 16), utxo_to_spend['vout']), nSequence=sequence)]
-<<<<<<< HEAD
-        tx.vout = [CTxOut(send_value, self._scriptPubKey), CTxOut(fee)]
-=======
-        tx.vout = [CTxOut(int(COIN * send_value), self._scriptPubKey)]
->>>>>>> c8261026
+        tx.vout = [CTxOut(int(COIN * send_value), self._scriptPubKey), CTxOut(fee_sats)]
         tx.nLockTime = locktime
         if self._mode == MiniWalletMode.RAW_P2PK:
             self.sign_tx(tx)
