#!/usr/bin/env python3
# Copyright (c) 2020-2021 The Bitcoin Core developers
# Distributed under the MIT software license, see the accompanying
# file COPYING or http://www.opensource.org/licenses/mit-license.php.
"""A limited-functionality wallet, which may replace a real wallet in tests"""

from copy import deepcopy
from decimal import Decimal
from enum import Enum
from random import choice
from typing import (
    Any,
    List,
    Optional,
)
from test_framework.address import (
    base58_to_byte,
    create_deterministic_address_bcrt1_p2tr_op_true,
    key_to_p2pkh,
    key_to_p2sh_p2wpkh,
    key_to_p2wpkh,
    output_key_to_p2tr,
)
from test_framework.descriptors import descsum_create
from test_framework.key import (
    ECKey,
    compute_xonly_pubkey,
)
from test_framework.messages import (
    COIN,
    COutPoint,
    CTransaction,
    CTxIn,
    CTxInWitness,
    CTxOut,
    CTxOutValue,
    tx_from_hex,
)
from test_framework.script import (
    CScript,
    LegacySignatureHash,
    LEAF_VERSION_TAPSCRIPT,
    OP_NOP,
    OP_TRUE,
    SIGHASH_ALL,
    taproot_construct,
)
from test_framework.script_util import (
    key_to_p2pk_script,
    key_to_p2pkh_script,
    key_to_p2sh_p2wpkh_script,
    key_to_p2wpkh_script,
    keyhash_to_p2pkh_script,
    scripthash_to_p2sh_script,
)
from test_framework.util import (
    assert_equal,
    assert_greater_than_or_equal,
)

DEFAULT_FEE = Decimal("0.0001")

class MiniWalletMode(Enum):
    """Determines the transaction type the MiniWallet is creating and spending.

    For most purposes, the default mode ADDRESS_OP_TRUE should be sufficient;
    it simply uses a fixed bech32m P2TR address whose coins are spent with a
    witness stack of OP_TRUE, i.e. following an anyone-can-spend policy.
    However, if the transactions need to be modified by the user (e.g. prepending
    scriptSig for testing opcodes that are activated by a soft-fork), or the txs
    should contain an actual signature, the raw modes RAW_OP_TRUE and RAW_P2PK
    can be useful. Summary of modes:

                    |      output       |           |  tx is   | can modify |  needs
         mode       |    description    |  address  | standard | scriptSig  | signing
    ----------------+-------------------+-----------+----------+------------+----------
    ADDRESS_OP_TRUE | anyone-can-spend  |  bech32m  |   yes    |    no      |   no
    RAW_OP_TRUE     | anyone-can-spend  |  - (raw)  |   no     |    yes     |   no
    RAW_P2PK        | pay-to-public-key |  - (raw)  |   yes    |    yes     |   yes
    """
    ADDRESS_OP_TRUE = 1
    RAW_OP_TRUE = 2
    RAW_P2PK = 3


class MiniWallet:
    def __init__(self, test_node, *, mode=MiniWalletMode.ADDRESS_OP_TRUE, hrp="ert"):
        self._test_node = test_node
        self._utxos = []
        self._mode = mode

        assert isinstance(mode, MiniWalletMode)
        if mode == MiniWalletMode.RAW_OP_TRUE:
            self._scriptPubKey = bytes(CScript([OP_TRUE]))
        elif mode == MiniWalletMode.RAW_P2PK:
            # use simple deterministic private key (k=1)
            self._priv_key = ECKey()
            self._priv_key.set((1).to_bytes(32, 'big'), True)
            pub_key = self._priv_key.get_pubkey()
            self._scriptPubKey = key_to_p2pk_script(pub_key.get_bytes())
        elif mode == MiniWalletMode.ADDRESS_OP_TRUE:
            self._address, self._internal_key = create_deterministic_address_bcrt1_p2tr_op_true(hrp=hrp)
            self._scriptPubKey = bytes.fromhex(self._test_node.validateaddress(self._address)['scriptPubKey'])

    def get_balance(self):
        return sum(u['value'] for u in self._utxos)

    def rescan_utxos(self):
        """Drop all utxos and rescan the utxo set"""
        self._utxos = []
        res = self._test_node.scantxoutset(action="start", scanobjects=[self.get_descriptor()])
        assert_equal(True, res['success'])
        for utxo in res['unspents']:
            self._utxos.append({'txid': utxo['txid'], 'vout': utxo['vout'], 'value': utxo['amount'], 'height': utxo['height']})

    def scan_tx(self, tx):
        """Scan the tx for self._scriptPubKey outputs and add them to self._utxos"""
        for out in tx['vout']:
            if out['scriptPubKey']['hex'] == self._scriptPubKey.hex():
                self._utxos.append({'txid': tx['txid'], 'vout': out['n'], 'value': out['value'], 'height': 0})

    def sign_tx(self, tx, fixed_length=True):
        """Sign tx that has been created by MiniWallet in P2PK mode"""
        assert_equal(self._mode, MiniWalletMode.RAW_P2PK)
        (sighash, err) = LegacySignatureHash(CScript(self._scriptPubKey), tx, 0, SIGHASH_ALL)
        assert err is None
        # for exact fee calculation, create only signatures with fixed size by default (>49.89% probability):
        # 65 bytes: high-R val (33 bytes) + low-S val (32 bytes)
        # with the DER header/skeleton data of 6 bytes added, this leads to a target size of 71 bytes
        der_sig = b''
        while not len(der_sig) == 71:
            der_sig = self._priv_key.sign_ecdsa(sighash)
            if not fixed_length:
                break
        tx.vin[0].scriptSig = CScript([der_sig + bytes(bytearray([SIGHASH_ALL]))])
        tx.rehash()

    def generate(self, num_blocks, **kwargs):
        """Generate blocks with coinbase outputs to the internal address, and append the outputs to the internal list"""
        blocks = self._test_node.generatetodescriptor(num_blocks, self.get_descriptor(), **kwargs)
        for b in blocks:
            block_info = self._test_node.getblock(blockhash=b, verbosity=2)
            cb_tx = block_info['tx'][0]
            self._utxos.append({'txid': cb_tx['txid'], 'vout': 0, 'value': cb_tx['vout'][0]['value'], 'height': block_info['height']})
        return blocks

    def get_scriptPubKey(self):
        return self._scriptPubKey

    def get_descriptor(self):
        return descsum_create(f'raw({self._scriptPubKey.hex()})')

    def get_address(self):
        assert_equal(self._mode, MiniWalletMode.ADDRESS_OP_TRUE)
        return self._address

    def get_utxo(self, *, txid: str = '', vout: Optional[int] = None, mark_as_spent=True) -> dict:
        """
        Returns a utxo and marks it as spent (pops it from the internal list)

        Args:
        txid: get the first utxo we find from a specific transaction
        """
        self._utxos = sorted(self._utxos, key=lambda k: (k['value'], -k['height']))  # Put the largest utxo last
        if txid:
            utxo_filter: Any = filter(lambda utxo: txid == utxo['txid'], self._utxos)
        else:
            utxo_filter = reversed(self._utxos)  # By default the largest utxo
        if vout is not None:
            utxo_filter = filter(lambda utxo: vout == utxo['vout'], utxo_filter)
        index = self._utxos.index(next(utxo_filter))
        if mark_as_spent:
            return self._utxos.pop(index)
        else:
            return self._utxos[index]

    def get_utxos(self, *, mark_as_spent=True):
        """Returns the list of all utxos and optionally mark them as spent"""
        utxos = deepcopy(self._utxos)
        if mark_as_spent:
            self._utxos = []
        return utxos

    def send_self_transfer(self, *, from_node, **kwargs):
        """Create and send a tx with the specified fee_rate. Fee may be exact or at most one satoshi higher than needed."""
        tx = self.create_self_transfer(**kwargs)
        self.sendrawtransaction(from_node=from_node, tx_hex=tx['hex'])
        return tx

    def send_to(self, *, from_node, scriptPubKey, amount, fee=1000):
        """
        Create and send a tx with an output to a given scriptPubKey/amount,
        plus a change output to our internal address. To keep things simple, a
        fixed fee given in Satoshi is used.

        Note that this method fails if there is no single internal utxo
        available that can cover the cost for the amount and the fixed fee
        (the utxo with the largest value is taken).

        Returns a tuple (txid, n) referring to the created external utxo outpoint.
        """
<<<<<<< HEAD
        tx = self.create_self_transfer(from_node=from_node, fee_rate=0)['tx']
        assert_greater_than_or_equal(tx.vout[0].nValue.getAmount(), amount + fee)
        tx.vout[0].nValue.setToAmount(tx.vout[0].nValue.getAmount() - (amount + fee))  # change output -> MiniWallet
        tx.vout[1].nValue.setToAmount(fee) # ELEMENTS explicitly set fee output value
=======
        tx = self.create_self_transfer(fee_rate=0)["tx"]
        assert_greater_than_or_equal(tx.vout[0].nValue, amount + fee)
        tx.vout[0].nValue -= (amount + fee)           # change output -> MiniWallet
>>>>>>> 1b71c768
        tx.vout.append(CTxOut(amount, scriptPubKey))  # arbitrary output -> to be returned
        txid = self.sendrawtransaction(from_node=from_node, tx_hex=tx.serialize().hex())
        return txid, 2

    def send_self_transfer_multi(self, *, from_node, **kwargs):
        """
        Create and send a transaction that spends the given UTXOs and creates a
        certain number of outputs with equal amounts.

        Returns a dictionary with
            - txid
            - serialized transaction in hex format
            - transaction as CTransaction instance
            - list of newly created UTXOs, ordered by vout index
        """
        tx = self.create_self_transfer_multi(**kwargs)
<<<<<<< HEAD
        txid = self.sendrawtransaction(from_node=kwargs['from_node'], tx_hex=tx.serialize().hex())

        # ELEMENTS: the fee output is not a new UTXO.
        #           We manually set the final utxo to be the fee output (see: create_self_transfer_multi).
        fee_vout = len(tx.vout) - 1

        return {'new_utxos': [self.get_utxo(txid=txid, vout=vout) for vout in range(len(tx.vout)) if vout != fee_vout ],
=======
        txid = self.sendrawtransaction(from_node=from_node, tx_hex=tx.serialize().hex())
        return {'new_utxos': [self.get_utxo(txid=txid, vout=vout) for vout in range(len(tx.vout))],
>>>>>>> 1b71c768
                'txid': txid, 'hex': tx.serialize().hex(), 'tx': tx}

    def create_self_transfer_multi(
        self,
        *,
        utxos_to_spend: Optional[List[dict]] = None,
        num_outputs=1,
        sequence=0,
        fee_per_output=1000,
    ):
        """
        Create and return a transaction that spends the given UTXOs and creates a
        certain number of outputs with equal amounts.
        """
        utxos_to_spend = utxos_to_spend or [self.get_utxo()]
        # create simple tx template (1 input, 1 output)
        tx = self.create_self_transfer(
            fee_rate=0,
            utxo_to_spend=utxos_to_spend[0], sequence=sequence)["tx"]

        # duplicate inputs, witnesses and outputs
        tx.vin = [deepcopy(tx.vin[0]) for _ in range(len(utxos_to_spend))]
        tx.wit.vtxinwit = [deepcopy(tx.wit.vtxinwit[0]) for _ in range(len(utxos_to_spend))]
        tx.vout = [deepcopy(tx.vout[0]) for _ in range(num_outputs)]

        # adapt input prevouts
        for i, utxo in enumerate(utxos_to_spend):
            tx.vin[i] = CTxIn(COutPoint(int(utxo['txid'], 16), utxo['vout']))

        # adapt output amounts (use fixed fee per output)
        inputs_value_total = sum([int(COIN * utxo['value']) for utxo in utxos_to_spend])
        outputs_value_total = inputs_value_total - fee_per_output * num_outputs

        for o in tx.vout:
            o.nValue = CTxOutValue(outputs_value_total // num_outputs)

        # ELEMENTS: we may have a remainder from the floor division above, so explicitly
        # add it to the fee output
        extra_output_value = outputs_value_total % num_outputs

        # ELEMENTS: add fee output as final output
        fee = inputs_value_total - outputs_value_total + extra_output_value
        assert(fee >= 0)
        tx.vout.append(CTxOut(nValue=CTxOutValue(fee)))

        return tx

    def create_self_transfer(self, *, fee_rate=Decimal("0.003"), utxo_to_spend=None, locktime=0, sequence=0):
        """Create and return a tx with the specified fee_rate. Fee may be exact or at most one satoshi higher than needed."""
        utxo_to_spend = utxo_to_spend or self.get_utxo()
        if self._mode in (MiniWalletMode.RAW_OP_TRUE, MiniWalletMode.ADDRESS_OP_TRUE):
            vsize = Decimal(185)  # anyone-can-spend
        elif self._mode == MiniWalletMode.RAW_P2PK:
            vsize = Decimal(248)  # P2PK (73 bytes scriptSig + 35 bytes scriptPubKey + 60 bytes other)
        else:
            assert False
        send_value = int(COIN * (utxo_to_spend['value'] - fee_rate * (vsize / 1000)))
        fee = int(COIN * utxo_to_spend['value'] - send_value)
        assert send_value > 0

        tx = CTransaction()
        tx.vin = [CTxIn(COutPoint(int(utxo_to_spend['txid'], 16), utxo_to_spend['vout']), nSequence=sequence)]
        tx.vout = [CTxOut(send_value, self._scriptPubKey), CTxOut(fee)]
        tx.nLockTime = locktime
        if self._mode == MiniWalletMode.RAW_P2PK:
            self.sign_tx(tx)
        elif self._mode == MiniWalletMode.RAW_OP_TRUE:
            tx.vin[0].scriptSig = CScript([OP_NOP] * 44)  # pad to identical size
        elif self._mode == MiniWalletMode.ADDRESS_OP_TRUE:
            tx.wit.vtxinwit = [CTxInWitness()]
            tx.wit.vtxinwit[0].scriptWitness.stack = [CScript([OP_TRUE]), bytes([LEAF_VERSION_TAPSCRIPT]) + self._internal_key]
        else:
            assert False
        tx_hex = tx.serialize().hex()

        assert_equal(tx.get_vsize(), vsize)

        return {'txid': tx.rehash(), 'wtxid': tx.getwtxid(), 'hex': tx_hex, 'tx': tx}

    def sendrawtransaction(self, *, from_node, tx_hex, maxfeerate=0, **kwargs):
        txid = from_node.sendrawtransaction(hexstring=tx_hex, maxfeerate=maxfeerate, **kwargs)
        self.scan_tx(from_node.decoderawtransaction(tx_hex))
        return txid


def getnewdestination(address_type='bech32m', hrp='ert', version=235, prefix=75):
    """Generate a random destination of the specified type and return the
       corresponding public key, scriptPubKey and address. Supported types are
       'legacy', 'p2sh-segwit', 'bech32' and 'bech32m'. Can be used when a random
       destination is needed, but no compiled wallet is available (e.g. as
       replacement to the getnewaddress/getaddressinfo RPCs)."""
    key = ECKey()
    key.generate()
    pubkey = key.get_pubkey().get_bytes()
    if address_type == 'legacy':
        scriptpubkey = key_to_p2pkh_script(pubkey)
        address = key_to_p2pkh(pubkey, version=version)
    elif address_type == 'p2sh-segwit':
        scriptpubkey = key_to_p2sh_p2wpkh_script(pubkey)
        address = key_to_p2sh_p2wpkh(pubkey, prefix=prefix)
    elif address_type == 'bech32':
        scriptpubkey = key_to_p2wpkh_script(pubkey)
        address = key_to_p2wpkh(pubkey, hrp=hrp)
    elif address_type == 'bech32m':
        tap = taproot_construct(compute_xonly_pubkey(key.get_bytes())[0])
        pubkey = tap.output_pubkey
        scriptpubkey = tap.scriptPubKey
        address = output_key_to_p2tr(hrp, pubkey)
    else:
        assert False
    return pubkey, scriptpubkey, address


def address_to_scriptpubkey(address):
    """Converts a given address to the corresponding output script (scriptPubKey)."""
    payload, version = base58_to_byte(address)
    if version == 111:  # testnet pubkey hash
        return keyhash_to_p2pkh_script(payload)
    elif version == 196:  # testnet script hash
        return scripthash_to_p2sh_script(payload)
    # TODO: also support other address formats
    else:
        assert False


def make_chain(node, address, privkeys, parent_txid, parent_value, n=0, parent_locking_script=None, fee=DEFAULT_FEE):
    """Build a transaction that spends parent_txid.vout[n] and produces one output with
    amount = parent_value with a fee deducted.
    Return tuple (CTransaction object, raw hex, nValue, scriptPubKey of the output created).
    """
    inputs = [{"txid": parent_txid, "vout": n}]
    # ELEMENTS: add fee output
    my_value = parent_value - fee
    outputs = [{address : my_value}, {"fee": fee}]
    rawtx = node.createrawtransaction(inputs, outputs)
    tx = tx_from_hex(rawtx)
    prevtxs = [{
        "txid": parent_txid,
        "vout": n,
        "scriptPubKey": parent_locking_script,
        "amount": parent_value,
    }] if parent_locking_script else None
    signedtx = node.signrawtransactionwithkey(hexstring=rawtx, privkeys=privkeys, prevtxs=prevtxs)
    assert signedtx["complete"]
    tx = tx_from_hex(signedtx["hex"])
    return (tx, signedtx["hex"], my_value, tx.vout[0].scriptPubKey.hex())

def create_child_with_parents(node, address, privkeys, parents_tx, values, locking_scripts, fee=DEFAULT_FEE):
    """Creates a transaction that spends the first output of each parent in parents_tx."""
    num_parents = len(parents_tx)
    total_value = sum(values)
    inputs = [{"txid": tx.rehash(), "vout": 0} for tx in parents_tx]
    # ELEMENTS: add fee output
    outputs = [{address : total_value - fee}, {"fee": fee}]
    rawtx_child = node.createrawtransaction(inputs, outputs)
    prevtxs = []
    for i in range(num_parents):
        prevtxs.append({"txid": parents_tx[i].rehash(), "vout": 0, "scriptPubKey": locking_scripts[i], "amount": values[i]})
    signedtx_child = node.signrawtransactionwithkey(hexstring=rawtx_child, privkeys=privkeys, prevtxs=prevtxs)
    assert signedtx_child["complete"]
    return signedtx_child["hex"]

def create_raw_chain(node, first_coin, address, privkeys, chain_length=25):
    """Helper function: create a "chain" of chain_length transactions. The nth transaction in the
    chain is a child of the n-1th transaction and parent of the n+1th transaction.
    """
    parent_locking_script = None
    txid = first_coin["txid"]
    chain_hex = []
    chain_txns = []
    value = first_coin["amount"]

    for _ in range(chain_length):
        (tx, txhex, value, parent_locking_script) = make_chain(node, address, privkeys, txid, value, 0, parent_locking_script)
        txid = tx.rehash()
        chain_hex.append(txhex)
        chain_txns.append(tx)

    return (chain_hex, chain_txns)

def bulk_transaction(tx, node, target_weight, privkeys, prevtxs=None):
    """Pad a transaction with extra outputs until it reaches a target weight (or higher).
    returns CTransaction object
    """
    tx_heavy = deepcopy(tx)
    assert_greater_than_or_equal(target_weight, tx_heavy.get_weight())
    while tx_heavy.get_weight() < target_weight:
        random_spk = "6a4d0200"  # OP_RETURN OP_PUSH2 512 bytes
        for _ in range(512*2):
            random_spk += choice("0123456789ABCDEF")
        tx_heavy.vout.append(CTxOut(0, bytes.fromhex(random_spk)))
    # Re-sign the transaction
    if privkeys:
        signed = node.signrawtransactionwithkey(tx_heavy.serialize().hex(), privkeys, prevtxs)
        return tx_from_hex(signed["hex"])
    # OP_TRUE
    tx_heavy.wit.vtxinwit = [CTxInWitness()]
    tx_heavy.wit.vtxinwit[0].scriptWitness.stack = [CScript([OP_TRUE])]
    return tx_heavy<|MERGE_RESOLUTION|>--- conflicted
+++ resolved
@@ -199,16 +199,10 @@
 
         Returns a tuple (txid, n) referring to the created external utxo outpoint.
         """
-<<<<<<< HEAD
-        tx = self.create_self_transfer(from_node=from_node, fee_rate=0)['tx']
+        tx = self.create_self_transfer(fee_rate=0)['tx']
         assert_greater_than_or_equal(tx.vout[0].nValue.getAmount(), amount + fee)
         tx.vout[0].nValue.setToAmount(tx.vout[0].nValue.getAmount() - (amount + fee))  # change output -> MiniWallet
         tx.vout[1].nValue.setToAmount(fee) # ELEMENTS explicitly set fee output value
-=======
-        tx = self.create_self_transfer(fee_rate=0)["tx"]
-        assert_greater_than_or_equal(tx.vout[0].nValue, amount + fee)
-        tx.vout[0].nValue -= (amount + fee)           # change output -> MiniWallet
->>>>>>> 1b71c768
         tx.vout.append(CTxOut(amount, scriptPubKey))  # arbitrary output -> to be returned
         txid = self.sendrawtransaction(from_node=from_node, tx_hex=tx.serialize().hex())
         return txid, 2
@@ -225,18 +219,13 @@
             - list of newly created UTXOs, ordered by vout index
         """
         tx = self.create_self_transfer_multi(**kwargs)
-<<<<<<< HEAD
-        txid = self.sendrawtransaction(from_node=kwargs['from_node'], tx_hex=tx.serialize().hex())
+        txid = self.sendrawtransaction(from_node=from_node, tx_hex=tx.serialize().hex())
 
         # ELEMENTS: the fee output is not a new UTXO.
         #           We manually set the final utxo to be the fee output (see: create_self_transfer_multi).
         fee_vout = len(tx.vout) - 1
 
         return {'new_utxos': [self.get_utxo(txid=txid, vout=vout) for vout in range(len(tx.vout)) if vout != fee_vout ],
-=======
-        txid = self.sendrawtransaction(from_node=from_node, tx_hex=tx.serialize().hex())
-        return {'new_utxos': [self.get_utxo(txid=txid, vout=vout) for vout in range(len(tx.vout))],
->>>>>>> 1b71c768
                 'txid': txid, 'hex': tx.serialize().hex(), 'tx': tx}
 
     def create_self_transfer_multi(
