#!/usr/bin/env python3
# Copyright (c) 2020 The Bitcoin Core developers
# Distributed under the MIT software license, see the accompanying
# file COPYING or http://www.opensource.org/licenses/mit-license.php.
"""A limited-functionality wallet, which may replace a real wallet in tests"""

from decimal import Decimal
from enum import Enum
from typing import Optional
from test_framework.address import ADDRESS_BCRT1_P2WSH_OP_TRUE
from test_framework.key import ECKey
from test_framework.messages import (
    COIN,
    COutPoint,
    CTransaction,
    CTxIn,
    CTxInWitness,
    CTxOut,
)
from test_framework.script import (
    CScript,
    LegacySignatureHash,
    OP_CHECKSIG,
    OP_TRUE,
    OP_NOP,
    SIGHASH_ALL,
)
from test_framework.util import (
    assert_equal,
    hex_str_to_bytes,
    satoshi_round,
)


class MiniWalletMode(Enum):
    """Determines the transaction type the MiniWallet is creating and spending.

    For most purposes, the default mode ADDRESS_OP_TRUE should be sufficient;
    it simply uses a fixed bech32 P2WSH address whose coins are spent with a
    witness stack of OP_TRUE, i.e. following an anyone-can-spend policy.
    However, if the transactions need to be modified by the user (e.g. prepending
    scriptSig for testing opcodes that are activated by a soft-fork), or the txs
    should contain an actual signature, the raw modes RAW_OP_TRUE and RAW_P2PK
    can be useful. Summary of modes:

                    |      output       |           |  tx is   | can modify |  needs
         mode       |    description    |  address  | standard | scriptSig  | signing
    ----------------+-------------------+-----------+----------+------------+----------
    ADDRESS_OP_TRUE | anyone-can-spend  |  bech32   |   yes    |    no      |   no
    RAW_OP_TRUE     | anyone-can-spend  |  - (raw)  |   no     |    yes     |   no
    RAW_P2PK        | pay-to-public-key |  - (raw)  |   yes    |    yes     |   yes
    """
    ADDRESS_OP_TRUE = 1
    RAW_OP_TRUE = 2
    RAW_P2PK = 3


class MiniWallet:
    def __init__(self, test_node, *, mode=MiniWalletMode.ADDRESS_OP_TRUE):
        self._test_node = test_node
        self._utxos = []
        self._priv_key = None
        self._address = None

        assert isinstance(mode, MiniWalletMode)
        if mode == MiniWalletMode.RAW_OP_TRUE:
            self._scriptPubKey = bytes(CScript([OP_TRUE]))
        elif mode == MiniWalletMode.RAW_P2PK:
            # use simple deterministic private key (k=1)
            self._priv_key = ECKey()
            self._priv_key.set((1).to_bytes(32, 'big'), True)
            pub_key = self._priv_key.get_pubkey()
            self._scriptPubKey = bytes(CScript([pub_key.get_bytes(), OP_CHECKSIG]))
        elif mode == MiniWalletMode.ADDRESS_OP_TRUE:
            self._address = ADDRESS_BCRT1_P2WSH_OP_TRUE
            self._scriptPubKey = hex_str_to_bytes(self._test_node.validateaddress(self._address)['scriptPubKey'])

    def scan_blocks(self, *, start=1, num):
        """Scan the blocks for self._address outputs and add them to self._utxos"""
        for i in range(start, start + num):
            block = self._test_node.getblock(blockhash=self._test_node.getblockhash(i), verbosity=2)
            for tx in block['tx']:
                self.scan_tx(tx)

    def scan_tx(self, tx):
        """Scan the tx for self._scriptPubKey outputs and add them to self._utxos"""
        for out in tx['vout']:
            if out['scriptPubKey']['hex'] == self._scriptPubKey.hex():
                self._utxos.append({'txid': tx['txid'], 'vout': out['n'], 'value': out['value']})

    def sign_tx(self, tx):
        """Sign tx that has been created by MiniWallet in P2PK mode"""
        assert self._priv_key is not None
        (sighash, err) = LegacySignatureHash(CScript(self._scriptPubKey), tx, 0, SIGHASH_ALL)
        assert err is None
        tx.vin[0].scriptSig = CScript([self._priv_key.sign_ecdsa(sighash) + bytes(bytearray([SIGHASH_ALL]))])

    def generate(self, num_blocks):
        """Generate blocks with coinbase outputs to the internal address, and append the outputs to the internal list"""
        blocks = self._test_node.generatetodescriptor(num_blocks, f'raw({self._scriptPubKey.hex()})')
        for b in blocks:
            cb_tx = self._test_node.getblock(blockhash=b, verbosity=2)['tx'][0]
            self._utxos.append({'txid': cb_tx['txid'], 'vout': 0, 'value': cb_tx['vout'][0]['value']})
        return blocks

    def get_address(self):
        return self._address

    def get_utxo(self, *, txid: Optional[str]='', mark_as_spent=True):
        """
        Returns a utxo and marks it as spent (pops it from the internal list)

        Args:
        txid: get the first utxo we find from a specific transaction

        Note: Can be used to get the change output immediately after a send_self_transfer
        """
        index = -1  # by default the last utxo
        if txid:
            utxo = next(filter(lambda utxo: txid == utxo['txid'], self._utxos))
            index = self._utxos.index(utxo)
        if mark_as_spent:
            return self._utxos.pop(index)
        else:
            return self._utxos[index]

    def send_self_transfer(self, **kwargs):
        """Create and send a tx with the specified fee_rate. Fee may be exact or at most one satoshi higher than needed."""
        tx = self.create_self_transfer(**kwargs)
        self.sendrawtransaction(from_node=kwargs['from_node'], tx_hex=tx['hex'])
        return tx

    def create_self_transfer(self, *, fee_rate=Decimal("0.003"), from_node, utxo_to_spend=None, mempool_valid=True, locktime=0, sequence=0):
        """Create and return a tx with the specified fee_rate. Fee may be exact or at most one satoshi higher than needed."""
        self._utxos = sorted(self._utxos, key=lambda k: k['value'])
        utxo_to_spend = utxo_to_spend or self._utxos.pop()  # Pick the largest utxo (if none provided) and hope it covers the fee
        vsize = Decimal(177)
        send_value = satoshi_round(utxo_to_spend['value'] - fee_rate * (vsize / 1000))
        fee = utxo_to_spend['value'] - send_value
        assert send_value > 0

        tx = CTransaction()
<<<<<<< HEAD
        tx.vin = [CTxIn(COutPoint(int(utxo_to_spend['txid'], 16), utxo_to_spend['vout']))]
        tx.vout = [CTxOut(int(send_value * COIN), self._scriptPubKey), CTxOut(int(fee * COIN))]
=======
        tx.vin = [CTxIn(COutPoint(int(utxo_to_spend['txid'], 16), utxo_to_spend['vout']), nSequence=sequence)]
        tx.vout = [CTxOut(int(send_value * COIN), self._scriptPubKey)]
>>>>>>> e172ea88
        tx.nLockTime = locktime
        if not self._address:
            # raw script
            if self._priv_key is not None:
                # P2PK, need to sign
                self.sign_tx(tx)
            else:
                # anyone-can-spend
                tx.vin[0].scriptSig = CScript([OP_NOP] * 36)  # pad to identical size
        else:
            tx.wit.vtxinwit = [CTxInWitness()]
            tx.wit.vtxinwit[0].scriptWitness.stack = [CScript([OP_TRUE])]
        tx_hex = tx.serialize().hex()

        tx_info = from_node.testmempoolaccept([tx_hex])[0]
        assert_equal(mempool_valid, tx_info['allowed'])
        if mempool_valid:
            # TODO: for P2PK, vsize is not constant due to varying scriptSig length,
            # so only check this for anyone-can-spend outputs right now
            if self._priv_key is None:
                assert_equal(tx_info['vsize'], vsize)
            assert_equal(tx_info['fees']['base'], fee)
        return {'txid': tx_info['txid'], 'wtxid': tx_info['wtxid'], 'hex': tx_hex, 'tx': tx}

    def sendrawtransaction(self, *, from_node, tx_hex):
        from_node.sendrawtransaction(tx_hex)
        self.scan_tx(from_node.decoderawtransaction(tx_hex))<|MERGE_RESOLUTION|>--- conflicted
+++ resolved
@@ -140,13 +140,8 @@
         assert send_value > 0
 
         tx = CTransaction()
-<<<<<<< HEAD
-        tx.vin = [CTxIn(COutPoint(int(utxo_to_spend['txid'], 16), utxo_to_spend['vout']))]
+        tx.vin = [CTxIn(COutPoint(int(utxo_to_spend['txid'], 16), utxo_to_spend['vout']), nSequence=sequence)]
         tx.vout = [CTxOut(int(send_value * COIN), self._scriptPubKey), CTxOut(int(fee * COIN))]
-=======
-        tx.vin = [CTxIn(COutPoint(int(utxo_to_spend['txid'], 16), utxo_to_spend['vout']), nSequence=sequence)]
-        tx.vout = [CTxOut(int(send_value * COIN), self._scriptPubKey)]
->>>>>>> e172ea88
         tx.nLockTime = locktime
         if not self._address:
             # raw script
