#!/usr/bin/env python3
# Copyright (c) 2020-2021 The Bitcoin Core developers
# Distributed under the MIT software license, see the accompanying
# file COPYING or http://www.opensource.org/licenses/mit-license.php.
"""A limited-functionality wallet, which may replace a real wallet in tests"""

from copy import deepcopy
from decimal import Decimal
from enum import Enum
from random import choice
from typing import (
    Any,
    List,
    Optional,
)
from test_framework.address import (
    base58_to_byte,
    create_deterministic_address_bcrt1_p2tr_op_true,
    key_to_p2pkh,
    key_to_p2sh_p2wpkh,
    key_to_p2wpkh,
    output_key_to_p2tr,
)
from test_framework.descriptors import descsum_create
from test_framework.key import (
    ECKey,
    compute_xonly_pubkey,
)
from test_framework.messages import (
    COIN,
    COutPoint,
    CTransaction,
    CTxIn,
    CTxInWitness,
    CTxOut,
    CTxOutValue,
    tx_from_hex,
)
from test_framework.script import (
    CScript,
    LegacySignatureHash,
    LEAF_VERSION_TAPSCRIPT,
    OP_NOP,
    OP_TRUE,
    SIGHASH_ALL,
    taproot_construct,
)
from test_framework.script_util import (
    key_to_p2pk_script,
    key_to_p2pkh_script,
    key_to_p2sh_p2wpkh_script,
    key_to_p2wpkh_script,
    keyhash_to_p2pkh_script,
    scripthash_to_p2sh_script,
)
from test_framework.util import (
    assert_equal,
    assert_greater_than_or_equal,
)

DEFAULT_FEE = Decimal("0.0001")

class MiniWalletMode(Enum):
    """Determines the transaction type the MiniWallet is creating and spending.

    For most purposes, the default mode ADDRESS_OP_TRUE should be sufficient;
    it simply uses a fixed bech32m P2TR address whose coins are spent with a
    witness stack of OP_TRUE, i.e. following an anyone-can-spend policy.
    However, if the transactions need to be modified by the user (e.g. prepending
    scriptSig for testing opcodes that are activated by a soft-fork), or the txs
    should contain an actual signature, the raw modes RAW_OP_TRUE and RAW_P2PK
    can be useful. Summary of modes:

                    |      output       |           |  tx is   | can modify |  needs
         mode       |    description    |  address  | standard | scriptSig  | signing
    ----------------+-------------------+-----------+----------+------------+----------
    ADDRESS_OP_TRUE | anyone-can-spend  |  bech32m  |   yes    |    no      |   no
    RAW_OP_TRUE     | anyone-can-spend  |  - (raw)  |   no     |    yes     |   no
    RAW_P2PK        | pay-to-public-key |  - (raw)  |   yes    |    yes     |   yes
    """
    ADDRESS_OP_TRUE = 1
    RAW_OP_TRUE = 2
    RAW_P2PK = 3


class MiniWallet:
    def __init__(self, test_node, *, mode=MiniWalletMode.ADDRESS_OP_TRUE, hrp="ert"):
        self._test_node = test_node
        self._utxos = []
        self._mode = mode

        assert isinstance(mode, MiniWalletMode)
        if mode == MiniWalletMode.RAW_OP_TRUE:
            self._scriptPubKey = bytes(CScript([OP_TRUE]))
        elif mode == MiniWalletMode.RAW_P2PK:
            # use simple deterministic private key (k=1)
            self._priv_key = ECKey()
            self._priv_key.set((1).to_bytes(32, 'big'), True)
            pub_key = self._priv_key.get_pubkey()
            self._scriptPubKey = key_to_p2pk_script(pub_key.get_bytes())
        elif mode == MiniWalletMode.ADDRESS_OP_TRUE:
            self._address, self._internal_key = create_deterministic_address_bcrt1_p2tr_op_true(hrp=hrp)
            self._scriptPubKey = bytes.fromhex(self._test_node.validateaddress(self._address)['scriptPubKey'])

    def get_balance(self):
        return sum(u['value'] for u in self._utxos)

    def rescan_utxos(self):
        """Drop all utxos and rescan the utxo set"""
        self._utxos = []
        res = self._test_node.scantxoutset(action="start", scanobjects=[self.get_descriptor()])
        assert_equal(True, res['success'])
        for utxo in res['unspents']:
            self._utxos.append({'txid': utxo['txid'], 'vout': utxo['vout'], 'value': utxo['amount'], 'height': utxo['height']})

    def scan_tx(self, tx):
        """Scan the tx for self._scriptPubKey outputs and add them to self._utxos"""
        for out in tx['vout']:
            if out['scriptPubKey']['hex'] == self._scriptPubKey.hex():
                self._utxos.append({'txid': tx['txid'], 'vout': out['n'], 'value': out['value'], 'height': 0})

    def sign_tx(self, tx, fixed_length=True):
        """Sign tx that has been created by MiniWallet in P2PK mode"""
        assert_equal(self._mode, MiniWalletMode.RAW_P2PK)
        (sighash, err) = LegacySignatureHash(CScript(self._scriptPubKey), tx, 0, SIGHASH_ALL)
        assert err is None
        # for exact fee calculation, create only signatures with fixed size by default (>49.89% probability):
        # 65 bytes: high-R val (33 bytes) + low-S val (32 bytes)
        # with the DER header/skeleton data of 6 bytes added, this leads to a target size of 71 bytes
        der_sig = b''
        while not len(der_sig) == 71:
            der_sig = self._priv_key.sign_ecdsa(sighash)
            if not fixed_length:
                break
        tx.vin[0].scriptSig = CScript([der_sig + bytes(bytearray([SIGHASH_ALL]))])
        tx.rehash()

    def generate(self, num_blocks, **kwargs):
        """Generate blocks with coinbase outputs to the internal address, and append the outputs to the internal list"""
        blocks = self._test_node.generatetodescriptor(num_blocks, self.get_descriptor(), **kwargs)
        for b in blocks:
            block_info = self._test_node.getblock(blockhash=b, verbosity=2)
            cb_tx = block_info['tx'][0]
            self._utxos.append({'txid': cb_tx['txid'], 'vout': 0, 'value': cb_tx['vout'][0]['value'], 'height': block_info['height']})
        return blocks

    def get_scriptPubKey(self):
        return self._scriptPubKey

    def get_descriptor(self):
        return descsum_create(f'raw({self._scriptPubKey.hex()})')

    def get_address(self):
        assert_equal(self._mode, MiniWalletMode.ADDRESS_OP_TRUE)
        return self._address

    def get_utxo(self, *, txid: str = '', vout: Optional[int] = None, mark_as_spent=True) -> dict:
        """
        Returns a utxo and marks it as spent (pops it from the internal list)

        Args:
        txid: get the first utxo we find from a specific transaction
        """
        self._utxos = sorted(self._utxos, key=lambda k: (k['value'], -k['height']))  # Put the largest utxo last
        if txid:
            utxo_filter: Any = filter(lambda utxo: txid == utxo['txid'], self._utxos)
        else:
            utxo_filter = reversed(self._utxos)  # By default the largest utxo
        if vout is not None:
            utxo_filter = filter(lambda utxo: vout == utxo['vout'], utxo_filter)
        index = self._utxos.index(next(utxo_filter))
        if mark_as_spent:
            return self._utxos.pop(index)
        else:
            return self._utxos[index]

    def get_utxos(self, *, mark_as_spent=True):
        """Returns the list of all utxos and optionally mark them as spent"""
        utxos = deepcopy(self._utxos)
        if mark_as_spent:
            self._utxos = []
        return utxos

    def send_self_transfer(self, **kwargs):
        """Create and send a tx with the specified fee_rate. Fee may be exact or at most one satoshi higher than needed."""
        tx = self.create_self_transfer(**kwargs)
        self.sendrawtransaction(from_node=kwargs['from_node'], tx_hex=tx['hex'])
        return tx

    def send_to(self, *, from_node, scriptPubKey, amount, fee=1000):
        """
        Create and send a tx with an output to a given scriptPubKey/amount,
        plus a change output to our internal address. To keep things simple, a
        fixed fee given in Satoshi is used.

        Note that this method fails if there is no single internal utxo
        available that can cover the cost for the amount and the fixed fee
        (the utxo with the largest value is taken).

        Returns a tuple (txid, n) referring to the created external utxo outpoint.
        """
        tx = self.create_self_transfer(from_node=from_node, fee_rate=0)['tx']
        assert_greater_than_or_equal(tx.vout[0].nValue.getAmount(), amount + fee)
        tx.vout[0].nValue.setToAmount(tx.vout[0].nValue.getAmount() - (amount + fee))  # change output -> MiniWallet
        tx.vout[1].nValue.setToAmount(fee) # ELEMENTS explicitly set fee output value
        tx.vout.append(CTxOut(amount, scriptPubKey))  # arbitrary output -> to be returned
        txid = self.sendrawtransaction(from_node=from_node, tx_hex=tx.serialize().hex())
        return txid, 2

    def send_self_transfer_multi(self, **kwargs):
        """
        Create and send a transaction that spends the given UTXOs and creates a
        certain number of outputs with equal amounts.

        Returns a dictionary with
            - txid
            - serialized transaction in hex format
            - transaction as CTransaction instance
            - list of newly created UTXOs, ordered by vout index
        """
        tx = self.create_self_transfer_multi(**kwargs)
        txid = self.sendrawtransaction(from_node=kwargs['from_node'], tx_hex=tx.serialize().hex())

        # ELEMENTS: the fee output is not a new UTXO.
        #           We manually set the final utxo to be the fee output (see: create_self_transfer_multi).
        fee_vout = len(tx.vout) - 1

        return {'new_utxos': [self.get_utxo(txid=txid, vout=vout) for vout in range(len(tx.vout)) if vout != fee_vout ],
                'txid': txid, 'hex': tx.serialize().hex(), 'tx': tx}

    def create_self_transfer_multi(
            self, *, from_node,
            utxos_to_spend: Optional[List[dict]] = None,
            num_outputs=1,
            sequence=0,
            fee_per_output=1000):
        """
        Create and return a transaction that spends the given UTXOs and creates a
        certain number of outputs with equal amounts.
        """
        utxos_to_spend = utxos_to_spend or [self.get_utxo()]
        # create simple tx template (1 input, 1 output)
        tx = self.create_self_transfer(
            fee_rate=0, from_node=from_node,
            utxo_to_spend=utxos_to_spend[0], sequence=sequence)["tx"]

        # duplicate inputs, witnesses and outputs
        tx.vin = [deepcopy(tx.vin[0]) for _ in range(len(utxos_to_spend))]
        tx.wit.vtxinwit = [deepcopy(tx.wit.vtxinwit[0]) for _ in range(len(utxos_to_spend))]
        tx.vout = [deepcopy(tx.vout[0]) for _ in range(num_outputs)]

        # adapt input prevouts
        for i, utxo in enumerate(utxos_to_spend):
            tx.vin[i] = CTxIn(COutPoint(int(utxo['txid'], 16), utxo['vout']))

        # adapt output amounts (use fixed fee per output)
        inputs_value_total = sum([int(COIN * utxo['value']) for utxo in utxos_to_spend])
        outputs_value_total = inputs_value_total - fee_per_output * num_outputs

        for o in tx.vout:
            o.nValue = CTxOutValue(outputs_value_total // num_outputs)

        # ELEMENTS: we may have a remainder from the floor division above, so explicitly
        # add it to the fee output
        extra_output_value = outputs_value_total % num_outputs

        # ELEMENTS: add fee output as final output
        fee = inputs_value_total - outputs_value_total + extra_output_value
        assert(fee >= 0)
        tx.vout.append(CTxOut(nValue=CTxOutValue(fee)))

        return tx

    def create_self_transfer(self, *, fee_rate=Decimal("0.003"), from_node=None, utxo_to_spend=None, locktime=0, sequence=0):
        """Create and return a tx with the specified fee_rate. Fee may be exact or at most one satoshi higher than needed."""
        from_node = from_node or self._test_node
        utxo_to_spend = utxo_to_spend or self.get_utxo()
<<<<<<< HEAD
        if self._priv_key is None:
            vsize = Decimal(185)  # anyone-can-spend
        else:
            vsize = Decimal(248)  # P2PK (73 bytes scriptSig + 35 bytes scriptPubKey + 60 bytes other)
=======
        if self._mode in (MiniWalletMode.RAW_OP_TRUE, MiniWalletMode.ADDRESS_OP_TRUE):
            vsize = Decimal(104)  # anyone-can-spend
        elif self._mode == MiniWalletMode.RAW_P2PK:
            vsize = Decimal(168)  # P2PK (73 bytes scriptSig + 35 bytes scriptPubKey + 60 bytes other)
        else:
            assert False
>>>>>>> b1788072
        send_value = int(COIN * (utxo_to_spend['value'] - fee_rate * (vsize / 1000)))
        fee = int(COIN * utxo_to_spend['value'] - send_value)
        assert send_value > 0

        tx = CTransaction()
        tx.vin = [CTxIn(COutPoint(int(utxo_to_spend['txid'], 16), utxo_to_spend['vout']), nSequence=sequence)]
        tx.vout = [CTxOut(send_value, self._scriptPubKey), CTxOut(fee)]
        tx.nLockTime = locktime
<<<<<<< HEAD
        if not self._address:
            # raw script
            if self._priv_key is not None:
                # P2PK, need to sign
                self.sign_tx(tx)
            else:
                # anyone-can-spend
                tx.vin[0].scriptSig = CScript([OP_NOP] * 44)  # pad to identical size
        else:
=======
        if self._mode == MiniWalletMode.RAW_P2PK:
            self.sign_tx(tx)
        elif self._mode == MiniWalletMode.RAW_OP_TRUE:
            tx.vin[0].scriptSig = CScript([OP_NOP] * 43)  # pad to identical size
        elif self._mode == MiniWalletMode.ADDRESS_OP_TRUE:
>>>>>>> b1788072
            tx.wit.vtxinwit = [CTxInWitness()]
            tx.wit.vtxinwit[0].scriptWitness.stack = [CScript([OP_TRUE]), bytes([LEAF_VERSION_TAPSCRIPT]) + self._internal_key]
        else:
            assert False
        tx_hex = tx.serialize().hex()

        assert_equal(tx.get_vsize(), vsize)

        return {'txid': tx.rehash(), 'wtxid': tx.getwtxid(), 'hex': tx_hex, 'tx': tx}

    def sendrawtransaction(self, *, from_node, tx_hex, maxfeerate=0, **kwargs):
        txid = from_node.sendrawtransaction(hexstring=tx_hex, maxfeerate=maxfeerate, **kwargs)
        self.scan_tx(from_node.decoderawtransaction(tx_hex))
        return txid


def getnewdestination(address_type='bech32m', hrp='ert', version=235, prefix=75):
    """Generate a random destination of the specified type and return the
       corresponding public key, scriptPubKey and address. Supported types are
       'legacy', 'p2sh-segwit', 'bech32' and 'bech32m'. Can be used when a random
       destination is needed, but no compiled wallet is available (e.g. as
       replacement to the getnewaddress/getaddressinfo RPCs)."""
    key = ECKey()
    key.generate()
    pubkey = key.get_pubkey().get_bytes()
    if address_type == 'legacy':
        scriptpubkey = key_to_p2pkh_script(pubkey)
        address = key_to_p2pkh(pubkey, version=version)
    elif address_type == 'p2sh-segwit':
        scriptpubkey = key_to_p2sh_p2wpkh_script(pubkey)
        address = key_to_p2sh_p2wpkh(pubkey, prefix=prefix)
    elif address_type == 'bech32':
        scriptpubkey = key_to_p2wpkh_script(pubkey)
        address = key_to_p2wpkh(pubkey, hrp=hrp)
    elif address_type == 'bech32m':
        tap = taproot_construct(compute_xonly_pubkey(key.get_bytes())[0])
        pubkey = tap.output_pubkey
        scriptpubkey = tap.scriptPubKey
        address = output_key_to_p2tr(hrp, pubkey)
    else:
        assert False
    return pubkey, scriptpubkey, address


def address_to_scriptpubkey(address):
    """Converts a given address to the corresponding output script (scriptPubKey)."""
    payload, version = base58_to_byte(address)
    if version == 111:  # testnet pubkey hash
        return keyhash_to_p2pkh_script(payload)
    elif version == 196:  # testnet script hash
        return scripthash_to_p2sh_script(payload)
    # TODO: also support other address formats
    else:
        assert False


def make_chain(node, address, privkeys, parent_txid, parent_value, n=0, parent_locking_script=None, fee=DEFAULT_FEE):
    """Build a transaction that spends parent_txid.vout[n] and produces one output with
    amount = parent_value with a fee deducted.
    Return tuple (CTransaction object, raw hex, nValue, scriptPubKey of the output created).
    """
    inputs = [{"txid": parent_txid, "vout": n}]
    # ELEMENTS: add fee output
    my_value = parent_value - fee
    outputs = [{address : my_value}, {"fee": fee}]
    rawtx = node.createrawtransaction(inputs, outputs)
    tx = tx_from_hex(rawtx)
    prevtxs = [{
        "txid": parent_txid,
        "vout": n,
        "scriptPubKey": parent_locking_script,
        "amount": parent_value,
    }] if parent_locking_script else None
    signedtx = node.signrawtransactionwithkey(hexstring=rawtx, privkeys=privkeys, prevtxs=prevtxs)
    assert signedtx["complete"]
    tx = tx_from_hex(signedtx["hex"])
    return (tx, signedtx["hex"], my_value, tx.vout[0].scriptPubKey.hex())

def create_child_with_parents(node, address, privkeys, parents_tx, values, locking_scripts, fee=DEFAULT_FEE):
    """Creates a transaction that spends the first output of each parent in parents_tx."""
    num_parents = len(parents_tx)
    total_value = sum(values)
    inputs = [{"txid": tx.rehash(), "vout": 0} for tx in parents_tx]
    # ELEMENTS: add fee output
    outputs = [{address : total_value - fee}, {"fee": fee}]
    rawtx_child = node.createrawtransaction(inputs, outputs)
    prevtxs = []
    for i in range(num_parents):
        prevtxs.append({"txid": parents_tx[i].rehash(), "vout": 0, "scriptPubKey": locking_scripts[i], "amount": values[i]})
    signedtx_child = node.signrawtransactionwithkey(hexstring=rawtx_child, privkeys=privkeys, prevtxs=prevtxs)
    assert signedtx_child["complete"]
    return signedtx_child["hex"]

def create_raw_chain(node, first_coin, address, privkeys, chain_length=25):
    """Helper function: create a "chain" of chain_length transactions. The nth transaction in the
    chain is a child of the n-1th transaction and parent of the n+1th transaction.
    """
    parent_locking_script = None
    txid = first_coin["txid"]
    chain_hex = []
    chain_txns = []
    value = first_coin["amount"]

    for _ in range(chain_length):
        (tx, txhex, value, parent_locking_script) = make_chain(node, address, privkeys, txid, value, 0, parent_locking_script)
        txid = tx.rehash()
        chain_hex.append(txhex)
        chain_txns.append(tx)

    return (chain_hex, chain_txns)

def bulk_transaction(tx, node, target_weight, privkeys, prevtxs=None):
    """Pad a transaction with extra outputs until it reaches a target weight (or higher).
    returns CTransaction object
    """
    tx_heavy = deepcopy(tx)
    assert_greater_than_or_equal(target_weight, tx_heavy.get_weight())
    while tx_heavy.get_weight() < target_weight:
        random_spk = "6a4d0200"  # OP_RETURN OP_PUSH2 512 bytes
        for _ in range(512*2):
            random_spk += choice("0123456789ABCDEF")
        tx_heavy.vout.append(CTxOut(0, bytes.fromhex(random_spk)))
    # Re-sign the transaction
    if privkeys:
        signed = node.signrawtransactionwithkey(tx_heavy.serialize().hex(), privkeys, prevtxs)
        return tx_from_hex(signed["hex"])
    # OP_TRUE
    tx_heavy.wit.vtxinwit = [CTxInWitness()]
    tx_heavy.wit.vtxinwit[0].scriptWitness.stack = [CScript([OP_TRUE])]
    return tx_heavy<|MERGE_RESOLUTION|>--- conflicted
+++ resolved
@@ -275,19 +275,12 @@
         """Create and return a tx with the specified fee_rate. Fee may be exact or at most one satoshi higher than needed."""
         from_node = from_node or self._test_node
         utxo_to_spend = utxo_to_spend or self.get_utxo()
-<<<<<<< HEAD
-        if self._priv_key is None:
+        if self._mode in (MiniWalletMode.RAW_OP_TRUE, MiniWalletMode.ADDRESS_OP_TRUE):
             vsize = Decimal(185)  # anyone-can-spend
-        else:
+        elif self._mode == MiniWalletMode.RAW_P2PK:
             vsize = Decimal(248)  # P2PK (73 bytes scriptSig + 35 bytes scriptPubKey + 60 bytes other)
-=======
-        if self._mode in (MiniWalletMode.RAW_OP_TRUE, MiniWalletMode.ADDRESS_OP_TRUE):
-            vsize = Decimal(104)  # anyone-can-spend
-        elif self._mode == MiniWalletMode.RAW_P2PK:
-            vsize = Decimal(168)  # P2PK (73 bytes scriptSig + 35 bytes scriptPubKey + 60 bytes other)
         else:
             assert False
->>>>>>> b1788072
         send_value = int(COIN * (utxo_to_spend['value'] - fee_rate * (vsize / 1000)))
         fee = int(COIN * utxo_to_spend['value'] - send_value)
         assert send_value > 0
@@ -296,23 +289,11 @@
         tx.vin = [CTxIn(COutPoint(int(utxo_to_spend['txid'], 16), utxo_to_spend['vout']), nSequence=sequence)]
         tx.vout = [CTxOut(send_value, self._scriptPubKey), CTxOut(fee)]
         tx.nLockTime = locktime
-<<<<<<< HEAD
-        if not self._address:
-            # raw script
-            if self._priv_key is not None:
-                # P2PK, need to sign
-                self.sign_tx(tx)
-            else:
-                # anyone-can-spend
-                tx.vin[0].scriptSig = CScript([OP_NOP] * 44)  # pad to identical size
-        else:
-=======
         if self._mode == MiniWalletMode.RAW_P2PK:
             self.sign_tx(tx)
         elif self._mode == MiniWalletMode.RAW_OP_TRUE:
-            tx.vin[0].scriptSig = CScript([OP_NOP] * 43)  # pad to identical size
+            tx.vin[0].scriptSig = CScript([OP_NOP] * 44)  # pad to identical size
         elif self._mode == MiniWalletMode.ADDRESS_OP_TRUE:
->>>>>>> b1788072
             tx.wit.vtxinwit = [CTxInWitness()]
             tx.wit.vtxinwit[0].scriptWitness.stack = [CScript([OP_TRUE]), bytes([LEAF_VERSION_TAPSCRIPT]) + self._internal_key]
         else:
