#!/usr/bin/env python3
# Copyright (c) 2014-2020 The Bitcoin Core developers
# Distributed under the MIT software license, see the accompanying
# file COPYING or http://www.opensource.org/licenses/mit-license.php.
"""Helpful routines for regression testing."""

from base64 import b64encode
from binascii import unhexlify
from decimal import Decimal, ROUND_DOWN
from subprocess import CalledProcessError
import inspect
import json
import logging
import os
import random
import re
import time

from . import coverage
from .authproxy import AuthServiceProxy, JSONRPCException
from io import BytesIO

logger = logging.getLogger("TestFramework.utils")

BITCOIN_ASSET = "b2e15d0d7a0c94e4e2ce0fe6e8691b9e451377f6e46e8045a86f7c4b5d4f0f23"
BITCOIN_ASSET_BYTES = bytearray.fromhex(BITCOIN_ASSET)
BITCOIN_ASSET_BYTES.reverse()
BITCOIN_ASSET_OUT = b"\x01"+BITCOIN_ASSET_BYTES

# This variable should be set to the node being used for CalcFastMerkleRoot calls
node_fastmerkle = None

def calcfastmerkleroot(leaves):
    global node_fastmerkle
    return node_fastmerkle.calcfastmerkleroot(leaves)

# Assert functions
##################

def assert_approx(v, vexp, vspan=0.00001):
    """Assert that `v` is within `vspan` of `vexp`"""
    if v < vexp - vspan:
        raise AssertionError("%s < [%s..%s]" % (str(v), str(vexp - vspan), str(vexp + vspan)))
    if v > vexp + vspan:
        raise AssertionError("%s > [%s..%s]" % (str(v), str(vexp - vspan), str(vexp + vspan)))

def assert_fee_amount(fee, tx_size, fee_per_kB):
    """Assert the fee was in range"""
    target_fee = round(tx_size * fee_per_kB / 1000, 8)
    if fee < target_fee:
        raise AssertionError("Fee of %s BTC too low! (Should be %s BTC)" % (str(fee), str(target_fee)))
    # allow the wallet's estimation to be at most 2 bytes off
    if fee > (tx_size + 2) * fee_per_kB / 1000:
        raise AssertionError("Fee of %s BTC too high! (Should be %s BTC)" % (str(fee), str(target_fee)))

def assert_equal(thing1, thing2, *args):
    if thing1 != thing2 or any(thing1 != arg for arg in args):
        raise AssertionError("not(%s)" % " == ".join(str(arg) for arg in (thing1, thing2) + args))

def assert_greater_than(thing1, thing2):
    if thing1 <= thing2:
        raise AssertionError("%s <= %s" % (str(thing1), str(thing2)))

def assert_greater_than_or_equal(thing1, thing2):
    if thing1 < thing2:
        raise AssertionError("%s < %s" % (str(thing1), str(thing2)))

def assert_raises(exc, fun, *args, **kwds):
    assert_raises_message(exc, None, fun, *args, **kwds)

def assert_raises_message(exc, message, fun, *args, **kwds):
    try:
        fun(*args, **kwds)
    except JSONRPCException:
        raise AssertionError("Use assert_raises_rpc_error() to test RPC failures")
    except exc as e:
        if message is not None and message not in e.error['message']:
            raise AssertionError(
                "Expected substring not found in error message:\nsubstring: '{}'\nerror message: '{}'.".format(
                    message, e.error['message']))
    except Exception as e:
        raise AssertionError("Unexpected exception raised: " + type(e).__name__)
    else:
        raise AssertionError("No exception raised")

def assert_raises_process_error(returncode, output, fun, *args, **kwds):
    """Execute a process and asserts the process return code and output.

    Calls function `fun` with arguments `args` and `kwds`. Catches a CalledProcessError
    and verifies that the return code and output are as expected. Throws AssertionError if
    no CalledProcessError was raised or if the return code and output are not as expected.

    Args:
        returncode (int): the process return code.
        output (string): [a substring of] the process output.
        fun (function): the function to call. This should execute a process.
        args*: positional arguments for the function.
        kwds**: named arguments for the function.
    """
    try:
        fun(*args, **kwds)
    except CalledProcessError as e:
        if returncode != e.returncode:
            raise AssertionError("Unexpected returncode %i" % e.returncode)
        if output not in e.output:
            raise AssertionError("Expected substring not found:" + e.output)
    else:
        raise AssertionError("No exception raised")

def assert_raises_rpc_error(code, message, fun, *args, **kwds):
    """Run an RPC and verify that a specific JSONRPC exception code and message is raised.

    Calls function `fun` with arguments `args` and `kwds`. Catches a JSONRPCException
    and verifies that the error code and message are as expected. Throws AssertionError if
    no JSONRPCException was raised or if the error code/message are not as expected.

    Args:
        code (int), optional: the error code returned by the RPC call (defined
            in src/rpc/protocol.h). Set to None if checking the error code is not required.
        message (string), optional: [a substring of] the error string returned by the
            RPC call. Set to None if checking the error string is not required.
        fun (function): the function to call. This should be the name of an RPC.
        args*: positional arguments for the function.
        kwds**: named arguments for the function.
    """
    assert try_rpc(code, message, fun, *args, **kwds), "No exception raised"

def try_rpc(code, message, fun, *args, **kwds):
    """Tries to run an rpc command.

    Test against error code and message if the rpc fails.
    Returns whether a JSONRPCException was raised."""
    try:
        fun(*args, **kwds)
    except JSONRPCException as e:
        # JSONRPCException was thrown as expected. Check the code and message values are correct.
        if (code is not None) and (code != e.error["code"]):
            raise AssertionError("Unexpected JSONRPC error code %i" % e.error["code"])
        if (message is not None) and (message not in e.error['message']):
            raise AssertionError(
                "Expected substring not found in error message:\nsubstring: '{}'\nerror message: '{}'.".format(
                    message, e.error['message']))
        return True
    except Exception as e:
        raise AssertionError("Unexpected exception raised: " + type(e).__name__)
    else:
        return False

def assert_is_hex_string(string):
    try:
        int(string, 16)
    except Exception as e:
        raise AssertionError(
            "Couldn't interpret %r as hexadecimal; raised: %s" % (string, e))

def assert_is_hash_string(string, length=64):
    if not isinstance(string, str):
        raise AssertionError("Expected a string, got type %r" % type(string))
    elif length and len(string) != length:
        raise AssertionError(
            "String of length %d expected; got %d" % (length, len(string)))
    elif not re.match('[abcdef0-9]+$', string):
        raise AssertionError(
            "String %r contains invalid characters for a hash." % string)

def assert_array_result(object_array, to_match, expected, should_not_find=False):
    """
        Pass in array of JSON objects, a dictionary with key/value pairs
        to match against, and another dictionary with expected key/value
        pairs.
        If the should_not_find flag is true, to_match should not be found
        in object_array
        """
    if should_not_find:
        assert_equal(expected, {})
    num_matched = 0
    for item in object_array:
        all_match = True
        for key, value in to_match.items():
            if item[key] != value:
                all_match = False
        if not all_match:
            continue
        elif should_not_find:
            num_matched = num_matched + 1
        for key, value in expected.items():
            if item[key] != value:
                raise AssertionError("%s : expected %s=%s" % (str(item), str(key), str(value)))
            num_matched = num_matched + 1
    if num_matched == 0 and not should_not_find:
        raise AssertionError("No objects matched %s" % (str(to_match)))
    if num_matched > 0 and should_not_find:
        raise AssertionError("Objects were found %s" % (str(to_match)))

# Utility functions
###################

def check_json_precision():
    """Make sure json library being used does not lose precision converting BTC values"""
    n = Decimal("20000000.00000003")
    satoshis = int(json.loads(json.dumps(float(n))) * 1.0e8)
    if satoshis != 2000000000000003:
        raise RuntimeError("JSON encode/decode loses precision")

def EncodeDecimal(o):
    if isinstance(o, Decimal):
        return str(o)
    raise TypeError(repr(o) + " is not JSON serializable")

def count_bytes(hex_string):
    return len(bytearray.fromhex(hex_string))


def hex_str_to_bytes(hex_str):
    return unhexlify(hex_str.encode('ascii'))

def str_to_b64str(string):
    return b64encode(string.encode('utf-8')).decode('ascii')

def satoshi_round(amount):
    return Decimal(amount).quantize(Decimal('0.00000001'), rounding=ROUND_DOWN)

def wait_until(predicate, *, attempts=float('inf'), timeout=float('inf'), lock=None):
    if attempts == float('inf') and timeout == float('inf'):
        timeout = 60
    attempt = 0
    time_end = time.time() + timeout

    while attempt < attempts and time.time() < time_end:
        if lock:
            with lock:
                if predicate():
                    return
        else:
            if predicate():
                return
        attempt += 1
        time.sleep(0.05)

    # Print the cause of the timeout
    predicate_source = "''''\n" + inspect.getsource(predicate) + "'''"
    logger.error("wait_until() failed. Predicate: {}".format(predicate_source))
    if attempt >= attempts:
        raise AssertionError("Predicate {} not true after {} attempts".format(predicate_source, attempts))
    elif time.time() >= time_end:
        raise AssertionError("Predicate {} not true after {} seconds".format(predicate_source, timeout))
    raise RuntimeError('Unreachable')

# RPC/P2P connection constants and functions
############################################

# The maximum number of nodes a single test can spawn
MAX_NODES = 12
# Don't assign rpc or p2p ports lower than this
PORT_MIN = int(os.getenv('TEST_RUNNER_PORT_MIN', default=11000))
# The number of ports to "reserve" for p2p and rpc, each
PORT_RANGE = 5000


class PortSeed:
    # Must be initialized with a unique integer for each process
    n = None

def get_rpc_proxy(url, node_number, *, timeout=None, coveragedir=None):
    """
    Args:
        url (str): URL of the RPC server to call
        node_number (int): the node number (or id) that this calls to

    Kwargs:
        timeout (int): HTTP timeout in seconds
        coveragedir (str): Directory

    Returns:
        AuthServiceProxy. convenience object for making RPC calls.

    """
    proxy_kwargs = {}
    if timeout is not None:
        proxy_kwargs['timeout'] = timeout

    proxy = AuthServiceProxy(url, **proxy_kwargs)
    proxy.url = url  # store URL on proxy for info

    coverage_logfile = coverage.get_filename(
        coveragedir, node_number) if coveragedir else None

    return coverage.AuthServiceProxyWrapper(proxy, coverage_logfile)

def p2p_port(n):
    assert n <= MAX_NODES
    return PORT_MIN + n + (MAX_NODES * PortSeed.n) % (PORT_RANGE - 1 - MAX_NODES)

def rpc_port(n):
    return PORT_MIN + PORT_RANGE + n + (MAX_NODES * PortSeed.n) % (PORT_RANGE - 1 - MAX_NODES)

def rpc_url(datadir, i, chain, rpchost):
    rpc_u, rpc_p = get_auth_cookie(datadir, chain)
    host = '127.0.0.1'
    port = rpc_port(i)
    if rpchost:
        parts = rpchost.split(':')
        if len(parts) == 2:
            host, port = parts
        else:
            host = rpchost
    return "http://%s:%s@%s:%d" % (rpc_u, rpc_p, host, int(port))

# Node functions
################

def get_datadir_path(dirname, n):
    return os.path.join(dirname, "node" + str(n))

def initialize_datadir(dirname, n, chain):
    datadir = get_datadir_path(dirname, n)
    if not os.path.isdir(datadir):
        os.makedirs(datadir)
    with open(os.path.join(datadir, "elements.conf"), 'w', encoding='utf8') as f:
        f.write("chain={}\n".format(chain))
        f.write("[{}]\n".format(chain))
        f.write("port=" + str(p2p_port(n)) + "\n")
        f.write("rpcport=" + str(rpc_port(n)) + "\n")
        f.write("fallbackfee=0.0002\n")
        f.write("server=1\n")
        f.write("keypool=1\n")
        f.write("discover=0\n")
        f.write("dnsseed=0\n")
        f.write("listenonion=0\n")
        f.write("printtoconsole=0\n")
        f.write("upnp=0\n")
        f.write("shrinkdebugfile=0\n")
        # Elements:
        f.write("validatepegin=0\n")
        f.write("con_parent_pegged_asset=" + BITCOIN_ASSET + "\n")
        f.write("con_blocksubsidy=5000000000\n")
        f.write("con_connect_genesis_outputs=0\n")
        f.write("anyonecanspendaremine=0\n")
        f.write("walletrbf=0\n") # Default is 1 in Elements
        f.write("con_bip34height=500\n")
        f.write("con_bip65height=1351\n")
        f.write("con_bip66height=1251\n")
        f.write("blindedaddresses=0\n") # Set to minimize broken tests in favor of custom
        f.write("con_dyna_deploy_start="+str(2**31)+"\n") # Never starts unless overridden
        f.write("minrelaytxfee=0.00001\n")
        #f.write("pubkeyprefix=111\n")
        #f.write("scriptprefix=196\n")
        #f.write("bech32_hrp=bcrt\n")
        os.makedirs(os.path.join(datadir, 'stderr'), exist_ok=True)
        os.makedirs(os.path.join(datadir, 'stdout'), exist_ok=True)
    return datadir

<<<<<<< HEAD
=======
def adjust_bitcoin_conf_for_pre_17(conf_file):
    with open(conf_file,'r', encoding='utf8') as conf:
        conf_data = conf.read()
    with open(conf_file, 'w', encoding='utf8') as conf:
        conf_data_changed = conf_data.replace('[regtest]', '')
        conf.write(conf_data_changed)

def get_datadir_path(dirname, n):
    return os.path.join(dirname, "node" + str(n))

>>>>>>> e302830f
def append_config(datadir, options):
    with open(os.path.join(datadir, "elements.conf"), 'a', encoding='utf8') as f:
        for option in options:
            f.write(option + "\n")

def get_auth_cookie(datadir, chain):
    user = None
    password = None
    if os.path.isfile(os.path.join(datadir, "elements.conf")):
        with open(os.path.join(datadir, "elements.conf"), 'r', encoding='utf8') as f:
            for line in f:
                if line.startswith("rpcuser="):
                    assert user is None  # Ensure that there is only one rpcuser line
                    user = line.split("=")[1].strip("\n")
                if line.startswith("rpcpassword="):
                    assert password is None  # Ensure that there is only one rpcpassword line
                    password = line.split("=")[1].strip("\n")
    try:
        with open(os.path.join(datadir, chain, ".cookie"), 'r', encoding="ascii") as f:
            userpass = f.read()
            split_userpass = userpass.split(':')
            user = split_userpass[0]
            password = split_userpass[1]
    except OSError:
        pass
    if user is None or password is None:
        raise ValueError("No RPC credentials")
    return user, password

# If a cookie file exists in the given datadir, delete it.
def delete_cookie_file(datadir, chain):
    if os.path.isfile(os.path.join(datadir, chain, ".cookie")):
        logger.debug("Deleting leftover cookie file")
        os.remove(os.path.join(datadir, chain, ".cookie"))

def softfork_active(node, key):
    """Return whether a softfork is active."""
    return node.getblockchaininfo()['softforks'][key]['active']

def set_node_times(nodes, t):
    for node in nodes:
        node.setmocktime(t)

def disconnect_nodes(from_connection, node_num):
    for peer_id in [peer['id'] for peer in from_connection.getpeerinfo() if "testnode%d" % node_num in peer['subver']]:
        try:
            from_connection.disconnectnode(nodeid=peer_id)
        except JSONRPCException as e:
            # If this node is disconnected between calculating the peer id
            # and issuing the disconnect, don't worry about it.
            # This avoids a race condition if we're mass-disconnecting peers.
            if e.error['code'] != -29: # RPC_CLIENT_NODE_NOT_CONNECTED
                raise

    # wait to disconnect
    wait_until(lambda: [peer['id'] for peer in from_connection.getpeerinfo() if "testnode%d" % node_num in peer['subver']] == [], timeout=5)

def connect_nodes(from_connection, node_num):
    ip_port = "127.0.0.1:" + str(p2p_port(node_num))
    from_connection.addnode(ip_port, "onetry")
    # poll until version handshake complete to avoid race conditions
    # with transaction relaying
    wait_until(lambda:  all(peer['version'] != 0 for peer in from_connection.getpeerinfo()))


def sync_blocks(rpc_connections, *, wait=1, timeout=60):
    """
    Wait until everybody has the same tip.

    sync_blocks needs to be called with an rpc_connections set that has least
    one node already synced to the latest, stable tip, otherwise there's a
    chance it might return before all nodes are stably synced.
    """
    stop_time = time.time() + timeout
    while time.time() <= stop_time:
        best_hash = [x.getbestblockhash() for x in rpc_connections]
        if best_hash.count(best_hash[0]) == len(rpc_connections):
            return
        # Check that each peer has at least one connection
        assert (all([len(x.getpeerinfo()) for x in rpc_connections]))
        time.sleep(wait)
    raise AssertionError("Block sync timed out after {}s:{}".format(
        timeout,
        "".join("\n  {!r}".format(b) for b in best_hash),
    ))


def sync_mempools(rpc_connections, *, wait=1, timeout=60, flush_scheduler=True):
    """
    Wait until everybody has the same transactions in their memory
    pools
    """
    stop_time = time.time() + timeout
    while time.time() <= stop_time:
        pool = [set(r.getrawmempool()) for r in rpc_connections]
        if pool.count(pool[0]) == len(rpc_connections):
            if flush_scheduler:
                for r in rpc_connections:
                    r.syncwithvalidationinterfacequeue()
            return
        # Check that each peer has at least one connection
        assert (all([len(x.getpeerinfo()) for x in rpc_connections]))
        time.sleep(wait)
    raise AssertionError("Mempool sync timed out after {}s:{}".format(
        timeout,
        "".join("\n  {!r}".format(m) for m in pool),
    ))


# Transaction/Block functions
#############################


def find_output(node, txid, amount, *, blockhash=None):
    """
    Return index to output of txid with value amount
    Raises exception if there is none.
    """
    txdata = node.getrawtransaction(txid, 1, blockhash)
    for i in range(len(txdata["vout"])):
        if txdata["vout"][i].get("value") == amount:
            return i
    raise RuntimeError("find_output txid %s : %s not found" % (txid, str(amount)))

def gather_inputs(from_node, amount_needed, confirmations_required=1):
    """
    Return a random set of unspent txouts that are enough to pay amount_needed
    """
    assert confirmations_required >= 0
    utxo = from_node.listunspent(confirmations_required)
    random.shuffle(utxo)
    inputs = []
    total_in = Decimal("0.00000000")
    while total_in < amount_needed and len(utxo) > 0:
        t = utxo.pop()
        total_in += t["amount"]
        inputs.append({"txid": t["txid"], "vout": t["vout"], "address": t["address"]})
    if total_in < amount_needed:
        raise RuntimeError("Insufficient funds: need %d, have %d" % (amount_needed, total_in))
    return (total_in, inputs)

def make_change(from_node, amount_in, amount_out, fee):
    """
    Create change output(s), return them
    """
    outputs = {}
    amount = amount_out + fee
    change = amount_in - amount
    if change > amount * 2:
        # Create an extra change output to break up big inputs
        change_address = from_node.getnewaddress()
        # Split change in two, being careful of rounding:
        outputs[change_address] = Decimal(change / 2).quantize(Decimal('0.00000001'), rounding=ROUND_DOWN)
        change = amount_in - amount - outputs[change_address]
    if change > 0:
        outputs[from_node.getnewaddress()] = change
    return outputs

def random_transaction(nodes, amount, min_fee, fee_increment, fee_variants):
    """
    Create a random transaction.
    Returns (txid, hex-encoded-transaction-data, fee)
    """
    from_node = random.choice(nodes)
    to_node = random.choice(nodes)
    fee = min_fee + fee_increment * random.randint(0, fee_variants)

    (total_in, inputs) = gather_inputs(from_node, amount + fee)
    outputs = make_change(from_node, total_in, amount, fee)
    outputs[to_node.getnewaddress()] = float(amount)

    rawtx = from_node.createrawtransaction(inputs, outputs)
    signresult = from_node.signrawtransactionwithwallet(rawtx)
    txid = from_node.sendrawtransaction(signresult["hex"], 0)

    return (txid, signresult["hex"], fee)

# Helper to create at least "count" utxos
# Pass in a fee that is sufficient for relay and mining new transactions.
def create_confirmed_utxos(fee, node, count):
    to_generate = int(0.5 * count) + 101
    while to_generate > 0:
        node.generate(min(25, to_generate))
        to_generate -= 25
    utxos = node.listunspent()
    iterations = count - len(utxos)
    addr1 = node.getnewaddress()
    addr2 = node.getnewaddress()
    if iterations <= 0:
        return utxos
    for i in range(iterations):
        t = utxos.pop()
        inputs = []
        inputs.append({"txid": t["txid"], "vout": t["vout"]})
        outputs = {}
        send_value = t['amount'] - fee
        outputs[addr1] = satoshi_round(send_value / 2)
        outputs[addr2] = satoshi_round(send_value / 2)
        outputs["fee"] = fee
        raw_tx = node.createrawtransaction(inputs, outputs)
        signed_tx = node.signrawtransactionwithwallet(raw_tx)["hex"]
        node.sendrawtransaction(signed_tx)

    while (node.getmempoolinfo()['size'] > 0):
        node.generate(1)

    utxos = node.listunspent()
    assert len(utxos) >= count
    return utxos

# Create large OP_RETURN txouts that can be appended to a transaction
# to make it large (helper for constructing large transactions).
def gen_return_txouts():
    # Some pre-processing to create a bunch of OP_RETURN txouts to insert into transactions we create
    # So we have big transactions (and therefore can't fit very many into each block)
    # create one script_pubkey
    script_pubkey = "6a4d0200"  # OP_RETURN OP_PUSH2 512 bytes
    for i in range(512):
        script_pubkey = script_pubkey + "01"
    # concatenate 128 txouts of above script_pubkey which we'll insert before the txout for change
    txouts = []
    from .messages import CTxOut, CTxOutValue
    txout = CTxOut()
    txout.nValue = 0
    txout.scriptPubKey = hex_str_to_bytes(script_pubkey)
    for k in range(128):
        txout = CTxOut()
        txout.nValue = CTxOutValue(0)
        txout.scriptPubKey = hex_str_to_bytes(script_pubkey)
        txouts.append(txout)
    return txouts

# Create a spend of each passed-in utxo, splicing in "txouts" to each raw
# transaction to make it large.  See gen_return_txouts() above.
def create_lots_of_big_transactions(node, txouts, utxos, num, fee):
    addr = node.getnewaddress()
    txids = []
    from .messages import CTransaction
    for _ in range(num):
        t = utxos.pop()
        inputs = [{"txid": t["txid"], "vout": t["vout"]}]
        outputs = {}
        change = t['amount'] - fee
        outputs[addr] = satoshi_round(change)
        outputs["fee"] = fee
        rawtx = node.createrawtransaction(inputs, outputs)
        tx = CTransaction()
        tx.deserialize(BytesIO(hex_str_to_bytes(rawtx)))
        for txout in txouts:
            tx.vout.append(txout)
        newtx = tx.serialize().hex()
        signresult = node.signrawtransactionwithwallet(newtx, None, "NONE")
        txid = node.sendrawtransaction(signresult["hex"], 0)
        txids.append(txid)
    return txids

def mine_large_block(node, utxos=None):
    # generate a 66k transaction,
    # and 14 of them is close to the 1MB block limit
    num = 14
    txouts = gen_return_txouts()
    utxos = utxos if utxos is not None else []
    if len(utxos) < num:
        utxos.clear()
        utxos.extend(node.listunspent())
    fee = 100 * node.getnetworkinfo()["relayfee"]
    create_lots_of_big_transactions(node, txouts, utxos, num, fee=fee)
    node.generate(1)

def find_vout_for_address(node, txid, addr):
    """
    Locate the vout index of the given transaction sending to the
    given address. Raises runtime error exception if not found.
    """
    tx = node.getrawtransaction(txid, True)
    unblind_addr = addr
    if node.getblockchaininfo()['chain'] == 'elementsregtest':
        unblind_addr = node.validateaddress(addr)["unconfidential"]
    for i in range(len(tx["vout"])):
        if tx["vout"][i]["scriptPubKey"]["type"] == "fee":
            continue
        if any([unblind_addr == a for a in tx["vout"][i]["scriptPubKey"]["addresses"]]):
            return i
    raise RuntimeError("Vout not found for address: txid=%s, addr=%s" % (txid, addr))<|MERGE_RESOLUTION|>--- conflicted
+++ resolved
@@ -350,8 +350,6 @@
         os.makedirs(os.path.join(datadir, 'stdout'), exist_ok=True)
     return datadir
 
-<<<<<<< HEAD
-=======
 def adjust_bitcoin_conf_for_pre_17(conf_file):
     with open(conf_file,'r', encoding='utf8') as conf:
         conf_data = conf.read()
@@ -359,10 +357,6 @@
         conf_data_changed = conf_data.replace('[regtest]', '')
         conf.write(conf_data_changed)
 
-def get_datadir_path(dirname, n):
-    return os.path.join(dirname, "node" + str(n))
-
->>>>>>> e302830f
 def append_config(datadir, options):
     with open(os.path.join(datadir, "elements.conf"), 'a', encoding='utf8') as f:
         for option in options:
