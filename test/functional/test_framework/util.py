--- conflicted
+++ resolved
@@ -514,32 +514,6 @@
     raise RuntimeError("find_output txid %s : %s not found" % (txid, str(amount)))
 
 
-<<<<<<< HEAD
-def chain_transaction(node, parent_txids, vouts, value, fee, num_outputs):
-    """Build and send a transaction that spends the given inputs (specified
-    by lists of parent_txid:vout each), with the desired total value and fee,
-    equally divided up to the desired number of outputs.
-
-    Returns a tuple with the txid and the amount sent per output.
-    """
-    send_value = satoshi_round((value - fee)/num_outputs)
-    inputs = []
-    for (txid, vout) in zip(parent_txids, vouts):
-        inputs.append({'txid' : txid, 'vout' : vout})
-    outputs = []
-    for _ in range(num_outputs):
-        outputs.append({node.getnewaddress(): send_value})
-    outputs.append({"fee": value - (num_outputs * send_value)})
-    rawtx = node.createrawtransaction(inputs, outputs, 0, True)
-    signedtx = node.signrawtransactionwithwallet(rawtx)
-    txid = node.sendrawtransaction(signedtx['hex'])
-    fulltx = node.getrawtransaction(txid, 1)
-    assert len(fulltx['vout']) == num_outputs + 1  # make sure we didn't generate a change output
-    return (txid, send_value)
-
-
-=======
->>>>>>> 89fb354f
 # Create large OP_RETURN txouts that can be appended to a transaction
 # to make it large (helper for constructing large transactions). The
 # total serialized size of the txouts is about 66k vbytes.
