#!/usr/bin/env python3
# Copyright (c) 2014-2020 The Bitcoin Core developers
# Distributed under the MIT software license, see the accompanying
# file COPYING or http://www.opensource.org/licenses/mit-license.php.
"""Helpful routines for regression testing."""

from base64 import b64encode
from binascii import unhexlify
from decimal import Decimal, ROUND_DOWN
from subprocess import CalledProcessError
import hashlib
import inspect
import json
import logging
import os
import re
import time
import unittest

from . import coverage
from .authproxy import AuthServiceProxy, JSONRPCException
from io import BytesIO

logger = logging.getLogger("TestFramework.utils")

BITCOIN_ASSET = "b2e15d0d7a0c94e4e2ce0fe6e8691b9e451377f6e46e8045a86f7c4b5d4f0f23"
BITCOIN_ASSET_BYTES = bytearray.fromhex(BITCOIN_ASSET)
BITCOIN_ASSET_BYTES.reverse()
BITCOIN_ASSET_OUT = b"\x01"+BITCOIN_ASSET_BYTES

# This variable should be set to the node being used for CalcFastMerkleRoot calls
node_fastmerkle = None

def calcfastmerkleroot(leaves):
    global node_fastmerkle
    return node_fastmerkle.calcfastmerkleroot(leaves)

# Assert functions
##################


def assert_approx(v, vexp, vspan=0.00001):
    """Assert that `v` is within `vspan` of `vexp`"""
    if v < vexp - vspan:
        raise AssertionError("%s < [%s..%s]" % (str(v), str(vexp - vspan), str(vexp + vspan)))
    if v > vexp + vspan:
        raise AssertionError("%s > [%s..%s]" % (str(v), str(vexp - vspan), str(vexp + vspan)))


def assert_fee_amount(fee, tx_size, fee_per_kB):
    """Assert the fee was in range"""
    target_fee = round(tx_size * fee_per_kB / 1000, 8)
    if fee < target_fee:
        raise AssertionError("Fee of %s BTC too low! (Should be %s BTC)" % (str(fee), str(target_fee)))
    # allow the wallet's estimation to be at most 2 bytes off
    if fee > (tx_size + 2) * fee_per_kB / 1000:
        raise AssertionError("Fee of %s BTC too high! (Should be %s BTC)" % (str(fee), str(target_fee)))


def assert_equal(thing1, thing2, *args):
    if thing1 != thing2 or any(thing1 != arg for arg in args):
        raise AssertionError("not(%s)" % " == ".join(str(arg) for arg in (thing1, thing2) + args))


def assert_greater_than(thing1, thing2):
    if thing1 <= thing2:
        raise AssertionError("%s <= %s" % (str(thing1), str(thing2)))


def assert_greater_than_or_equal(thing1, thing2):
    if thing1 < thing2:
        raise AssertionError("%s < %s" % (str(thing1), str(thing2)))


def assert_raises(exc, fun, *args, **kwds):
    assert_raises_message(exc, None, fun, *args, **kwds)


def assert_raises_message(exc, message, fun, *args, **kwds):
    try:
        fun(*args, **kwds)
    except JSONRPCException:
        raise AssertionError("Use assert_raises_rpc_error() to test RPC failures")
    except exc as e:
        if message is not None and message not in e.error['message']:
            raise AssertionError(
                "Expected substring not found in error message:\nsubstring: '{}'\nerror message: '{}'.".format(
                    message, e.error['message']))
    except Exception as e:
        raise AssertionError("Unexpected exception raised: " + type(e).__name__)
    else:
        raise AssertionError("No exception raised")


def assert_raises_process_error(returncode, output, fun, *args, **kwds):
    """Execute a process and asserts the process return code and output.

    Calls function `fun` with arguments `args` and `kwds`. Catches a CalledProcessError
    and verifies that the return code and output are as expected. Throws AssertionError if
    no CalledProcessError was raised or if the return code and output are not as expected.

    Args:
        returncode (int): the process return code.
        output (string): [a substring of] the process output.
        fun (function): the function to call. This should execute a process.
        args*: positional arguments for the function.
        kwds**: named arguments for the function.
    """
    try:
        fun(*args, **kwds)
    except CalledProcessError as e:
        if returncode != e.returncode:
            raise AssertionError("Unexpected returncode %i" % e.returncode)
        if output not in e.output:
            raise AssertionError("Expected substring not found:" + e.output)
    else:
        raise AssertionError("No exception raised")


def assert_raises_rpc_error(code, message, fun, *args, **kwds):
    """Run an RPC and verify that a specific JSONRPC exception code and message is raised.

    Calls function `fun` with arguments `args` and `kwds`. Catches a JSONRPCException
    and verifies that the error code and message are as expected. Throws AssertionError if
    no JSONRPCException was raised or if the error code/message are not as expected.

    Args:
        code (int), optional: the error code returned by the RPC call (defined
            in src/rpc/protocol.h). Set to None if checking the error code is not required.
        message (string), optional: [a substring of] the error string returned by the
            RPC call. Set to None if checking the error string is not required.
        fun (function): the function to call. This should be the name of an RPC.
        args*: positional arguments for the function.
        kwds**: named arguments for the function.
    """
    assert try_rpc(code, message, fun, *args, **kwds), "No exception raised"


def try_rpc(code, message, fun, *args, **kwds):
    """Tries to run an rpc command.

    Test against error code and message if the rpc fails.
    Returns whether a JSONRPCException was raised."""
    try:
        fun(*args, **kwds)
    except JSONRPCException as e:
        # JSONRPCException was thrown as expected. Check the code and message values are correct.
        if (code is not None) and (code != e.error["code"]):
            raise AssertionError("Unexpected JSONRPC error code %i" % e.error["code"])
        if (message is not None) and (message not in e.error['message']):
            raise AssertionError(
                "Expected substring not found in error message:\nsubstring: '{}'\nerror message: '{}'.".format(
                    message, e.error['message']))
        return True
    except Exception as e:
        raise AssertionError("Unexpected exception raised: " + type(e).__name__)
    else:
        return False


def assert_is_hex_string(string):
    try:
        int(string, 16)
    except Exception as e:
        raise AssertionError("Couldn't interpret %r as hexadecimal; raised: %s" % (string, e))


def assert_is_hash_string(string, length=64):
    if not isinstance(string, str):
        raise AssertionError("Expected a string, got type %r" % type(string))
    elif length and len(string) != length:
        raise AssertionError("String of length %d expected; got %d" % (length, len(string)))
    elif not re.match('[abcdef0-9]+$', string):
        raise AssertionError("String %r contains invalid characters for a hash." % string)


def assert_array_result(object_array, to_match, expected, should_not_find=False):
    """
        Pass in array of JSON objects, a dictionary with key/value pairs
        to match against, and another dictionary with expected key/value
        pairs.
        If the should_not_find flag is true, to_match should not be found
        in object_array
        """
    if should_not_find:
        assert_equal(expected, {})
    num_matched = 0
    for item in object_array:
        all_match = True
        for key, value in to_match.items():
            if item[key] != value:
                all_match = False
        if not all_match:
            continue
        elif should_not_find:
            num_matched = num_matched + 1
        for key, value in expected.items():
            if item[key] != value:
                raise AssertionError("%s : expected %s=%s" % (str(item), str(key), str(value)))
            num_matched = num_matched + 1
    if num_matched == 0 and not should_not_find:
        raise AssertionError("No objects matched %s" % (str(to_match)))
    if num_matched > 0 and should_not_find:
        raise AssertionError("Objects were found %s" % (str(to_match)))


# Utility functions
###################


def check_json_precision():
    """Make sure json library being used does not lose precision converting BTC values"""
    n = Decimal("20000000.00000003")
    satoshis = int(json.loads(json.dumps(float(n))) * 1.0e8)
    if satoshis != 2000000000000003:
        raise RuntimeError("JSON encode/decode loses precision")


def EncodeDecimal(o):
    if isinstance(o, Decimal):
        return str(o)
    raise TypeError(repr(o) + " is not JSON serializable")


def count_bytes(hex_string):
    return len(bytearray.fromhex(hex_string))


def hex_str_to_bytes(hex_str):
    return unhexlify(hex_str.encode('ascii'))


def str_to_b64str(string):
    return b64encode(string.encode('utf-8')).decode('ascii')


def satoshi_round(amount):
    return Decimal(amount).quantize(Decimal('0.00000001'), rounding=ROUND_DOWN)


def wait_until_helper(predicate, *, attempts=float('inf'), timeout=float('inf'), lock=None, timeout_factor=1.0):
    """Sleep until the predicate resolves to be True.

    Warning: Note that this method is not recommended to be used in tests as it is
    not aware of the context of the test framework. Using the `wait_until()` members
    from `BitcoinTestFramework` or `P2PInterface` class ensures the timeout is
    properly scaled. Furthermore, `wait_until()` from `P2PInterface` class in
    `p2p.py` has a preset lock.
    """
    if attempts == float('inf') and timeout == float('inf'):
        timeout = 60
    timeout = timeout * timeout_factor
    attempt = 0
    time_end = time.time() + timeout

    while attempt < attempts and time.time() < time_end:
        if lock:
            with lock:
                if predicate():
                    return
        else:
            if predicate():
                return
        attempt += 1
        time.sleep(0.05)

    # Print the cause of the timeout
    predicate_source = "''''\n" + inspect.getsource(predicate) + "'''"
    logger.error("wait_until() failed. Predicate: {}".format(predicate_source))
    if attempt >= attempts:
        raise AssertionError("Predicate {} not true after {} attempts".format(predicate_source, attempts))
    elif time.time() >= time_end:
        raise AssertionError("Predicate {} not true after {} seconds".format(predicate_source, timeout))
    raise RuntimeError('Unreachable')

def sha256sum_file(filename):
    h = hashlib.sha256()
    with open(filename, 'rb') as f:
        d = f.read(4096)
        while len(d) > 0:
            h.update(d)
            d = f.read(4096)
    return h.digest()

# RPC/P2P connection constants and functions
############################################

# The maximum number of nodes a single test can spawn
MAX_NODES = 12
# Don't assign rpc or p2p ports lower than this
PORT_MIN = int(os.getenv('TEST_RUNNER_PORT_MIN', default=11000))
# The number of ports to "reserve" for p2p and rpc, each
PORT_RANGE = 5000


class PortSeed:
    # Must be initialized with a unique integer for each process
    n = None


def get_rpc_proxy(url, node_number, *, timeout=None, coveragedir=None):
    """
    Args:
        url (str): URL of the RPC server to call
        node_number (int): the node number (or id) that this calls to

    Kwargs:
        timeout (int): HTTP timeout in seconds
        coveragedir (str): Directory

    Returns:
        AuthServiceProxy. convenience object for making RPC calls.

    """
    proxy_kwargs = {}
    if timeout is not None:
        proxy_kwargs['timeout'] = int(timeout)

    proxy = AuthServiceProxy(url, **proxy_kwargs)
    proxy.url = url  # store URL on proxy for info

    coverage_logfile = coverage.get_filename(coveragedir, node_number) if coveragedir else None

    return coverage.AuthServiceProxyWrapper(proxy, coverage_logfile)


def p2p_port(n):
    assert n <= MAX_NODES
    return PORT_MIN + n + (MAX_NODES * PortSeed.n) % (PORT_RANGE - 1 - MAX_NODES)


def rpc_port(n):
    return PORT_MIN + PORT_RANGE + n + (MAX_NODES * PortSeed.n) % (PORT_RANGE - 1 - MAX_NODES)


def rpc_url(datadir, i, chain, rpchost):
    rpc_u, rpc_p = get_auth_cookie(datadir, chain)
    host = '127.0.0.1'
    port = rpc_port(i)
    if rpchost:
        parts = rpchost.split(':')
        if len(parts) == 2:
            host, port = parts
        else:
            host = rpchost
    return "http://%s:%s@%s:%d" % (rpc_u, rpc_p, host, int(port))


# Node functions
################

def get_datadir_path(dirname, n):
    return os.path.join(dirname, "node" + str(n))

def initialize_datadir(dirname, n, chain):
    datadir = get_datadir_path(dirname, n)
    if not os.path.isdir(datadir):
        os.makedirs(datadir)
    write_config(os.path.join(datadir, "elements.conf"), n=n, chain=chain)
    os.makedirs(os.path.join(datadir, 'stderr'), exist_ok=True)
    os.makedirs(os.path.join(datadir, 'stdout'), exist_ok=True)
    return datadir


def write_config(config_path, *, n, chain, extra_config=""):
    # Translate chain subdirectory name to config name
    if chain == 'testnet3':
        chain_name_conf_arg = 'testnet'
        chain_name_conf_section = 'test'
    else:
        chain_name_conf_arg = chain
        chain_name_conf_section = chain
    with open(config_path, 'w', encoding='utf8') as f:
        if chain_name_conf_arg:
            f.write("chain={}\n".format(chain_name_conf_arg))
        if chain_name_conf_section:
            f.write("[{}]\n".format(chain_name_conf_section))
        f.write("port=" + str(p2p_port(n)) + "\n")
        f.write("rpcport=" + str(rpc_port(n)) + "\n")
        f.write("fallbackfee=0.0002\n")
        f.write("server=1\n")
        f.write("keypool=1\n")
        f.write("discover=0\n")
        f.write("dnsseed=0\n")
        f.write("fixedseeds=0\n")
        f.write("listenonion=0\n")
        f.write("printtoconsole=0\n")
        f.write("upnp=0\n")
        f.write("natpmp=0\n")
        f.write("shrinkdebugfile=0\n")
<<<<<<< HEAD
        # Elements:
        f.write("validatepegin=0\n")
        f.write("con_parent_pegged_asset=" + BITCOIN_ASSET + "\n")
        f.write("con_blocksubsidy=5000000000\n")
        f.write("con_connect_genesis_outputs=0\n")
        f.write("anyonecanspendaremine=0\n")
        f.write("walletrbf=0\n") # Default is 1 in Elements
        f.write("con_bip34height=500\n")
        f.write("con_bip65height=1351\n")
        f.write("con_bip66height=1251\n")
        f.write("blindedaddresses=0\n") # Set to minimize broken tests in favor of custom
        f.write("con_dyna_deploy_start="+str(2**31)+"\n") # Never starts unless overridden
        f.write("minrelaytxfee=0.00001\n")
        #f.write("pubkeyprefix=111\n")
        #f.write("scriptprefix=196\n")
        #f.write("bech32_hrp=bcrt\n")
=======
        # To improve SQLite wallet performance so that the tests don't timeout, use -unsafesqlitesync
        f.write("unsafesqlitesync=1\n")
>>>>>>> a1f0b8b6
        f.write(extra_config)


def append_config(datadir, options):
    with open(os.path.join(datadir, "elements.conf"), 'a', encoding='utf8') as f:
        for option in options:
            f.write(option + "\n")


def get_auth_cookie(datadir, chain):
    user = None
    password = None
    if os.path.isfile(os.path.join(datadir, "elements.conf")):
        with open(os.path.join(datadir, "elements.conf"), 'r', encoding='utf8') as f:
            for line in f:
                if line.startswith("rpcuser="):
                    assert user is None  # Ensure that there is only one rpcuser line
                    user = line.split("=")[1].strip("\n")
                if line.startswith("rpcpassword="):
                    assert password is None  # Ensure that there is only one rpcpassword line
                    password = line.split("=")[1].strip("\n")
    try:
        with open(os.path.join(datadir, chain, ".cookie"), 'r', encoding="ascii") as f:
            userpass = f.read()
            split_userpass = userpass.split(':')
            user = split_userpass[0]
            password = split_userpass[1]
    except OSError:
        pass
    if user is None or password is None:
        raise ValueError("No RPC credentials")
    return user, password


# If a cookie file exists in the given datadir, delete it.
def delete_cookie_file(datadir, chain):
    if os.path.isfile(os.path.join(datadir, chain, ".cookie")):
        logger.debug("Deleting leftover cookie file")
        os.remove(os.path.join(datadir, chain, ".cookie"))


def softfork_active(node, key):
    """Return whether a softfork is active."""
    return node.getblockchaininfo()['softforks'][key]['active']


def set_node_times(nodes, t):
    for node in nodes:
        node.setmocktime(t)


# Transaction/Block functions
#############################


def find_output(node, txid, amount, *, blockhash=None):
    """
    Return index to output of txid with value amount
    Raises exception if there is none.
    """
    txdata = node.getrawtransaction(txid, 1, blockhash)
    for i in range(len(txdata["vout"])):
        if txdata["vout"][i].get("value") == amount:
            return i
    raise RuntimeError("find_output txid %s : %s not found" % (txid, str(amount)))


# Helper to create at least "count" utxos
# Pass in a fee that is sufficient for relay and mining new transactions.
def create_confirmed_utxos(fee, node, count):
    to_generate = int(0.5 * count) + 101
    while to_generate > 0:
        node.generate(min(25, to_generate))
        to_generate -= 25
    utxos = node.listunspent()
    iterations = count - len(utxos)
    addr1 = node.getnewaddress()
    addr2 = node.getnewaddress()
    if iterations <= 0:
        return utxos
    for _ in range(iterations):
        t = utxos.pop()
        inputs = []
        inputs.append({"txid": t["txid"], "vout": t["vout"]})
        outputs = {}
        send_value = t['amount'] - fee
        outputs[addr1] = satoshi_round(send_value / 2)
        outputs[addr2] = satoshi_round(send_value / 2)
        outputs["fee"] = fee
        raw_tx = node.createrawtransaction(inputs, outputs)
        signed_tx = node.signrawtransactionwithwallet(raw_tx)["hex"]
        node.sendrawtransaction(signed_tx)

    while (node.getmempoolinfo()['size'] > 0):
        node.generate(1)

    utxos = node.listunspent()
    assert len(utxos) >= count
    return utxos


# Create large OP_RETURN txouts that can be appended to a transaction
# to make it large (helper for constructing large transactions).
def gen_return_txouts():
    # Some pre-processing to create a bunch of OP_RETURN txouts to insert into transactions we create
    # So we have big transactions (and therefore can't fit very many into each block)
    # create one script_pubkey
    script_pubkey = "6a4d0200"  # OP_RETURN OP_PUSH2 512 bytes
    for _ in range(512):
        script_pubkey = script_pubkey + "01"
    # concatenate 128 txouts of above script_pubkey which we'll insert before the txout for change
    txouts = []
    from .messages import CTxOut, CTxOutValue
    txout = CTxOut()
    txout.nValue = CTxOutValue(0)
    txout.scriptPubKey = hex_str_to_bytes(script_pubkey)
    for _ in range(128):
        txouts.append(txout)
    return txouts


# Create a spend of each passed-in utxo, splicing in "txouts" to each raw
# transaction to make it large.  See gen_return_txouts() above.
def create_lots_of_big_transactions(node, txouts, utxos, num, fee):
    addr = node.getnewaddress()
    txids = []
    from .messages import CTransaction
    for _ in range(num):
        t = utxos.pop()
        inputs = [{"txid": t["txid"], "vout": t["vout"]}]
        outputs = {}
        change = t['amount'] - fee
        outputs[addr] = satoshi_round(change)
        outputs["fee"] = fee
        rawtx = node.createrawtransaction(inputs, outputs)
        tx = CTransaction()
        tx.deserialize(BytesIO(hex_str_to_bytes(rawtx)))
        for txout in txouts:
            tx.vout.append(txout)
        newtx = tx.serialize().hex()
        signresult = node.signrawtransactionwithwallet(newtx, None, "NONE")
        txid = node.sendrawtransaction(signresult["hex"], 0)
        txids.append(txid)
    return txids


def mine_large_block(node, utxos=None):
    # generate a 66k transaction,
    # and 14 of them is close to the 1MB block limit
    num = 14
    txouts = gen_return_txouts()
    utxos = utxos if utxos is not None else []
    if len(utxos) < num:
        utxos.clear()
        utxos.extend(node.listunspent())
    fee = 100 * node.getnetworkinfo()["relayfee"]
    create_lots_of_big_transactions(node, txouts, utxos, num, fee=fee)
    node.generate(1)


def find_vout_for_address(node, txid, addr):
    """
    Locate the vout index of the given transaction sending to the
    given address. Raises runtime error exception if not found.
    """
    tx = node.getrawtransaction(txid, True)
    unblind_addr = addr
    if node.getblockchaininfo()['chain'] == 'elementsregtest':
        unblind_addr = node.validateaddress(addr)["unconfidential"]
    for i in range(len(tx["vout"])):
        if tx["vout"][i]["scriptPubKey"]["type"] == "fee":
            continue
        if unblind_addr == tx["vout"][i]["scriptPubKey"]["address"]:
            return i
    raise RuntimeError("Vout not found for address: txid=%s, addr=%s" % (txid, addr))

def modinv(a, n):
    """Compute the modular inverse of a modulo n using the extended Euclidean
    Algorithm. See https://en.wikipedia.org/wiki/Extended_Euclidean_algorithm#Modular_integers.
    """
    # TODO: Change to pow(a, -1, n) available in Python 3.8
    t1, t2 = 0, 1
    r1, r2 = n, a
    while r2 != 0:
        q = r1 // r2
        t1, t2 = t2, t1 - q * t2
        r1, r2 = r2, r1 - q * r2
    if r1 > 1:
        return None
    if t1 < 0:
        t1 += n
    return t1

class TestFrameworkUtil(unittest.TestCase):
    def test_modinv(self):
        test_vectors = [
            [7, 11],
            [11, 29],
            [90, 13],
            [1891, 3797],
            [6003722857, 77695236973],
        ]

        for a, n in test_vectors:
            self.assertEqual(modinv(a, n), pow(a, n-2, n))<|MERGE_RESOLUTION|>--- conflicted
+++ resolved
@@ -388,7 +388,8 @@
         f.write("upnp=0\n")
         f.write("natpmp=0\n")
         f.write("shrinkdebugfile=0\n")
-<<<<<<< HEAD
+        # To improve SQLite wallet performance so that the tests don't timeout, use -unsafesqlitesync
+        f.write("unsafesqlitesync=1\n")
         # Elements:
         f.write("validatepegin=0\n")
         f.write("con_parent_pegged_asset=" + BITCOIN_ASSET + "\n")
@@ -405,10 +406,6 @@
         #f.write("pubkeyprefix=111\n")
         #f.write("scriptprefix=196\n")
         #f.write("bech32_hrp=bcrt\n")
-=======
-        # To improve SQLite wallet performance so that the tests don't timeout, use -unsafesqlitesync
-        f.write("unsafesqlitesync=1\n")
->>>>>>> a1f0b8b6
         f.write(extra_config)
 
 
