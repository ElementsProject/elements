#!/usr/bin/env python3
# Copyright (c) 2014-2019 The Bitcoin Core developers
# Distributed under the MIT software license, see the accompanying
# file COPYING or http://www.opensource.org/licenses/mit-license.php.
"""Helpful routines for regression testing."""

from base64 import b64encode
from binascii import unhexlify
from decimal import Decimal, ROUND_DOWN
import inspect
import json
import logging
import os
import random
import re
from subprocess import CalledProcessError
import time

from . import coverage
from .authproxy import AuthServiceProxy, JSONRPCException
from io import BytesIO

logger = logging.getLogger("TestFramework.utils")

BITCOIN_ASSET = "b2e15d0d7a0c94e4e2ce0fe6e8691b9e451377f6e46e8045a86f7c4b5d4f0f23"
BITCOIN_ASSET_BYTES = bytearray.fromhex(BITCOIN_ASSET)
BITCOIN_ASSET_BYTES.reverse()
BITCOIN_ASSET_OUT = b"\x01"+BITCOIN_ASSET_BYTES

# This variable should be set to the node being used for CalcFastMerkleRoot calls
node_fastmerkle = None

def calcfastmerkleroot(leaves):
    global node_fastmerkle
    return node_fastmerkle.calcfastmerkleroot(leaves)

# Assert functions
##################

def assert_fee_amount(fee, tx_size, fee_per_kB):
    """Assert the fee was in range"""
    target_fee = round(tx_size * fee_per_kB / 1000, 8)
    if fee < target_fee:
        raise AssertionError("Fee of %s BTC too low! (Should be %s BTC)" % (str(fee), str(target_fee)))
    # allow the wallet's estimation to be at most 2 bytes off
    if fee > (tx_size + 2) * fee_per_kB / 1000:
        raise AssertionError("Fee of %s BTC too high! (Should be %s BTC)" % (str(fee), str(target_fee)))

def assert_equal(thing1, thing2, *args):
    if thing1 != thing2 or any(thing1 != arg for arg in args):
        raise AssertionError("not(%s)" % " == ".join(str(arg) for arg in (thing1, thing2) + args))

def assert_greater_than(thing1, thing2):
    if thing1 <= thing2:
        raise AssertionError("%s <= %s" % (str(thing1), str(thing2)))

def assert_greater_than_or_equal(thing1, thing2):
    if thing1 < thing2:
        raise AssertionError("%s < %s" % (str(thing1), str(thing2)))

def assert_raises(exc, fun, *args, **kwds):
    assert_raises_message(exc, None, fun, *args, **kwds)

def assert_raises_message(exc, message, fun, *args, **kwds):
    try:
        fun(*args, **kwds)
    except JSONRPCException:
        raise AssertionError("Use assert_raises_rpc_error() to test RPC failures")
    except exc as e:
        if message is not None and message not in e.error['message']:
            raise AssertionError(
                "Expected substring not found in error message:\nsubstring: '{}'\nerror message: '{}'.".format(
                    message, e.error['message']))
    except Exception as e:
        raise AssertionError("Unexpected exception raised: " + type(e).__name__)
    else:
        raise AssertionError("No exception raised")

def assert_raises_process_error(returncode, output, fun, *args, **kwds):
    """Execute a process and asserts the process return code and output.

    Calls function `fun` with arguments `args` and `kwds`. Catches a CalledProcessError
    and verifies that the return code and output are as expected. Throws AssertionError if
    no CalledProcessError was raised or if the return code and output are not as expected.

    Args:
        returncode (int): the process return code.
        output (string): [a substring of] the process output.
        fun (function): the function to call. This should execute a process.
        args*: positional arguments for the function.
        kwds**: named arguments for the function.
    """
    try:
        fun(*args, **kwds)
    except CalledProcessError as e:
        if returncode != e.returncode:
            raise AssertionError("Unexpected returncode %i" % e.returncode)
        if output not in e.output:
            raise AssertionError("Expected substring not found:" + e.output)
    else:
        raise AssertionError("No exception raised")

def assert_raises_rpc_error(code, message, fun, *args, **kwds):
    """Run an RPC and verify that a specific JSONRPC exception code and message is raised.

    Calls function `fun` with arguments `args` and `kwds`. Catches a JSONRPCException
    and verifies that the error code and message are as expected. Throws AssertionError if
    no JSONRPCException was raised or if the error code/message are not as expected.

    Args:
        code (int), optional: the error code returned by the RPC call (defined
            in src/rpc/protocol.h). Set to None if checking the error code is not required.
        message (string), optional: [a substring of] the error string returned by the
            RPC call. Set to None if checking the error string is not required.
        fun (function): the function to call. This should be the name of an RPC.
        args*: positional arguments for the function.
        kwds**: named arguments for the function.
    """
    assert try_rpc(code, message, fun, *args, **kwds), "No exception raised"

def try_rpc(code, message, fun, *args, **kwds):
    """Tries to run an rpc command.

    Test against error code and message if the rpc fails.
    Returns whether a JSONRPCException was raised."""
    try:
        fun(*args, **kwds)
    except JSONRPCException as e:
        # JSONRPCException was thrown as expected. Check the code and message values are correct.
        if (code is not None) and (code != e.error["code"]):
            raise AssertionError("Unexpected JSONRPC error code %i" % e.error["code"])
        if (message is not None) and (message not in e.error['message']):
            raise AssertionError(
                "Expected substring not found in error message:\nsubstring: '{}'\nerror message: '{}'.".format(
                    message, e.error['message']))
        return True
    except Exception as e:
        raise AssertionError("Unexpected exception raised: " + type(e).__name__)
    else:
        return False

def assert_is_hex_string(string):
    try:
        int(string, 16)
    except Exception as e:
        raise AssertionError(
            "Couldn't interpret %r as hexadecimal; raised: %s" % (string, e))

def assert_is_hash_string(string, length=64):
    if not isinstance(string, str):
        raise AssertionError("Expected a string, got type %r" % type(string))
    elif length and len(string) != length:
        raise AssertionError(
            "String of length %d expected; got %d" % (length, len(string)))
    elif not re.match('[abcdef0-9]+$', string):
        raise AssertionError(
            "String %r contains invalid characters for a hash." % string)

def assert_array_result(object_array, to_match, expected, should_not_find=False):
    """
        Pass in array of JSON objects, a dictionary with key/value pairs
        to match against, and another dictionary with expected key/value
        pairs.
        If the should_not_find flag is true, to_match should not be found
        in object_array
        """
    if should_not_find:
        assert_equal(expected, {})
    num_matched = 0
    for item in object_array:
        all_match = True
        for key, value in to_match.items():
            if item[key] != value:
                all_match = False
        if not all_match:
            continue
        elif should_not_find:
            num_matched = num_matched + 1
        for key, value in expected.items():
            if item[key] != value:
                raise AssertionError("%s : expected %s=%s" % (str(item), str(key), str(value)))
            num_matched = num_matched + 1
    if num_matched == 0 and not should_not_find:
        raise AssertionError("No objects matched %s" % (str(to_match)))
    if num_matched > 0 and should_not_find:
        raise AssertionError("Objects were found %s" % (str(to_match)))

# Utility functions
###################

def check_json_precision():
    """Make sure json library being used does not lose precision converting BTC values"""
    n = Decimal("20000000.00000003")
    satoshis = int(json.loads(json.dumps(float(n))) * 1.0e8)
    if satoshis != 2000000000000003:
        raise RuntimeError("JSON encode/decode loses precision")

def count_bytes(hex_string):
    return len(bytearray.fromhex(hex_string))


def hex_str_to_bytes(hex_str):
    return unhexlify(hex_str.encode('ascii'))

def str_to_b64str(string):
    return b64encode(string.encode('utf-8')).decode('ascii')

def satoshi_round(amount):
    return Decimal(amount).quantize(Decimal('0.00000001'), rounding=ROUND_DOWN)

def wait_until(predicate, *, attempts=float('inf'), timeout=float('inf'), lock=None):
    if attempts == float('inf') and timeout == float('inf'):
        timeout = 60
    attempt = 0
    time_end = time.time() + timeout

    while attempt < attempts and time.time() < time_end:
        if lock:
            with lock:
                if predicate():
                    return
        else:
            if predicate():
                return
        attempt += 1
        time.sleep(0.05)

    # Print the cause of the timeout
    predicate_source = "''''\n" + inspect.getsource(predicate) + "'''"
    logger.error("wait_until() failed. Predicate: {}".format(predicate_source))
    if attempt >= attempts:
        raise AssertionError("Predicate {} not true after {} attempts".format(predicate_source, attempts))
    elif time.time() >= time_end:
        raise AssertionError("Predicate {} not true after {} seconds".format(predicate_source, timeout))
    raise RuntimeError('Unreachable')

# RPC/P2P connection constants and functions
############################################

# The maximum number of nodes a single test can spawn
MAX_NODES = 12
# Don't assign rpc or p2p ports lower than this
PORT_MIN = 11000
# The number of ports to "reserve" for p2p and rpc, each
PORT_RANGE = 5000

class PortSeed:
    # Must be initialized with a unique integer for each process
    n = None

def get_rpc_proxy(url, node_number, timeout=None, coveragedir=None):
    """
    Args:
        url (str): URL of the RPC server to call
        node_number (int): the node number (or id) that this calls to

    Kwargs:
        timeout (int): HTTP timeout in seconds

    Returns:
        AuthServiceProxy. convenience object for making RPC calls.

    """
    proxy_kwargs = {}
    if timeout is not None:
        proxy_kwargs['timeout'] = timeout

    proxy = AuthServiceProxy(url, **proxy_kwargs)
    proxy.url = url  # store URL on proxy for info

    coverage_logfile = coverage.get_filename(
        coveragedir, node_number) if coveragedir else None

    return coverage.AuthServiceProxyWrapper(proxy, coverage_logfile)

def p2p_port(n):
    assert n <= MAX_NODES
    return PORT_MIN + n + (MAX_NODES * PortSeed.n) % (PORT_RANGE - 1 - MAX_NODES)

def rpc_port(n):
    return PORT_MIN + PORT_RANGE + n + (MAX_NODES * PortSeed.n) % (PORT_RANGE - 1 - MAX_NODES)

def rpc_url(datadir, i, chain, rpchost):
    rpc_u, rpc_p = get_auth_cookie(datadir, chain)
    host = '127.0.0.1'
    port = rpc_port(i)
    if rpchost:
        parts = rpchost.split(':')
        if len(parts) == 2:
            host, port = parts
        else:
            host = rpchost
    return "http://%s:%s@%s:%d" % (rpc_u, rpc_p, host, int(port))

# Node functions
################

def get_datadir_path(dirname, n):
    return os.path.join(dirname, "node" + str(n))

def initialize_datadir(dirname, n, chain):
    datadir = get_datadir_path(dirname, n)
    if not os.path.isdir(datadir):
        os.makedirs(datadir)
<<<<<<< HEAD
    with open(os.path.join(datadir, "elements.conf"), 'w', encoding='utf8') as f:
        f.write("chain={}\n".format(chain))
        f.write("[{}]\n".format(chain))
=======
    # Translate chain name to config name
    if chain == 'testnet3':
        chain_name_conf_arg = 'testnet'
        chain_name_conf_section = 'test'
    else:
        chain_name_conf_arg = chain
        chain_name_conf_section = chain
    with open(os.path.join(datadir, "bitcoin.conf"), 'w', encoding='utf8') as f:
        f.write("{}=1\n".format(chain_name_conf_arg))
        f.write("[{}]\n".format(chain_name_conf_section))
>>>>>>> ca97d292
        f.write("port=" + str(p2p_port(n)) + "\n")
        f.write("rpcport=" + str(rpc_port(n)) + "\n")
        f.write("server=1\n")
        f.write("keypool=1\n")
        f.write("discover=0\n")
        f.write("dnsseed=0\n")
        f.write("listenonion=0\n")
        f.write("printtoconsole=0\n")
        f.write("upnp=0\n")
        # Elements:
        f.write("validatepegin=0\n")
        f.write("con_parent_pegged_asset=" + BITCOIN_ASSET + "\n")
        f.write("con_blocksubsidy=5000000000\n")
        f.write("con_connect_genesis_outputs=0\n")
        f.write("anyonecanspendaremine=0\n")
        f.write("walletrbf=0\n") # Default is 1 in Elements
        f.write("con_bip34height=500\n")
        f.write("con_bip65height=1351\n")
        f.write("con_bip66height=1251\n")
        f.write("blindedaddresses=0\n") # Set to minimize broken tests in favor of custom
        f.write("con_dyna_deploy_start="+str(2**31)+"\n") # Never starts unless overridden
        #f.write("pubkeyprefix=111\n")
        #f.write("scriptprefix=196\n")
        #f.write("bech32_hrp=bcrt\n")
        os.makedirs(os.path.join(datadir, 'stderr'), exist_ok=True)
        os.makedirs(os.path.join(datadir, 'stdout'), exist_ok=True)
    return datadir

def append_config(datadir, options):
    with open(os.path.join(datadir, "elements.conf"), 'a', encoding='utf8') as f:
        for option in options:
            f.write(option + "\n")

def get_auth_cookie(datadir, chain):
    user = None
    password = None
    if os.path.isfile(os.path.join(datadir, "elements.conf")):
        with open(os.path.join(datadir, "elements.conf"), 'r', encoding='utf8') as f:
            for line in f:
                if line.startswith("rpcuser="):
                    assert user is None  # Ensure that there is only one rpcuser line
                    user = line.split("=")[1].strip("\n")
                if line.startswith("rpcpassword="):
                    assert password is None  # Ensure that there is only one rpcpassword line
                    password = line.split("=")[1].strip("\n")
    try:
        with open(os.path.join(datadir, chain, ".cookie"), 'r', encoding="ascii") as f:
            userpass = f.read()
            split_userpass = userpass.split(':')
            user = split_userpass[0]
            password = split_userpass[1]
    except OSError:
        pass
    if user is None or password is None:
        raise ValueError("No RPC credentials")
    return user, password

# If a cookie file exists in the given datadir, delete it.
def delete_cookie_file(datadir, chain):
    if os.path.isfile(os.path.join(datadir, chain, ".cookie")):
        logger.debug("Deleting leftover cookie file")
        os.remove(os.path.join(datadir, chain, ".cookie"))

def softfork_active(node, key):
    """Return whether a softfork is active."""
    return node.getblockchaininfo()['softforks'][key]['active']

def set_node_times(nodes, t):
    for node in nodes:
        node.setmocktime(t)

def disconnect_nodes(from_connection, node_num):
    for peer_id in [peer['id'] for peer in from_connection.getpeerinfo() if "testnode%d" % node_num in peer['subver']]:
        try:
            from_connection.disconnectnode(nodeid=peer_id)
        except JSONRPCException as e:
            # If this node is disconnected between calculating the peer id
            # and issuing the disconnect, don't worry about it.
            # This avoids a race condition if we're mass-disconnecting peers.
            if e.error['code'] != -29: # RPC_CLIENT_NODE_NOT_CONNECTED
                raise

    # wait to disconnect
    wait_until(lambda: [peer['id'] for peer in from_connection.getpeerinfo() if "testnode%d" % node_num in peer['subver']] == [], timeout=5)

def connect_nodes(from_connection, node_num):
    ip_port = "127.0.0.1:" + str(p2p_port(node_num))
    from_connection.addnode(ip_port, "onetry")
    # poll until version handshake complete to avoid race conditions
    # with transaction relaying
    wait_until(lambda:  all(peer['version'] != 0 for peer in from_connection.getpeerinfo()))

def connect_nodes_bi(nodes, a, b):
    connect_nodes(nodes[a], b)
    connect_nodes(nodes[b], a)

def sync_blocks(rpc_connections, *, wait=1, timeout=60):
    """
    Wait until everybody has the same tip.

    sync_blocks needs to be called with an rpc_connections set that has least
    one node already synced to the latest, stable tip, otherwise there's a
    chance it might return before all nodes are stably synced.
    """
    stop_time = time.time() + timeout
    while time.time() <= stop_time:
        best_hash = [x.getbestblockhash() for x in rpc_connections]
        if best_hash.count(best_hash[0]) == len(rpc_connections):
            return
        time.sleep(wait)
    raise AssertionError("Block sync timed out:{}".format("".join("\n  {!r}".format(b) for b in best_hash)))

def sync_mempools(rpc_connections, *, wait=1, timeout=60, flush_scheduler=True):
    """
    Wait until everybody has the same transactions in their memory
    pools
    """
    stop_time = time.time() + timeout
    while time.time() <= stop_time:
        pool = [set(r.getrawmempool()) for r in rpc_connections]
        if pool.count(pool[0]) == len(rpc_connections):
            if flush_scheduler:
                for r in rpc_connections:
                    r.syncwithvalidationinterfacequeue()
            return
        time.sleep(wait)
    raise AssertionError("Mempool sync timed out:{}".format("".join("\n  {!r}".format(m) for m in pool)))

# Transaction/Block functions
#############################

def find_output(node, txid, amount, *, blockhash=None):
    """
    Return index to output of txid with value amount
    Raises exception if there is none.
    """
    txdata = node.getrawtransaction(txid, 1, blockhash)
    for i in range(len(txdata["vout"])):
        if txdata["vout"][i].get("value") == amount:
            return i
    raise RuntimeError("find_output txid %s : %s not found" % (txid, str(amount)))

def gather_inputs(from_node, amount_needed, confirmations_required=1):
    """
    Return a random set of unspent txouts that are enough to pay amount_needed
    """
    assert confirmations_required >= 0
    utxo = from_node.listunspent(confirmations_required)
    random.shuffle(utxo)
    inputs = []
    total_in = Decimal("0.00000000")
    while total_in < amount_needed and len(utxo) > 0:
        t = utxo.pop()
        total_in += t["amount"]
        inputs.append({"txid": t["txid"], "vout": t["vout"], "address": t["address"]})
    if total_in < amount_needed:
        raise RuntimeError("Insufficient funds: need %d, have %d" % (amount_needed, total_in))
    return (total_in, inputs)

def make_change(from_node, amount_in, amount_out, fee):
    """
    Create change output(s), return them
    """
    outputs = {}
    amount = amount_out + fee
    change = amount_in - amount
    if change > amount * 2:
        # Create an extra change output to break up big inputs
        change_address = from_node.getnewaddress()
        # Split change in two, being careful of rounding:
        outputs[change_address] = Decimal(change / 2).quantize(Decimal('0.00000001'), rounding=ROUND_DOWN)
        change = amount_in - amount - outputs[change_address]
    if change > 0:
        outputs[from_node.getnewaddress()] = change
    return outputs

def random_transaction(nodes, amount, min_fee, fee_increment, fee_variants):
    """
    Create a random transaction.
    Returns (txid, hex-encoded-transaction-data, fee)
    """
    from_node = random.choice(nodes)
    to_node = random.choice(nodes)
    fee = min_fee + fee_increment * random.randint(0, fee_variants)

    (total_in, inputs) = gather_inputs(from_node, amount + fee)
    outputs = make_change(from_node, total_in, amount, fee)
    outputs[to_node.getnewaddress()] = float(amount)

    rawtx = from_node.createrawtransaction(inputs, outputs)
    signresult = from_node.signrawtransactionwithwallet(rawtx)
    txid = from_node.sendrawtransaction(signresult["hex"], 0)

    return (txid, signresult["hex"], fee)

# Helper to create at least "count" utxos
# Pass in a fee that is sufficient for relay and mining new transactions.
def create_confirmed_utxos(fee, node, count):
    to_generate = int(0.5 * count) + 101
    while to_generate > 0:
        node.generate(min(25, to_generate))
        to_generate -= 25
    utxos = node.listunspent()
    iterations = count - len(utxos)
    addr1 = node.getnewaddress()
    addr2 = node.getnewaddress()
    if iterations <= 0:
        return utxos
    for i in range(iterations):
        t = utxos.pop()
        inputs = []
        inputs.append({"txid": t["txid"], "vout": t["vout"]})
        outputs = {}
        send_value = t['amount'] - fee
        outputs[addr1] = satoshi_round(send_value / 2)
        outputs[addr2] = satoshi_round(send_value / 2)
        outputs["fee"] = fee
        raw_tx = node.createrawtransaction(inputs, outputs)
        signed_tx = node.signrawtransactionwithwallet(raw_tx)["hex"]
        node.sendrawtransaction(signed_tx)

    while (node.getmempoolinfo()['size'] > 0):
        node.generate(1)

    utxos = node.listunspent()
    assert len(utxos) >= count
    return utxos

# Create large OP_RETURN txouts that can be appended to a transaction
# to make it large (helper for constructing large transactions).
def gen_return_txouts():
    # Some pre-processing to create a bunch of OP_RETURN txouts to insert into transactions we create
    # So we have big transactions (and therefore can't fit very many into each block)
    # create one script_pubkey
    script_pubkey = "6a4d0200"  # OP_RETURN OP_PUSH2 512 bytes
    for i in range(512):
        script_pubkey = script_pubkey + "01"
    # concatenate 128 txouts of above script_pubkey which we'll insert before the txout for change
    txouts = []
    from .messages import CTxOut, CTxOutValue
    txout = CTxOut()
    txout.nValue = 0
    txout.scriptPubKey = hex_str_to_bytes(script_pubkey)
    for k in range(128):
        txout = CTxOut()
        txout.nValue = CTxOutValue(0)
        txout.scriptPubKey = hex_str_to_bytes(script_pubkey)
        txouts.append(txout)
    return txouts

# Create a spend of each passed-in utxo, splicing in "txouts" to each raw
# transaction to make it large.  See gen_return_txouts() above.
def create_lots_of_big_transactions(node, txouts, utxos, num, fee):
    addr = node.getnewaddress()
    txids = []
    from .messages import CTransaction
    for _ in range(num):
        t = utxos.pop()
        inputs = [{"txid": t["txid"], "vout": t["vout"]}]
        outputs = {}
        change = t['amount'] - fee
        outputs[addr] = satoshi_round(change)
        outputs["fee"] = fee
        rawtx = node.createrawtransaction(inputs, outputs)
        tx = CTransaction()
        tx.deserialize(BytesIO(hex_str_to_bytes(rawtx)))
        for txout in txouts:
            tx.vout.append(txout)
        newtx = tx.serialize().hex()
        signresult = node.signrawtransactionwithwallet(newtx, None, "NONE")
        txid = node.sendrawtransaction(signresult["hex"], 0)
        txids.append(txid)
    return txids

def mine_large_block(node, utxos=None):
    # generate a 66k transaction,
    # and 14 of them is close to the 1MB block limit
    num = 14
    txouts = gen_return_txouts()
    utxos = utxos if utxos is not None else []
    if len(utxos) < num:
        utxos.clear()
        utxos.extend(node.listunspent())
    fee = 100 * node.getnetworkinfo()["relayfee"]
    create_lots_of_big_transactions(node, txouts, utxos, num, fee=fee)
    node.generate(1)

def find_vout_for_address(node, txid, addr):
    """
    Locate the vout index of the given transaction sending to the
    given address. Raises runtime error exception if not found.
    """
    tx = node.getrawtransaction(txid, True)
    unblind_addr = node.validateaddress(addr)["unconfidential"]
    for i in range(len(tx["vout"])):
        if tx["vout"][i]["scriptPubKey"]["type"] == "fee":
            continue
        if any([unblind_addr == a for a in tx["vout"][i]["scriptPubKey"]["addresses"]]):
            return i
    raise RuntimeError("Vout not found for address: txid=%s, addr=%s" % (txid, addr))<|MERGE_RESOLUTION|>--- conflicted
+++ resolved
@@ -302,22 +302,9 @@
     datadir = get_datadir_path(dirname, n)
     if not os.path.isdir(datadir):
         os.makedirs(datadir)
-<<<<<<< HEAD
     with open(os.path.join(datadir, "elements.conf"), 'w', encoding='utf8') as f:
         f.write("chain={}\n".format(chain))
         f.write("[{}]\n".format(chain))
-=======
-    # Translate chain name to config name
-    if chain == 'testnet3':
-        chain_name_conf_arg = 'testnet'
-        chain_name_conf_section = 'test'
-    else:
-        chain_name_conf_arg = chain
-        chain_name_conf_section = chain
-    with open(os.path.join(datadir, "bitcoin.conf"), 'w', encoding='utf8') as f:
-        f.write("{}=1\n".format(chain_name_conf_arg))
-        f.write("[{}]\n".format(chain_name_conf_section))
->>>>>>> ca97d292
         f.write("port=" + str(p2p_port(n)) + "\n")
         f.write("rpcport=" + str(rpc_port(n)) + "\n")
         f.write("server=1\n")
