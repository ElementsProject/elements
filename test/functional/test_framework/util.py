#!/usr/bin/env python3
# Copyright (c) 2014-2021 The Bitcoin Core developers
# Distributed under the MIT software license, see the accompanying
# file COPYING or http://www.opensource.org/licenses/mit-license.php.
"""Helpful routines for regression testing."""

from base64 import b64encode
from decimal import Decimal, ROUND_DOWN
from subprocess import CalledProcessError
import hashlib
import inspect
import json
import logging
import os
import re
import time
import unittest

from . import coverage
from .authproxy import AuthServiceProxy, JSONRPCException
from typing import Callable, Optional

logger = logging.getLogger("TestFramework.utils")

BITCOIN_ASSET = "b2e15d0d7a0c94e4e2ce0fe6e8691b9e451377f6e46e8045a86f7c4b5d4f0f23"
BITCOIN_ASSET_BYTES = bytearray.fromhex(BITCOIN_ASSET)
BITCOIN_ASSET_BYTES.reverse()
BITCOIN_ASSET_OUT = b"\x01"+BITCOIN_ASSET_BYTES

# This variable should be set to the node being used for CalcFastMerkleRoot calls
node_fastmerkle = None

def calcfastmerkleroot(leaves):
    global node_fastmerkle
    return node_fastmerkle.calcfastmerkleroot(leaves)

# Assert functions
##################


def assert_approx(v, vexp, vspan=0.00001):
    """Assert that `v` is within `vspan` of `vexp`"""
    if v < vexp - vspan:
        raise AssertionError("%s < [%s..%s]" % (str(v), str(vexp - vspan), str(vexp + vspan)))
    if v > vexp + vspan:
        raise AssertionError("%s > [%s..%s]" % (str(v), str(vexp - vspan), str(vexp + vspan)))


def assert_fee_amount(fee, tx_size, feerate_BTC_kvB):
    """Assert the fee is in range."""
    assert isinstance(tx_size, int)
    target_fee = get_fee(tx_size, feerate_BTC_kvB)
    if fee < target_fee:
        raise AssertionError("Fee of %s BTC too low! (Should be %s BTC)" % (str(fee), str(target_fee)))
    # allow the wallet's estimation to be at most 2 bytes off
    high_fee = get_fee(tx_size + 2, feerate_BTC_kvB)
    if fee > high_fee:
        raise AssertionError("Fee of %s BTC too high! (Should be %s BTC)" % (str(fee), str(target_fee)))


def assert_equal(thing1, thing2, *args):
    if thing1 != thing2 or any(thing1 != arg for arg in args):
        raise AssertionError("not(%s)" % " == ".join(str(arg) for arg in (thing1, thing2) + args))


def assert_greater_than(thing1, thing2):
    if thing1 <= thing2:
        raise AssertionError("%s <= %s" % (str(thing1), str(thing2)))


def assert_greater_than_or_equal(thing1, thing2):
    if thing1 < thing2:
        raise AssertionError("%s < %s" % (str(thing1), str(thing2)))


def assert_raises(exc, fun, *args, **kwds):
    assert_raises_message(exc, None, fun, *args, **kwds)


def assert_raises_message(exc, message, fun, *args, **kwds):
    try:
        fun(*args, **kwds)
    except JSONRPCException:
        raise AssertionError("Use assert_raises_rpc_error() to test RPC failures")
    except exc as e:
        if message is not None and message not in e.error['message']:
            raise AssertionError(
                "Expected substring not found in error message:\nsubstring: '{}'\nerror message: '{}'.".format(
                    message, e.error['message']))
    except Exception as e:
        raise AssertionError("Unexpected exception raised: " + type(e).__name__)
    else:
        raise AssertionError("No exception raised")


def assert_raises_process_error(returncode: int, output: str, fun: Callable, *args, **kwds):
    """Execute a process and asserts the process return code and output.

    Calls function `fun` with arguments `args` and `kwds`. Catches a CalledProcessError
    and verifies that the return code and output are as expected. Throws AssertionError if
    no CalledProcessError was raised or if the return code and output are not as expected.

    Args:
        returncode: the process return code.
        output: [a substring of] the process output.
        fun: the function to call. This should execute a process.
        args*: positional arguments for the function.
        kwds**: named arguments for the function.
    """
    try:
        fun(*args, **kwds)
    except CalledProcessError as e:
        if returncode != e.returncode:
            raise AssertionError("Unexpected returncode %i" % e.returncode)
        if output not in e.output:
            raise AssertionError("Expected substring not found:" + e.output)
    else:
        raise AssertionError("No exception raised")


def assert_raises_rpc_error(code: Optional[int], message: Optional[str], fun: Callable, *args, **kwds):
    """Run an RPC and verify that a specific JSONRPC exception code and message is raised.

    Calls function `fun` with arguments `args` and `kwds`. Catches a JSONRPCException
    and verifies that the error code and message are as expected. Throws AssertionError if
    no JSONRPCException was raised or if the error code/message are not as expected.

    Args:
        code: the error code returned by the RPC call (defined in src/rpc/protocol.h).
            Set to None if checking the error code is not required.
        message: [a substring of] the error string returned by the RPC call.
            Set to None if checking the error string is not required.
        fun: the function to call. This should be the name of an RPC.
        args*: positional arguments for the function.
        kwds**: named arguments for the function.
    """
    assert try_rpc(code, message, fun, *args, **kwds), "No exception raised"


def try_rpc(code, message, fun, *args, **kwds):
    """Tries to run an rpc command.

    Test against error code and message if the rpc fails.
    Returns whether a JSONRPCException was raised."""
    try:
        fun(*args, **kwds)
    except JSONRPCException as e:
        # JSONRPCException was thrown as expected. Check the code and message values are correct.
        if (code is not None) and (code != e.error["code"]):
            raise AssertionError("Unexpected JSONRPC error code %i" % e.error["code"])
        if (message is not None) and (message not in e.error['message']):
            raise AssertionError(
                "Expected substring not found in error message:\nsubstring: '{}'\nerror message: '{}'.".format(
                    message, e.error['message']))
        return True
    except Exception as e:
        raise AssertionError("Unexpected exception raised: " + type(e).__name__)
    else:
        return False


def assert_is_hex_string(string):
    try:
        int(string, 16)
    except Exception as e:
        raise AssertionError("Couldn't interpret %r as hexadecimal; raised: %s" % (string, e))


def assert_is_hash_string(string, length=64):
    if not isinstance(string, str):
        raise AssertionError("Expected a string, got type %r" % type(string))
    elif length and len(string) != length:
        raise AssertionError("String of length %d expected; got %d" % (length, len(string)))
    elif not re.match('[abcdef0-9]+$', string):
        raise AssertionError("String %r contains invalid characters for a hash." % string)


def assert_array_result(object_array, to_match, expected, should_not_find=False):
    """
        Pass in array of JSON objects, a dictionary with key/value pairs
        to match against, and another dictionary with expected key/value
        pairs.
        If the should_not_find flag is true, to_match should not be found
        in object_array
        """
    if should_not_find:
        assert_equal(expected, {})
    num_matched = 0
    for item in object_array:
        all_match = True
        for key, value in to_match.items():
            if item[key] != value:
                all_match = False
        if not all_match:
            continue
        elif should_not_find:
            num_matched = num_matched + 1
        for key, value in expected.items():
            if item[key] != value:
                raise AssertionError("%s : expected %s=%s" % (str(item), str(key), str(value)))
            num_matched = num_matched + 1
    if num_matched == 0 and not should_not_find:
        raise AssertionError("No objects matched %s" % (str(to_match)))
    if num_matched > 0 and should_not_find:
        raise AssertionError("Objects were found %s" % (str(to_match)))


# Utility functions
###################


def check_json_precision():
    """Make sure json library being used does not lose precision converting BTC values"""
    n = Decimal("20000000.00000003")
    satoshis = int(json.loads(json.dumps(float(n))) * 1.0e8)
    if satoshis != 2000000000000003:
        raise RuntimeError("JSON encode/decode loses precision")


def EncodeDecimal(o):
    if isinstance(o, Decimal):
        return str(o)
    raise TypeError(repr(o) + " is not JSON serializable")


def count_bytes(hex_string):
    return len(bytearray.fromhex(hex_string))


def str_to_b64str(string):
    return b64encode(string.encode('utf-8')).decode('ascii')


def ceildiv(a, b):
    """
    Divide 2 ints and round up to next int rather than round down
    Implementation requires python integers, which have a // operator that does floor division.
    Other types like decimal.Decimal whose // operator truncates towards 0 will not work.
    """
    assert isinstance(a, int)
    assert isinstance(b, int)
    return -(-a // b)


def get_fee(tx_size, feerate_btc_kvb):
    """Calculate the fee in BTC given a feerate is BTC/kvB. Reflects CFeeRate::GetFee"""
    feerate_sat_kvb = int(feerate_btc_kvb * Decimal(1e8)) # Fee in sat/kvb as an int to avoid float precision errors
    target_fee_sat = ceildiv(feerate_sat_kvb * tx_size, 1000) # Round calculated fee up to nearest sat
    return target_fee_sat / Decimal(1e8) # Return result in  BTC


def satoshi_round(amount):
    return Decimal(amount).quantize(Decimal('0.00000001'), rounding=ROUND_DOWN)


def wait_until_helper(predicate, *, attempts=float('inf'), timeout=float('inf'), lock=None, timeout_factor=1.0):
    """Sleep until the predicate resolves to be True.

    Warning: Note that this method is not recommended to be used in tests as it is
    not aware of the context of the test framework. Using the `wait_until()` members
    from `BitcoinTestFramework` or `P2PInterface` class ensures the timeout is
    properly scaled. Furthermore, `wait_until()` from `P2PInterface` class in
    `p2p.py` has a preset lock.
    """
    if attempts == float('inf') and timeout == float('inf'):
        timeout = 60
    timeout = timeout * timeout_factor
    attempt = 0
    time_end = time.time() + timeout

    while attempt < attempts and time.time() < time_end:
        if lock:
            with lock:
                if predicate():
                    return
        else:
            if predicate():
                return
        attempt += 1
        time.sleep(0.05)

    # Print the cause of the timeout
    predicate_source = "''''\n" + inspect.getsource(predicate) + "'''"
    logger.error("wait_until() failed. Predicate: {}".format(predicate_source))
    if attempt >= attempts:
        raise AssertionError("Predicate {} not true after {} attempts".format(predicate_source, attempts))
    elif time.time() >= time_end:
        raise AssertionError("Predicate {} not true after {} seconds".format(predicate_source, timeout))
    raise RuntimeError('Unreachable')


def sha256sum_file(filename):
    h = hashlib.sha256()
    with open(filename, 'rb') as f:
        d = f.read(4096)
        while len(d) > 0:
            h.update(d)
            d = f.read(4096)
    return h.digest()

# RPC/P2P connection constants and functions
############################################

# The maximum number of nodes a single test can spawn
MAX_NODES = 12
# Don't assign rpc or p2p ports lower than this
PORT_MIN = int(os.getenv('TEST_RUNNER_PORT_MIN', default=11000))
# The number of ports to "reserve" for p2p and rpc, each
PORT_RANGE = 5000


class PortSeed:
    # Must be initialized with a unique integer for each process
    n = None


def get_rpc_proxy(url: str, node_number: int, *, timeout: int=None, coveragedir: str=None) -> coverage.AuthServiceProxyWrapper:
    """
    Args:
        url: URL of the RPC server to call
        node_number: the node number (or id) that this calls to

    Kwargs:
        timeout: HTTP timeout in seconds
        coveragedir: Directory

    Returns:
        AuthServiceProxy. convenience object for making RPC calls.

    """
    proxy_kwargs = {}
    if timeout is not None:
        proxy_kwargs['timeout'] = int(timeout)

    proxy = AuthServiceProxy(url, **proxy_kwargs)

    coverage_logfile = coverage.get_filename(coveragedir, node_number) if coveragedir else None

    return coverage.AuthServiceProxyWrapper(proxy, url, coverage_logfile)


def p2p_port(n):
    assert n <= MAX_NODES
    return PORT_MIN + n + (MAX_NODES * PortSeed.n) % (PORT_RANGE - 1 - MAX_NODES)


def rpc_port(n):
    return PORT_MIN + PORT_RANGE + n + (MAX_NODES * PortSeed.n) % (PORT_RANGE - 1 - MAX_NODES)


def rpc_url(datadir, i, chain, rpchost):
    rpc_u, rpc_p = get_auth_cookie(datadir, chain)
    host = '127.0.0.1'
    port = rpc_port(i)
    if rpchost:
        parts = rpchost.split(':')
        if len(parts) == 2:
            host, port = parts
        else:
            host = rpchost
    return "http://%s:%s@%s:%d" % (rpc_u, rpc_p, host, int(port))


# Node functions
################

def get_datadir_path(dirname, n):
    return os.path.join(dirname, "node" + str(n))

def initialize_datadir(dirname, n, chain, disable_autoconnect=True):
    datadir = get_datadir_path(dirname, n)
    if not os.path.isdir(datadir):
        os.makedirs(datadir)
    write_config(os.path.join(datadir, "elements.conf"), n=n, chain=chain, disable_autoconnect=disable_autoconnect)
    os.makedirs(os.path.join(datadir, 'stderr'), exist_ok=True)
    os.makedirs(os.path.join(datadir, 'stdout'), exist_ok=True)
    return datadir


def write_config(config_path, *, n, chain, extra_config="", disable_autoconnect=True):
    # Translate chain subdirectory name to config name
    if chain == 'testnet3':
        chain_name_conf_arg = 'testnet'
        chain_name_conf_section = 'test'
    else:
        chain_name_conf_arg = chain
        chain_name_conf_section = chain
    with open(config_path, 'w', encoding='utf8') as f:
        if chain_name_conf_arg:
            f.write("chain={}\n".format(chain_name_conf_arg))
        if chain_name_conf_section:
            f.write("[{}]\n".format(chain_name_conf_section))
        f.write("port=" + str(p2p_port(n)) + "\n")
        f.write("rpcport=" + str(rpc_port(n)) + "\n")
        f.write("rpcdoccheck=1\n")
        f.write("fallbackfee=0.0002\n")
        f.write("server=1\n")
        f.write("keypool=1\n")
        f.write("discover=0\n")
        f.write("dnsseed=0\n")
        f.write("fixedseeds=0\n")
        f.write("listenonion=0\n")
        # Increase peertimeout to avoid disconnects while using mocktime.
        # peertimeout is measured in mock time, so setting it large enough to
        # cover any duration in mock time is sufficient. It can be overridden
        # in tests.
        f.write("peertimeout=999999999\n")
        f.write("printtoconsole=0\n")
        f.write("upnp=0\n")
        f.write("natpmp=0\n")
        f.write("shrinkdebugfile=0\n")
        # To improve SQLite wallet performance so that the tests don't timeout, use -unsafesqlitesync
        f.write("unsafesqlitesync=1\n")
        # Elements:
        f.write("validatepegin=0\n")
        f.write("con_parent_pegged_asset=" + BITCOIN_ASSET + "\n")
        f.write("con_blocksubsidy=5000000000\n")
        f.write("con_connect_genesis_outputs=0\n")
        f.write("anyonecanspendaremine=0\n")
        f.write("walletrbf=0\n") # Default is 1 in Elements
        f.write("con_bip34height=1\n")
        f.write("con_bip65height=1\n")
        f.write("con_bip66height=1\n")
        f.write("blindedaddresses=0\n") # Set to minimize broken tests in favor of custom
        f.write("evbparams=dynafed:"+str(2**31)+":::\n") # Never starts unless overridden
        f.write("minrelaytxfee=0.00001\n")
        #f.write("pubkeyprefix=111\n")
        #f.write("scriptprefix=196\n")
        #f.write("bech32_hrp=bcrt\n")
        if disable_autoconnect:
            f.write("connect=0\n")
        f.write(extra_config)


def append_config(datadir, options):
    with open(os.path.join(datadir, "elements.conf"), 'a', encoding='utf8') as f:
        for option in options:
            f.write(option + "\n")


def get_auth_cookie(datadir, chain):
    user = None
    password = None
    if os.path.isfile(os.path.join(datadir, "elements.conf")):
        with open(os.path.join(datadir, "elements.conf"), 'r', encoding='utf8') as f:
            for line in f:
                if line.startswith("rpcuser="):
                    assert user is None  # Ensure that there is only one rpcuser line
                    user = line.split("=")[1].strip("\n")
                if line.startswith("rpcpassword="):
                    assert password is None  # Ensure that there is only one rpcpassword line
                    password = line.split("=")[1].strip("\n")
    try:
        with open(os.path.join(datadir, chain, ".cookie"), 'r', encoding="ascii") as f:
            userpass = f.read()
            split_userpass = userpass.split(':')
            user = split_userpass[0]
            password = split_userpass[1]
    except OSError:
        pass
    if user is None or password is None:
        raise ValueError("No RPC credentials")
    return user, password


# If a cookie file exists in the given datadir, delete it.
def delete_cookie_file(datadir, chain):
    if os.path.isfile(os.path.join(datadir, chain, ".cookie")):
        logger.debug("Deleting leftover cookie file")
        os.remove(os.path.join(datadir, chain, ".cookie"))


def softfork_active(node, key):
    """Return whether a softfork is active."""
    return node.getdeploymentinfo()['deployments'][key]['active']


def set_node_times(nodes, t):
    for node in nodes:
        node.setmocktime(t)


def check_node_connections(*, node, num_in, num_out):
    info = node.getnetworkinfo()
    assert_equal(info["connections_in"], num_in)
    assert_equal(info["connections_out"], num_out)


# Transaction/Block functions
#############################


def find_output(node, txid, amount, *, blockhash=None):
    """
    Return index to output of txid with value amount
    Raises exception if there is none.
    """
    txdata = node.getrawtransaction(txid, 1, blockhash)
    for i in range(len(txdata["vout"])):
        if txdata["vout"][i].get("value") == amount:
            return i
    raise RuntimeError("find_output txid %s : %s not found" % (txid, str(amount)))


def chain_transaction(node, parent_txids, vouts, value, fee, num_outputs):
    """Build and send a transaction that spends the given inputs (specified
    by lists of parent_txid:vout each), with the desired total value and fee,
    equally divided up to the desired number of outputs.

    Returns a tuple with the txid and the amount sent per output.
    """
    send_value = satoshi_round((value - fee)/num_outputs)
    inputs = []
    for (txid, vout) in zip(parent_txids, vouts):
        inputs.append({'txid' : txid, 'vout' : vout})
    outputs = []
    for _ in range(num_outputs):
        outputs.append({node.getnewaddress(): send_value})
    outputs.append({"fee": value - (num_outputs * send_value)})
    rawtx = node.createrawtransaction(inputs, outputs, 0, True)
    signedtx = node.signrawtransactionwithwallet(rawtx)
    txid = node.sendrawtransaction(signedtx['hex'])
    fulltx = node.getrawtransaction(txid, 1)
    assert len(fulltx['vout']) == num_outputs + 1  # make sure we didn't generate a change output
    return (txid, send_value)


# Create large OP_RETURN txouts that can be appended to a transaction
# to make it large (helper for constructing large transactions).
def gen_return_txouts():
    # Some pre-processing to create a bunch of OP_RETURN txouts to insert into transactions we create
    # So we have big transactions (and therefore can't fit very many into each block)
    # create one script_pubkey
    script_pubkey = "6a4d0200"  # OP_RETURN OP_PUSH2 512 bytes
    for _ in range(512):
        script_pubkey = script_pubkey + "01"
    # concatenate 128 txouts of above script_pubkey which we'll insert before the txout for change
    txouts = []
    from .messages import CTxOut, CTxOutValue
    txout = CTxOut()
    txout.nValue = CTxOutValue(0)
    txout.scriptPubKey = bytes.fromhex(script_pubkey)
    for _ in range(128):
        txouts.append(txout)
    return txouts


# Create a spend of each passed-in utxo, splicing in "txouts" to each raw
# transaction to make it large.  See gen_return_txouts() above.
def create_lots_of_big_transactions(mini_wallet, node, fee, tx_batch_size, txouts, utxos=None):
    from .messages import COIN
    fee_sats = int(fee * COIN)
    txids = []
    use_internal_utxos = utxos is None
    for _ in range(tx_batch_size):
        tx = mini_wallet.create_self_transfer(
<<<<<<< HEAD
                from_node=node,
                utxo_to_spend=None if use_internal_utxos else utxos.pop(),
                fee_rate=0)['tx']

        # ELEMENTS: create_self_trasfer adds a fee output at the end of the transaction
        # Since we passed in a fee_rate of 0, we must manually set it
        assert(tx.vout[1].is_fee())
        tx.vout[0].nValue.setToAmount(tx.vout[0].nValue.getAmount() - fee_sats)
        tx.vout[1].nValue.setToAmount(fee_sats)

=======
            utxo_to_spend=None if use_internal_utxos else utxos.pop(),
            fee_rate=0,
        )["tx"]
        tx.vout[0].nValue -= fee_sats
>>>>>>> 1b71c768
        tx.vout.extend(txouts)

        res = node.testmempoolaccept([tx.serialize().hex()])[0]
        assert_equal(res['fees']['base'], fee)
        txids.append(node.sendrawtransaction(tx.serialize().hex()))

    return txids


def mine_large_block(test_framework, mini_wallet, node):
    # generate a 66k transaction,
    # and 14 of them is close to the 1MB block limit
    txouts = gen_return_txouts()
    fee = 100 * node.getnetworkinfo()["relayfee"]
    create_lots_of_big_transactions(mini_wallet, node, fee, 14, txouts)
    test_framework.generate(node, 1)


def find_vout_for_address(node, txid, addr):
    """
    Locate the vout index of the given transaction sending to the
    given address. Raises runtime error exception if not found.
    """
    tx = node.getrawtransaction(txid, True)
    unblind_addr = addr
    if node.getblockchaininfo()['chain'] == 'elementsregtest':
        unblind_addr = node.validateaddress(addr)["unconfidential"]
    for i in range(len(tx["vout"])):
        if tx["vout"][i]["scriptPubKey"]["type"] == "fee":
            continue
        if unblind_addr == tx["vout"][i]["scriptPubKey"]["address"]:
            return i
    raise RuntimeError("Vout not found for address: txid=%s, addr=%s" % (txid, addr))

def modinv(a, n):
    """Compute the modular inverse of a modulo n using the extended Euclidean
    Algorithm. See https://en.wikipedia.org/wiki/Extended_Euclidean_algorithm#Modular_integers.
    """
    # TODO: Change to pow(a, -1, n) available in Python 3.8
    t1, t2 = 0, 1
    r1, r2 = n, a
    while r2 != 0:
        q = r1 // r2
        t1, t2 = t2, t1 - q * t2
        r1, r2 = r2, r1 - q * r2
    if r1 > 1:
        return None
    if t1 < 0:
        t1 += n
    return t1

class TestFrameworkUtil(unittest.TestCase):
    def test_modinv(self):
        test_vectors = [
            [7, 11],
            [11, 29],
            [90, 13],
            [1891, 3797],
            [6003722857, 77695236973],
        ]

        for a, n in test_vectors:
            self.assertEqual(modinv(a, n), pow(a, n-2, n))<|MERGE_RESOLUTION|>--- conflicted
+++ resolved
@@ -554,10 +554,8 @@
     use_internal_utxos = utxos is None
     for _ in range(tx_batch_size):
         tx = mini_wallet.create_self_transfer(
-<<<<<<< HEAD
-                from_node=node,
-                utxo_to_spend=None if use_internal_utxos else utxos.pop(),
-                fee_rate=0)['tx']
+            utxo_to_spend=None if use_internal_utxos else utxos.pop(),
+            fee_rate=0)['tx']
 
         # ELEMENTS: create_self_trasfer adds a fee output at the end of the transaction
         # Since we passed in a fee_rate of 0, we must manually set it
@@ -565,12 +563,6 @@
         tx.vout[0].nValue.setToAmount(tx.vout[0].nValue.getAmount() - fee_sats)
         tx.vout[1].nValue.setToAmount(fee_sats)
 
-=======
-            utxo_to_spend=None if use_internal_utxos else utxos.pop(),
-            fee_rate=0,
-        )["tx"]
-        tx.vout[0].nValue -= fee_sats
->>>>>>> 1b71c768
         tx.vout.extend(txouts)
 
         res = node.testmempoolaccept([tx.serialize().hex()])[0]
