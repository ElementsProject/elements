--- conflicted
+++ resolved
@@ -324,7 +324,7 @@
         f.write("listenonion=0\n")
         f.write("printtoconsole=0\n")
         f.write("upnp=0\n")
-<<<<<<< HEAD
+        f.write("shrinkdebugfile=0\n")
         # Elements:
         f.write("validatepegin=0\n")
         f.write("con_parent_pegged_asset=" + BITCOIN_ASSET + "\n")
@@ -341,9 +341,6 @@
         #f.write("pubkeyprefix=111\n")
         #f.write("scriptprefix=196\n")
         #f.write("bech32_hrp=bcrt\n")
-=======
-        f.write("shrinkdebugfile=0\n")
->>>>>>> 222b7d0c
         os.makedirs(os.path.join(datadir, 'stderr'), exist_ok=True)
         os.makedirs(os.path.join(datadir, 'stdout'), exist_ok=True)
     return datadir
