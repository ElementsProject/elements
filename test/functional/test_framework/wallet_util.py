#!/usr/bin/env python3
# Copyright (c) 2018-2020 The Bitcoin Core developers
# Distributed under the MIT software license, see the accompanying
# file COPYING or http://www.opensource.org/licenses/mit-license.php.
"""Useful util functions for testing the wallet"""
from collections import namedtuple

from test_framework.address import (
    byte_to_base58,
    key_to_p2pkh,
    key_to_p2sh_p2wpkh,
    key_to_p2wpkh,
    script_to_p2sh,
    script_to_p2sh_p2wsh,
    script_to_p2wsh,
)
from test_framework.key import ECKey
from test_framework.script import (
    CScript,
    OP_2,
    OP_3,
    OP_CHECKMULTISIG,
)
from test_framework.script_util import (
    key_to_p2pkh_script,
    key_to_p2wpkh_script,
    script_to_p2sh_script,
    script_to_p2wsh_script,
)
from test_framework.util import hex_str_to_bytes

Key = namedtuple('Key', ['privkey',
                         'pubkey',
                         'p2pkh_script',
                         'p2pkh_addr',
                         'p2wpkh_script',
                         'p2wpkh_addr',
                         'p2sh_p2wpkh_script',
                         'p2sh_p2wpkh_redeem_script',
                         'p2sh_p2wpkh_addr',
                         'blinding_privkey',
                         ])

Multisig = namedtuple('Multisig', ['privkeys',
                                   'pubkeys',
                                   'p2sh_script',
                                   'p2sh_addr',
                                   'redeem_script',
                                   'p2wsh_script',
                                   'p2wsh_addr',
                                   'p2sh_p2wsh_script',
                                   'p2sh_p2wsh_addr'])

def get_key(node):
    """Generate a fresh key on node

    Returns a named tuple of privkey, pubkey and all address and scripts."""
    addr = node.getnewaddress()
    pubkey = node.getaddressinfo(addr)['pubkey']
    return Key(privkey=node.dumpprivkey(addr),
               pubkey=pubkey,
               p2pkh_script=key_to_p2pkh_script(pubkey).hex(),
               p2pkh_addr=key_to_p2pkh(pubkey),
               p2wpkh_script=key_to_p2wpkh_script(pubkey).hex(),
               p2wpkh_addr=key_to_p2wpkh(pubkey),
<<<<<<< HEAD
               p2sh_p2wpkh_script=CScript([OP_HASH160, hash160(CScript([OP_0, pkh])), OP_EQUAL]).hex(),
               p2sh_p2wpkh_redeem_script=CScript([OP_0, pkh]).hex(),
               p2sh_p2wpkh_addr=key_to_p2sh_p2wpkh(pubkey),
               blinding_privkey=node.dumpblindingkey(node.getaddressinfo(addr)["confidential"]),
               )
=======
               p2sh_p2wpkh_script=script_to_p2sh_script(key_to_p2wpkh_script(pubkey)).hex(),
               p2sh_p2wpkh_redeem_script=key_to_p2wpkh_script(pubkey).hex(),
               p2sh_p2wpkh_addr=key_to_p2sh_p2wpkh(pubkey))
>>>>>>> d1e4c563

def get_generate_key():
    """Generate a fresh key

    Returns a named tuple of privkey, pubkey and all address and scripts."""
    blinding_eckey = ECKey()
    blinding_eckey.generate()
    blinding_privkey = bytes_to_wif(blinding_eckey.get_bytes())
    eckey = ECKey()
    eckey.generate()
    privkey = bytes_to_wif(eckey.get_bytes())
    pubkey = eckey.get_pubkey().get_bytes().hex()
    return Key(privkey=privkey,
               pubkey=pubkey,
               p2pkh_script=key_to_p2pkh_script(pubkey).hex(),
               p2pkh_addr=key_to_p2pkh(pubkey),
               p2wpkh_script=key_to_p2wpkh_script(pubkey).hex(),
               p2wpkh_addr=key_to_p2wpkh(pubkey),
<<<<<<< HEAD
               p2sh_p2wpkh_script=CScript([OP_HASH160, hash160(CScript([OP_0, pkh])), OP_EQUAL]).hex(),
               p2sh_p2wpkh_redeem_script=CScript([OP_0, pkh]).hex(),
               p2sh_p2wpkh_addr=key_to_p2sh_p2wpkh(pubkey),
               blinding_privkey=blinding_privkey,
               )
=======
               p2sh_p2wpkh_script=script_to_p2sh_script(key_to_p2wpkh_script(pubkey)).hex(),
               p2sh_p2wpkh_redeem_script=key_to_p2wpkh_script(pubkey).hex(),
               p2sh_p2wpkh_addr=key_to_p2sh_p2wpkh(pubkey))
>>>>>>> d1e4c563

def get_multisig(node):
    """Generate a fresh 2-of-3 multisig on node

    Returns a named tuple of privkeys, pubkeys and all address and scripts."""
    addrs = []
    pubkeys = []
    for _ in range(3):
        addr = node.getaddressinfo(node.getnewaddress())
        addrs.append(addr['address'])
        pubkeys.append(addr['pubkey'])
    script_code = CScript([OP_2] + [hex_str_to_bytes(pubkey) for pubkey in pubkeys] + [OP_3, OP_CHECKMULTISIG])
    witness_script = script_to_p2wsh_script(script_code)
    return Multisig(privkeys=[node.dumpprivkey(addr) for addr in addrs],
                    pubkeys=pubkeys,
                    p2sh_script=script_to_p2sh_script(script_code).hex(),
                    p2sh_addr=script_to_p2sh(script_code),
                    redeem_script=script_code.hex(),
                    p2wsh_script=witness_script.hex(),
                    p2wsh_addr=script_to_p2wsh(script_code),
                    p2sh_p2wsh_script=script_to_p2sh_script(witness_script).hex(),
                    p2sh_p2wsh_addr=script_to_p2sh_p2wsh(script_code))

def test_address(node, address, **kwargs):
    """Get address info for `address` and test whether the returned values are as expected."""
    addr_info = node.getaddressinfo(address)
    for key, value in kwargs.items():
        if value is None:
            if key in addr_info.keys():
                raise AssertionError("key {} unexpectedly returned in getaddressinfo.".format(key))
        elif addr_info[key] != value:
            raise AssertionError("key {} value {} did not match expected value {}".format(key, addr_info[key], value))

def bytes_to_wif(b, compressed=True):
    if compressed:
        b += b'\x01'
    return byte_to_base58(b, 239)

def generate_wif_key():
    # Makes a WIF privkey for imports
    k = ECKey()
    k.generate()
    return bytes_to_wif(k.get_bytes(), k.is_compressed)<|MERGE_RESOLUTION|>--- conflicted
+++ resolved
@@ -63,17 +63,11 @@
                p2pkh_addr=key_to_p2pkh(pubkey),
                p2wpkh_script=key_to_p2wpkh_script(pubkey).hex(),
                p2wpkh_addr=key_to_p2wpkh(pubkey),
-<<<<<<< HEAD
-               p2sh_p2wpkh_script=CScript([OP_HASH160, hash160(CScript([OP_0, pkh])), OP_EQUAL]).hex(),
-               p2sh_p2wpkh_redeem_script=CScript([OP_0, pkh]).hex(),
+               p2sh_p2wpkh_script=script_to_p2sh_script(key_to_p2wpkh_script(pubkey)).hex(),
+               p2sh_p2wpkh_redeem_script=key_to_p2wpkh_script(pubkey).hex(),
                p2sh_p2wpkh_addr=key_to_p2sh_p2wpkh(pubkey),
                blinding_privkey=node.dumpblindingkey(node.getaddressinfo(addr)["confidential"]),
                )
-=======
-               p2sh_p2wpkh_script=script_to_p2sh_script(key_to_p2wpkh_script(pubkey)).hex(),
-               p2sh_p2wpkh_redeem_script=key_to_p2wpkh_script(pubkey).hex(),
-               p2sh_p2wpkh_addr=key_to_p2sh_p2wpkh(pubkey))
->>>>>>> d1e4c563
 
 def get_generate_key():
     """Generate a fresh key
@@ -92,17 +86,11 @@
                p2pkh_addr=key_to_p2pkh(pubkey),
                p2wpkh_script=key_to_p2wpkh_script(pubkey).hex(),
                p2wpkh_addr=key_to_p2wpkh(pubkey),
-<<<<<<< HEAD
-               p2sh_p2wpkh_script=CScript([OP_HASH160, hash160(CScript([OP_0, pkh])), OP_EQUAL]).hex(),
-               p2sh_p2wpkh_redeem_script=CScript([OP_0, pkh]).hex(),
+               p2sh_p2wpkh_script=script_to_p2sh_script(key_to_p2wpkh_script(pubkey)).hex(),
+               p2sh_p2wpkh_redeem_script=key_to_p2wpkh_script(pubkey).hex(),
                p2sh_p2wpkh_addr=key_to_p2sh_p2wpkh(pubkey),
                blinding_privkey=blinding_privkey,
                )
-=======
-               p2sh_p2wpkh_script=script_to_p2sh_script(key_to_p2wpkh_script(pubkey)).hex(),
-               p2sh_p2wpkh_redeem_script=key_to_p2wpkh_script(pubkey).hex(),
-               p2sh_p2wpkh_addr=key_to_p2sh_p2wpkh(pubkey))
->>>>>>> d1e4c563
 
 def get_multisig(node):
     """Generate a fresh 2-of-3 multisig on node
