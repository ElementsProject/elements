#!/usr/bin/env python3
# Copyright (c) 2014-2019 The Bitcoin Core developers
# Distributed under the MIT software license, see the accompanying
# file COPYING or http://www.opensource.org/licenses/mit-license.php.
"""Base class for RPC testing."""

import configparser
from enum import Enum
import logging
import argparse
import os
import pdb
import random
import shutil
import subprocess
import sys
import tempfile
import time

from .authproxy import JSONRPCException
from . import coverage
from .test_node import TestNode
from .mininode import NetworkThread
from .util import (
    MAX_NODES,
    PortSeed,
    assert_equal,
    check_json_precision,
    connect_nodes,
    disconnect_nodes,
    get_datadir_path,
    initialize_datadir,
    sync_blocks,
    sync_mempools,
)


class TestStatus(Enum):
    PASSED = 1
    FAILED = 2
    SKIPPED = 3

TEST_EXIT_PASSED = 0
TEST_EXIT_FAILED = 1
TEST_EXIT_SKIPPED = 77

TMPDIR_PREFIX = "bitcoin_func_test_"


class SkipTest(Exception):
    """This exception is raised to skip a test"""

    def __init__(self, message):
        self.message = message


class BitcoinTestMetaClass(type):
    """Metaclass for BitcoinTestFramework.

    Ensures that any attempt to register a subclass of `BitcoinTestFramework`
    adheres to a standard whereby the subclass overrides `set_test_params` and
    `run_test` but DOES NOT override either `__init__` or `main`. If any of
    those standards are violated, a ``TypeError`` is raised."""

    def __new__(cls, clsname, bases, dct):
        if not clsname == 'BitcoinTestFramework':
            if not ('run_test' in dct and 'set_test_params' in dct):
                raise TypeError("BitcoinTestFramework subclasses must override "
                                "'run_test' and 'set_test_params'")
            if '__init__' in dct or 'main' in dct:
                raise TypeError("BitcoinTestFramework subclasses may not override "
                                "'__init__' or 'main'")

        return super().__new__(cls, clsname, bases, dct)


class BitcoinTestFramework(metaclass=BitcoinTestMetaClass):
    """Base class for a bitcoin test script.

    Individual bitcoin test scripts should subclass this class and override the set_test_params() and run_test() methods.

    Individual tests can also override the following methods to customize the test setup:

    - add_options()
    - setup_chain()
    - setup_network()
    - setup_nodes()

    The __init__() and main() methods should not be overridden.

    This class also contains various public and private helper methods."""

    def __init__(self):
        """Sets test framework defaults. Do not override this method. Instead, override the set_test_params() method"""
        self.chain = 'elementsregtest'
        self.setup_clean_chain = False
        self.nodes = []
        self.network_thread = None
        self.rpc_timeout = 60  # Wait for up to 60 seconds for the RPC server to respond
        self.supports_cli = True
        self.bind_to_localhost_only = True
        self.set_test_params()
        self.parse_args()

    def main(self):
        """Main function. This should not be overridden by the subclass test scripts."""

        assert hasattr(self, "num_nodes"), "Test must set self.num_nodes in set_test_params()"

        try:
            self.setup()
            self.run_test()
        except JSONRPCException:
            self.log.exception("JSONRPC error")
            self.success = TestStatus.FAILED
        except SkipTest as e:
            self.log.warning("Test Skipped: %s" % e.message)
            self.success = TestStatus.SKIPPED
        except AssertionError:
            self.log.exception("Assertion failed")
            self.success = TestStatus.FAILED
        except KeyError:
            self.log.exception("Key error")
            self.success = TestStatus.FAILED
        except subprocess.CalledProcessError as e:
            self.log.exception("Called Process failed with '{}'".format(e.output))
            self.success = TestStatus.FAILED
        except Exception:
            self.log.exception("Unexpected exception caught during testing")
            self.success = TestStatus.FAILED
        except KeyboardInterrupt:
            self.log.warning("Exiting after keyboard interrupt")
            self.success = TestStatus.FAILED
        finally:
            exit_code = self.shutdown()
            sys.exit(exit_code)

    def parse_args(self):
        parser = argparse.ArgumentParser(usage="%(prog)s [options]")
        parser.add_argument("--nocleanup", dest="nocleanup", default=False, action="store_true",
                            help="Leave bitcoinds and test.* datadir on exit or error")
        parser.add_argument("--noshutdown", dest="noshutdown", default=False, action="store_true",
                            help="Don't stop bitcoinds after the test execution")
        parser.add_argument("--cachedir", dest="cachedir", default=os.path.abspath(os.path.dirname(os.path.realpath(__file__)) + "/../../cache"),
                            help="Directory for caching pregenerated datadirs (default: %(default)s)")
        parser.add_argument("--tmpdir", dest="tmpdir", help="Root directory for datadirs")
        parser.add_argument("-l", "--loglevel", dest="loglevel", default="INFO",
                            help="log events at this level and higher to the console. Can be set to DEBUG, INFO, WARNING, ERROR or CRITICAL. Passing --loglevel DEBUG will output all logs to console. Note that logs at all levels are always written to the test_framework.log file in the temporary test directory.")
        parser.add_argument("--tracerpc", dest="trace_rpc", default=False, action="store_true",
                            help="Print out all RPC calls as they are made")
        parser.add_argument("--portseed", dest="port_seed", default=os.getpid(), type=int,
                            help="The seed to use for assigning port numbers (default: current process id)")
        parser.add_argument("--coveragedir", dest="coveragedir",
                            help="Write tested RPC commands into this directory")
        parser.add_argument("--configfile", dest="configfile",
                            default=os.path.abspath(os.path.dirname(os.path.realpath(__file__)) + "/../../config.ini"),
                            help="Location of the test framework config file (default: %(default)s)")
        parser.add_argument("--pdbonfailure", dest="pdbonfailure", default=False, action="store_true",
                            help="Attach a python debugger if test fails")
        parser.add_argument("--usecli", dest="usecli", default=False, action="store_true",
                            help="use bitcoin-cli instead of RPC for all commands")
        parser.add_argument("--perf", dest="perf", default=False, action="store_true",
                            help="profile running nodes with perf for the duration of the test")
        parser.add_argument("--valgrind", dest="valgrind", default=False, action="store_true",
                            help="run nodes under the valgrind memory error detector: expect at least a ~10x slowdown, valgrind 3.14 or later required")
        parser.add_argument("--randomseed", type=int,
                            help="set a random seed for deterministically reproducing a previous test run")
        self.add_options(parser)
        self.options = parser.parse_args()

    def setup(self):
        """Call this method to start up the test framework object with options set."""

        PortSeed.n = self.options.port_seed

        check_json_precision()

        self.options.cachedir = os.path.abspath(self.options.cachedir)

        config = configparser.ConfigParser()
        config.read_file(open(self.options.configfile))
        self.config = config
        self.options.bitcoind = os.getenv("BITCOIND", default=config["environment"]["BUILDDIR"] + '/src/elementsd' + config["environment"]["EXEEXT"])
        self.options.bitcoincli = os.getenv("BITCOINCLI", default=config["environment"]["BUILDDIR"] + '/src/elements-cli' + config["environment"]["EXEEXT"])

        os.environ['PATH'] = os.pathsep.join([
            os.path.join(config['environment']['BUILDDIR'], 'src'),
            os.path.join(config['environment']['BUILDDIR'], 'src', 'qt'),
            os.environ['PATH']
        ])

        # Set up temp directory and start logging
        if self.options.tmpdir:
            self.options.tmpdir = os.path.abspath(self.options.tmpdir)
            os.makedirs(self.options.tmpdir, exist_ok=False)
        else:
            self.options.tmpdir = tempfile.mkdtemp(prefix=TMPDIR_PREFIX)
        self._start_logging()

        # Seed the PRNG. Note that test runs are reproducible if and only if
        # a single thread accesses the PRNG. For more information, see
        # https://docs.python.org/3/library/random.html#notes-on-reproducibility.
        # The network thread shouldn't access random. If we need to change the
        # network thread to access randomness, it should instantiate its own
        # random.Random object.
        seed = self.options.randomseed

        if seed is None:
            seed = random.randrange(sys.maxsize)
        else:
            self.log.debug("User supplied random seed {}".format(seed))

        random.seed(seed)
        self.log.debug("PRNG seed is: {}".format(seed))

        self.log.debug('Setting up network thread')
        self.network_thread = NetworkThread()
        self.network_thread.start()

        if self.options.usecli:
            if not self.supports_cli:
                raise SkipTest("--usecli specified but test does not support using CLI")
            self.skip_if_no_cli()
        self.skip_test_if_missing_module()
        self.setup_chain()
        self.setup_network()

        self.success = TestStatus.PASSED

    def shutdown(self):
        """Call this method to shut down the test framework object."""

        if self.success == TestStatus.FAILED and self.options.pdbonfailure:
            print("Testcase failed. Attaching python debugger. Enter ? for help")
            pdb.set_trace()

        self.log.debug('Closing down network thread')
        self.network_thread.close()
        if not self.options.noshutdown:
            self.log.info("Stopping nodes")
            if self.nodes:
                self.stop_nodes()
        else:
            for node in self.nodes:
                node.cleanup_on_exit = False
            self.log.info("Note: bitcoinds were not stopped and may still be running")

        should_clean_up = (
            not self.options.nocleanup and
            not self.options.noshutdown and
            self.success != TestStatus.FAILED and
            not self.options.perf
        )
        if should_clean_up:
            self.log.info("Cleaning up {} on exit".format(self.options.tmpdir))
            cleanup_tree_on_exit = True
        elif self.options.perf:
            self.log.warning("Not cleaning up dir {} due to perf data".format(self.options.tmpdir))
            cleanup_tree_on_exit = False
        else:
            self.log.warning("Not cleaning up dir {}".format(self.options.tmpdir))
            cleanup_tree_on_exit = False

        if self.success == TestStatus.PASSED:
            self.log.info("Tests successful")
            exit_code = TEST_EXIT_PASSED
        elif self.success == TestStatus.SKIPPED:
            self.log.info("Test skipped")
            exit_code = TEST_EXIT_SKIPPED
        else:
            self.log.error("Test failed. Test logging available at %s/test_framework.log", self.options.tmpdir)
            self.log.error("Hint: Call {} '{}' to consolidate all logs".format(os.path.normpath(os.path.dirname(os.path.realpath(__file__)) + "/../combine_logs.py"), self.options.tmpdir))
            exit_code = TEST_EXIT_FAILED
        # Logging.shutdown will not remove stream- and filehandlers, so we must
        # do it explicitly. Handlers are removed so the next test run can apply
        # different log handler settings.
        # See: https://docs.python.org/3/library/logging.html#logging.shutdown
        for h in list(self.log.handlers):
            h.flush()
            h.close()
            self.log.removeHandler(h)
        rpc_logger = logging.getLogger("BitcoinRPC")
        for h in list(rpc_logger.handlers):
            h.flush()
            rpc_logger.removeHandler(h)
        if cleanup_tree_on_exit:
            shutil.rmtree(self.options.tmpdir)

        self.nodes.clear()
        return exit_code

    # Methods to override in subclass test scripts.
    def set_test_params(self):
        """Tests must this method to change default values for number of nodes, topology, etc"""
        raise NotImplementedError

    def add_options(self, parser):
        """Override this method to add command-line options to the test"""
        pass

    def skip_test_if_missing_module(self):
        """Override this method to skip a test if a module is not compiled"""
        pass

    def setup_chain(self):
        """Override this method to customize blockchain setup"""
        self.log.info("Initializing test directory " + self.options.tmpdir)
        if self.setup_clean_chain:
            self._initialize_chain_clean()
        else:
            self._initialize_chain()

    def setup_network(self):
        """Override this method to customize test network topology"""
        self.setup_nodes()

        # Connect the nodes as a "chain".  This allows us
        # to split the network between nodes 1 and 2 to get
        # two halves that can work on competing chains.
        #
        # Topology looks like this:
        # node0 <-- node1 <-- node2 <-- node3
        #
        # If all nodes are in IBD (clean chain from genesis), node0 is assumed to be the source of blocks (miner). To
        # ensure block propagation, all nodes will establish outgoing connections toward node0.
        # See fPreferredDownload in net_processing.
        #
        # If further outbound connections are needed, they can be added at the beginning of the test with e.g.
        # connect_nodes(self.nodes[1], 2)
        for i in range(self.num_nodes - 1):
            connect_nodes(self.nodes[i + 1], i)
        self.sync_all()

    def setup_nodes(self):
        """Override this method to customize test node setup"""
        extra_args = None
        if hasattr(self, "extra_args"):
            extra_args = self.extra_args
        self.add_nodes(self.num_nodes, extra_args)
        self.start_nodes()
        self.import_deterministic_coinbase_privkeys()
        if not self.setup_clean_chain:
            for n in self.nodes:
                assert_equal(n.getblockchaininfo()["blocks"], 199)
            # To ensure that all nodes are out of IBD, the most recent block
            # must have a timestamp not too old (see IsInitialBlockDownload()).
            self.log.debug('Generate a block with current time')
            block_hash = self.nodes[0].generate(1)[0]
            block = self.nodes[0].getblock(blockhash=block_hash, verbosity=0)
            for n in self.nodes:
                n.submitblock(block)
                chain_info = n.getblockchaininfo()
                assert_equal(chain_info["blocks"], 200)
                assert_equal(chain_info["initialblockdownload"], False)

    def import_deterministic_coinbase_privkeys(self):
        for n in self.nodes:
            try:
                n.getwalletinfo()
            except JSONRPCException as e:
                assert str(e).startswith('Method not found')
                continue

            n.importprivkey(privkey=n.get_deterministic_priv_key().key, label='coinbase')

    def run_test(self):
        """Tests must override this method to define test logic"""
        raise NotImplementedError

    # Public helper methods. These can be accessed by the subclass test scripts.

<<<<<<< HEAD
    def add_nodes(self, num_nodes, extra_args=None, *, rpchost=None, chain=None, binary=None, chain_in_args=None):
=======
    def add_nodes(self, num_nodes, extra_args=None, *, rpchost=None, binary=None, binary_cli=None, versions=None):
>>>>>>> caa2f3af
        """Instantiate TestNode objects.

        Should only be called once after the nodes have been specified in
        set_test_params()."""
        if self.bind_to_localhost_only:
            extra_confs = [["bind=127.0.0.1"]] * num_nodes
        else:
            extra_confs = [[]] * num_nodes
        if extra_args is None:
            extra_args = [[]] * num_nodes
        if versions is None:
            versions = [None] * num_nodes
        if binary is None:
            binary = [self.options.bitcoind] * num_nodes
<<<<<<< HEAD
        if chain is None:
            chain = [self.chain] * num_nodes
        if chain_in_args is None:
            chain_in_args = [True] * num_nodes
=======
        if binary_cli is None:
            binary_cli = [self.options.bitcoincli] * num_nodes
>>>>>>> caa2f3af
        assert_equal(len(extra_confs), num_nodes)
        assert_equal(len(extra_args), num_nodes)
        assert_equal(len(versions), num_nodes)
        assert_equal(len(binary), num_nodes)
<<<<<<< HEAD
        assert_equal(len(chain), num_nodes)
=======
        assert_equal(len(binary_cli), num_nodes)
>>>>>>> caa2f3af
        for i in range(num_nodes):
            numnode = len(self.nodes)
            self.nodes.append(TestNode(
                numnode,
                get_datadir_path(self.options.tmpdir, numnode),
                chain=chain[i],
                rpchost=rpchost,
                timewait=self.rpc_timeout,
                bitcoind=binary[i],
                bitcoin_cli=binary_cli[i],
                version=versions[i],
                coverage_dir=self.options.coveragedir,
                cwd=self.options.tmpdir,
                extra_conf=extra_confs[i],
                extra_args=extra_args[i],
                use_cli=self.options.usecli,
                start_perf=self.options.perf,
                chain_in_args=chain_in_args[i],
                use_valgrind=self.options.valgrind,
            ))

    def start_node(self, i, *args, **kwargs):
        """Start a bitcoind"""

        node = self.nodes[i]

        node.start(*args, **kwargs)
        node.wait_for_rpc_connection()

        if self.options.coveragedir is not None:
            coverage.write_all_rpc_commands(self.options.coveragedir, node.rpc)

    def start_nodes(self, extra_args=None, *args, **kwargs):
        """Start multiple bitcoinds"""

        if extra_args is None:
            extra_args = [None] * self.num_nodes
        assert_equal(len(extra_args), self.num_nodes)
        try:
            for i, node in enumerate(self.nodes):
                node.start(extra_args[i], *args, **kwargs)
            for node in self.nodes:
                node.wait_for_rpc_connection()
        except:
            # If one node failed to start, stop the others
            self.stop_nodes()
            raise

        if self.options.coveragedir is not None:
            for node in self.nodes:
                coverage.write_all_rpc_commands(self.options.coveragedir, node.rpc)

    def stop_node(self, i, expected_stderr='', wait=0):
        """Stop a bitcoind test node"""
        self.nodes[i].stop_node(expected_stderr, wait=wait)
        self.nodes[i].wait_until_stopped()

    def stop_nodes(self, wait=0):
        """Stop multiple bitcoind test nodes"""
        for node in self.nodes:
            # Issue RPC to stop nodes
            node.stop_node(wait=wait)

        for node in self.nodes:
            # Wait for nodes to stop
            node.wait_until_stopped()

    def restart_node(self, i, extra_args=None):
        """Stop and start a test node"""
        self.stop_node(i)
        self.start_node(i, extra_args)

    def wait_for_node_exit(self, i, timeout):
        self.nodes[i].process.wait(timeout)

    def split_network(self):
        """
        Split the network of four nodes into nodes 0/1 and 2/3.
        """
        disconnect_nodes(self.nodes[1], 2)
        disconnect_nodes(self.nodes[2], 1)
        self.sync_all(self.nodes[:2])
        self.sync_all(self.nodes[2:])

    def join_network(self):
        """
        Join the (previously split) network halves together.
        """
        connect_nodes(self.nodes[1], 2)
        self.sync_all()

    def sync_blocks(self, nodes=None, **kwargs):
        sync_blocks(nodes or self.nodes, **kwargs)

    def sync_mempools(self, nodes=None, **kwargs):
        sync_mempools(nodes or self.nodes, **kwargs)

    def sync_all(self, nodes=None, **kwargs):
        self.sync_blocks(nodes, **kwargs)
        self.sync_mempools(nodes, **kwargs)

    # Private helper methods. These should not be accessed by the subclass test scripts.

    def _start_logging(self):
        # Add logger and logging handlers
        self.log = logging.getLogger('TestFramework')
        self.log.setLevel(logging.DEBUG)
        # Create file handler to log all messages
        fh = logging.FileHandler(self.options.tmpdir + '/test_framework.log', encoding='utf-8')
        fh.setLevel(logging.DEBUG)
        # Create console handler to log messages to stderr. By default this logs only error messages, but can be configured with --loglevel.
        ch = logging.StreamHandler(sys.stdout)
        # User can provide log level as a number or string (eg DEBUG). loglevel was caught as a string, so try to convert it to an int
        ll = int(self.options.loglevel) if self.options.loglevel.isdigit() else self.options.loglevel.upper()
        ch.setLevel(ll)
        # Format logs the same as bitcoind's debug.log with microprecision (so log files can be concatenated and sorted)
        formatter = logging.Formatter(fmt='%(asctime)s.%(msecs)03d000Z %(name)s (%(levelname)s): %(message)s', datefmt='%Y-%m-%dT%H:%M:%S')
        formatter.converter = time.gmtime
        fh.setFormatter(formatter)
        ch.setFormatter(formatter)
        # add the handlers to the logger
        self.log.addHandler(fh)
        self.log.addHandler(ch)

        if self.options.trace_rpc:
            rpc_logger = logging.getLogger("BitcoinRPC")
            rpc_logger.setLevel(logging.DEBUG)
            rpc_handler = logging.StreamHandler(sys.stdout)
            rpc_handler.setLevel(logging.DEBUG)
            rpc_logger.addHandler(rpc_handler)

    def _initialize_chain(self):
        """Initialize a pre-mined blockchain for use by the test.

        Create a cache of a 199-block-long chain
        Afterward, create num_nodes copies from the cache."""

        CACHE_NODE_ID = 0  # Use node 0 to create the cache for all other nodes
        cache_node_dir = get_datadir_path(self.options.cachedir, CACHE_NODE_ID)
        assert self.num_nodes <= MAX_NODES

        if not os.path.isdir(cache_node_dir):
            self.log.debug("Creating cache directory {}".format(cache_node_dir))

            initialize_datadir(self.options.cachedir, CACHE_NODE_ID, self.chain)
            self.nodes.append(
                TestNode(
                    CACHE_NODE_ID,
                    cache_node_dir,
                    chain=self.chain,
                    extra_conf=["bind=127.0.0.1"],
                    extra_args=['-disablewallet'],
                    rpchost=None,
                    timewait=self.rpc_timeout,
                    bitcoind=self.options.bitcoind,
                    bitcoin_cli=self.options.bitcoincli,
                    coverage_dir=None,
                    cwd=self.options.tmpdir,
                ))
            self.start_node(CACHE_NODE_ID)

            # Wait for RPC connections to be ready
            self.nodes[CACHE_NODE_ID].wait_for_rpc_connection()

            # Create a 199-block-long chain; each of the 4 first nodes
            # gets 25 mature blocks and 25 immature.
            # The 4th node gets only 24 immature blocks so that the very last
            # block in the cache does not age too much (have an old tip age).
            # This is needed so that we are out of IBD when the test starts,
            # see the tip age check in IsInitialBlockDownload().
            for i in range(8):
                self.nodes[CACHE_NODE_ID].generatetoaddress(
                    nblocks=25 if i != 7 else 24,
                    address=TestNode.PRIV_KEYS[i % 4].address,
                )

            assert_equal(self.nodes[CACHE_NODE_ID].getblockchaininfo()["blocks"], 199)

            # Shut it down, and clean up cache directories:
            self.stop_nodes()
            self.nodes = []

            def cache_path(*paths):
                return os.path.join(cache_node_dir, self.chain, *paths)

            os.rmdir(cache_path('wallets'))  # Remove empty wallets dir
            for entry in os.listdir(cache_path()):
                if entry not in ['chainstate', 'blocks']:  # Only keep chainstate and blocks folder
                    os.remove(cache_path(entry))

        for i in range(self.num_nodes):
            self.log.debug("Copy cache directory {} to node {}".format(cache_node_dir, i))
            to_dir = get_datadir_path(self.options.tmpdir, i)
            shutil.copytree(cache_node_dir, to_dir)
            initialize_datadir(self.options.tmpdir, i, self.chain)  # Overwrite port/rpcport in bitcoin.conf

    def _initialize_chain_clean(self):
        """Initialize empty blockchain for use by the test.

        Create an empty blockchain and num_nodes wallets.
        Useful if a test case wants complete control over initialization."""
        for i in range(self.num_nodes):
            initialize_datadir(self.options.tmpdir, i, self.chain)

    def skip_if_no_py3_zmq(self):
        """Attempt to import the zmq package and skip the test if the import fails."""
        try:
            import zmq  # noqa
        except ImportError:
            raise SkipTest("python3-zmq module not available.")

    def skip_if_no_bitcoind_zmq(self):
        """Skip the running test if bitcoind has not been compiled with zmq support."""
        if not self.is_zmq_compiled():
            raise SkipTest("bitcoind has not been built with zmq enabled.")

    def skip_if_no_wallet(self):
        """Skip the running test if wallet has not been compiled."""
        if not self.is_wallet_compiled():
            raise SkipTest("wallet has not been compiled.")

    def skip_if_no_wallet_tool(self):
        """Skip the running test if bitcoin-wallet has not been compiled."""
        if not self.is_wallet_tool_compiled():
            raise SkipTest("bitcoin-wallet has not been compiled")

    def skip_if_no_cli(self):
        """Skip the running test if bitcoin-cli has not been compiled."""
        if not self.is_cli_compiled():
            raise SkipTest("bitcoin-cli has not been compiled.")

    def is_cli_compiled(self):
        """Checks whether bitcoin-cli was compiled."""
        return self.config["components"].getboolean("ENABLE_CLI")

    def is_wallet_compiled(self):
        """Checks whether the wallet module was compiled."""
        return self.config["components"].getboolean("ENABLE_WALLET")

    def is_wallet_tool_compiled(self):
        """Checks whether bitcoin-wallet was compiled."""
        return self.config["components"].getboolean("ENABLE_WALLET_TOOL")

    def is_zmq_compiled(self):
        """Checks whether the zmq module was compiled."""
        return self.config["components"].getboolean("ENABLE_ZMQ")<|MERGE_RESOLUTION|>--- conflicted
+++ resolved
@@ -369,11 +369,7 @@
 
     # Public helper methods. These can be accessed by the subclass test scripts.
 
-<<<<<<< HEAD
-    def add_nodes(self, num_nodes, extra_args=None, *, rpchost=None, chain=None, binary=None, chain_in_args=None):
-=======
-    def add_nodes(self, num_nodes, extra_args=None, *, rpchost=None, binary=None, binary_cli=None, versions=None):
->>>>>>> caa2f3af
+    def add_nodes(self, num_nodes, extra_args=None, *, rpchost=None, chain=None, binary=None, binary_cli=None, versions=None, chain_in_args=None):
         """Instantiate TestNode objects.
 
         Should only be called once after the nodes have been specified in
@@ -388,24 +384,18 @@
             versions = [None] * num_nodes
         if binary is None:
             binary = [self.options.bitcoind] * num_nodes
-<<<<<<< HEAD
+        if binary_cli is None:
+            binary_cli = [self.options.bitcoincli] * num_nodes
         if chain is None:
             chain = [self.chain] * num_nodes
         if chain_in_args is None:
             chain_in_args = [True] * num_nodes
-=======
-        if binary_cli is None:
-            binary_cli = [self.options.bitcoincli] * num_nodes
->>>>>>> caa2f3af
         assert_equal(len(extra_confs), num_nodes)
         assert_equal(len(extra_args), num_nodes)
         assert_equal(len(versions), num_nodes)
         assert_equal(len(binary), num_nodes)
-<<<<<<< HEAD
+        assert_equal(len(binary_cli), num_nodes)
         assert_equal(len(chain), num_nodes)
-=======
-        assert_equal(len(binary_cli), num_nodes)
->>>>>>> caa2f3af
         for i in range(num_nodes):
             numnode = len(self.nodes)
             self.nodes.append(TestNode(
