#!/usr/bin/env python3
# Copyright (c) 2014-2020 The Bitcoin Core developers
# Distributed under the MIT software license, see the accompanying
# file COPYING or http://www.opensource.org/licenses/mit-license.php.
"""Base class for RPC testing."""

import configparser
from enum import Enum
import argparse
import logging
import os
import pdb
import random
import re
import shutil
import subprocess
import sys
import tempfile
import time

from typing import List
from .authproxy import JSONRPCException
from . import coverage
from .p2p import NetworkThread
from .test_node import TestNode
from .util import (
    MAX_NODES,
    PortSeed,
    assert_equal,
    check_json_precision,
    get_datadir_path,
    initialize_datadir,
    p2p_port,
    wait_until_helper,
)


class TestStatus(Enum):
    PASSED = 1
    FAILED = 2
    SKIPPED = 3

TEST_EXIT_PASSED = 0
TEST_EXIT_FAILED = 1
TEST_EXIT_SKIPPED = 77

TMPDIR_PREFIX = "bitcoin_func_test_"


class SkipTest(Exception):
    """This exception is raised to skip a test"""

    def __init__(self, message):
        self.message = message


class BitcoinTestMetaClass(type):
    """Metaclass for BitcoinTestFramework.

    Ensures that any attempt to register a subclass of `BitcoinTestFramework`
    adheres to a standard whereby the subclass overrides `set_test_params` and
    `run_test` but DOES NOT override either `__init__` or `main`. If any of
    those standards are violated, a ``TypeError`` is raised."""

    def __new__(cls, clsname, bases, dct):
        if not clsname == 'BitcoinTestFramework':
            if not ('run_test' in dct and 'set_test_params' in dct):
                raise TypeError("BitcoinTestFramework subclasses must override "
                                "'run_test' and 'set_test_params'")
            if '__init__' in dct or 'main' in dct:
                raise TypeError("BitcoinTestFramework subclasses may not override "
                                "'__init__' or 'main'")

        return super().__new__(cls, clsname, bases, dct)


class BitcoinTestFramework(metaclass=BitcoinTestMetaClass):
    """Base class for a bitcoin test script.

    Individual bitcoin test scripts should subclass this class and override the set_test_params() and run_test() methods.

    Individual tests can also override the following methods to customize the test setup:

    - add_options()
    - setup_chain()
    - setup_network()
    - setup_nodes()

    The __init__() and main() methods should not be overridden.

    This class also contains various public and private helper methods."""

    def __init__(self):
        """Sets test framework defaults. Do not override this method. Instead, override the set_test_params() method"""
<<<<<<< HEAD
        self.chain = 'elementsregtest'
        self.setup_clean_chain = False
        self.nodes = []
=======
        self.chain: str = 'regtest'
        self.setup_clean_chain: bool = False
        self.nodes: List[TestNode] = []
>>>>>>> 4c55f92c
        self.network_thread = None
        self.rpc_timeout = 60  # Wait for up to 60 seconds for the RPC server to respond
        self.supports_cli = True
        self.bind_to_localhost_only = True
        self.parse_args()
        self.default_wallet_name = "default_wallet" if self.options.descriptors else ""
        self.wallet_data_filename = "wallet.dat"
        # Optional list of wallet names that can be set in set_test_params to
        # create and import keys to. If unset, default is len(nodes) *
        # [default_wallet_name]. If wallet names are None, wallet creation is
        # skipped. If list is truncated, wallet creation is skipped and keys
        # are not imported.
        self.wallet_names = None
        self.set_test_params()
        assert self.wallet_names is None or len(self.wallet_names) <= self.num_nodes
        if self.options.timeout_factor == 0 :
            self.options.timeout_factor = 99999
        self.rpc_timeout = int(self.rpc_timeout * self.options.timeout_factor) # optionally, increase timeout by a factor

    def main(self):
        """Main function. This should not be overridden by the subclass test scripts."""

        assert hasattr(self, "num_nodes"), "Test must set self.num_nodes in set_test_params()"

        try:
            self.setup()
            self.run_test()
        except JSONRPCException:
            self.log.exception("JSONRPC error")
            self.success = TestStatus.FAILED
        except SkipTest as e:
            self.log.warning("Test Skipped: %s" % e.message)
            self.success = TestStatus.SKIPPED
        except AssertionError:
            self.log.exception("Assertion failed")
            self.success = TestStatus.FAILED
        except KeyError:
            self.log.exception("Key error")
            self.success = TestStatus.FAILED
        except subprocess.CalledProcessError as e:
            self.log.exception("Called Process failed with '{}'".format(e.output))
            self.success = TestStatus.FAILED
        except Exception:
            self.log.exception("Unexpected exception caught during testing")
            self.success = TestStatus.FAILED
        except KeyboardInterrupt:
            self.log.warning("Exiting after keyboard interrupt")
            self.success = TestStatus.FAILED
        finally:
            exit_code = self.shutdown()
            sys.exit(exit_code)

    def parse_args(self):
        previous_releases_path = os.getenv("PREVIOUS_RELEASES_DIR") or os.getcwd() + "/releases"
        parser = argparse.ArgumentParser(usage="%(prog)s [options]")
        parser.add_argument("--nocleanup", dest="nocleanup", default=False, action="store_true",
                            help="Leave bitcoinds and test.* datadir on exit or error")
        parser.add_argument("--noshutdown", dest="noshutdown", default=False, action="store_true",
                            help="Don't stop bitcoinds after the test execution")
        parser.add_argument("--cachedir", dest="cachedir", default=os.path.abspath(os.path.dirname(os.path.realpath(__file__)) + "/../../cache"),
                            help="Directory for caching pregenerated datadirs (default: %(default)s)")
        parser.add_argument("--tmpdir", dest="tmpdir", help="Root directory for datadirs")
        parser.add_argument("-l", "--loglevel", dest="loglevel", default="INFO",
                            help="log events at this level and higher to the console. Can be set to DEBUG, INFO, WARNING, ERROR or CRITICAL. Passing --loglevel DEBUG will output all logs to console. Note that logs at all levels are always written to the test_framework.log file in the temporary test directory.")
        parser.add_argument("--tracerpc", dest="trace_rpc", default=False, action="store_true",
                            help="Print out all RPC calls as they are made")
        parser.add_argument("--portseed", dest="port_seed", default=os.getpid(), type=int,
                            help="The seed to use for assigning port numbers (default: current process id)")
        parser.add_argument("--previous-releases", dest="prev_releases", action="store_true",
                            default=os.path.isdir(previous_releases_path) and bool(os.listdir(previous_releases_path)),
                            help="Force test of previous releases (default: %(default)s)")
        parser.add_argument("--coveragedir", dest="coveragedir",
                            help="Write tested RPC commands into this directory")
        parser.add_argument("--configfile", dest="configfile",
                            default=os.path.abspath(os.path.dirname(os.path.realpath(__file__)) + "/../../config.ini"),
                            help="Location of the test framework config file (default: %(default)s)")
        parser.add_argument("--pdbonfailure", dest="pdbonfailure", default=False, action="store_true",
                            help="Attach a python debugger if test fails")
        parser.add_argument("--usecli", dest="usecli", default=False, action="store_true",
                            help="use bitcoin-cli instead of RPC for all commands")
        parser.add_argument("--perf", dest="perf", default=False, action="store_true",
                            help="profile running nodes with perf for the duration of the test")
        parser.add_argument("--valgrind", dest="valgrind", default=False, action="store_true",
                            help="run nodes under the valgrind memory error detector: expect at least a ~10x slowdown, valgrind 3.14 or later required")
        parser.add_argument("--randomseed", type=int,
                            help="set a random seed for deterministically reproducing a previous test run")
        parser.add_argument('--timeout-factor', dest="timeout_factor", type=float, default=1.0, help='adjust test timeouts by a factor. Setting it to 0 disables all timeouts')

        group = parser.add_mutually_exclusive_group()
        group.add_argument("--descriptors", default=False, action="store_true",
                            help="Run test using a descriptor wallet", dest='descriptors')
        group.add_argument("--legacy-wallet", default=False, action="store_false",
                            help="Run test using legacy wallets", dest='descriptors')

        self.add_options(parser)
        self.options = parser.parse_args()
        self.options.previous_releases_path = previous_releases_path

    def setup(self):
        """Call this method to start up the test framework object with options set."""

        PortSeed.n = self.options.port_seed

        check_json_precision()

        self.options.cachedir = os.path.abspath(self.options.cachedir)

        config = configparser.ConfigParser()
        config.read_file(open(self.options.configfile))
        self.config = config
        fname_bitcoind = os.path.join(
            config["environment"]["BUILDDIR"],
            "src",
            "elementsd" + config["environment"]["EXEEXT"],
        )
        fname_bitcoincli = os.path.join(
            config["environment"]["BUILDDIR"],
            "src",
            "elements-cli" + config["environment"]["EXEEXT"],
        )
        self.options.bitcoind = os.getenv("BITCOIND", default=fname_bitcoind)
        self.options.bitcoincli = os.getenv("BITCOINCLI", default=fname_bitcoincli)

        os.environ['PATH'] = os.pathsep.join([
            os.path.join(config['environment']['BUILDDIR'], 'src'),
            os.path.join(config['environment']['BUILDDIR'], 'src', 'qt'), os.environ['PATH']
        ])

        # Set up temp directory and start logging
        if self.options.tmpdir:
            self.options.tmpdir = os.path.abspath(self.options.tmpdir)
            os.makedirs(self.options.tmpdir, exist_ok=False)
        else:
            self.options.tmpdir = tempfile.mkdtemp(prefix=TMPDIR_PREFIX)
        self._start_logging()

        # Seed the PRNG. Note that test runs are reproducible if and only if
        # a single thread accesses the PRNG. For more information, see
        # https://docs.python.org/3/library/random.html#notes-on-reproducibility.
        # The network thread shouldn't access random. If we need to change the
        # network thread to access randomness, it should instantiate its own
        # random.Random object.
        seed = self.options.randomseed

        if seed is None:
            seed = random.randrange(sys.maxsize)
        else:
            self.log.debug("User supplied random seed {}".format(seed))

        random.seed(seed)
        self.log.debug("PRNG seed is: {}".format(seed))

        self.log.debug('Setting up network thread')
        self.network_thread = NetworkThread()
        self.network_thread.start()

        if self.options.usecli:
            if not self.supports_cli:
                raise SkipTest("--usecli specified but test does not support using CLI")
            self.skip_if_no_cli()
        self.skip_test_if_missing_module()
        self.setup_chain()
        self.setup_network()

        self.success = TestStatus.PASSED

    def shutdown(self):
        """Call this method to shut down the test framework object."""

        if self.success == TestStatus.FAILED and self.options.pdbonfailure:
            print("Testcase failed. Attaching python debugger. Enter ? for help")
            pdb.set_trace()

        self.log.debug('Closing down network thread')
        self.network_thread.close()
        if not self.options.noshutdown:
            self.log.info("Stopping nodes")
            if self.nodes:
                self.stop_nodes()
        else:
            for node in self.nodes:
                node.cleanup_on_exit = False
            self.log.info("Note: bitcoinds were not stopped and may still be running")

        should_clean_up = (
            not self.options.nocleanup and
            not self.options.noshutdown and
            self.success != TestStatus.FAILED and
            not self.options.perf
        )
        if should_clean_up:
            self.log.info("Cleaning up {} on exit".format(self.options.tmpdir))
            cleanup_tree_on_exit = True
        elif self.options.perf:
            self.log.warning("Not cleaning up dir {} due to perf data".format(self.options.tmpdir))
            cleanup_tree_on_exit = False
        else:
            self.log.warning("Not cleaning up dir {}".format(self.options.tmpdir))
            cleanup_tree_on_exit = False

        if self.success == TestStatus.PASSED:
            self.log.info("Tests successful")
            exit_code = TEST_EXIT_PASSED
        elif self.success == TestStatus.SKIPPED:
            self.log.info("Test skipped")
            exit_code = TEST_EXIT_SKIPPED
        else:
            self.log.error("Test failed. Test logging available at %s/test_framework.log", self.options.tmpdir)
            self.log.error("")
            self.log.error("Hint: Call {} '{}' to consolidate all logs".format(os.path.normpath(os.path.dirname(os.path.realpath(__file__)) + "/../combine_logs.py"), self.options.tmpdir))
            self.log.error("")
            self.log.error("If this failure happened unexpectedly or intermittently, please file a bug and provide a link or upload of the combined log.")
            self.log.error(self.config['environment']['PACKAGE_BUGREPORT'])
            self.log.error("")
            exit_code = TEST_EXIT_FAILED
        # Logging.shutdown will not remove stream- and filehandlers, so we must
        # do it explicitly. Handlers are removed so the next test run can apply
        # different log handler settings.
        # See: https://docs.python.org/3/library/logging.html#logging.shutdown
        for h in list(self.log.handlers):
            h.flush()
            h.close()
            self.log.removeHandler(h)
        rpc_logger = logging.getLogger("BitcoinRPC")
        for h in list(rpc_logger.handlers):
            h.flush()
            rpc_logger.removeHandler(h)
        if cleanup_tree_on_exit:
            shutil.rmtree(self.options.tmpdir)

        self.nodes.clear()
        return exit_code

    # Methods to override in subclass test scripts.
    def set_test_params(self):
        """Tests must override this method to change default values for number of nodes, topology, etc"""
        raise NotImplementedError

    def add_options(self, parser):
        """Override this method to add command-line options to the test"""
        pass

    def skip_test_if_missing_module(self):
        """Override this method to skip a test if a module is not compiled"""
        pass

    def setup_chain(self):
        """Override this method to customize blockchain setup"""
        self.log.info("Initializing test directory " + self.options.tmpdir)
        if self.setup_clean_chain:
            self._initialize_chain_clean()
        else:
            self._initialize_chain()

    def setup_network(self):
        """Override this method to customize test network topology"""
        self.setup_nodes()

        # Connect the nodes as a "chain".  This allows us
        # to split the network between nodes 1 and 2 to get
        # two halves that can work on competing chains.
        #
        # Topology looks like this:
        # node0 <-- node1 <-- node2 <-- node3
        #
        # If all nodes are in IBD (clean chain from genesis), node0 is assumed to be the source of blocks (miner). To
        # ensure block propagation, all nodes will establish outgoing connections toward node0.
        # See fPreferredDownload in net_processing.
        #
        # If further outbound connections are needed, they can be added at the beginning of the test with e.g.
        # self.connect_nodes(1, 2)
        for i in range(self.num_nodes - 1):
            self.connect_nodes(i + 1, i)
        self.sync_all()

    def setup_nodes(self):
        """Override this method to customize test node setup"""
        extra_args = [[]] * self.num_nodes
        if hasattr(self, "extra_args"):
            extra_args = self.extra_args
        self.add_nodes(self.num_nodes, extra_args)
        self.start_nodes()
        if self.is_wallet_compiled():
            self.import_deterministic_coinbase_privkeys()
        if not self.setup_clean_chain:
            for n in self.nodes:
                assert_equal(n.getblockchaininfo()["blocks"], 199)
            # To ensure that all nodes are out of IBD, the most recent block
            # must have a timestamp not too old (see IsInitialBlockDownload()).
            self.log.debug('Generate a block with current time')
            block_hash = self.nodes[0].generate(1)[0]
            block = self.nodes[0].getblock(blockhash=block_hash, verbosity=0)
            for n in self.nodes:
                n.submitblock(block)
                chain_info = n.getblockchaininfo()
                assert_equal(chain_info["blocks"], 200)
                assert_equal(chain_info["initialblockdownload"], False)

    def import_deterministic_coinbase_privkeys(self):
        for i in range(self.num_nodes):
            self.init_wallet(i)

    def init_wallet(self, i):
        wallet_name = self.default_wallet_name if self.wallet_names is None else self.wallet_names[i] if i < len(self.wallet_names) else False
        if wallet_name is not False:
            n = self.nodes[i]
            if wallet_name is not None:
                n.createwallet(wallet_name=wallet_name, descriptors=self.options.descriptors, load_on_startup=True)
            n.importprivkey(privkey=n.get_deterministic_priv_key().key, label='coinbase')

    def run_test(self):
        """Tests must override this method to define test logic"""
        raise NotImplementedError

    # Public helper methods. These can be accessed by the subclass test scripts.

    def add_nodes(self, num_nodes: int, extra_args=None, *, rpchost=None, chain=None, binary=None, binary_cli=None, versions=None):
        """Instantiate TestNode objects.

        Should only be called once after the nodes have been specified in
        set_test_params()."""
        def get_bin_from_version(version, bin_name, bin_default):
            if not version:
                return bin_default
            return os.path.join(
                self.options.previous_releases_path,
                re.sub(
                    r'\.0$',
                    '',  # remove trailing .0 for point releases
                    'v{}.{}.{}.{}'.format(
                        (version % 100000000) // 1000000,
                        (version % 1000000) // 10000,
                        (version % 10000) // 100,
                        (version % 100) // 1,
                    ),
                ),
                'bin',
                bin_name,
            )

        if self.bind_to_localhost_only:
            extra_confs = [["bind=127.0.0.1"]] * num_nodes
        else:
            extra_confs = [[]] * num_nodes
        if extra_args is None:
            extra_args = [[]] * num_nodes
        if versions is None:
            versions = [None] * num_nodes
        if binary is None:
            binary = [get_bin_from_version(v, 'elementsd', self.options.bitcoind) for v in versions]
        if binary_cli is None:
            binary_cli = [get_bin_from_version(v, 'elements-cli', self.options.bitcoincli) for v in versions]
        if chain is None:
            chain = [self.chain] * num_nodes
        assert_equal(len(extra_confs), num_nodes)
        assert_equal(len(extra_args), num_nodes)
        assert_equal(len(versions), num_nodes)
        assert_equal(len(binary), num_nodes)
        assert_equal(len(binary_cli), num_nodes)
        assert_equal(len(chain), num_nodes)
        for i in range(num_nodes):
            numnode = len(self.nodes)
            test_node_i = TestNode(
                numnode,
                get_datadir_path(self.options.tmpdir, numnode),
                chain=chain[i],
                rpchost=rpchost,
                timewait=self.rpc_timeout,
                timeout_factor=self.options.timeout_factor,
                bitcoind=binary[i],
                bitcoin_cli=binary_cli[i],
                version=versions[i],
                coverage_dir=self.options.coveragedir,
                cwd=self.options.tmpdir,
                extra_conf=extra_confs[i],
                extra_args=extra_args[i],
                use_cli=self.options.usecli,
                start_perf=self.options.perf,
                use_valgrind=self.options.valgrind,
                descriptors=self.options.descriptors,
            )
            self.nodes.append(test_node_i)
            if not test_node_i.version_is_at_least(170000):
                # adjust conf for pre 17
                conf_file = test_node_i.bitcoinconf
                with open(conf_file, 'r', encoding='utf8') as conf:
                    conf_data = conf.read()
                with open(conf_file, 'w', encoding='utf8') as conf:
                    conf.write(conf_data.replace('[regtest]', ''))

    def start_node(self, i, *args, **kwargs):
        """Start a bitcoind"""

        node = self.nodes[i]

        node.start(*args, **kwargs)
        node.wait_for_rpc_connection()

        if self.options.coveragedir is not None:
            coverage.write_all_rpc_commands(self.options.coveragedir, node.rpc)

    def start_nodes(self, extra_args=None, *args, **kwargs):
        """Start multiple bitcoinds"""

        if extra_args is None:
            extra_args = [None] * self.num_nodes
        assert_equal(len(extra_args), self.num_nodes)
        try:
            for i, node in enumerate(self.nodes):
                node.start(extra_args[i], *args, **kwargs)
            for node in self.nodes:
                node.wait_for_rpc_connection()
        except:
            # If one node failed to start, stop the others
            self.stop_nodes()
            raise

        if self.options.coveragedir is not None:
            for node in self.nodes:
                coverage.write_all_rpc_commands(self.options.coveragedir, node.rpc)

    def stop_node(self, i, expected_stderr='', wait=0):
        """Stop a bitcoind test node"""
        self.nodes[i].stop_node(expected_stderr, wait=wait)

    def stop_nodes(self, wait=0):
        """Stop multiple bitcoind test nodes"""
        for node in self.nodes:
            # Issue RPC to stop nodes
            node.stop_node(wait=wait, wait_until_stopped=False)

        for node in self.nodes:
            # Wait for nodes to stop
            node.wait_until_stopped()

    def restart_node(self, i, extra_args=None):
        """Stop and start a test node"""
        self.stop_node(i)
        self.start_node(i, extra_args)

    def wait_for_node_exit(self, i, timeout):
        self.nodes[i].process.wait(timeout)

    def connect_nodes(self, a, b):
        def connect_nodes_helper(from_connection, node_num):
            ip_port = "127.0.0.1:" + str(p2p_port(node_num))
            from_connection.addnode(ip_port, "onetry")
            # poll until version handshake complete to avoid race conditions
            # with transaction relaying
            # See comments in net_processing:
            # * Must have a version message before anything else
            # * Must have a verack message before anything else
            wait_until_helper(lambda: all(peer['version'] != 0 for peer in from_connection.getpeerinfo()))
            wait_until_helper(lambda: all(peer['bytesrecv_per_msg'].pop('verack', 0) == 24 for peer in from_connection.getpeerinfo()))

        connect_nodes_helper(self.nodes[a], b)

    def disconnect_nodes(self, a, b):
        def disconnect_nodes_helper(from_connection, node_num):
            def get_peer_ids():
                result = []
                for peer in from_connection.getpeerinfo():
                    if "testnode{}".format(node_num) in peer['subver']:
                        result.append(peer['id'])
                return result

            peer_ids = get_peer_ids()
            if not peer_ids:
                self.log.warning("disconnect_nodes: {} and {} were not connected".format(
                    from_connection.index,
                    node_num,
                ))
                return
            for peer_id in peer_ids:
                try:
                    from_connection.disconnectnode(nodeid=peer_id)
                except JSONRPCException as e:
                    # If this node is disconnected between calculating the peer id
                    # and issuing the disconnect, don't worry about it.
                    # This avoids a race condition if we're mass-disconnecting peers.
                    if e.error['code'] != -29:  # RPC_CLIENT_NODE_NOT_CONNECTED
                        raise

            # wait to disconnect
            wait_until_helper(lambda: not get_peer_ids(), timeout=5)

        disconnect_nodes_helper(self.nodes[a], b)

    def split_network(self):
        """
        Split the network of four nodes into nodes 0/1 and 2/3.
        """
        self.disconnect_nodes(1, 2)
        self.sync_all(self.nodes[:2])
        self.sync_all(self.nodes[2:])

    def join_network(self):
        """
        Join the (previously split) network halves together.
        """
        self.connect_nodes(1, 2)
        self.sync_all()

    def sync_blocks(self, nodes=None, wait=1, timeout=60, expect_disconnected=False):
        """
        Wait until everybody has the same tip.
        sync_blocks needs to be called with an rpc_connections set that has least
        one node already synced to the latest, stable tip, otherwise there's a
        chance it might return before all nodes are stably synced.
        """
        rpc_connections = nodes or self.nodes
        timeout = int(timeout * self.options.timeout_factor)
        stop_time = time.time() + timeout
        while time.time() <= stop_time:
            best_hash = [x.getbestblockhash() for x in rpc_connections]
            if best_hash.count(best_hash[0]) == len(rpc_connections):
                return
            if not expect_disconnected:
                assert (all([len(x.getpeerinfo()) for x in rpc_connections]))
            time.sleep(wait)
        raise AssertionError("Block sync timed out after {}s:{}".format(
            timeout,
            "".join("\n  {!r}".format(b) for b in best_hash),
        ))

    def sync_mempools(self, nodes=None, wait=1, timeout=60, flush_scheduler=True):
        """
        Wait until everybody has the same transactions in their memory
        pools
        """
        rpc_connections = nodes or self.nodes
        timeout = int(timeout * self.options.timeout_factor)
        stop_time = time.time() + timeout
        while time.time() <= stop_time:
            pool = [set(r.getrawmempool()) for r in rpc_connections]
            if pool.count(pool[0]) == len(rpc_connections):
                if flush_scheduler:
                    for r in rpc_connections:
                        r.syncwithvalidationinterfacequeue()
                return
            # Check that each peer has at least one connection
            assert (all([len(x.getpeerinfo()) for x in rpc_connections]))
            time.sleep(wait)
        raise AssertionError("Mempool sync timed out after {}s:{}".format(
            timeout,
            "".join("\n  {!r}".format(m) for m in pool),
        ))

    def sync_all(self, nodes=None, expect_disconnected=False):
        self.sync_blocks(nodes, expect_disconnected=expect_disconnected)
        self.sync_mempools(nodes)

    def wait_until(self, test_function, timeout=60):
        return wait_until_helper(test_function, timeout=timeout, timeout_factor=self.options.timeout_factor)

    # Private helper methods. These should not be accessed by the subclass test scripts.

    def _start_logging(self):
        # Add logger and logging handlers
        self.log = logging.getLogger('TestFramework')
        self.log.setLevel(logging.DEBUG)
        # Create file handler to log all messages
        fh = logging.FileHandler(self.options.tmpdir + '/test_framework.log', encoding='utf-8')
        fh.setLevel(logging.DEBUG)
        # Create console handler to log messages to stderr. By default this logs only error messages, but can be configured with --loglevel.
        ch = logging.StreamHandler(sys.stdout)
        # User can provide log level as a number or string (eg DEBUG). loglevel was caught as a string, so try to convert it to an int
        ll = int(self.options.loglevel) if self.options.loglevel.isdigit() else self.options.loglevel.upper()
        ch.setLevel(ll)
        # Format logs the same as bitcoind's debug.log with microprecision (so log files can be concatenated and sorted)
        formatter = logging.Formatter(fmt='%(asctime)s.%(msecs)03d000Z %(name)s (%(levelname)s): %(message)s', datefmt='%Y-%m-%dT%H:%M:%S')
        formatter.converter = time.gmtime
        fh.setFormatter(formatter)
        ch.setFormatter(formatter)
        # add the handlers to the logger
        self.log.addHandler(fh)
        self.log.addHandler(ch)

        if self.options.trace_rpc:
            rpc_logger = logging.getLogger("BitcoinRPC")
            rpc_logger.setLevel(logging.DEBUG)
            rpc_handler = logging.StreamHandler(sys.stdout)
            rpc_handler.setLevel(logging.DEBUG)
            rpc_logger.addHandler(rpc_handler)

    def _initialize_chain(self):
        """Initialize a pre-mined blockchain for use by the test.

        Create a cache of a 199-block-long chain
        Afterward, create num_nodes copies from the cache."""

        CACHE_NODE_ID = 0  # Use node 0 to create the cache for all other nodes
        cache_node_dir = get_datadir_path(self.options.cachedir, CACHE_NODE_ID)
        assert self.num_nodes <= MAX_NODES

        if not os.path.isdir(cache_node_dir):
            self.log.debug("Creating cache directory {}".format(cache_node_dir))

            initialize_datadir(self.options.cachedir, CACHE_NODE_ID, self.chain)
            self.nodes.append(
                TestNode(
                    CACHE_NODE_ID,
                    cache_node_dir,
                    chain=self.chain,
                    extra_conf=["bind=127.0.0.1"],
                    extra_args=['-disablewallet'],
                    rpchost=None,
                    timewait=self.rpc_timeout,
                    timeout_factor=self.options.timeout_factor,
                    bitcoind=self.options.bitcoind,
                    bitcoin_cli=self.options.bitcoincli,
                    coverage_dir=None,
                    cwd=self.options.tmpdir,
                    descriptors=self.options.descriptors,
                ))
            self.start_node(CACHE_NODE_ID)
            cache_node = self.nodes[CACHE_NODE_ID]

            # Wait for RPC connections to be ready
            cache_node.wait_for_rpc_connection()

            # Set a time in the past, so that blocks don't end up in the future
            cache_node.setmocktime(cache_node.getblockheader(cache_node.getbestblockhash())['time'])

            # Create a 199-block-long chain; each of the 4 first nodes
            # gets 25 mature blocks and 25 immature.
            # The 4th node gets only 24 immature blocks so that the very last
            # block in the cache does not age too much (have an old tip age).
            # This is needed so that we are out of IBD when the test starts,
            # see the tip age check in IsInitialBlockDownload().
            for i in range(8):
                cache_node.generatetoaddress(
                    nblocks=25 if i != 7 else 24,
                    address=TestNode.PRIV_KEYS[i % 4].address,
                )

            assert_equal(cache_node.getblockchaininfo()["blocks"], 199)

            # Shut it down, and clean up cache directories:
            self.stop_nodes()
            self.nodes = []

            def cache_path(*paths):
                return os.path.join(cache_node_dir, self.chain, *paths)

            os.rmdir(cache_path('wallets'))  # Remove empty wallets dir
            for entry in os.listdir(cache_path()):
                if entry not in ['chainstate', 'blocks']:  # Only keep chainstate and blocks folder
                    os.remove(cache_path(entry))

        for i in range(self.num_nodes):
            self.log.debug("Copy cache directory {} to node {}".format(cache_node_dir, i))
            to_dir = get_datadir_path(self.options.tmpdir, i)
            shutil.copytree(cache_node_dir, to_dir)
            initialize_datadir(self.options.tmpdir, i, self.chain)  # Overwrite port/rpcport in bitcoin.conf

    def _initialize_chain_clean(self):
        """Initialize empty blockchain for use by the test.

        Create an empty blockchain and num_nodes wallets.
        Useful if a test case wants complete control over initialization."""
        for i in range(self.num_nodes):
            initialize_datadir(self.options.tmpdir, i, self.chain)

    def skip_if_no_py3_zmq(self):
        """Attempt to import the zmq package and skip the test if the import fails."""
        try:
            import zmq  # noqa
        except ImportError:
            raise SkipTest("python3-zmq module not available.")

    def skip_if_no_bitcoind_zmq(self):
        """Skip the running test if bitcoind has not been compiled with zmq support."""
        if not self.is_zmq_compiled():
            raise SkipTest("bitcoind has not been built with zmq enabled.")

    def skip_if_no_wallet(self):
        """Skip the running test if wallet has not been compiled."""
        if not self.is_wallet_compiled():
            raise SkipTest("wallet has not been compiled.")
        if self.options.descriptors:
            self.skip_if_no_sqlite()

    def skip_if_no_sqlite(self):
        """Skip the running test if sqlite has not been compiled."""
        if not self.is_sqlite_compiled():
            raise SkipTest("sqlite has not been compiled.")

    def skip_if_no_bdb(self):
        """Skip the running test if BDB has not been compiled."""
        if not self.is_bdb_compiled():
            raise SkipTest("BDB has not been compiled.")

    def skip_if_no_wallet_tool(self):
        """Skip the running test if bitcoin-wallet has not been compiled."""
        if not self.is_wallet_tool_compiled():
            raise SkipTest("bitcoin-wallet has not been compiled")

    def skip_if_no_cli(self):
        """Skip the running test if bitcoin-cli has not been compiled."""
        if not self.is_cli_compiled():
            raise SkipTest("bitcoin-cli has not been compiled.")

    def skip_if_no_previous_releases(self):
        """Skip the running test if previous releases are not available."""
        if not self.has_previous_releases():
            raise SkipTest("previous releases not available or disabled")

    def has_previous_releases(self):
        """Checks whether previous releases are present and enabled."""
        if not os.path.isdir(self.options.previous_releases_path):
            if self.options.prev_releases:
                raise AssertionError("Force test of previous releases but releases missing: {}".format(
                    self.options.previous_releases_path))
        return self.options.prev_releases

    def is_cli_compiled(self):
        """Checks whether bitcoin-cli was compiled."""
        return self.config["components"].getboolean("ENABLE_CLI")

    def is_wallet_compiled(self):
        """Checks whether the wallet module was compiled."""
        return self.config["components"].getboolean("ENABLE_WALLET")

    def is_wallet_tool_compiled(self):
        """Checks whether bitcoin-wallet was compiled."""
        return self.config["components"].getboolean("ENABLE_WALLET_TOOL")

    def is_zmq_compiled(self):
        """Checks whether the zmq module was compiled."""
        return self.config["components"].getboolean("ENABLE_ZMQ")

    def is_sqlite_compiled(self):
        """Checks whether the wallet module was compiled with Sqlite support."""
        return self.config["components"].getboolean("USE_SQLITE")

    def is_bdb_compiled(self):
        """Checks whether the wallet module was compiled with BDB support."""
        return self.config["components"].getboolean("USE_BDB")<|MERGE_RESOLUTION|>--- conflicted
+++ resolved
@@ -92,15 +92,9 @@
 
     def __init__(self):
         """Sets test framework defaults. Do not override this method. Instead, override the set_test_params() method"""
-<<<<<<< HEAD
-        self.chain = 'elementsregtest'
-        self.setup_clean_chain = False
-        self.nodes = []
-=======
-        self.chain: str = 'regtest'
+        self.chain: str = 'elementsregtest'
         self.setup_clean_chain: bool = False
         self.nodes: List[TestNode] = []
->>>>>>> 4c55f92c
         self.network_thread = None
         self.rpc_timeout = 60  # Wait for up to 60 seconds for the RPC server to respond
         self.supports_cli = True
