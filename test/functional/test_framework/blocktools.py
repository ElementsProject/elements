--- conflicted
+++ resolved
@@ -133,22 +133,17 @@
     coinbaseoutput = CTxOut()
     value = 50 * COIN
     halvings = int(height / 150)  # regtest
-<<<<<<< HEAD
     value >>= halvings
+    value += fees
     coinbaseoutput.nValue = CTxOutValue(value)
     if (pubkey is not None):
-=======
-    coinbaseoutput.nValue >>= halvings
-    coinbaseoutput.nValue += fees
-    if pubkey is not None:
->>>>>>> 3caee169
         coinbaseoutput.scriptPubKey = CScript([pubkey, OP_CHECKSIG])
     else:
         coinbaseoutput.scriptPubKey = CScript([OP_TRUE])
     coinbase.vout = [coinbaseoutput]
     if extra_output_script is not None:
         coinbaseoutput2 = CTxOut()
-        coinbaseoutput2.nValue = 0
+        coinbaseoutput2.nValue = CTxOutValue(0)
         coinbaseoutput2.scriptPubKey = extra_output_script
         coinbase.vout.append(coinbaseoutput2)
     coinbase.calc_sha256()
