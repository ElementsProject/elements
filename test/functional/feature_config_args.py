--- conflicted
+++ resolved
@@ -43,21 +43,11 @@
                 conf.write("wallet=foo\n")
             self.nodes[0].assert_start_raises_init_error(expected_msg='Error: Config setting for -wallet only applied on %s network when in [%s] section.' % (self.chain, self.chain))
 
-<<<<<<< HEAD
-        # ELEMENTS: FIXME we shouldn't have to disable this test, but at this point
-        # we have set `chain=elementsregtest` and there is apparently no way to "break
-        # out" to mainnet from in an `includeconf=` file
-        #with open(inc_conf_file_path, 'w', encoding='utf-8') as conf:
-        #    conf.write('regtest=0\n')  # mainchain
-        #    conf.write('acceptnonstdtxn=1\n')
-        #self.nodes[0].assert_start_raises_init_error(expected_msg='Error: acceptnonstdtxn is not currently supported for main chain')
-=======
         main_conf_file_path = os.path.join(self.options.tmpdir, 'node0', 'bitcoin_main.conf')
         util.write_config(main_conf_file_path, n=0, chain='', extra_config='includeconf={}\n'.format(inc_conf_file_path))
         with open(inc_conf_file_path, 'w', encoding='utf-8') as conf:
             conf.write('acceptnonstdtxn=1\n')
-        self.nodes[0].assert_start_raises_init_error(extra_args=["-conf={}".format(main_conf_file_path)], expected_msg='Error: acceptnonstdtxn is not currently supported for main chain')
->>>>>>> 11cbd4bb
+        self.nodes[0].assert_start_raises_init_error(extra_args=["-conf={}".format(main_conf_file_path)], expected_msg='Error: acceptnonstdtxn is not currently supported for liquidv1 chain')
 
         with open(inc_conf_file_path, 'w', encoding='utf-8') as conf:
             conf.write('nono\n')
