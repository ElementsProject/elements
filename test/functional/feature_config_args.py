--- conflicted
+++ resolved
@@ -39,11 +39,7 @@
         if self.is_wallet_compiled():
             with open(inc_conf_file_path, 'w', encoding='utf8') as conf:
                 conf.write("wallet=foo\n")
-<<<<<<< HEAD
-            self.nodes[0].assert_start_raises_init_error(expected_msg='Error: Config setting for -wallet only applied on elementsregtest network when in [elementsregtest] section.')
-=======
             self.nodes[0].assert_start_raises_init_error(expected_msg='Error: Config setting for -wallet only applied on %s network when in [%s] section.' % (self.chain, self.chain))
->>>>>>> f32564f0
 
         # ELEMENTS: FIXME we shouldn't have to disable this test, but at this point
         # we have set `chain=elementsregtest` and there is apparently no way to "break
