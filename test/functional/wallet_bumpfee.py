#!/usr/bin/env python3
# Copyright (c) 2016-2021 The Bitcoin Core developers
# Distributed under the MIT software license, see the accompanying
# file COPYING or http://www.opensource.org/licenses/mit-license.php.
"""Test the bumpfee RPC.

Verifies that the bumpfee RPC creates replacement transactions successfully when
its preconditions are met, and returns appropriate errors in other cases.

This module consists of around a dozen individual test cases implemented in the
top-level functions named as test_<test_case_description>. The test functions
can be disabled or reordered if needed for debugging. If new test cases are
added in the future, they should try to follow the same convention and not
make assumptions about execution order.
"""
from decimal import Decimal

from test_framework.blocktools import (
    COINBASE_MATURITY,
    add_witness_commitment,
    create_block,
    create_coinbase,
    send_to_witness,
)
from test_framework.messages import (
    MAX_BIP125_RBF_SEQUENCE,
)
from test_framework.test_framework import BitcoinTestFramework
from test_framework.util import (
    assert_equal,
    assert_greater_than,
    assert_raises_rpc_error,
)
from test_framework import util
from test_framework.wallet import MiniWallet


WALLET_PASSPHRASE = "test"
WALLET_PASSPHRASE_TIMEOUT = 3600

# Fee rates (sat/vB)
INSUFFICIENT =      1
ECONOMICAL   =     50
NORMAL       =    100
HIGH         =    800
TOO_HIGH     = 100000


class BumpFeeTest(BitcoinTestFramework):
    def set_test_params(self):
        self.num_nodes = 2
        self.setup_clean_chain = True
        self.extra_args = [[
            "-walletrbf={}".format(i),
            "-mintxfee=0.00002",
            "-addresstype=bech32",
            "-whitelist=noban@127.0.0.1",
        ] for i in range(self.num_nodes)]

    def skip_test_if_missing_module(self):
        self.skip_if_no_wallet()

    def clear_mempool(self):
        # Clear mempool between subtests. The subtests may only depend on chainstate (utxos)
        self.generate(self.nodes[1], 1)

    def run_test(self):
        util.node_fastmerkle = self.nodes[0]
        # Encrypt wallet for test_locked_wallet_fails test
        self.nodes[1].encryptwallet(WALLET_PASSPHRASE)
        self.nodes[1].walletpassphrase(WALLET_PASSPHRASE, WALLET_PASSPHRASE_TIMEOUT)

        peer_node, rbf_node = self.nodes
        rbf_node_address = rbf_node.getnewaddress()

        # fund rbf node with 10 coins of 0.001 btc (100,000 satoshis)
        self.log.info("Mining blocks...")
        self.generate(peer_node, 110)
        for _ in range(100):
            peer_node.sendtoaddress(rbf_node_address, 0.001)
        self.sync_all()
        self.generate(peer_node, 1)
        assert_equal(rbf_node.getbalance()['bitcoin'], Decimal("0.1"))

        self.log.info("Running tests")
        dest_address = peer_node.getnewaddress()
        for mode in ["default", "fee_rate"]:
            test_simple_bumpfee_succeeds(self, mode, rbf_node, peer_node, dest_address)
        self.test_invalid_parameters(rbf_node, peer_node, dest_address)
        test_segwit_bumpfee_succeeds(self, rbf_node, dest_address)
        test_nonrbf_bumpfee_fails(self, peer_node, dest_address)
        test_notmine_bumpfee(self, rbf_node, peer_node, dest_address)
        test_bumpfee_with_descendant_fails(self, rbf_node, rbf_node_address, dest_address)
        test_dust_to_fee(self, rbf_node, dest_address)
        test_watchonly_psbt(self, peer_node, rbf_node, dest_address)

        test_rebumping(self, rbf_node, dest_address)
        test_rebumping_not_replaceable(self, rbf_node, dest_address)
        test_unconfirmed_not_spendable(self, rbf_node, rbf_node_address)
        test_bumpfee_metadata(self, rbf_node, dest_address)
        test_locked_wallet_fails(self, rbf_node, dest_address)
        test_change_script_match(self, rbf_node, dest_address)
        test_settxfee(self, rbf_node, dest_address)
        test_maxtxfee_fails(self, rbf_node, dest_address)

        # These tests wipe out a number of utxos that are expected in other tests
        test_small_output_with_feerate_succeeds(self, rbf_node, dest_address)
        test_no_more_inputs_fails(self, rbf_node, dest_address)

    def test_invalid_parameters(self, rbf_node, peer_node, dest_address):
        self.log.info('Test invalid parameters')
        rbfid = spend_one_input(rbf_node, dest_address)
        self.sync_mempools((rbf_node, peer_node))
        assert rbfid in rbf_node.getrawmempool() and rbfid in peer_node.getrawmempool()

        for key in ["totalFee", "feeRate"]:
            assert_raises_rpc_error(-3, "Unexpected key {}".format(key), rbf_node.bumpfee, rbfid, {key: NORMAL})

        # Bumping to just above minrelay should fail to increase the total fee enough.
        assert_raises_rpc_error(-8, "Insufficient total fee 0.00000257", rbf_node.bumpfee, rbfid, {"fee_rate": INSUFFICIENT})

        self.log.info("Test invalid fee rate settings")
        assert_raises_rpc_error(-4, "Specified or calculated fee 0.257 is too high (cannot be higher than -maxtxfee 0.10",
            rbf_node.bumpfee, rbfid, {"fee_rate": TOO_HIGH})
        # Test fee_rate with zero values.
        msg = "Insufficient total fee 0.00"
        for zero_value in [0, 0.000, 0.00000000, "0", "0.000", "0.00000000"]:
            assert_raises_rpc_error(-8, msg, rbf_node.bumpfee, rbfid, {"fee_rate": zero_value})
        msg = "Invalid amount"
        # Test fee_rate values that don't pass fixed-point parsing checks.
        for invalid_value in ["", 0.000000001, 1e-09, 1.111111111, 1111111111111111, "31.999999999999999999999"]:
            assert_raises_rpc_error(-3, msg, rbf_node.bumpfee, rbfid, {"fee_rate": invalid_value})
        # Test fee_rate values that cannot be represented in sat/vB.
        for invalid_value in [0.0001, 0.00000001, 0.00099999, 31.99999999, "0.0001", "0.00000001", "0.00099999", "31.99999999"]:
            assert_raises_rpc_error(-3, msg, rbf_node.bumpfee, rbfid, {"fee_rate": invalid_value})
        # Test fee_rate out of range (negative number).
        assert_raises_rpc_error(-3, "Amount out of range", rbf_node.bumpfee, rbfid, {"fee_rate": -1})
        # Test type error.
        for value in [{"foo": "bar"}, True]:
            assert_raises_rpc_error(-3, "Amount is not a number or string", rbf_node.bumpfee, rbfid, {"fee_rate": value})

        self.log.info("Test explicit fee rate raises RPC error if both fee_rate and conf_target are passed")
        assert_raises_rpc_error(-8, "Cannot specify both conf_target and fee_rate. Please provide either a confirmation "
            "target in blocks for automatic fee estimation, or an explicit fee rate.",
            rbf_node.bumpfee, rbfid, {"conf_target": NORMAL, "fee_rate": NORMAL})

        self.log.info("Test explicit fee rate raises RPC error if both fee_rate and estimate_mode are passed")
        assert_raises_rpc_error(-8, "Cannot specify both estimate_mode and fee_rate",
            rbf_node.bumpfee, rbfid, {"estimate_mode": "economical", "fee_rate": NORMAL})

        self.log.info("Test invalid conf_target settings")
        assert_raises_rpc_error(-8, "confTarget and conf_target options should not both be set",
            rbf_node.bumpfee, rbfid, {"confTarget": 123, "conf_target": 456})

        self.log.info("Test invalid estimate_mode settings")
        for k, v in {"number": 42, "object": {"foo": "bar"}}.items():
            assert_raises_rpc_error(-3, "Expected type string for estimate_mode, got {}".format(k),
                rbf_node.bumpfee, rbfid, {"estimate_mode": v})
        for mode in ["foo", Decimal("3.1415"), "sat/B", "BTC/kB"]:
            assert_raises_rpc_error(-8, 'Invalid estimate_mode parameter, must be one of: "unset", "economical", "conservative"',
                rbf_node.bumpfee, rbfid, {"estimate_mode": mode})

        self.clear_mempool()


def test_simple_bumpfee_succeeds(self, mode, rbf_node, peer_node, dest_address):
    self.log.info('Test simple bumpfee: {}'.format(mode))
    rbfid = spend_one_input(rbf_node, dest_address)
    rbftx = rbf_node.gettransaction(rbfid)
    self.sync_mempools((rbf_node, peer_node))
    assert rbfid in rbf_node.getrawmempool() and rbfid in peer_node.getrawmempool()
    if mode == "fee_rate":
        bumped_psbt = rbf_node.psbtbumpfee(rbfid, {"fee_rate": str(NORMAL)})
        bumped_tx = rbf_node.bumpfee(rbfid, {"fee_rate": NORMAL})
    else:
        bumped_psbt = rbf_node.psbtbumpfee(rbfid)
        bumped_tx = rbf_node.bumpfee(rbfid)
    assert_equal(bumped_tx["errors"], [])
    assert bumped_tx["fee"] > -rbftx["fee"]['bitcoin']
    assert_equal(bumped_tx["origfee"], -rbftx["fee"]['bitcoin'])
    assert "psbt" not in bumped_tx
    assert_equal(bumped_psbt["errors"], [])
    assert bumped_psbt["fee"] > -rbftx["fee"]['bitcoin']
    assert_equal(bumped_psbt["origfee"], -rbftx["fee"]['bitcoin'])
    assert "psbt" in bumped_psbt
    # check that bumped_tx propagates, original tx was evicted and has a wallet conflict
    self.sync_mempools((rbf_node, peer_node))
    assert bumped_tx["txid"] in rbf_node.getrawmempool()
    assert bumped_tx["txid"] in peer_node.getrawmempool()
    assert rbfid not in rbf_node.getrawmempool()
    assert rbfid not in peer_node.getrawmempool()
    oldwtx = rbf_node.gettransaction(rbfid)
    assert len(oldwtx["walletconflicts"]) > 0
    # check wallet transaction replaces and replaced_by values
    bumpedwtx = rbf_node.gettransaction(bumped_tx["txid"])
    assert_equal(oldwtx["replaced_by_txid"], bumped_tx["txid"])
    assert_equal(bumpedwtx["replaces_txid"], rbfid)
    self.clear_mempool()


def test_segwit_bumpfee_succeeds(self, rbf_node, dest_address):
    self.log.info('Test that segwit-sourcing bumpfee works')
    # Create a transaction with segwit output, then create an RBF transaction
    # which spends it, and make sure bumpfee can be called on it.

    segwit_in = next(u for u in rbf_node.listunspent() if u["amount"] == Decimal("0.001"))
    segwit_out = rbf_node.getaddressinfo(rbf_node.getnewaddress(address_type='bech32'))
    segwitid = send_to_witness(
        use_p2wsh=False,
        node=rbf_node,
        utxo=segwit_in,
        pubkey=segwit_out["pubkey"],
        encode_p2sh=False,
        amount=Decimal("0.0009"),
        sign=True)

    rbfraw = rbf_node.createrawtransaction([{
        'txid': segwitid,
        'vout': 0,
        "sequence": MAX_BIP125_RBF_SEQUENCE
    }], [{dest_address: Decimal("0.0005")},
        {rbf_node.getrawchangeaddress(): Decimal("0.0003")},
        {"fee": "0.0001"}])
    rbfsigned = rbf_node.signrawtransactionwithwallet(rbfraw)
    rbfid = rbf_node.sendrawtransaction(rbfsigned["hex"])
    assert rbfid in rbf_node.getrawmempool()

    bumped_tx = rbf_node.bumpfee(rbfid)
    assert bumped_tx["txid"] in rbf_node.getrawmempool()
    assert rbfid not in rbf_node.getrawmempool()
    self.clear_mempool()


def test_nonrbf_bumpfee_fails(self, peer_node, dest_address):
    self.log.info('Test that we cannot replace a non RBF transaction')
    not_rbfid = peer_node.sendtoaddress(dest_address, Decimal("0.00090000"))
    assert_raises_rpc_error(-4, "not BIP 125 replaceable", peer_node.bumpfee, not_rbfid)
    self.clear_mempool()


def test_notmine_bumpfee(self, rbf_node, peer_node, dest_address):
    self.log.info('Test that it cannot bump fee if non-owned inputs are included')
    # here, the rbftx has a peer_node coin and then adds a rbf_node input
    # Note that this test depends upon the RPC code checking input ownership prior to change outputs
    # (since it can't use fundrawtransaction, it lacks a proper change output)
    fee = Decimal("0.001")
    utxos = [node.listunspent(query_options={'minimumAmount': fee})[-1] for node in (rbf_node, peer_node)]
    inputs = [{
        "txid": utxo["txid"],
        "vout": utxo["vout"],
        "address": utxo["address"],
        "sequence": MAX_BIP125_RBF_SEQUENCE
    } for utxo in utxos]
    output_val = sum(utxo["amount"] for utxo in utxos) - fee
    rawtx = rbf_node.createrawtransaction(inputs, [{dest_address: output_val}, {"fee": fee}])
    signedtx = rbf_node.signrawtransactionwithwallet(rawtx)
    signedtx = peer_node.signrawtransactionwithwallet(signedtx["hex"])
    rbfid = rbf_node.sendrawtransaction(signedtx["hex"])
    entry = rbf_node.getmempoolentry(rbfid)
    old_fee = entry["fees"]["base"]
    old_feerate = int(old_fee / entry["vsize"] * Decimal(1e8))
    assert_raises_rpc_error(-4, "Transaction contains inputs that don't belong to this wallet",
                            rbf_node.bumpfee, rbfid)

    def finish_psbtbumpfee(psbt):
        psbt = rbf_node.walletprocesspsbt(psbt)
        psbt = peer_node.walletprocesspsbt(psbt["psbt"])
        final = rbf_node.finalizepsbt(psbt["psbt"])
        res = rbf_node.testmempoolaccept([final["hex"]])
        assert res[0]["allowed"]
        assert_greater_than(res[0]["fees"]["base"], old_fee)

    # ELEMENTS FIXME: insufficient funds
    # self.log.info("Test that psbtbumpfee works for non-owned inputs")
    # psbt = rbf_node.psbtbumpfee(txid=rbfid)
    # finish_psbtbumpfee(psbt["psbt"])

    # psbt = rbf_node.psbtbumpfee(txid=rbfid, options={"fee_rate": old_feerate + 10})
    # finish_psbtbumpfee(psbt["psbt"])

    self.clear_mempool()


def test_bumpfee_with_descendant_fails(self, rbf_node, rbf_node_address, dest_address):
    self.log.info('Test that fee cannot be bumped when it has descendant')
    # parent is send-to-self, so we don't have to check which output is change when creating the child tx
    parent_id = spend_one_input(rbf_node, rbf_node_address)
    input_val = rbf_node.getrawtransaction(parent_id, 1)["vout"][0]["value"]
    tx = rbf_node.createrawtransaction([{"txid": parent_id, "vout": 0}], [{dest_address: "0.0002"}, {"fee": input_val-Decimal("0.0002")}])
    tx = rbf_node.signrawtransactionwithwallet(tx)
    rbf_node.sendrawtransaction(tx["hex"])
    assert_raises_rpc_error(-8, "Transaction has descendants in the wallet", rbf_node.bumpfee, parent_id)

    # create tx with descendant in the mempool by using MiniWallet
    miniwallet = MiniWallet(rbf_node)
    parent_id = spend_one_input(rbf_node, miniwallet.get_address())
    tx = rbf_node.gettransaction(txid=parent_id, verbose=True)['decoded']
    miniwallet.scan_tx(tx)
    miniwallet.send_self_transfer(from_node=rbf_node, fee_rate=Decimal(0.001)) # ELEMENTS: reduce fee rate
    assert_raises_rpc_error(-8, "Transaction has descendants in the mempool", rbf_node.bumpfee, parent_id)
    self.clear_mempool()


def test_small_output_with_feerate_succeeds(self, rbf_node, dest_address):
    self.log.info('Testing small output with feerate bump succeeds')

    # Make sure additional inputs exist
    self.generatetoaddress(rbf_node, COINBASE_MATURITY + 1, rbf_node.getnewaddress())
    rbfid = spend_one_input(rbf_node, dest_address)
    input_list = rbf_node.getrawtransaction(rbfid, 1)["vin"]
    assert_equal(len(input_list), 1)
    original_txin = input_list[0]
    self.log.info('Keep bumping until transaction fee out-spends non-destination value')
    tx_fee = 0
    while True:
        input_list = rbf_node.getrawtransaction(rbfid, 1)["vin"]
        new_item = list(input_list)[0]
        assert_equal(len(input_list), 1)
        assert_equal(original_txin["txid"], new_item["txid"])
        assert_equal(original_txin["vout"], new_item["vout"])
        rbfid_new_details = rbf_node.bumpfee(rbfid)
        rbfid_new = rbfid_new_details["txid"]
        raw_pool = rbf_node.getrawmempool()
        assert rbfid not in raw_pool
        assert rbfid_new in raw_pool
        rbfid = rbfid_new
        tx_fee = rbfid_new_details["fee"]

        # Total value from input not going to destination
        if tx_fee > Decimal('0.00040000'): # ELEMENTS FIXME: this was 0.00050000 in bitcoin (since spend_one_input leaves 0.0005 for the fee)
            break

    # input(s) have been added
    final_input_list = rbf_node.getrawtransaction(rbfid, 1)["vin"]
    if len(final_input_list) != 1: # ELEMENTS: allow it to be equal
        assert_greater_than(len(final_input_list), 1)
    # Original input is in final set
    assert [txin for txin in final_input_list
            if txin["txid"] == original_txin["txid"]
            and txin["vout"] == original_txin["vout"]]

    self.generatetoaddress(rbf_node, 1, rbf_node.getnewaddress())
    assert_equal(rbf_node.gettransaction(rbfid)["confirmations"], 1)
    self.clear_mempool()


def test_dust_to_fee(self, rbf_node, dest_address):
    self.log.info('Test that bumped output that is dust is dropped to fee')
    rbfid = spend_one_input(rbf_node, dest_address)
    fulltx = rbf_node.getrawtransaction(rbfid, 1)
    # The DER formatting used by Bitcoin to serialize ECDSA signatures means that signatures can have a
    # variable size of 70-72 bytes (or possibly even less), with most being 71 or 72 bytes. The signature
    # in the witness is divided by 4 for the vsize, so this variance can take the weight across a 4-byte
    # boundary
    # ELEMENTS: 116 vbytes added (9 for fee spk+value, 99 for assets, 3 for value tags, 3 for null nonces, 2 for elements tx encoding)
    # size of transaction (p2wpkh, 1 input, 3 outputs): 257 vbytes
    if not 140 + 116 <= fulltx["vsize"] <= 141 + 116:
        raise AssertionError("Invalid tx vsize of {} (256-257 expected), full tx: {}".format(fulltx["vsize"], fulltx))
    # Bump with fee_rate of 350.25 sat/vB vbytes to create dust.
    # ELEMENTS: Expected bump fee of 257 vbytes * fee_rate 0.00190000 BTC / 1000 vbytes = 0.00048830 BTC
    # Expected fee is 141 vbytes * fee_rate 0.00350250 BTC / 1000 vbytes = 0.00049385 BTC.
    # or occasionally 140 vbytes * fee_rate 0.00350250 BTC / 1000 vbytes = 0.00049035 BTC.
    # Dust should be dropped to the fee, so actual bump fee is 0.00050000 BTC.
    bumped_tx = rbf_node.bumpfee(rbfid, {"fee_rate": 190.00})
    full_bumped_tx = rbf_node.getrawtransaction(bumped_tx["txid"], 1)
    assert_equal(bumped_tx["fee"], Decimal("0.00050000"))
    assert_equal(len(fulltx["vout"]), 3)
    assert_equal(len(full_bumped_tx["vout"]), 2)  #change output is eliminated
    assert_equal(full_bumped_tx["vout"][0]['value'], Decimal("0.00050000"))
    self.clear_mempool()


def test_settxfee(self, rbf_node, dest_address):
    self.log.info('Test settxfee')
    assert_raises_rpc_error(-8, "txfee cannot be less than min relay tx fee", rbf_node.settxfee, Decimal('0.000005'))
    assert_raises_rpc_error(-8, "txfee cannot be less than wallet min fee", rbf_node.settxfee, Decimal('0.000015'))
    # check that bumpfee reacts correctly to the use of settxfee (paytxfee)
    rbfid = spend_one_input(rbf_node, dest_address)
    requested_feerate = Decimal("0.00025000")
    rbf_node.settxfee(requested_feerate)
    bumped_tx = rbf_node.bumpfee(rbfid)
    actual_feerate = bumped_tx["fee"] * 1000 / rbf_node.getrawtransaction(bumped_tx["txid"], True)["vsize"]
    # Assert that the difference between the requested feerate and the actual
    # feerate of the bumped transaction is small.
    assert_greater_than(Decimal("0.001000"), abs(requested_feerate - actual_feerate))
    rbf_node.settxfee(Decimal("0.00000000"))  # unset paytxfee

    # check that settxfee respects -maxtxfee
    self.restart_node(1, ['-maxtxfee=0.000025'] + self.extra_args[1])
    assert_raises_rpc_error(-8, "txfee cannot be more than wallet max tx fee", rbf_node.settxfee, Decimal('0.00003'))
    self.restart_node(1, self.extra_args[1])
    rbf_node.walletpassphrase(WALLET_PASSPHRASE, WALLET_PASSPHRASE_TIMEOUT)
    self.connect_nodes(1, 0)
    self.clear_mempool()


def test_maxtxfee_fails(self, rbf_node, dest_address):
    self.log.info('Test that bumpfee fails when it hits -maxtxfee')
    # size of bumped transaction (p2wpkh, 1 input, 2 outputs): 141 vbytes
    # expected bump fee of 141 vbytes * 0.00200000 BTC / 1000 vbytes = 0.00002820 BTC
    # which exceeds maxtxfee and is expected to raise
    self.restart_node(1, ['-maxtxfee=0.000025'] + self.extra_args[1])
    rbf_node.walletpassphrase(WALLET_PASSPHRASE, WALLET_PASSPHRASE_TIMEOUT)
    rbfid = spend_one_input(rbf_node, dest_address)
    assert_raises_rpc_error(-4, "Unable to create transaction. Fee exceeds maximum configured by user (e.g. -maxtxfee, maxfeerate)", rbf_node.bumpfee, rbfid)
    self.restart_node(1, self.extra_args[1])
    rbf_node.walletpassphrase(WALLET_PASSPHRASE, WALLET_PASSPHRASE_TIMEOUT)
    self.connect_nodes(1, 0)
    self.clear_mempool()


def test_watchonly_psbt(self, peer_node, rbf_node, dest_address):
    self.log.info('Test that PSBT is returned for bumpfee in watchonly wallets')
    priv_rec_desc = "wpkh([00000001/84'/1'/0']tprv8ZgxMBicQKsPd7Uf69XL1XwhmjHopUGep8GuEiJDZmbQz6o58LninorQAfcKZWARbtRtfnLcJ5MQ2AtHcQJCCRUcMRvmDUjyEmNUWwx8UbK/0/*)#rweraev0"
    pub_rec_desc = rbf_node.getdescriptorinfo(priv_rec_desc)["descriptor"]
    priv_change_desc = "wpkh([00000001/84'/1'/0']tprv8ZgxMBicQKsPd7Uf69XL1XwhmjHopUGep8GuEiJDZmbQz6o58LninorQAfcKZWARbtRtfnLcJ5MQ2AtHcQJCCRUcMRvmDUjyEmNUWwx8UbK/1/*)#j6uzqvuh"
    pub_change_desc = rbf_node.getdescriptorinfo(priv_change_desc)["descriptor"]
    # Create a wallet with private keys that can sign PSBTs
    rbf_node.createwallet(wallet_name="signer", disable_private_keys=False, blank=True)
    signer = rbf_node.get_wallet_rpc("signer")
    assert signer.getwalletinfo()['private_keys_enabled']
    reqs = [{
        "desc": priv_rec_desc,
        "timestamp": 0,
        "range": [0,1],
        "internal": False,
        "keypool": False # Keys can only be imported to the keypool when private keys are disabled
    },
    {
        "desc": priv_change_desc,
        "timestamp": 0,
        "range": [0, 0],
        "internal": True,
        "keypool": False
    }]
    if self.options.descriptors:
        result = signer.importdescriptors(reqs)
    else:
        result = signer.importmulti(reqs)
    assert_equal(result, [{'success': True}, {'success': True}])

    # Create another wallet with just the public keys, which creates PSBTs
    rbf_node.createwallet(wallet_name="watcher", disable_private_keys=True, blank=True)
    watcher = rbf_node.get_wallet_rpc("watcher")
    assert not watcher.getwalletinfo()['private_keys_enabled']

    reqs = [{
        "desc": pub_rec_desc,
        "timestamp": 0,
        "range": [0, 10],
        "internal": False,
        "keypool": True,
        "watchonly": True,
        "active": True,
    }, {
        "desc": pub_change_desc,
        "timestamp": 0,
        "range": [0, 10],
        "internal": True,
        "keypool": True,
        "watchonly": True,
        "active": True,
    }]
    if self.options.descriptors:
        result = watcher.importdescriptors(reqs)
    else:
        result = watcher.importmulti(reqs)
    assert_equal(result, [{'success': True}, {'success': True}])

    funding_address1 = watcher.getnewaddress(address_type='bech32')
    funding_address2 = watcher.getnewaddress(address_type='bech32')
    # ELEMENTS: start with more funds since our transaction will be 688 bytes vs 444 in Bitcoin
    peer_node.sendmany("", {funding_address1: 0.001, funding_address2: 0.005})
    self.generate(peer_node, 1)

    # Create single-input PSBT for transaction to be bumped
    # Ensure the payment amount + change can be fully funded using one of the 0.001BTC inputs.
    psbt = watcher.walletcreatefundedpsbt([watcher.listunspent()[0]], [{dest_address: 0.0005}], 0,
            {"fee_rate": 1, "add_inputs": False}, True)['psbt']
    psbt_signed = signer.walletprocesspsbt(psbt=psbt, sign=True, sighashtype="ALL", bip32derivs=True)
    psbt_final = watcher.finalizepsbt(psbt_signed["psbt"])
    original_txid = watcher.sendrawtransaction(psbt_final["hex"])
    assert_equal(len(watcher.decodepsbt(psbt)["inputs"]), 1)

    # bumpfee can't be used on watchonly wallets
    assert_raises_rpc_error(-4, "bumpfee is not available with wallets that have private keys disabled. Use psbtbumpfee instead.", watcher.bumpfee, original_txid)

    # Bump fee, obnoxiously high to add additional watchonly input
    bumped_psbt = watcher.psbtbumpfee(original_txid, {"fee_rate": HIGH}) # ELEMENTS: made it higher than HIGH
    # ELEMENTS: sometimes greater than 1, sometimes equal to 1
    if len(watcher.decodepsbt(bumped_psbt['psbt'])["inputs"]) != 1:
        assert_greater_than(len(watcher.decodepsbt(bumped_psbt['psbt'])["inputs"]), 1)
    assert "txid" not in bumped_psbt
    assert_equal(bumped_psbt["origfee"], -watcher.gettransaction(original_txid)["fee"]['bitcoin'])
    assert not watcher.finalizepsbt(bumped_psbt["psbt"])["complete"]

    # Sign bumped transaction
    bumped_psbt_signed = signer.walletprocesspsbt(psbt=bumped_psbt["psbt"], sign=True, sighashtype="ALL", bip32derivs=True)
    bumped_psbt_final = watcher.finalizepsbt(bumped_psbt_signed["psbt"])
    assert bumped_psbt_final["complete"]

    # Broadcast bumped transaction
    bumped_txid = watcher.sendrawtransaction(bumped_psbt_final["hex"])
    assert bumped_txid in rbf_node.getrawmempool()
    assert original_txid not in rbf_node.getrawmempool()

    rbf_node.unloadwallet("watcher")
    rbf_node.unloadwallet("signer")
    self.clear_mempool()


def test_rebumping(self, rbf_node, dest_address):
    self.log.info('Test that re-bumping the original tx fails, but bumping successor works')
    rbfid = spend_one_input(rbf_node, dest_address)
    bumped = rbf_node.bumpfee(rbfid, {"fee_rate": ECONOMICAL})
    assert_raises_rpc_error(-4, "already bumped", rbf_node.bumpfee, rbfid, {"fee_rate": ECONOMICAL})
    rbf_node.bumpfee(bumped["txid"], {"fee_rate": NORMAL})
    self.clear_mempool()


def test_rebumping_not_replaceable(self, rbf_node, dest_address):
    self.log.info('Test that re-bumping non-replaceable fails')
    rbfid = spend_one_input(rbf_node, dest_address)
    bumped = rbf_node.bumpfee(rbfid, {"fee_rate": ECONOMICAL, "replaceable": False})
    assert_raises_rpc_error(-4, "Transaction is not BIP 125 replaceable", rbf_node.bumpfee, bumped["txid"],
                            {"fee_rate": NORMAL})
    self.clear_mempool()


def test_unconfirmed_not_spendable(self, rbf_node, rbf_node_address):
    self.log.info('Test that unconfirmed outputs from bumped txns are not spendable')
    rbfid = spend_one_input(rbf_node, rbf_node_address)
    rbftx = rbf_node.gettransaction(rbfid)["hex"]
    assert rbfid in rbf_node.getrawmempool()
    bumpid = rbf_node.bumpfee(rbfid)["txid"]
    assert bumpid in rbf_node.getrawmempool()
    assert rbfid not in rbf_node.getrawmempool()

    # check that outputs from the bump transaction are not spendable
    # due to the replaces_txid check in CWallet::AvailableCoins
    assert_equal([t for t in rbf_node.listunspent(minconf=0, include_unsafe=False) if t["txid"] == bumpid], [])

    # submit a block with the rbf tx to clear the bump tx out of the mempool,
    # then invalidate the block so the rbf tx will be put back in the mempool.
    # This makes it possible to check whether the rbf tx outputs are
    # spendable before the rbf tx is confirmed.
    block = submit_block_with_tx(rbf_node, rbftx)
    # Can not abandon conflicted tx
    assert_raises_rpc_error(-5, 'Transaction not eligible for abandonment', lambda: rbf_node.abandontransaction(txid=bumpid))
    rbf_node.invalidateblock(block.hash)
    # Call abandon to make sure the wallet doesn't attempt to resubmit
    # the bump tx and hope the wallet does not rebroadcast before we call.
    rbf_node.abandontransaction(bumpid)
    assert bumpid not in rbf_node.getrawmempool()
    assert rbfid in rbf_node.getrawmempool()

    # check that outputs from the rbf tx are not spendable before the
    # transaction is confirmed, due to the replaced_by_txid check in
    # CWallet::AvailableCoins
    assert_equal([t for t in rbf_node.listunspent(minconf=0, include_unsafe=False) if t["txid"] == rbfid], [])

    # check that the main output from the rbf tx is spendable after confirmed
    self.generate(rbf_node, 1, sync_fun=self.no_op)
    rbf_node_address_unconfidential = rbf_node.getaddressinfo(rbf_node_address)["unconfidential"]
    assert_equal(
        sum(1 for t in rbf_node.listunspent(minconf=0, include_unsafe=False)
            if t["txid"] == rbfid and t["address"] == rbf_node_address_unconfidential and t["spendable"]), 1)
    self.clear_mempool()


def test_bumpfee_metadata(self, rbf_node, dest_address):
    self.log.info('Test that bumped txn metadata persists to new txn record')
    assert(rbf_node.getbalance()["bitcoin"] < 49)
    self.generatetoaddress(rbf_node, 101, rbf_node.getnewaddress())
    rbfid = rbf_node.sendtoaddress(dest_address, 49, "comment value", "to value")
    bumped_tx = rbf_node.bumpfee(rbfid)
    bumped_wtx = rbf_node.gettransaction(bumped_tx["txid"])
    assert_equal(bumped_wtx["comment"], "comment value")
    assert_equal(bumped_wtx["to"], "to value")
    self.clear_mempool()


def test_locked_wallet_fails(self, rbf_node, dest_address):
    self.log.info('Test that locked wallet cannot bump txn')
    rbfid = spend_one_input(rbf_node, dest_address)
    rbf_node.walletlock()
    assert_raises_rpc_error(-13, "Please enter the wallet passphrase with walletpassphrase first.",
                            rbf_node.bumpfee, rbfid)
    rbf_node.walletpassphrase(WALLET_PASSPHRASE, WALLET_PASSPHRASE_TIMEOUT)
    self.clear_mempool()


def test_change_script_match(self, rbf_node, dest_address):
    self.log.info('Test that the same change addresses is used for the replacement transaction when possible')

    def get_change_address(tx):
        tx_details = rbf_node.getrawtransaction(tx, 1)
        txout_addresses = [txout['scriptPubKey']['address'] for txout in tx_details["vout"] if txout['scriptPubKey']['type'] != 'fee']
        return [address for address in txout_addresses if rbf_node.getaddressinfo(address)["ischange"]]

    # Check that there is only one change output
    rbfid = spend_one_input(rbf_node, dest_address)
    change_addresses = get_change_address(rbfid)
    assert_equal(len(change_addresses), 1)

    # Now find that address in each subsequent tx, and no other change
    bumped_total_tx = rbf_node.bumpfee(rbfid, {"fee_rate": ECONOMICAL})
    assert_equal(change_addresses, get_change_address(bumped_total_tx['txid']))
    bumped_rate_tx = rbf_node.bumpfee(bumped_total_tx["txid"])
    assert_equal(change_addresses, get_change_address(bumped_rate_tx['txid']))
    self.clear_mempool()


def spend_one_input(node, dest_address, change_size=Decimal("0.0004000")):
    tx_input = dict(
        sequence=MAX_BIP125_RBF_SEQUENCE, **next(u for u in node.listunspent() if u["amount"] == Decimal("0.00100000")))
    destinations = [{dest_address: Decimal("0.00050000")}]
    if change_size > 0:
        destinations.append({node.getrawchangeaddress(): change_size})
    destinations.append({"fee": Decimal("0.0001")})
    rawtx = node.createrawtransaction([tx_input], destinations)
    signedtx = node.signrawtransactionwithwallet(rawtx)
    txid = node.sendrawtransaction(signedtx["hex"])
    return txid


def submit_block_with_tx(node, tx):
    tip = node.getbestblockhash()
    height = node.getblockcount() + 1
    block_time = node.getblockheader(tip)["mediantime"] + 1
    block = create_block(int(tip, 16), create_coinbase(height), block_time, txlist=[tx])
    add_witness_commitment(block)
    block.solve()
    node.submitblock(block.serialize().hex())
    return block


def test_no_more_inputs_fails(self, rbf_node, dest_address):
    self.log.info('Test that bumpfee fails when there are no available confirmed outputs')
    # feerate rbf requires confirmed outputs when change output doesn't exist or is insufficient
    self.generatetoaddress(rbf_node, 1, dest_address)
    # spend all funds, no change output
<<<<<<< HEAD
    rbfid = rbf_node.sendtoaddress(rbf_node.getnewaddress(), rbf_node.getbalance()['bitcoin'], "", "", True)
    assert_raises_rpc_error(-4, "Unable to create transaction. Could not cover fee", rbf_node.bumpfee, rbfid)
=======
    rbfid = rbf_node.sendall(recipients=[rbf_node.getnewaddress()])['txid']
    assert_raises_rpc_error(-4, "Unable to create transaction. Insufficient funds", rbf_node.bumpfee, rbfid)
>>>>>>> d16ef404
    self.clear_mempool()


if __name__ == "__main__":
    BumpFeeTest().main()<|MERGE_RESOLUTION|>--- conflicted
+++ resolved
@@ -640,13 +640,9 @@
     # feerate rbf requires confirmed outputs when change output doesn't exist or is insufficient
     self.generatetoaddress(rbf_node, 1, dest_address)
     # spend all funds, no change output
-<<<<<<< HEAD
-    rbfid = rbf_node.sendtoaddress(rbf_node.getnewaddress(), rbf_node.getbalance()['bitcoin'], "", "", True)
-    assert_raises_rpc_error(-4, "Unable to create transaction. Could not cover fee", rbf_node.bumpfee, rbfid)
-=======
     rbfid = rbf_node.sendall(recipients=[rbf_node.getnewaddress()])['txid']
-    assert_raises_rpc_error(-4, "Unable to create transaction. Insufficient funds", rbf_node.bumpfee, rbfid)
->>>>>>> d16ef404
+    assert_equal(rbf_node.getbalance()['bitcoin'], 0) # ELEMENTS
+    assert_raises_rpc_error(-4, "bumpfee can only be called on an unblinded transaction", rbf_node.bumpfee, rbfid) # ELEMENTS
     self.clear_mempool()
 
 
