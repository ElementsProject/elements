--- conflicted
+++ resolved
@@ -109,21 +109,11 @@
             assert_raises_rpc_error(-3, "Unexpected key {}".format(key), rbf_node.bumpfee, rbfid, {key: NORMAL})
 
         # Bumping to just above minrelay should fail to increase the total fee enough.
-<<<<<<< HEAD
-        assert_raises_rpc_error(-8, "Insufficient total fee 0.00000257, must be at least 0.00002284 (oldFee 0.00000999 + incrementalFee 0.00001285)",
-            rbf_node.bumpfee, rbfid, {"fee_rate": INSUFFICIENT})
-
-        self.log.info("Test invalid fee rate settings")
-        assert_raises_rpc_error(-8, "Insufficient total fee 0.00, must be at least 0.00002284 (oldFee 0.00000999 + incrementalFee 0.00001285)",
-            rbf_node.bumpfee, rbfid, {"fee_rate": 0})
-        assert_raises_rpc_error(-4, "Specified or calculated fee 0.257 is too high (cannot be higher than -maxtxfee 0.10",
-=======
-        assert_raises_rpc_error(-8, "Insufficient total fee 0.00000141", rbf_node.bumpfee, rbfid, {"fee_rate": INSUFFICIENT})
+        assert_raises_rpc_error(-8, "Insufficient total fee 0.00000257", rbf_node.bumpfee, rbfid, {"fee_rate": INSUFFICIENT})
 
         self.log.info("Test invalid fee rate settings")
         assert_raises_rpc_error(-8, "Insufficient total fee 0.00", rbf_node.bumpfee, rbfid, {"fee_rate": 0})
-        assert_raises_rpc_error(-4, "Specified or calculated fee 0.141 is too high (cannot be higher than -maxtxfee 0.10",
->>>>>>> 816132e6
+        assert_raises_rpc_error(-4, "Specified or calculated fee 0.257 is too high (cannot be higher than -maxtxfee 0.10",
             rbf_node.bumpfee, rbfid, {"fee_rate": TOO_HIGH})
         assert_raises_rpc_error(-3, "Amount out of range", rbf_node.bumpfee, rbfid, {"fee_rate": -1})
         for value in [{"foo": "bar"}, True]:
