--- conflicted
+++ resolved
@@ -32,12 +32,9 @@
     assert_greater_than,
     assert_raises_rpc_error,
 )
-<<<<<<< HEAD
 from test_framework import util
-=======
 from test_framework.wallet import MiniWallet
 
->>>>>>> 548ad5ef
 
 WALLET_PASSPHRASE = "test"
 WALLET_PASSPHRASE_TIMEOUT = 3600
@@ -280,7 +277,7 @@
     parent_id = spend_one_input(rbf_node, miniwallet.get_address())
     tx = rbf_node.gettransaction(txid=parent_id, verbose=True)['decoded']
     miniwallet.scan_tx(tx)
-    miniwallet.send_self_transfer(from_node=rbf_node)
+    miniwallet.send_self_transfer(from_node=rbf_node, fee_rate=Decimal(0.001)) # ELEMENTS: reduce fee rate
     assert_raises_rpc_error(-8, "Transaction has descendants in the mempool", rbf_node.bumpfee, parent_id)
     self.clear_mempool()
 
