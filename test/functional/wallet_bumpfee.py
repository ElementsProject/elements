#!/usr/bin/env python3
# Copyright (c) 2016-2019 The Bitcoin Core developers
# Distributed under the MIT software license, see the accompanying
# file COPYING or http://www.opensource.org/licenses/mit-license.php.
"""Test the bumpfee RPC.

Verifies that the bumpfee RPC creates replacement transactions successfully when
its preconditions are met, and returns appropriate errors in other cases.

This module consists of around a dozen individual test cases implemented in the
top-level functions named as test_<test_case_description>. The test functions
can be disabled or reordered if needed for debugging. If new test cases are
added in the future, they should try to follow the same convention and not
make assumptions about execution order.
"""
from decimal import Decimal
import io

from test_framework.blocktools import add_witness_commitment, create_block, create_coinbase, send_to_witness
from test_framework.messages import BIP125_SEQUENCE_NUMBER, CTransaction
from test_framework.test_framework import BitcoinTestFramework
from test_framework.util import (
    assert_equal,
    assert_greater_than,
    assert_raises_rpc_error,
    connect_nodes,
    hex_str_to_bytes,
)
from test_framework import util

WALLET_PASSPHRASE = "test"
WALLET_PASSPHRASE_TIMEOUT = 3600

class BumpFeeTest(BitcoinTestFramework):
    def set_test_params(self):
        self.num_nodes = 2
        self.setup_clean_chain = True
        self.extra_args = [[
            "-walletrbf={}".format(i),
            "-mintxfee=0.00002",
            "-deprecatedrpc=totalFee",
            "-addresstype=bech32",
        ] for i in range(self.num_nodes)]

    def skip_test_if_missing_module(self):
        self.skip_if_no_wallet()

    def run_test(self):
        util.node_fastmerkle = self.nodes[0]
        # Encrypt wallet for test_locked_wallet_fails test
        self.nodes[1].encryptwallet(WALLET_PASSPHRASE)
        self.nodes[1].walletpassphrase(WALLET_PASSPHRASE, WALLET_PASSPHRASE_TIMEOUT)

        connect_nodes(self.nodes[0], 1)
        self.sync_all()

        peer_node, rbf_node = self.nodes
        rbf_node_address = rbf_node.getnewaddress()

        # fund rbf node with 10 coins of 0.001 btc (100,000 satoshis)
        self.log.info("Mining blocks...")
        peer_node.generate(110)
        self.sync_all()
        for i in range(25):
            peer_node.sendtoaddress(rbf_node_address, 0.001)
        self.sync_all()
        peer_node.generate(1)
        self.sync_all()
        assert_equal(rbf_node.getbalance()['bitcoin'], Decimal("0.025"))

        self.log.info("Running tests")
        dest_address = peer_node.getnewaddress()
        test_simple_bumpfee_succeeds(self, "default", rbf_node, peer_node, dest_address)
        test_simple_bumpfee_succeeds(self, "fee_rate", rbf_node, peer_node, dest_address)
        test_feerate_args(self, rbf_node, peer_node, dest_address)
        test_segwit_bumpfee_succeeds(rbf_node, dest_address)
        test_nonrbf_bumpfee_fails(peer_node, dest_address)
        test_notmine_bumpfee_fails(rbf_node, peer_node, dest_address)
        test_bumpfee_with_descendant_fails(rbf_node, rbf_node_address, dest_address)
        test_small_output_fails(rbf_node, dest_address)
        test_dust_to_fee(rbf_node, dest_address)
        test_settxfee(rbf_node, dest_address)
        test_rebumping(rbf_node, dest_address)
        test_rebumping_not_replaceable(rbf_node, dest_address)
        test_unconfirmed_not_spendable(rbf_node, rbf_node_address)
        test_bumpfee_metadata(rbf_node, dest_address)
        test_locked_wallet_fails(rbf_node, dest_address)
        test_change_script_match(rbf_node, dest_address)
        test_maxtxfee_fails(self, rbf_node, dest_address)
        # These tests wipe out a number of utxos that are expected in other tests
        test_small_output_with_feerate_succeeds(rbf_node, dest_address)
        test_no_more_inputs_fails(rbf_node, dest_address)
        self.log.info("Success")


def test_simple_bumpfee_succeeds(self, mode, rbf_node, peer_node, dest_address):
    rbfid = spend_one_input(rbf_node, dest_address)
    rbftx = rbf_node.gettransaction(rbfid)
    self.sync_mempools((rbf_node, peer_node))
    assert rbfid in rbf_node.getrawmempool() and rbfid in peer_node.getrawmempool()
    if mode == "fee_rate":
        bumped_tx = rbf_node.bumpfee(rbfid, {"fee_rate":0.0015})
    else:
        bumped_tx = rbf_node.bumpfee(rbfid)
    assert_equal(bumped_tx["errors"], [])
<<<<<<< HEAD
    assert bumped_tx["fee"] - abs(rbftx["fee"]['bitcoin']) > 0
=======
    assert bumped_tx["fee"] > -rbftx["fee"]
    assert_equal(bumped_tx["origfee"], -rbftx["fee"])
>>>>>>> 2b6575d9
    # check that bumped_tx propagates, original tx was evicted and has a wallet conflict
    self.sync_mempools((rbf_node, peer_node))
    assert bumped_tx["txid"] in rbf_node.getrawmempool()
    assert bumped_tx["txid"] in peer_node.getrawmempool()
    assert rbfid not in rbf_node.getrawmempool()
    assert rbfid not in peer_node.getrawmempool()
    oldwtx = rbf_node.gettransaction(rbfid)
    assert len(oldwtx["walletconflicts"]) > 0
    # check wallet transaction replaces and replaced_by values
    bumpedwtx = rbf_node.gettransaction(bumped_tx["txid"])
    assert_equal(oldwtx["replaced_by_txid"], bumped_tx["txid"])
    assert_equal(bumpedwtx["replaces_txid"], rbfid)

def test_feerate_args(self, rbf_node, peer_node, dest_address):
    rbfid = spend_one_input(rbf_node, dest_address)
    self.sync_mempools((rbf_node, peer_node))
    assert rbfid in rbf_node.getrawmempool() and rbfid in peer_node.getrawmempool()

    assert_raises_rpc_error(-8, "confTarget can't be set with totalFee or fee_rate. Please provide either a confirmation target in blocks for automatic fee estimation, or an explicit fee rate.", rbf_node.bumpfee, rbfid, {"fee_rate":0.00001, "confTarget":1})
    assert_raises_rpc_error(-8, "confTarget can't be set with totalFee or fee_rate. Please provide either a confirmation target in blocks for automatic fee estimation, or an explicit fee rate.", rbf_node.bumpfee, rbfid, {"totalFee":0.00001, "confTarget":1})
    assert_raises_rpc_error(-8, "fee_rate can't be set along with totalFee.", rbf_node.bumpfee, rbfid, {"fee_rate":0.00001, "totalFee":0.001})

    # Bumping to just above minrelay should fail to increase total fee enough, at least
    assert_raises_rpc_error(-8, "Insufficient total fee", rbf_node.bumpfee, rbfid, {"fee_rate":0.00001000})

    assert_raises_rpc_error(-3, "Amount out of range", rbf_node.bumpfee, rbfid, {"fee_rate":-1})

    assert_raises_rpc_error(-4, "is too high (cannot be higher than", rbf_node.bumpfee, rbfid, {"fee_rate":1})


def test_segwit_bumpfee_succeeds(rbf_node, dest_address):
    # Create a transaction with segwit output, then create an RBF transaction
    # which spends it, and make sure bumpfee can be called on it.

    segwit_in = next(u for u in rbf_node.listunspent() if u["amount"] == Decimal("0.001"))
    segwit_out = rbf_node.getaddressinfo(rbf_node.getnewaddress(address_type='p2sh-segwit'))
    segwitid = send_to_witness(
        use_p2wsh=False,
        node=rbf_node,
        utxo=segwit_in,
        pubkey=segwit_out["pubkey"],
        encode_p2sh=False,
        amount=Decimal("0.0009"),
        sign=True)

    rbfraw = rbf_node.createrawtransaction([{
        'txid': segwitid,
        'vout': 0,
        "sequence": BIP125_SEQUENCE_NUMBER
    }], {dest_address: Decimal("0.0005"),
         rbf_node.getrawchangeaddress(): Decimal("0.0003"),
         "fee": "0.0001"})
    rbfsigned = rbf_node.signrawtransactionwithwallet(rbfraw)
    rbfid = rbf_node.sendrawtransaction(rbfsigned["hex"])
    assert rbfid in rbf_node.getrawmempool()

    bumped_tx = rbf_node.bumpfee(rbfid)
    assert bumped_tx["txid"] in rbf_node.getrawmempool()
    assert rbfid not in rbf_node.getrawmempool()


def test_nonrbf_bumpfee_fails(peer_node, dest_address):
    # cannot replace a non RBF transaction (from node which did not enable RBF)
    not_rbfid = peer_node.sendtoaddress(dest_address, Decimal("0.00090000"))
    assert_raises_rpc_error(-4, "not BIP 125 replaceable", peer_node.bumpfee, not_rbfid)


def test_notmine_bumpfee_fails(rbf_node, peer_node, dest_address):
    # cannot bump fee unless the tx has only inputs that we own.
    # here, the rbftx has a peer_node coin and then adds a rbf_node input
    # Note that this test depends upon the RPC code checking input ownership prior to change outputs
    # (since it can't use fundrawtransaction, it lacks a proper change output)
    utxos = [node.listunspent()[-1] for node in (rbf_node, peer_node)]
    inputs = [{
        "txid": utxo["txid"],
        "vout": utxo["vout"],
        "address": utxo["address"],
        "sequence": BIP125_SEQUENCE_NUMBER
    } for utxo in utxos]
    output_val = sum(utxo["amount"] for utxo in utxos) - Decimal("0.001")
    rawtx = rbf_node.createrawtransaction(inputs, {dest_address: output_val, "fee": "0.001"})
    signedtx = rbf_node.signrawtransactionwithwallet(rawtx)
    signedtx = peer_node.signrawtransactionwithwallet(signedtx["hex"])
    rbfid = rbf_node.sendrawtransaction(signedtx["hex"])
    assert_raises_rpc_error(-4, "Transaction contains inputs that don't belong to this wallet",
                            rbf_node.bumpfee, rbfid)


def test_bumpfee_with_descendant_fails(rbf_node, rbf_node_address, dest_address):
    # cannot bump fee if the transaction has a descendant
    # parent is send-to-self, so we don't have to check which output is change when creating the child tx
    parent_id = spend_one_input(rbf_node, rbf_node_address)
    input_val = rbf_node.getrawtransaction(parent_id, 1)["vout"][0]["value"]
    tx = rbf_node.createrawtransaction([{"txid": parent_id, "vout": 0}], {dest_address: "0.0002", "fee": input_val-Decimal("0.0002")})
    tx = rbf_node.signrawtransactionwithwallet(tx)
    rbf_node.sendrawtransaction(tx["hex"])
    assert_raises_rpc_error(-8, "Transaction has descendants in the wallet", rbf_node.bumpfee, parent_id)

def test_small_output_fails(rbf_node, dest_address):
    # cannot bump fee with a too-small output
    rbfid = spend_one_input(rbf_node, dest_address)
    rbf_node.bumpfee(rbfid, {"totalFee": 50000})

    rbfid = spend_one_input(rbf_node, dest_address)
    assert_raises_rpc_error(-4, "Change output is too small", rbf_node.bumpfee, rbfid, {"totalFee": 50001})

def test_small_output_with_feerate_succeeds(rbf_node, dest_address):

    # Make sure additional inputs exist
    rbf_node.generatetoaddress(101, rbf_node.getnewaddress())
    rbfid = spend_one_input(rbf_node, dest_address)
    input_list = rbf_node.getrawtransaction(rbfid, 1)["vin"]
    assert_equal(len(input_list), 1)
    original_txin = input_list[0]
    # Keep bumping until we out-spend change output
    tx_fee = 0
    while tx_fee < Decimal("0.0005"):
        input_list = rbf_node.getrawtransaction(rbfid, 1)["vin"]
        new_item = list(input_list)[0]
        assert_equal(len(input_list), 1)
        assert_equal(original_txin["txid"], new_item["txid"])
        assert_equal(original_txin["vout"], new_item["vout"])
        rbfid_new_details = rbf_node.bumpfee(rbfid)
        rbfid_new = rbfid_new_details["txid"]
        raw_pool = rbf_node.getrawmempool()
        assert rbfid not in raw_pool
        assert rbfid_new in raw_pool
        rbfid = rbfid_new
        tx_fee = rbfid_new_details["origfee"]

    # input(s) have been added
    final_input_list = rbf_node.getrawtransaction(rbfid, 1)["vin"]
    assert_greater_than(len(final_input_list), 1)
    # Original input is in final set
    assert [txin for txin in final_input_list
            if txin["txid"] == original_txin["txid"]
            and txin["vout"] == original_txin["vout"]]

    rbf_node.generatetoaddress(1, rbf_node.getnewaddress())
    assert_equal(rbf_node.gettransaction(rbfid)["confirmations"], 1)

def test_dust_to_fee(rbf_node, dest_address):
    # check that if output is reduced to dust, it will be converted to fee
    # the bumped tx sets fee=49,900, but it converts to 50,000
    rbfid = spend_one_input(rbf_node, dest_address)
    fulltx = rbf_node.getrawtransaction(rbfid, 1)
    # (31-vbyte p2wpkh output size + 67-vbyte p2wpkh spend estimate) * 10k(discard_rate) / 1000 = 980
    bumped_tx = rbf_node.bumpfee(rbfid, {"totalFee": 50000 - 980})
    full_bumped_tx = rbf_node.getrawtransaction(bumped_tx["txid"], 1)
    assert_equal(bumped_tx["fee"], Decimal("0.00050000"))
    assert_equal(len(fulltx["vout"]), 3)
    assert_equal(len(full_bumped_tx["vout"]), 2)  #change output is eliminated


def test_settxfee(rbf_node, dest_address):
    assert_raises_rpc_error(-8, "txfee cannot be less than min relay tx fee", rbf_node.settxfee, Decimal('0.000005'))
    assert_raises_rpc_error(-8, "txfee cannot be less than wallet min fee", rbf_node.settxfee, Decimal('0.000015'))
    # check that bumpfee reacts correctly to the use of settxfee (paytxfee)
    rbfid = spend_one_input(rbf_node, dest_address)
    requested_feerate = Decimal("0.00025000")
    rbf_node.settxfee(requested_feerate)
    bumped_tx = rbf_node.bumpfee(rbfid)
    actual_feerate = bumped_tx["fee"] * 1000 / rbf_node.getrawtransaction(bumped_tx["txid"], True)["vsize"]
    # Assert that the difference between the requested feerate and the actual
    # feerate of the bumped transaction is small.
    assert_greater_than(Decimal("0.00001000"), abs(requested_feerate - actual_feerate))
    rbf_node.settxfee(Decimal("0.00000000"))  # unset paytxfee


def test_maxtxfee_fails(test, rbf_node, dest_address):
    # size of bumped transaction (p2wpkh, 1 input, 2 outputs): 141 vbytes
    # expected bumping feerate of 20 sats/vbyte => 141*20 sats = 0.00002820 btc
    test.restart_node(1, ['-maxtxfee=0.000025'] + test.extra_args[1])
    rbf_node.walletpassphrase(WALLET_PASSPHRASE, WALLET_PASSPHRASE_TIMEOUT)
    rbfid = spend_one_input(rbf_node, dest_address)
    assert_raises_rpc_error(-4, "Unable to create transaction: Fee exceeds maximum configured by -maxtxfee", rbf_node.bumpfee, rbfid)
    test.restart_node(1, test.extra_args[1])
    rbf_node.walletpassphrase(WALLET_PASSPHRASE, WALLET_PASSPHRASE_TIMEOUT)


def test_rebumping(rbf_node, dest_address):
    # check that re-bumping the original tx fails, but bumping the bumper succeeds
    rbfid = spend_one_input(rbf_node, dest_address)
    bumped = rbf_node.bumpfee(rbfid, {"totalFee": 2000})
    assert_raises_rpc_error(-4, "already bumped", rbf_node.bumpfee, rbfid, {"totalFee": 3000})
    rbf_node.bumpfee(bumped["txid"], {"totalFee": 3000})


def test_rebumping_not_replaceable(rbf_node, dest_address):
    # check that re-bumping a non-replaceable bump tx fails
    rbfid = spend_one_input(rbf_node, dest_address)
    bumped = rbf_node.bumpfee(rbfid, {"totalFee": 10000, "replaceable": False})
    assert_raises_rpc_error(-4, "Transaction is not BIP 125 replaceable", rbf_node.bumpfee, bumped["txid"],
                            {"totalFee": 20000})


def test_unconfirmed_not_spendable(rbf_node, rbf_node_address):
    # check that unconfirmed outputs from bumped transactions are not spendable
    rbfid = spend_one_input(rbf_node, rbf_node_address)
    rbftx = rbf_node.gettransaction(rbfid)["hex"]
    assert rbfid in rbf_node.getrawmempool()
    bumpid = rbf_node.bumpfee(rbfid)["txid"]
    assert bumpid in rbf_node.getrawmempool()
    assert rbfid not in rbf_node.getrawmempool()

    # check that outputs from the bump transaction are not spendable
    # due to the replaces_txid check in CWallet::AvailableCoins
    assert_equal([t for t in rbf_node.listunspent(minconf=0, include_unsafe=False) if t["txid"] == bumpid], [])

    # submit a block with the rbf tx to clear the bump tx out of the mempool,
    # then invalidate the block so the rbf tx will be put back in the mempool.
    # This makes it possible to check whether the rbf tx outputs are
    # spendable before the rbf tx is confirmed.
    block = submit_block_with_tx(rbf_node, rbftx)
    # Can not abandon conflicted tx
    assert_raises_rpc_error(-5, 'Transaction not eligible for abandonment', lambda: rbf_node.abandontransaction(txid=bumpid))
    rbf_node.invalidateblock(block.hash)
    # Call abandon to make sure the wallet doesn't attempt to resubmit
    # the bump tx and hope the wallet does not rebroadcast before we call.
    rbf_node.abandontransaction(bumpid)
    assert bumpid not in rbf_node.getrawmempool()
    assert rbfid in rbf_node.getrawmempool()

    # check that outputs from the rbf tx are not spendable before the
    # transaction is confirmed, due to the replaced_by_txid check in
    # CWallet::AvailableCoins
    assert_equal([t for t in rbf_node.listunspent(minconf=0, include_unsafe=False) if t["txid"] == rbfid], [])

    # check that the main output from the rbf tx is spendable after confirmed
    rbf_node.generate(1)
    rbf_node_address_unconfidential = rbf_node.getaddressinfo(rbf_node_address)["unconfidential"]
    assert_equal(
        sum(1 for t in rbf_node.listunspent(minconf=0, include_unsafe=False)
            if t["txid"] == rbfid and t["address"] == rbf_node_address_unconfidential and t["spendable"]), 1)


def test_bumpfee_metadata(rbf_node, dest_address):
    assert rbf_node.getbalance()["bitcoin"] < 49
    rbf_node.generatetoaddress(101, rbf_node.getnewaddress())
    rbfid = rbf_node.sendtoaddress(dest_address, 49, "comment value", "to value")
    bumped_tx = rbf_node.bumpfee(rbfid)
    bumped_wtx = rbf_node.gettransaction(bumped_tx["txid"])
    assert_equal(bumped_wtx["comment"], "comment value")
    assert_equal(bumped_wtx["to"], "to value")


def test_locked_wallet_fails(rbf_node, dest_address):
    rbfid = spend_one_input(rbf_node, dest_address)
    rbf_node.walletlock()
    assert_raises_rpc_error(-13, "Please enter the wallet passphrase with walletpassphrase first.",
                            rbf_node.bumpfee, rbfid)
    rbf_node.walletpassphrase(WALLET_PASSPHRASE, WALLET_PASSPHRASE_TIMEOUT)

def test_change_script_match(rbf_node, dest_address):
    """Test that the same change addresses is used for the replacement transaction when possible."""
    def get_change_address(tx):
        tx_details = rbf_node.getrawtransaction(tx, 1)
        txout_addresses = [txout['scriptPubKey']['addresses'][0] for txout in tx_details["vout"] if txout['scriptPubKey']['type'] != 'fee']
        return [address for address in txout_addresses if rbf_node.getaddressinfo(address)["ischange"]]

    # Check that there is only one change output
    rbfid = spend_one_input(rbf_node, dest_address)
    change_addresses = get_change_address(rbfid)
    assert_equal(len(change_addresses), 1)

    # Now find that address in each subsequent tx, and no other change
    bumped_total_tx = rbf_node.bumpfee(rbfid, {"totalFee": 2000})
    assert_equal(change_addresses, get_change_address(bumped_total_tx['txid']))
    bumped_rate_tx = rbf_node.bumpfee(bumped_total_tx["txid"])
    assert_equal(change_addresses, get_change_address(bumped_rate_tx['txid']))

def spend_one_input(node, dest_address, change_size=Decimal("0.00049000")):
    tx_input = dict(
        sequence=BIP125_SEQUENCE_NUMBER, **next(u for u in node.listunspent() if u["amount"] == Decimal("0.00100000")))
    destinations = {dest_address: Decimal("0.00050000")}
    if change_size > 0:
        destinations[node.getrawchangeaddress()] = change_size
    destinations["fee"] = Decimal("0.00001")
    rawtx = node.createrawtransaction([tx_input], destinations)
    signedtx = node.signrawtransactionwithwallet(rawtx)
    txid = node.sendrawtransaction(signedtx["hex"])
    return txid

def submit_block_with_tx(node, tx):
    ctx = CTransaction()
    ctx.deserialize(io.BytesIO(hex_str_to_bytes(tx)))

    tip = node.getbestblockhash()
    height = node.getblockcount() + 1
    block_time = node.getblockheader(tip)["mediantime"] + 1
    block = create_block(int(tip, 16), create_coinbase(height), block_time)
    block.vtx.append(ctx)
    block.rehash()
    block.hashMerkleRoot = block.calc_merkle_root()
    add_witness_commitment(block)
    block.solve()
    node.submitblock(block.serialize().hex())
    return block

def test_no_more_inputs_fails(rbf_node, dest_address):
    # feerate rbf requires confirmed outputs when change output doesn't exist or is insufficient
    rbf_node.generatetoaddress(1, dest_address)
    # spend all funds, no change output
    rbfid = rbf_node.sendtoaddress(rbf_node.getnewaddress(), rbf_node.getbalance()['bitcoin'], "", "", True)
    assert_raises_rpc_error(-4, "Unable to create transaction: Insufficient funds", rbf_node.bumpfee, rbfid)

if __name__ == "__main__":
    BumpFeeTest().main()<|MERGE_RESOLUTION|>--- conflicted
+++ resolved
@@ -103,12 +103,8 @@
     else:
         bumped_tx = rbf_node.bumpfee(rbfid)
     assert_equal(bumped_tx["errors"], [])
-<<<<<<< HEAD
-    assert bumped_tx["fee"] - abs(rbftx["fee"]['bitcoin']) > 0
-=======
-    assert bumped_tx["fee"] > -rbftx["fee"]
-    assert_equal(bumped_tx["origfee"], -rbftx["fee"])
->>>>>>> 2b6575d9
+    assert bumped_tx["fee"] > -rbftx["fee"]['bitcoin']
+    assert_equal(bumped_tx["origfee"], -rbftx["fee"]['bitcoin'])
     # check that bumped_tx propagates, original tx was evicted and has a wallet conflict
     self.sync_mempools((rbf_node, peer_node))
     assert bumped_tx["txid"] in rbf_node.getrawmempool()
