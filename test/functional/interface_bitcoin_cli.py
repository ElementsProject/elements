#!/usr/bin/env python3
# Copyright (c) 2017-2020 The Bitcoin Core developers
# Distributed under the MIT software license, see the accompanying
# file COPYING or http://www.opensource.org/licenses/mit-license.php.
"""Test bitcoin-cli"""
from decimal import Decimal
from test_framework.test_framework import BitcoinTestFramework
from test_framework.util import assert_equal, assert_raises_process_error, get_auth_cookie

# The block reward of coinbaseoutput.nValue (50) BTC/block matures after
# COINBASE_MATURITY (100) blocks. Therefore, after mining 101 blocks we expect
# node 0 to have a balance of (BLOCKS - COINBASE_MATURITY) * 50 BTC/block.
BLOCKS = 101
BALANCE = (BLOCKS - 100) * 50

class TestBitcoinCli(BitcoinTestFramework):
    def set_test_params(self):
        self.setup_clean_chain = True
        self.num_nodes = 1

    def skip_test_if_missing_module(self):
        self.skip_if_no_cli()

    def run_test(self):
        """Main test logic"""
        self.nodes[0].generate(BLOCKS)

        self.log.info("Compare responses from getblockchaininfo RPC and `elements-cli getblockchaininfo`")
        cli_response = self.nodes[0].cli.getblockchaininfo()
        rpc_response = self.nodes[0].getblockchaininfo()
        assert_equal(cli_response, rpc_response)

        user, password = get_auth_cookie(self.nodes[0].datadir, self.chain)

        self.log.info("Test -stdinrpcpass option")
        assert_equal(BLOCKS, self.nodes[0].cli('-rpcuser={}'.format(user), '-stdinrpcpass', input=password).getblockcount())
        assert_raises_process_error(1, 'Incorrect rpcuser or rpcpassword', self.nodes[0].cli('-rpcuser={}'.format(user), '-stdinrpcpass', input='foo').echo)

        self.log.info("Test -stdin and -stdinrpcpass")
        assert_equal(['foo', 'bar'], self.nodes[0].cli('-rpcuser={}'.format(user), '-stdin', '-stdinrpcpass', input=password + '\nfoo\nbar').echo())
        assert_raises_process_error(1, 'Incorrect rpcuser or rpcpassword', self.nodes[0].cli('-rpcuser={}'.format(user), '-stdin', '-stdinrpcpass', input='foo').echo)

        self.log.info("Test connecting to a non-existing server")
        assert_raises_process_error(1, "Could not connect to the server", self.nodes[0].cli('-rpcport=1').echo)

        self.log.info("Test connecting with non-existing RPC cookie file")
        assert_raises_process_error(1, "Could not locate RPC credentials", self.nodes[0].cli('-rpccookiefile=does-not-exist', '-rpcpassword=').echo)

        self.log.info("Test -getinfo with arguments fails")
        assert_raises_process_error(1, "-getinfo takes no arguments", self.nodes[0].cli('-getinfo').help)

        self.log.info("Test -getinfo returns expected network and blockchain info")
        if self.is_wallet_compiled():
            self.nodes[0].encryptwallet(password)
        cli_get_info = self.nodes[0].cli('-getinfo').send_cli()
        network_info = self.nodes[0].getnetworkinfo()
        blockchain_info = self.nodes[0].getblockchaininfo()
        assert_equal(cli_get_info['version'], network_info['version'])
        assert_equal(cli_get_info['blocks'], blockchain_info['blocks'])
        assert_equal(cli_get_info['headers'], blockchain_info['headers'])
        assert_equal(cli_get_info['timeoffset'], network_info['timeoffset'])
        assert_equal(cli_get_info['connections'], network_info['connections'])
        assert_equal(cli_get_info['proxy'], network_info['networks'][0]['proxy'])
        assert_equal(cli_get_info['chain'], blockchain_info['chain'])

        if self.is_wallet_compiled():
<<<<<<< HEAD
            self.log.info("Test -getinfo and elements-cli getwalletinfo return expected wallet info")
            assert_equal(cli_get_info['balance']['bitcoin'], BALANCE)
=======
            self.log.info("Test -getinfo and bitcoin-cli getwalletinfo return expected wallet info")
            assert_equal(cli_get_info['balance'], BALANCE)
            assert 'balances' not in cli_get_info.keys()
>>>>>>> 24f70290
            wallet_info = self.nodes[0].getwalletinfo()
            assert_equal(cli_get_info['keypoolsize'], wallet_info['keypoolsize'])
            assert_equal(cli_get_info['unlocked_until'], wallet_info['unlocked_until'])
            assert_equal(cli_get_info['paytxfee'], wallet_info['paytxfee'])
            assert_equal(cli_get_info['relayfee'], network_info['relayfee'])
            assert_equal(self.nodes[0].cli.getwalletinfo(), wallet_info)

            # Setup to test -getinfo and -rpcwallet= with multiple wallets.
            wallets = ['', 'Encrypted', 'secret']
<<<<<<< HEAD
            amounts = [Decimal('59.9998818'), Decimal(9), Decimal(31)]
=======
            amounts = [BALANCE + Decimal('9.999928'), Decimal(9), Decimal(31)]
>>>>>>> 24f70290
            self.nodes[0].createwallet(wallet_name=wallets[1])
            self.nodes[0].createwallet(wallet_name=wallets[2])
            w1 = self.nodes[0].get_wallet_rpc(wallets[0])
            w2 = self.nodes[0].get_wallet_rpc(wallets[1])
            w3 = self.nodes[0].get_wallet_rpc(wallets[2])
            w1.walletpassphrase(password, self.rpc_timeout)
            w2.encryptwallet(password)
            w1.sendtoaddress(w2.getnewaddress(), amounts[1])
            w1.sendtoaddress(w3.getnewaddress(), amounts[2])

            # Mine a block to confirm; adds a block reward (50 BTC) to the default wallet.
            self.nodes[0].generate(1)

            self.log.info("Test -getinfo with multiple wallets and -rpcwallet returns specified wallet balance")
            for i in range(len(wallets)):
<<<<<<< HEAD
                cli_get_info = self.nodes[0].cli('-getinfo').send_cli('-rpcwallet={}'.format(wallets[i]))
                assert_equal(cli_get_info['balance']['bitcoin'], amounts[i])
=======
                cli_get_info = self.nodes[0].cli('-getinfo', '-rpcwallet={}'.format(wallets[i])).send_cli()
                assert 'balances' not in cli_get_info.keys()
                assert_equal(cli_get_info['balance'], amounts[i])
>>>>>>> 24f70290

            self.log.info("Test -getinfo with multiple wallets and -rpcwallet=non-existing-wallet returns no balances")
            cli_get_info_keys = self.nodes[0].cli('-getinfo', '-rpcwallet=does-not-exist').send_cli().keys()
            assert 'balance' not in cli_get_info_keys
            assert 'balances' not in cli_get_info_keys

            self.log.info("Test -getinfo with multiple wallets returns all loaded wallet names and balances")
            assert_equal(set(self.nodes[0].listwallets()), set(wallets))
            cli_get_info = self.nodes[0].cli('-getinfo').send_cli()
            assert 'balance' not in cli_get_info.keys()
            assert_equal(cli_get_info['balances'], {k: v for k, v in zip(wallets, amounts)})

            # Unload the default wallet and re-verify.
            self.nodes[0].unloadwallet(wallets[0])
            assert wallets[0] not in self.nodes[0].listwallets()
            cli_get_info = self.nodes[0].cli('-getinfo').send_cli()
            assert 'balance' not in cli_get_info.keys()
            assert_equal(cli_get_info['balances'], {k: v for k, v in zip(wallets[1:], amounts[1:])})

            self.log.info("Test -getinfo after unloading all wallets except a non-default one returns its balance")
            self.nodes[0].unloadwallet(wallets[2])
            assert_equal(self.nodes[0].listwallets(), [wallets[1]])
<<<<<<< HEAD
            assert_equal(self.nodes[0].cli('-getinfo').send_cli()['balance']['bitcoin'], amounts[1])

            self.log.info("Test -getinfo -rpcwallet=remaining-non-default-wallet returns its balance")
            assert_equal(self.nodes[0].cli('-getinfo').send_cli('-rpcwallet={}'.format(wallets[1]))['balance']['bitcoin'], amounts[1])

            self.log.info("Test -getinfo with -rpcwallet=unloaded wallet returns no balance")
            assert 'balance' not in self.nodes[0].cli('-getinfo').send_cli('-rpcwallet={}'.format(wallets[2])).keys()
=======
            cli_get_info = self.nodes[0].cli('-getinfo').send_cli()
            assert 'balances' not in cli_get_info.keys()
            assert_equal(cli_get_info['balance'], amounts[1])

            self.log.info("Test -getinfo with -rpcwallet=remaining-non-default-wallet returns only its balance")
            cli_get_info = self.nodes[0].cli('-getinfo', '-rpcwallet={}'.format(wallets[1])).send_cli()
            assert 'balances' not in cli_get_info.keys()
            assert_equal(cli_get_info['balance'], amounts[1])

            self.log.info("Test -getinfo with -rpcwallet=unloaded wallet returns no balances")
            cli_get_info = self.nodes[0].cli('-getinfo', '-rpcwallet={}'.format(wallets[2])).send_cli()
            assert 'balance' not in cli_get_info_keys
            assert 'balances' not in cli_get_info_keys
>>>>>>> 24f70290
        else:
            self.log.info("*** Wallet not compiled; cli getwalletinfo and -getinfo wallet tests skipped")
            self.nodes[0].generate(1)  # maintain block parity with the wallet_compiled conditional branch

        self.log.info("Test -version with node stopped")
        self.stop_node(0)
        cli_response = self.nodes[0].cli('-version').send_cli()
        assert "{} RPC client version".format(self.config['environment']['PACKAGE_NAME']) in cli_response

        self.log.info("Test -rpcwait option successfully waits for RPC connection")
        self.nodes[0].start()  # start node without RPC connection
        self.nodes[0].wait_for_cookie_credentials()  # ensure cookie file is available to avoid race condition
        blocks = self.nodes[0].cli('-rpcwait').send_cli('getblockcount')
        self.nodes[0].wait_for_rpc_connection()
        assert_equal(blocks, BLOCKS + 1)


if __name__ == '__main__':
    TestBitcoinCli().main()<|MERGE_RESOLUTION|>--- conflicted
+++ resolved
@@ -64,14 +64,9 @@
         assert_equal(cli_get_info['chain'], blockchain_info['chain'])
 
         if self.is_wallet_compiled():
-<<<<<<< HEAD
             self.log.info("Test -getinfo and elements-cli getwalletinfo return expected wallet info")
             assert_equal(cli_get_info['balance']['bitcoin'], BALANCE)
-=======
-            self.log.info("Test -getinfo and bitcoin-cli getwalletinfo return expected wallet info")
-            assert_equal(cli_get_info['balance'], BALANCE)
             assert 'balances' not in cli_get_info.keys()
->>>>>>> 24f70290
             wallet_info = self.nodes[0].getwalletinfo()
             assert_equal(cli_get_info['keypoolsize'], wallet_info['keypoolsize'])
             assert_equal(cli_get_info['unlocked_until'], wallet_info['unlocked_until'])
@@ -81,11 +76,7 @@
 
             # Setup to test -getinfo and -rpcwallet= with multiple wallets.
             wallets = ['', 'Encrypted', 'secret']
-<<<<<<< HEAD
-            amounts = [Decimal('59.9998818'), Decimal(9), Decimal(31)]
-=======
-            amounts = [BALANCE + Decimal('9.999928'), Decimal(9), Decimal(31)]
->>>>>>> 24f70290
+            amounts = [BALANCE + Decimal('9.9998818'), Decimal(9), Decimal(31)]
             self.nodes[0].createwallet(wallet_name=wallets[1])
             self.nodes[0].createwallet(wallet_name=wallets[2])
             w1 = self.nodes[0].get_wallet_rpc(wallets[0])
@@ -101,14 +92,9 @@
 
             self.log.info("Test -getinfo with multiple wallets and -rpcwallet returns specified wallet balance")
             for i in range(len(wallets)):
-<<<<<<< HEAD
-                cli_get_info = self.nodes[0].cli('-getinfo').send_cli('-rpcwallet={}'.format(wallets[i]))
-                assert_equal(cli_get_info['balance']['bitcoin'], amounts[i])
-=======
                 cli_get_info = self.nodes[0].cli('-getinfo', '-rpcwallet={}'.format(wallets[i])).send_cli()
                 assert 'balances' not in cli_get_info.keys()
-                assert_equal(cli_get_info['balance'], amounts[i])
->>>>>>> 24f70290
+                assert_equal(cli_get_info['balance']['bitcoin'], amounts[i])
 
             self.log.info("Test -getinfo with multiple wallets and -rpcwallet=non-existing-wallet returns no balances")
             cli_get_info_keys = self.nodes[0].cli('-getinfo', '-rpcwallet=does-not-exist').send_cli().keys()
@@ -119,41 +105,31 @@
             assert_equal(set(self.nodes[0].listwallets()), set(wallets))
             cli_get_info = self.nodes[0].cli('-getinfo').send_cli()
             assert 'balance' not in cli_get_info.keys()
-            assert_equal(cli_get_info['balances'], {k: v for k, v in zip(wallets, amounts)})
+            assert_equal(cli_get_info['balances'], {k: {'bitcoin': v} for k, v in zip(wallets, amounts)})
 
             # Unload the default wallet and re-verify.
             self.nodes[0].unloadwallet(wallets[0])
             assert wallets[0] not in self.nodes[0].listwallets()
             cli_get_info = self.nodes[0].cli('-getinfo').send_cli()
             assert 'balance' not in cli_get_info.keys()
-            assert_equal(cli_get_info['balances'], {k: v for k, v in zip(wallets[1:], amounts[1:])})
+            assert_equal(cli_get_info['balances'], {k: {'bitcoin': v} for k, v in zip(wallets[1:], amounts[1:])})
 
             self.log.info("Test -getinfo after unloading all wallets except a non-default one returns its balance")
             self.nodes[0].unloadwallet(wallets[2])
             assert_equal(self.nodes[0].listwallets(), [wallets[1]])
-<<<<<<< HEAD
-            assert_equal(self.nodes[0].cli('-getinfo').send_cli()['balance']['bitcoin'], amounts[1])
-
-            self.log.info("Test -getinfo -rpcwallet=remaining-non-default-wallet returns its balance")
-            assert_equal(self.nodes[0].cli('-getinfo').send_cli('-rpcwallet={}'.format(wallets[1]))['balance']['bitcoin'], amounts[1])
-
-            self.log.info("Test -getinfo with -rpcwallet=unloaded wallet returns no balance")
-            assert 'balance' not in self.nodes[0].cli('-getinfo').send_cli('-rpcwallet={}'.format(wallets[2])).keys()
-=======
             cli_get_info = self.nodes[0].cli('-getinfo').send_cli()
             assert 'balances' not in cli_get_info.keys()
-            assert_equal(cli_get_info['balance'], amounts[1])
+            assert_equal(cli_get_info['balance']['bitcoin'], amounts[1])
 
             self.log.info("Test -getinfo with -rpcwallet=remaining-non-default-wallet returns only its balance")
             cli_get_info = self.nodes[0].cli('-getinfo', '-rpcwallet={}'.format(wallets[1])).send_cli()
             assert 'balances' not in cli_get_info.keys()
-            assert_equal(cli_get_info['balance'], amounts[1])
+            assert_equal(cli_get_info['balance']['bitcoin'], amounts[1])
 
             self.log.info("Test -getinfo with -rpcwallet=unloaded wallet returns no balances")
             cli_get_info = self.nodes[0].cli('-getinfo', '-rpcwallet={}'.format(wallets[2])).send_cli()
             assert 'balance' not in cli_get_info_keys
             assert 'balances' not in cli_get_info_keys
->>>>>>> 24f70290
         else:
             self.log.info("*** Wallet not compiled; cli getwalletinfo and -getinfo wallet tests skipped")
             self.nodes[0].generate(1)  # maintain block parity with the wallet_compiled conditional branch
