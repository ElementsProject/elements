--- conflicted
+++ resolved
@@ -220,11 +220,8 @@
     'wallet_resendwallettransactions.py',
     'wallet_fallbackfee.py',
     'rpc_dumptxoutset.py',
-<<<<<<< HEAD
-=======
-    'feature_minchainwork.py',
+    #'feature_minchainwork.py', # ELEMENTS: we deleted this at some point, not applicable to signed blocks
     'rpc_estimatefee.py',
->>>>>>> 309b0c4c
     'rpc_getblockstats.py',
     'wallet_create_tx.py',
     'p2p_fingerprint.py',
