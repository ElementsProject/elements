#!/usr/bin/env python3
# Copyright (c) 2014-2020 The Bitcoin Core developers
# Distributed under the MIT software license, see the accompanying
# file COPYING or http://www.opensource.org/licenses/mit-license.php.
"""Run regression test suite.

This module calls down into individual test cases via subprocess. It will
forward all unrecognized arguments onto the individual test scripts.

For a description of arguments recognized by test scripts, see
`test/functional/test_framework/test_framework.py:BitcoinTestFramework.main`.

"""

import argparse
from collections import deque
import configparser
import datetime
import os
import time
import shutil
import signal
import subprocess
import sys
import tempfile
import re
import logging
import unittest

# Formatting. Default colors to empty strings.
BOLD, GREEN, RED, GREY = ("", ""), ("", ""), ("", ""), ("", "")
try:
    # Make sure python thinks it can write unicode to its stdout
    "\u2713".encode("utf_8").decode(sys.stdout.encoding)
    TICK = "✓ "
    CROSS = "✖ "
    CIRCLE = "○ "
except UnicodeDecodeError:
    TICK = "P "
    CROSS = "x "
    CIRCLE = "o "

if os.name != 'nt' or sys.getwindowsversion() >= (10, 0, 14393): # type: ignore[attr-defined]
    if os.name == 'nt':
        import ctypes
        kernel32 = ctypes.windll.kernel32  # type: ignore
        ENABLE_VIRTUAL_TERMINAL_PROCESSING = 4
        STD_OUTPUT_HANDLE = -11
        STD_ERROR_HANDLE = -12
        # Enable ascii color control to stdout
        stdout = kernel32.GetStdHandle(STD_OUTPUT_HANDLE)
        stdout_mode = ctypes.c_int32()
        kernel32.GetConsoleMode(stdout, ctypes.byref(stdout_mode))
        kernel32.SetConsoleMode(stdout, stdout_mode.value | ENABLE_VIRTUAL_TERMINAL_PROCESSING)
        # Enable ascii color control to stderr
        stderr = kernel32.GetStdHandle(STD_ERROR_HANDLE)
        stderr_mode = ctypes.c_int32()
        kernel32.GetConsoleMode(stderr, ctypes.byref(stderr_mode))
        kernel32.SetConsoleMode(stderr, stderr_mode.value | ENABLE_VIRTUAL_TERMINAL_PROCESSING)
    # primitive formatting on supported
    # terminal via ANSI escape sequences:
    BOLD = ('\033[0m', '\033[1m')
    GREEN = ('\033[0m', '\033[0;32m')
    RED = ('\033[0m', '\033[0;31m')
    GREY = ('\033[0m', '\033[1;30m')

TEST_EXIT_PASSED = 0
TEST_EXIT_SKIPPED = 77

TEST_FRAMEWORK_MODULES = [
    "address",
    "blocktools",
    "muhash",
    "key",
    "script",
    "segwit_addr",
    "util",
]

EXTENDED_SCRIPTS = [
    # These tests are not run by default.
    # Longest test should go first, to favor running tests in parallel
#    'feature_pruning.py', ELEMENTS: this is broken
    'feature_dbcrash.py',
    'feature_fee_estimation.py',
]

BASE_SCRIPTS = [
    # Scripts that are run by default.
    # vv First elements tests vv
    'feature_fedpeg.py',
    'feature_fedpeg.py --pre_transition',
    'feature_fedpeg.py --post_transition',
    'feature_mandatory_coinbase.py',
    'feature_dynafed.py',
    'feature_sighash_rangeproof.py',
    'feature_block_subsidy.py',
    'feature_connect_genesis_outputs.py',
    'feature_block_v4.py',
    'feature_pak.py',
    'feature_blocksign.py',
    'rpc_calcfastmerkleroot.py',
    'feature_txwitness.py',
    'rpc_tweakfedpeg.py',
    'feature_issuance.py',
    'feature_confidential_transactions.py',
    'feature_default_asset_name.py',
    'feature_assetsdir.py',
    'feature_initial_reissuance_token.py',
    'feature_progress.py',
    # Longest test should go first, to favor running tests in parallel
    'wallet_hd.py --legacy-wallet',
    'wallet_hd.py --descriptors',
    'wallet_backup.py --legacy-wallet',
    'wallet_backup.py --descriptors',
    # vv Tests less than 5m vv
    # ELEMENTS: no longpolling
    #'mining_getblocktemplate_longpoll.py',
    'feature_maxuploadtarget.py',
    'feature_block.py',
    'rpc_fundrawtransaction.py --legacy-wallet',
    'rpc_fundrawtransaction.py --descriptors',
    'p2p_compactblocks.py',
    'feature_segwit.py --legacy-wallet',
    # vv Tests less than 2m vv
    'wallet_basic.py --legacy-wallet',
    'wallet_basic.py --descriptors',
    'wallet_labels.py --legacy-wallet',
    'wallet_labels.py --descriptors',
    'p2p_segwit.py',
    'p2p_timeouts.py',
    'p2p_tx_download.py',
    'mempool_updatefromblock.py',
    'wallet_dump.py --legacy-wallet',
    'wallet_listtransactions.py --legacy-wallet',
    'wallet_listtransactions.py --descriptors',
    'feature_taproot.py --previous_release',
    'feature_taproot.py',
    'rpc_signer.py',
    'wallet_signer.py --descriptors',
    # vv Tests less than 60s vv
    'p2p_sendheaders.py',
    'wallet_importmulti.py --legacy-wallet',
    'mempool_limit.py',
    'rpc_txoutproof.py',
    'wallet_listreceivedby.py --legacy-wallet',
    'wallet_listreceivedby.py --descriptors',
    'wallet_abandonconflict.py --legacy-wallet',
    'wallet_abandonconflict.py --descriptors',
<<<<<<< HEAD
    # ELEMENTS: no transitions in Elements
    #'feature_csv_activation.py',
    'rpc_rawtransaction.py',
    'rpc_rawtransaction.py --legacy-wallet',
    'rpc_rawtransaction.py --descriptors',
=======
    'feature_csv_activation.py',
>>>>>>> e2c4ac7c
    'wallet_address_types.py --legacy-wallet',
    'wallet_address_types.py --descriptors',
    'feature_bip68_sequence.py',
    'p2p_feefilter.py',
    'feature_reindex.py',
    'feature_abortnode.py',
    # vv Tests less than 30s vv
    'wallet_keypool_topup.py --legacy-wallet',
    'wallet_keypool_topup.py --descriptors',
    'interface_zmq.py',
    'rpc_invalid_address_message.py',
    'interface_bitcoin_cli.py',
    'feature_bind_extra.py',
    'mempool_resurrect.py',
    'wallet_txn_doublespend.py --mineblock',
    'tool_wallet.py --legacy-wallet',
    'tool_wallet.py --descriptors',
    'wallet_txn_clone.py',
    'wallet_txn_clone.py --segwit',
    'rpc_getchaintips.py',
    'rpc_misc.py',
    'interface_rest.py',
    'mempool_spend_coinbase.py',
    'wallet_avoidreuse.py --legacy-wallet',
    'wallet_avoidreuse.py --descriptors',
    'mempool_reorg.py',
    'mempool_persist.py',
    'wallet_multiwallet.py --legacy-wallet',
    'wallet_multiwallet.py --descriptors',
    'wallet_multiwallet.py --usecli',
    'wallet_createwallet.py --legacy-wallet',
    'wallet_createwallet.py --usecli',
    'wallet_createwallet.py --descriptors',
    'wallet_watchonly.py --legacy-wallet',
    'wallet_watchonly.py --usecli --legacy-wallet',
    'wallet_reorgsrestore.py',
    'interface_http.py',
    'interface_rpc.py',
    'rpc_psbt.py --legacy-wallet',
    'rpc_psbt.py --descriptors',
    'rpc_users.py',
    'rpc_whitelist.py',
    'feature_proxy.py',
    'rpc_signrawtransaction.py --legacy-wallet',
    'rpc_signrawtransaction.py --descriptors',
    'rpc_rawtransaction.py --legacy-wallet',
    'rpc_rawtransaction.py --descriptors',
    'wallet_groups.py --legacy-wallet',
    'p2p_addrv2_relay.py',
    'wallet_groups.py --descriptors',
    'p2p_compactblocks_hb.py',
    'p2p_disconnect_ban.py',
    'rpc_decodescript.py',
    'rpc_blockchain.py',
    'rpc_deprecated.py',
    'wallet_disable.py --legacy-wallet',
    'wallet_disable.py --descriptors',
    'p2p_addr_relay.py',
    'p2p_getaddr_caching.py',
    'p2p_getdata.py',
    'rpc_net.py',
    'wallet_keypool.py --legacy-wallet',
    'wallet_keypool.py --descriptors',
    'wallet_descriptor.py --descriptors',
    'p2p_nobloomfilter_messages.py',
    'p2p_filter.py',
    'rpc_setban.py',
    'p2p_blocksonly.py',
    'mining_prioritisetransaction.py',
    'p2p_invalid_locator.py',
    'p2p_invalid_block.py',
    # ELEMENTS: needs to be fixed
    #'p2p_invalid_messages.py',
    'p2p_invalid_tx.py',
    'feature_assumevalid.py',
    'example_test.py',
    'wallet_txn_doublespend.py --legacy-wallet',
    'wallet_txn_doublespend.py --descriptors',
    # ELEMENTS: need to point past versions at our own release server
    #'feature_backwards_compatibility.py --legacy-wallet',
    #'feature_backwards_compatibility.py --descriptors',
    'wallet_txn_clone.py --mineblock',
    # ELEMENTS: needs to be fixed
    #'feature_notifications.py',
    'rpc_getblockfilter.py',
    'rpc_invalidateblock.py',
    'feature_utxo_set_hash.py',
    'feature_rbf.py',
    'mempool_packages.py',
    'mempool_package_onemore.py',
    'rpc_createmultisig.py --legacy-wallet',
    'rpc_createmultisig.py --descriptors',
    'rpc_packages.py',
    # ELEMENTS: no versionbits in use
    #'feature_versionbits_warning.py',
    'rpc_preciousblock.py',
    'wallet_importprunedfunds.py --legacy-wallet',
    'wallet_importprunedfunds.py --descriptors',
    'p2p_leak_tx.py',
    'p2p_eviction.py',
    'rpc_signmessage.py',
    'rpc_generateblock.py',
    'rpc_generate.py',
    'wallet_balance.py --legacy-wallet',
    'wallet_balance.py --descriptors',
    'feature_nulldummy.py --legacy-wallet',
    'feature_nulldummy.py --descriptors',
    'mempool_accept.py',
    'mempool_expiry.py',
    'wallet_import_rescan.py --legacy-wallet',
    'wallet_import_with_label.py --legacy-wallet',
    'wallet_importdescriptors.py --descriptors',
    # ELEMENTS: need to point past versions at our own release server
    #'wallet_upgradewallet.py --legacy-wallet',
    'rpc_bind.py --ipv4',
    'rpc_bind.py --ipv6',
    'rpc_bind.py --nonloopback',
    'mining_basic.py',
    'feature_signet.py',
    'wallet_bumpfee.py --legacy-wallet',
    'wallet_bumpfee.py --descriptors',
    'wallet_implicitsegwit.py --legacy-wallet',
    'rpc_named_arguments.py',
    'wallet_listsinceblock.py --legacy-wallet',
    'wallet_listsinceblock.py --descriptors',
    'wallet_listdescriptors.py --descriptors',
    'p2p_leak.py',
    'wallet_encryption.py --legacy-wallet',
    'wallet_encryption.py --descriptors',
    'feature_dersig.py',
    'feature_cltv.py',
    'rpc_uptime.py',
    'wallet_resendwallettransactions.py --legacy-wallet',
    'wallet_resendwallettransactions.py --descriptors',
    'wallet_fallbackfee.py --legacy-wallet',
    'wallet_fallbackfee.py --descriptors',
    'rpc_dumptxoutset.py',
    #'feature_minchainwork.py', # ELEMENTS: we deleted this at some point, not applicable to signed blocks
    'rpc_estimatefee.py',
    'rpc_getblockstats.py',
    'wallet_create_tx.py --legacy-wallet',
    'wallet_send.py --legacy-wallet',
    'wallet_send.py --descriptors',
    'wallet_create_tx.py --descriptors',
    'wallet_taproot.py',
    'p2p_fingerprint.py',
    'feature_uacomment.py',
    'wallet_coinbase_category.py --legacy-wallet',
    'wallet_coinbase_category.py --descriptors',
    'feature_filelock.py',
    #'feature_loadblock.py', # ELEMENTS: fixme figure out why this doesn't work
    #'p2p_dos_header_tree.py', # ELEMENTS: this test requires connecting to testnet3
    'p2p_add_connections.py',
    'p2p_unrequested_blocks.py',
    'p2p_blockfilters.py',
    'p2p_message_capture.py',
    'feature_includeconf.py',
    'feature_asmap.py',
    'mempool_unbroadcast.py',
    # ELEMENTS: need to point past versions at our own release server
    #'mempool_compatibility.py',
    'mempool_accept_wtxid.py',
    'rpc_deriveaddresses.py',
    'rpc_deriveaddresses.py --usecli',
    'p2p_ping.py',
    'rpc_scantxoutset.py',
    'feature_logging.py',
    'feature_anchors.py',
    'feature_coinstatsindex.py',
    'wallet_orphanedreward.py',
    'p2p_node_network_limited.py',
    'p2p_permissions.py',
    'feature_blocksdir.py',
    'wallet_startup.py',
    'p2p_i2p_ports.py',
    'feature_config_args.py',
    'feature_settings.py',
    'rpc_getdescriptorinfo.py',
    'rpc_addresses_deprecation.py',
    'rpc_help.py',
    'feature_help.py',
    'feature_shutdown.py',
    'p2p_ibd_txrelay.py',
    'feature_blockfilterindex_prune.py'
    # Don't append tests at the end to avoid merge conflicts
    # Put them in a random line within the section that fits their approximate run-time
]

# Place EXTENDED_SCRIPTS first since it has the 3 longest running tests
ALL_SCRIPTS = EXTENDED_SCRIPTS + BASE_SCRIPTS

NON_SCRIPTS = [
    # These are python files that live in the functional tests directory, but are not test scripts.
    "combine_logs.py",
    "create_cache.py",
    "test_runner.py",
]

def main():
    # Parse arguments and pass through unrecognised args
    parser = argparse.ArgumentParser(add_help=False,
                                     usage='%(prog)s [test_runner.py options] [script options] [scripts]',
                                     description=__doc__,
                                     epilog='''
    Help text and arguments for individual test script:''',
                                     formatter_class=argparse.RawTextHelpFormatter)
    parser.add_argument('--ansi', action='store_true', default=sys.stdout.isatty(), help="Use ANSI colors and dots in output (enabled by default when standard output is a TTY)")
    parser.add_argument('--combinedlogslen', '-c', type=int, default=0, metavar='n', help='On failure, print a log (of length n lines) to the console, combined from the test framework and all test nodes.')
    parser.add_argument('--coverage', action='store_true', help='generate a basic coverage report for the RPC interface')
    parser.add_argument('--ci', action='store_true', help='Run checks and code that are usually only enabled in a continuous integration environment')
    parser.add_argument('--exclude', '-x', help='specify a comma-separated-list of scripts to exclude.')
    parser.add_argument('--extended', action='store_true', help='run the extended test suite in addition to the basic tests')
    parser.add_argument('--help', '-h', '-?', action='store_true', help='print help text and exit')
    parser.add_argument('--jobs', '-j', type=int, default=4, help='how many test scripts to run in parallel. Default=4.')
    parser.add_argument('--keepcache', '-k', action='store_true', help='the default behavior is to flush the cache directory on startup. --keepcache retains the cache from the previous testrun.')
    parser.add_argument('--quiet', '-q', action='store_true', help='only print dots, results summary and failure logs')
    parser.add_argument('--tmpdirprefix', '-t', default=tempfile.gettempdir(), help="Root directory for datadirs")
    parser.add_argument('--failfast', action='store_true', help='stop execution after the first test failure')
    parser.add_argument('--filter', help='filter scripts to run by regular expression')

    args, unknown_args = parser.parse_known_args()
    if not args.ansi:
        global BOLD, GREEN, RED, GREY
        BOLD = ("", "")
        GREEN = ("", "")
        RED = ("", "")
        GREY = ("", "")

    # args to be passed on always start with two dashes; tests are the remaining unknown args
    tests = [arg for arg in unknown_args if arg[:2] != "--"]
    passon_args = [arg for arg in unknown_args if arg[:2] == "--"]

    # Read config generated by configure.
    config = configparser.ConfigParser()
    configfile = os.path.abspath(os.path.dirname(__file__)) + "/../config.ini"
    config.read_file(open(configfile, encoding="utf8"))

    passon_args.append("--configfile=%s" % configfile)

    # Set up logging
    logging_level = logging.INFO if args.quiet else logging.DEBUG
    logging.basicConfig(format='%(message)s', level=logging_level)

    # Create base test directory
    tmpdir = "%s/test_runner_₿_🏃_%s" % (args.tmpdirprefix, datetime.datetime.now().strftime("%Y%m%d_%H%M%S"))

    os.makedirs(tmpdir)

    logging.debug("Temporary test directory at %s" % tmpdir)

    enable_bitcoind = config["components"].getboolean("ENABLE_BITCOIND")

    if not enable_bitcoind:
        print("No functional tests to run.")
        print("Rerun ./configure with --with-daemon and then make")
        sys.exit(0)

    # Build list of tests
    test_list = []
    if tests:
        # Individual tests have been specified. Run specified tests that exist
        # in the ALL_SCRIPTS list. Accept names with or without a .py extension.
        # Specified tests can contain wildcards, but in that case the supplied
        # paths should be coherent, e.g. the same path as that provided to call
        # test_runner.py. Examples:
        #   `test/functional/test_runner.py test/functional/wallet*`
        #   `test/functional/test_runner.py ./test/functional/wallet*`
        #   `test_runner.py wallet*`
        #   but not:
        #   `test/functional/test_runner.py wallet*`
        # Multiple wildcards can be passed:
        #   `test_runner.py tool* mempool*`
        for test in tests:
            script = test.split("/")[-1]
            script = script + ".py" if ".py" not in script else script
            if script in ALL_SCRIPTS:
                test_list.append(script)
            else:
                print("{}WARNING!{} Test '{}' not found in full test list.".format(BOLD[1], BOLD[0], test))
    elif args.extended:
        # Include extended tests
        test_list += ALL_SCRIPTS
    else:
        # Run base tests only
        test_list += BASE_SCRIPTS

    # Remove the test cases that the user has explicitly asked to exclude.
    if args.exclude:
        exclude_tests = [test.split('.py')[0] for test in args.exclude.split(',')]
        for exclude_test in exclude_tests:
            # Remove <test_name>.py and <test_name>.py --arg from the test list
            exclude_list = [test for test in test_list if test.split('.py')[0] == exclude_test]
            for exclude_item in exclude_list:
                test_list.remove(exclude_item)
            if not exclude_list:
                print("{}WARNING!{} Test '{}' not found in current test list.".format(BOLD[1], BOLD[0], exclude_test))

    if args.filter:
        test_list = list(filter(re.compile(args.filter).search, test_list))

    if not test_list:
        print("No valid test scripts specified. Check that your test is in one "
              "of the test lists in test_runner.py, or run test_runner.py with no arguments to run all tests")
        sys.exit(0)

    if args.help:
        # Print help for test_runner.py, then print help of the first script (with args removed) and exit.
        parser.print_help()
        subprocess.check_call([sys.executable, os.path.join(config["environment"]["SRCDIR"], 'test', 'functional', test_list[0].split()[0]), '-h'])
        sys.exit(0)

    check_script_list(src_dir=config["environment"]["SRCDIR"], fail_on_warn=args.ci)
    check_script_prefixes()

    if not args.keepcache:
        shutil.rmtree("%s/test/cache" % config["environment"]["BUILDDIR"], ignore_errors=True)

    run_tests(
        test_list=test_list,
        src_dir=config["environment"]["SRCDIR"],
        build_dir=config["environment"]["BUILDDIR"],
        tmpdir=tmpdir,
        jobs=args.jobs,
        enable_coverage=args.coverage,
        args=passon_args,
        combined_logs_len=args.combinedlogslen,
        failfast=args.failfast,
        use_term_control=args.ansi,
    )

def run_tests(*, test_list, src_dir, build_dir, tmpdir, jobs=1, enable_coverage=False, args=None, combined_logs_len=0, failfast=False, use_term_control):
    args = args or []

    # Warn if bitcoind is already running
    try:
        # pgrep exits with code zero when one or more matching processes found
        if subprocess.run(["pgrep", "-x", "bitcoind"], stdout=subprocess.DEVNULL).returncode == 0:
            print("%sWARNING!%s There is already a bitcoind process running on this system. Tests may fail unexpectedly due to resource contention!" % (BOLD[1], BOLD[0]))
    except OSError:
        # pgrep not supported
        pass

    # Warn if there is a cache directory
    cache_dir = "%s/test/cache" % build_dir
    if os.path.isdir(cache_dir):
        print("%sWARNING!%s There is a cache directory here: %s. If tests fail unexpectedly, try deleting the cache directory." % (BOLD[1], BOLD[0], cache_dir))

    # Test Framework Tests
    print("Running Unit Tests for Test Framework Modules")
    test_framework_tests = unittest.TestSuite()
    for module in TEST_FRAMEWORK_MODULES:
        test_framework_tests.addTest(unittest.TestLoader().loadTestsFromName("test_framework.{}".format(module)))
    result = unittest.TextTestRunner(verbosity=1, failfast=True).run(test_framework_tests)
    if not result.wasSuccessful():
        logging.debug("Early exiting after failure in TestFramework unit tests")
        sys.exit(False)

    tests_dir = src_dir + '/test/functional/'

    flags = ['--cachedir={}'.format(cache_dir)] + args

    if enable_coverage:
        coverage = RPCCoverage()
        flags.append(coverage.flag)
        logging.debug("Initializing coverage directory at %s" % coverage.dir)
    else:
        coverage = None

    if len(test_list) > 1 and jobs > 1:
        # Populate cache
        try:
            subprocess.check_output([sys.executable, tests_dir + 'create_cache.py'] + flags + ["--tmpdir=%s/cache" % tmpdir])
        except subprocess.CalledProcessError as e:
            sys.stdout.buffer.write(e.output)
            raise

    #Run Tests
    job_queue = TestHandler(
        num_tests_parallel=jobs,
        tests_dir=tests_dir,
        tmpdir=tmpdir,
        test_list=test_list,
        flags=flags,
        use_term_control=use_term_control,
    )
    start_time = time.time()
    test_results = []

    max_len_name = len(max(test_list, key=len))
    test_count = len(test_list)
    for i in range(test_count):
        test_result, testdir, stdout, stderr = job_queue.get_next()
        test_results.append(test_result)
        done_str = "{}/{} - {}{}{}".format(i + 1, test_count, BOLD[1], test_result.name, BOLD[0])
        if test_result.status == "Passed":
            logging.debug("%s passed, Duration: %s s" % (done_str, test_result.time))
        elif test_result.status == "Skipped":
            logging.debug("%s skipped" % (done_str))
        else:
            print("%s failed, Duration: %s s\n" % (done_str, test_result.time))
            print(BOLD[1] + 'stdout:\n' + BOLD[0] + stdout + '\n')
            print(BOLD[1] + 'stderr:\n' + BOLD[0] + stderr + '\n')
            if combined_logs_len and os.path.isdir(testdir):
                # Print the final `combinedlogslen` lines of the combined logs
                print('{}Combine the logs and print the last {} lines ...{}'.format(BOLD[1], combined_logs_len, BOLD[0]))
                print('\n============')
                print('{}Combined log for {}:{}'.format(BOLD[1], testdir, BOLD[0]))
                print('============\n')
                combined_logs_args = [sys.executable, os.path.join(tests_dir, 'combine_logs.py'), testdir]
                if BOLD[0]:
                    combined_logs_args += ['--color']
                combined_logs, _ = subprocess.Popen(combined_logs_args, universal_newlines=True, stdout=subprocess.PIPE).communicate()
                print("\n".join(deque(combined_logs.splitlines(), combined_logs_len)))

            if failfast:
                logging.debug("Early exiting after test failure")
                break

    print_results(test_results, max_len_name, (int(time.time() - start_time)))

    if coverage:
        coverage_passed = coverage.report_rpc_coverage()

        logging.debug("Cleaning up coverage data")
        coverage.cleanup()
    else:
        coverage_passed = True

    # Clear up the temp directory if all subdirectories are gone
    if not os.listdir(tmpdir):
        os.rmdir(tmpdir)

    all_passed = all(map(lambda test_result: test_result.was_successful, test_results)) and coverage_passed

    # Clean up dangling processes if any. This may only happen with --failfast option.
    # Killing the process group will also terminate the current process but that is
    # not an issue
    if len(job_queue.jobs):
        os.killpg(os.getpgid(0), signal.SIGKILL)

    sys.exit(not all_passed)

def print_results(test_results, max_len_name, runtime):
    results = "\n" + BOLD[1] + "%s | %s | %s\n\n" % ("TEST".ljust(max_len_name), "STATUS   ", "DURATION") + BOLD[0]

    test_results.sort(key=TestResult.sort_key)
    all_passed = True
    time_sum = 0

    for test_result in test_results:
        all_passed = all_passed and test_result.was_successful
        time_sum += test_result.time
        test_result.padding = max_len_name
        results += str(test_result)

    status = TICK + "Passed" if all_passed else CROSS + "Failed"
    if not all_passed:
        results += RED[1]
    results += BOLD[1] + "\n%s | %s | %s s (accumulated) \n" % ("ALL".ljust(max_len_name), status.ljust(9), time_sum) + BOLD[0]
    if not all_passed:
        results += RED[0]
    results += "Runtime: %s s\n" % (runtime)
    print(results)

class TestHandler:
    """
    Trigger the test scripts passed in via the list.
    """

    def __init__(self, *, num_tests_parallel, tests_dir, tmpdir, test_list, flags, use_term_control):
        assert num_tests_parallel >= 1
        self.num_jobs = num_tests_parallel
        self.tests_dir = tests_dir
        self.tmpdir = tmpdir
        self.test_list = test_list
        self.flags = flags
        self.num_running = 0
        self.jobs = []
        self.use_term_control = use_term_control

    def get_next(self):
        while self.num_running < self.num_jobs and self.test_list:
            # Add tests
            self.num_running += 1
            test = self.test_list.pop(0)
            portseed = len(self.test_list)
            portseed_arg = ["--portseed={}".format(portseed)]
            log_stdout = tempfile.SpooledTemporaryFile(max_size=2**16)
            log_stderr = tempfile.SpooledTemporaryFile(max_size=2**16)
            test_argv = test.split()
            testdir = "{}/{}_{}".format(self.tmpdir, re.sub(".py$", "", test_argv[0]), portseed)
            tmpdir_arg = ["--tmpdir={}".format(testdir)]
            self.jobs.append((test,
                              time.time(),
                              subprocess.Popen([sys.executable, self.tests_dir + test_argv[0]] + test_argv[1:] + self.flags + portseed_arg + tmpdir_arg,
                                               universal_newlines=True,
                                               stdout=log_stdout,
                                               stderr=log_stderr),
                              testdir,
                              log_stdout,
                              log_stderr))
        if not self.jobs:
            raise IndexError('pop from empty list')

        # Print remaining running jobs when all jobs have been started.
        if not self.test_list:
            print("Remaining jobs: [{}]".format(", ".join(j[0] for j in self.jobs)))

        dot_count = 0
        while True:
            # Return first proc that finishes
            time.sleep(.5)
            for job in self.jobs:
                (name, start_time, proc, testdir, log_out, log_err) = job
                if proc.poll() is not None:
                    log_out.seek(0), log_err.seek(0)
                    [stdout, stderr] = [log_file.read().decode('utf-8') for log_file in (log_out, log_err)]
                    log_out.close(), log_err.close()
                    if proc.returncode == TEST_EXIT_PASSED and stderr == "":
                        status = "Passed"
                    elif proc.returncode == TEST_EXIT_SKIPPED:
                        status = "Skipped"
                    else:
                        status = "Failed"
                    self.num_running -= 1
                    self.jobs.remove(job)
                    if self.use_term_control:
                        clearline = '\r' + (' ' * dot_count) + '\r'
                        print(clearline, end='', flush=True)
                    dot_count = 0
                    return TestResult(name, status, int(time.time() - start_time)), testdir, stdout, stderr
            if self.use_term_control:
                print('.', end='', flush=True)
            dot_count += 1


class TestResult():
    def __init__(self, name, status, time):
        self.name = name
        self.status = status
        self.time = time
        self.padding = 0

    def sort_key(self):
        if self.status == "Passed":
            return 0, self.name.lower()
        elif self.status == "Failed":
            return 2, self.name.lower()
        elif self.status == "Skipped":
            return 1, self.name.lower()

    def __repr__(self):
        if self.status == "Passed":
            color = GREEN
            glyph = TICK
        elif self.status == "Failed":
            color = RED
            glyph = CROSS
        elif self.status == "Skipped":
            color = GREY
            glyph = CIRCLE

        return color[1] + "%s | %s%s | %s s\n" % (self.name.ljust(self.padding), glyph, self.status.ljust(7), self.time) + color[0]

    @property
    def was_successful(self):
        return self.status != "Failed"


def check_script_prefixes():
    """Check that test scripts start with one of the allowed name prefixes."""

    good_prefixes_re = re.compile("^(example|feature|interface|mempool|mining|p2p|rpc|wallet|tool)_")
    bad_script_names = [script for script in ALL_SCRIPTS if good_prefixes_re.match(script) is None]

    if bad_script_names:
        print("%sERROR:%s %d tests not meeting naming conventions:" % (BOLD[1], BOLD[0], len(bad_script_names)))
        print("  %s" % ("\n  ".join(sorted(bad_script_names))))
        raise AssertionError("Some tests are not following naming convention!")


def check_script_list(*, src_dir, fail_on_warn):
    """Check scripts directory.

    Check that there are no scripts in the functional tests directory which are
    not being run by pull-tester.py."""
    script_dir = src_dir + '/test/functional/'
    python_files = set([test_file for test_file in os.listdir(script_dir) if test_file.endswith(".py")])
    missed_tests = list(python_files - set(map(lambda x: x.split()[0], ALL_SCRIPTS + NON_SCRIPTS)))
    if len(missed_tests) != 0:
        print("%sWARNING!%s The following scripts are not being run: %s. Check the test lists in test_runner.py." % (BOLD[1], BOLD[0], str(missed_tests)))
        if fail_on_warn:
            # On CI this warning is an error to prevent merging incomplete commits into master
            # ELEMENTS: we disable some tests, so this should not fail
            pass
            #sys.exit(1)


class RPCCoverage():
    """
    Coverage reporting utilities for test_runner.

    Coverage calculation works by having each test script subprocess write
    coverage files into a particular directory. These files contain the RPC
    commands invoked during testing, as well as a complete listing of RPC
    commands per `bitcoin-cli help` (`rpc_interface.txt`).

    After all tests complete, the commands run are combined and diff'd against
    the complete list to calculate uncovered RPC commands.

    See also: test/functional/test_framework/coverage.py

    """
    def __init__(self):
        self.dir = tempfile.mkdtemp(prefix="coverage")
        self.flag = '--coveragedir=%s' % self.dir

    def report_rpc_coverage(self):
        """
        Print out RPC commands that were unexercised by tests.

        """
        uncovered = self._get_uncovered_rpc_commands()

        if uncovered:
            print("Uncovered RPC commands:")
            print("".join(("  - %s\n" % command) for command in sorted(uncovered)))
            return False
        else:
            print("All RPC commands covered.")
            return True

    def cleanup(self):
        return shutil.rmtree(self.dir)

    def _get_uncovered_rpc_commands(self):
        """
        Return a set of currently untested RPC commands.

        """
        # This is shared from `test/functional/test_framework/coverage.py`
        reference_filename = 'rpc_interface.txt'
        coverage_file_prefix = 'coverage.'

        coverage_ref_filename = os.path.join(self.dir, reference_filename)
        coverage_filenames = set()
        all_cmds = set()
        # Consider RPC generate covered, because it is overloaded in
        # test_framework/test_node.py and not seen by the coverage check.
        # ELEMENTS: also consider `getdifficulty` and `getnetworkhashps` covered, which should be removed as they are meaningless on a signed-block chain
        # ELEMENTS: also consider `pruneblockchain` covered since its test is temporarily disabled
        covered_cmds = set({'generate', 'getdifficulty', 'getnetworkhashps', 'pruneblockchain'})

        if not os.path.isfile(coverage_ref_filename):
            raise RuntimeError("No coverage reference found")

        with open(coverage_ref_filename, 'r', encoding="utf8") as coverage_ref_file:
            all_cmds.update([line.strip() for line in coverage_ref_file.readlines()])

        for root, _, files in os.walk(self.dir):
            for filename in files:
                if filename.startswith(coverage_file_prefix):
                    coverage_filenames.add(os.path.join(root, filename))

        for filename in coverage_filenames:
            with open(filename, 'r', encoding="utf8") as coverage_file:
                covered_cmds.update([line.strip() for line in coverage_file.readlines()])

        return all_cmds - covered_cmds


if __name__ == '__main__':
    main()<|MERGE_RESOLUTION|>--- conflicted
+++ resolved
@@ -147,15 +147,8 @@
     'wallet_listreceivedby.py --descriptors',
     'wallet_abandonconflict.py --legacy-wallet',
     'wallet_abandonconflict.py --descriptors',
-<<<<<<< HEAD
     # ELEMENTS: no transitions in Elements
     #'feature_csv_activation.py',
-    'rpc_rawtransaction.py',
-    'rpc_rawtransaction.py --legacy-wallet',
-    'rpc_rawtransaction.py --descriptors',
-=======
-    'feature_csv_activation.py',
->>>>>>> e2c4ac7c
     'wallet_address_types.py --legacy-wallet',
     'wallet_address_types.py --descriptors',
     'feature_bip68_sequence.py',
