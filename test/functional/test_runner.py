#!/usr/bin/env python3
# Copyright (c) 2014-2021 The Bitcoin Core developers
# Distributed under the MIT software license, see the accompanying
# file COPYING or http://www.opensource.org/licenses/mit-license.php.
"""Run regression test suite.

This module calls down into individual test cases via subprocess. It will
forward all unrecognized arguments onto the individual test scripts.

For a description of arguments recognized by test scripts, see
`test/functional/test_framework/test_framework.py:BitcoinTestFramework.main`.

"""

import argparse
from collections import deque
import configparser
import datetime
import os
import time
import shutil
import signal
import subprocess
import sys
import tempfile
import re
import logging
import unittest

# Formatting. Default colors to empty strings.
DEFAULT, BOLD, GREEN, RED = ("", ""), ("", ""), ("", ""), ("", "")
try:
    # Make sure python thinks it can write unicode to its stdout
    "\u2713".encode("utf_8").decode(sys.stdout.encoding)
    TICK = "✓ "
    CROSS = "✖ "
    CIRCLE = "○ "
except UnicodeDecodeError:
    TICK = "P "
    CROSS = "x "
    CIRCLE = "o "

if os.name != 'nt' or sys.getwindowsversion() >= (10, 0, 14393): # type: ignore[attr-defined]
    if os.name == 'nt':
        import ctypes
        kernel32 = ctypes.windll.kernel32  # type: ignore
        ENABLE_VIRTUAL_TERMINAL_PROCESSING = 4
        STD_OUTPUT_HANDLE = -11
        STD_ERROR_HANDLE = -12
        # Enable ascii color control to stdout
        stdout = kernel32.GetStdHandle(STD_OUTPUT_HANDLE)
        stdout_mode = ctypes.c_int32()
        kernel32.GetConsoleMode(stdout, ctypes.byref(stdout_mode))
        kernel32.SetConsoleMode(stdout, stdout_mode.value | ENABLE_VIRTUAL_TERMINAL_PROCESSING)
        # Enable ascii color control to stderr
        stderr = kernel32.GetStdHandle(STD_ERROR_HANDLE)
        stderr_mode = ctypes.c_int32()
        kernel32.GetConsoleMode(stderr, ctypes.byref(stderr_mode))
        kernel32.SetConsoleMode(stderr, stderr_mode.value | ENABLE_VIRTUAL_TERMINAL_PROCESSING)
    # primitive formatting on supported
    # terminal via ANSI escape sequences:
    DEFAULT = ('\033[0m', '\033[0m')
    BOLD = ('\033[0m', '\033[1m')
    GREEN = ('\033[0m', '\033[0;32m')
    RED = ('\033[0m', '\033[0;31m')

TEST_EXIT_PASSED = 0
TEST_EXIT_SKIPPED = 77

TEST_FRAMEWORK_MODULES = [
    "address",
    "blocktools",
    "muhash",
    "key",
    "script",
    "segwit_addr",
    "util",
]

EXTENDED_SCRIPTS = [
    # These tests are not run by default.
    # Longest test should go first, to favor running tests in parallel
#    'feature_pruning.py', ELEMENTS: this is broken
    'feature_dbcrash.py',
    'feature_fee_estimation.py',
    'feature_index_prune.py',
]

BASE_SCRIPTS = [
    # Scripts that are run by default.
    # vv First elements tests vv
    'example_elements_code_tutorial.py',
    'feature_fedpeg.py --legacy-wallet',
    'feature_fedpeg.py --pre_transition --legacy-wallet',
    'feature_fedpeg.py --post_transition --legacy-wallet',
    'feature_mandatory_coinbase.py',
    'feature_dynafed.py --legacy-wallet',
    'feature_sighash_rangeproof.py --legacy-wallet',
    'feature_block_subsidy.py',
    'feature_connect_genesis_outputs.py --legacy-wallet',
    'feature_block_v4.py',
    'feature_pak.py --legacy-wallet',
    'feature_blocksign.py --legacy-wallet',
    'rpc_calcfastmerkleroot.py',
    'feature_txwitness.py',
    'rpc_tweakfedpeg.py --legacy-wallet',
    'feature_issuance.py --legacy-wallet',
    'feature_confidential_transactions.py --legacy-wallet',
    'feature_default_asset_name.py --legacy-wallet',
    'feature_assetsdir.py',
    'feature_initial_reissuance_token.py --legacy-wallet',
    'feature_progress.py',
    'rpc_getnewblockhex.py',
    'wallet_elements_regression_1172.py --legacy-wallet',
    'wallet_elements_regression_1259.py --legacy-wallet',
    # Longest test should go first, to favor running tests in parallel
    'wallet_hd.py --legacy-wallet',
    'wallet_hd.py --descriptors',
    'wallet_backup.py --legacy-wallet',
    'wallet_backup.py --descriptors',
    # vv Tests less than 5m vv
    # ELEMENTS: no longpolling
    #'mining_getblocktemplate_longpoll.py',
    'feature_maxuploadtarget.py',
    'feature_block.py',
    'rpc_fundrawtransaction.py --legacy-wallet',
    'rpc_fundrawtransaction.py --descriptors',
    'wallet_elements_regression_1263.py',
    'p2p_compactblocks.py',
    'p2p_compactblocks_blocksonly.py',
    'feature_segwit.py --legacy-wallet',
    'feature_segwit.py --descriptors',
    # vv Tests less than 2m vv
    'wallet_basic.py --legacy-wallet',
    'wallet_basic.py --descriptors',
    'wallet_labels.py --legacy-wallet',
    'wallet_labels.py --descriptors',
    'p2p_segwit.py',
    'p2p_timeouts.py',
    'p2p_tx_download.py',
    'mempool_updatefromblock.py',
    'wallet_dump.py --legacy-wallet',
    'feature_taproot.py',
    'rpc_signer.py',
    'wallet_signer.py --descriptors',
    'feature_taphash_pegins_issuances.py',
    'feature_tapscript_opcodes.py',
    # vv Tests less than 60s vv
    'p2p_sendheaders.py',
    'wallet_importmulti.py --legacy-wallet',
    'mempool_limit.py',
    'rpc_txoutproof.py',
    'wallet_listreceivedby.py --legacy-wallet',
    'wallet_listreceivedby.py --descriptors',
    'wallet_abandonconflict.py --legacy-wallet',
    'p2p_dns_seeds.py',
    'wallet_abandonconflict.py --descriptors',
    # ELEMENTS: no transitions in Elements
    #'feature_csv_activation.py',
    'wallet_address_types.py --legacy-wallet',
    'wallet_address_types.py --descriptors',
    'feature_bip68_sequence.py',
    'p2p_feefilter.py',
    'feature_reindex.py',
    'feature_abortnode.py',
    # vv Tests less than 30s vv
    'wallet_keypool_topup.py --legacy-wallet',
    'wallet_keypool_topup.py --descriptors',
    'interface_zmq.py',
    'rpc_invalid_address_message.py',
    'interface_bitcoin_cli.py --legacy-wallet',
    'interface_bitcoin_cli.py --descriptors',
    'feature_bind_extra.py',
    'mempool_resurrect.py',
    'wallet_txn_doublespend.py --mineblock',
    'tool_wallet.py --legacy-wallet',
    'tool_wallet.py --descriptors',
    # 'tool_signet_miner.py --legacy-wallet', # ELEMENTS FIXME: signet mining is not needed, but this test should still work
    # 'tool_signet_miner.py --descriptors', # ELEMENTS FIXME: signet mining is not needed, but this test should still work
    'wallet_txn_clone.py',
    'wallet_txn_clone.py --segwit',
    'rpc_getchaintips.py',
    'rpc_misc.py',
    'interface_rest.py',
    'mempool_spend_coinbase.py',
    'wallet_avoidreuse.py --legacy-wallet',
    'wallet_avoidreuse.py --descriptors',
    'mempool_reorg.py',
    'mempool_persist.py',
<<<<<<< HEAD
    # ELEMENTS: discounted Confidential Transactions
    'feature_discount_ct.py',
    'feature_discount_ct_ordering.py',
=======
    'p2p_block_sync.py',
>>>>>>> 00ce8543
    'wallet_multiwallet.py --legacy-wallet',
    'wallet_multiwallet.py --descriptors',
    'wallet_multiwallet.py --usecli',
    'wallet_createwallet.py --legacy-wallet',
    'wallet_createwallet.py --usecli',
    'wallet_createwallet.py --descriptors',
    'wallet_listtransactions.py --legacy-wallet',
    'wallet_listtransactions.py --descriptors',
    'wallet_watchonly.py --legacy-wallet',
    'wallet_watchonly.py --usecli --legacy-wallet',
    'wallet_reorgsrestore.py',
    'interface_http.py',
    'interface_rpc.py',
    'interface_usdt_coinselection.py',
    'interface_usdt_net.py',
    'interface_usdt_utxocache.py',
    'interface_usdt_validation.py',
    'rpc_psbt.py --legacy-wallet',
    'rpc_psbt.py --descriptors',
    'rpc_users.py',
    'rpc_whitelist.py',
    'feature_proxy.py',
    'feature_syscall_sandbox.py',
    'rpc_signrawtransaction.py --legacy-wallet',
    'rpc_signrawtransaction.py --descriptors',
    'rpc_rawtransaction.py --legacy-wallet',
    'wallet_groups.py --legacy-wallet',
    'wallet_groups.py --descriptors',
    'wallet_transactiontime_rescan.py --descriptors',
    'wallet_transactiontime_rescan.py --legacy-wallet',
    'p2p_addrv2_relay.py',
    'p2p_compactblocks_hb.py',
    'p2p_disconnect_ban.py',
    'rpc_decodescript.py',
    'rpc_blockchain.py',
    'rpc_deprecated.py',
    'wallet_disable.py',
    'p2p_addr_relay.py',
    'p2p_getaddr_caching.py',
    'p2p_getdata.py',
    'p2p_addrfetch.py',
    'rpc_net.py',
    'wallet_keypool.py --legacy-wallet',
    'wallet_keypool.py --descriptors',
    'wallet_descriptor.py --descriptors',
    'feature_maxtipage.py',
    'p2p_nobloomfilter_messages.py',
    'p2p_filter.py',
    'rpc_setban.py',
    'p2p_blocksonly.py',
    'mining_prioritisetransaction.py',
    'p2p_invalid_locator.py',
    'p2p_invalid_block.py',
    'feature_elements_taproot_activation.py',
    # ELEMENTS: needs to be fixed
    #'p2p_invalid_messages.py',
    'p2p_invalid_tx.py',
    'feature_assumevalid.py',
    'example_test.py',
    'wallet_txn_doublespend.py --legacy-wallet',
    'wallet_multisig_descriptor_psbt.py',
    'wallet_txn_doublespend.py --descriptors',
    # ELEMENTS: need to point past versions at our own release server
    #'feature_backwards_compatibility.py --legacy-wallet',
    #'feature_backwards_compatibility.py --descriptors',
    'wallet_txn_clone.py --mineblock',
    # ELEMENTS: needs to be fixed
    #'feature_notifications.py',
    'rpc_getblockfilter.py',
    'rpc_getblockfrompeer.py',
    'rpc_invalidateblock.py',
    'feature_utxo_set_hash.py',
    'feature_rbf.py --legacy-wallet',
    'feature_rbf.py --descriptors',
    'mempool_packages.py',
    'mempool_package_onemore.py',
    'rpc_createmultisig.py',
    'rpc_packages.py',
    'mempool_package_limits.py',
    # ELEMENTS: no versionbits in use
    #'feature_versionbits_warning.py',
    'rpc_preciousblock.py',
    'wallet_importprunedfunds.py --legacy-wallet',
    'wallet_importprunedfunds.py --descriptors',
    'p2p_leak_tx.py',
    'p2p_eviction.py',
    'wallet_signmessagewithaddress.py',
    'rpc_signmessagewithprivkey.py',
    'rpc_generate.py',
    'wallet_balance.py --legacy-wallet',
    'wallet_balance.py --descriptors',
    'feature_nulldummy.py --legacy-wallet',
    'feature_nulldummy.py --descriptors',
    'mempool_accept.py',
    'mempool_expiry.py',
    'wallet_import_rescan.py --legacy-wallet',
    'wallet_import_with_label.py --legacy-wallet',
    'wallet_importdescriptors.py --descriptors',
    # ELEMENTS: need to point past versions at our own release server
    #'wallet_upgradewallet.py --legacy-wallet',
    'rpc_bind.py --ipv4',
    'rpc_bind.py --ipv6',
    'rpc_bind.py --nonloopback',
    'wallet_crosschain.py',
    'mining_basic.py',
    'feature_signet.py',
    'wallet_bumpfee.py --legacy-wallet',
    'wallet_bumpfee.py --descriptors',
    'wallet_implicitsegwit.py --legacy-wallet',
    'rpc_named_arguments.py',
    'feature_startupnotify.py',
    'wallet_listsinceblock.py --legacy-wallet',
    'wallet_listsinceblock.py --descriptors',
    'wallet_listdescriptors.py --descriptors',
    'p2p_leak.py',
    'wallet_encryption.py --legacy-wallet',
    'wallet_encryption.py --descriptors',
    'feature_dersig.py',
    'feature_cltv.py',
    'rpc_uptime.py',
    'wallet_resendwallettransactions.py --legacy-wallet',
    'wallet_resendwallettransactions.py --descriptors',
    'wallet_fallbackfee.py --legacy-wallet',
    'wallet_fallbackfee.py --descriptors',
    'rpc_dumptxoutset.py',
    #'feature_minchainwork.py', # ELEMENTS: we deleted this at some point, not applicable to signed blocks
    'rpc_estimatefee.py',
    'rpc_getblockstats.py',
    'feature_bind_port_externalip.py',
    'wallet_create_tx.py --legacy-wallet',
    'wallet_send.py --legacy-wallet',
    'wallet_send.py --descriptors',
    'wallet_sendall.py --legacy-wallet',
    'wallet_sendall.py --descriptors',
    'wallet_create_tx.py --descriptors',
    'wallet_taproot.py',
    'wallet_inactive_hdchains.py',
    'p2p_fingerprint.py',
    'feature_uacomment.py',
    'feature_init.py',
    'wallet_coinbase_category.py --legacy-wallet',
    'wallet_coinbase_category.py --descriptors',
    'feature_filelock.py',
    #'feature_loadblock.py', # ELEMENTS: fixme figure out why this doesn't work
    #'p2p_dos_header_tree.py', # ELEMENTS: this test requires connecting to testnet3
    'p2p_add_connections.py',
    'feature_bind_port_discover.py',
    'p2p_unrequested_blocks.py',
    'p2p_blockfilters.py',
    'p2p_message_capture.py',
    'feature_includeconf.py',
    'feature_addrman.py',
    'feature_asmap.py',
    'mempool_unbroadcast.py',
    # ELEMENTS: need to point past versions at our own release server
    #'mempool_compatibility.py',
    'mempool_accept_wtxid.py',
    'rpc_deriveaddresses.py',
    'rpc_deriveaddresses.py --usecli',
    'p2p_ping.py',
    'rpc_scantxoutset.py',
    'feature_txindex_compatibility.py',
    'feature_unsupported_utxo_db.py',
    'feature_logging.py',
    'feature_anchors.py',
    'feature_coinstatsindex.py',
    'wallet_orphanedreward.py',
    'wallet_timelock.py',
    'p2p_node_network_limited.py',
    'p2p_permissions.py',
    'feature_blocksdir.py',
    'wallet_startup.py',
    'p2p_i2p_ports.py',
    'feature_config_args.py',
    'feature_presegwit_node_upgrade.py',
    'feature_settings.py',
    'rpc_getdescriptorinfo.py',
    'rpc_mempool_info.py',
    'rpc_help.py',
    'feature_dirsymlinks.py',
    'feature_help.py',
    'feature_shutdown.py',
    'p2p_ibd_txrelay.py',
    # Don't append tests at the end to avoid merge conflicts
    # Put them in a random line within the section that fits their approximate run-time
]

# Place EXTENDED_SCRIPTS first since it has the 3 longest running tests
ALL_SCRIPTS = EXTENDED_SCRIPTS + BASE_SCRIPTS

NON_SCRIPTS = [
    # These are python files that live in the functional tests directory, but are not test scripts.
    "combine_logs.py",
    "create_cache.py",
    "test_runner.py",
]

def main():
    # Parse arguments and pass through unrecognised args
    parser = argparse.ArgumentParser(add_help=False,
                                     usage='%(prog)s [test_runner.py options] [script options] [scripts]',
                                     description=__doc__,
                                     epilog='''
    Help text and arguments for individual test script:''',
                                     formatter_class=argparse.RawTextHelpFormatter)
    parser.add_argument('--ansi', action='store_true', default=sys.stdout.isatty(), help="Use ANSI colors and dots in output (enabled by default when standard output is a TTY)")
    parser.add_argument('--combinedlogslen', '-c', type=int, default=0, metavar='n', help='On failure, print a log (of length n lines) to the console, combined from the test framework and all test nodes.')
    parser.add_argument('--coverage', action='store_true', help='generate a basic coverage report for the RPC interface')
    parser.add_argument('--ci', action='store_true', help='Run checks and code that are usually only enabled in a continuous integration environment')
    parser.add_argument('--exclude', '-x', help='specify a comma-separated-list of scripts to exclude.')
    parser.add_argument('--extended', action='store_true', help='run the extended test suite in addition to the basic tests')
    parser.add_argument('--help', '-h', '-?', action='store_true', help='print help text and exit')
    parser.add_argument('--jobs', '-j', type=int, default=4, help='how many test scripts to run in parallel. Default=4.')
    parser.add_argument('--keepcache', '-k', action='store_true', help='the default behavior is to flush the cache directory on startup. --keepcache retains the cache from the previous testrun.')
    parser.add_argument('--quiet', '-q', action='store_true', help='only print dots, results summary and failure logs')
    parser.add_argument('--tmpdirprefix', '-t', default=tempfile.gettempdir(), help="Root directory for datadirs")
    parser.add_argument('--failfast', '-F', action='store_true', help='stop execution after the first test failure')
    parser.add_argument('--filter', help='filter scripts to run by regular expression')

    args, unknown_args = parser.parse_known_args()
    if not args.ansi:
        global DEFAULT, BOLD, GREEN, RED
        DEFAULT = ("", "")
        BOLD = ("", "")
        GREEN = ("", "")
        RED = ("", "")

    # args to be passed on always start with two dashes; tests are the remaining unknown args
    tests = [arg for arg in unknown_args if arg[:2] != "--"]
    passon_args = [arg for arg in unknown_args if arg[:2] == "--"]

    # Read config generated by configure.
    config = configparser.ConfigParser()
    configfile = os.path.abspath(os.path.dirname(__file__)) + "/../config.ini"
    config.read_file(open(configfile, encoding="utf8"))

    passon_args.append("--configfile=%s" % configfile)

    # Set up logging
    logging_level = logging.INFO if args.quiet else logging.DEBUG
    logging.basicConfig(format='%(message)s', level=logging_level)

    # Create base test directory
    tmpdir = "%s/test_runner_₿_🏃_%s" % (args.tmpdirprefix, datetime.datetime.now().strftime("%Y%m%d_%H%M%S"))

    os.makedirs(tmpdir)

    logging.debug("Temporary test directory at %s" % tmpdir)

    enable_bitcoind = config["components"].getboolean("ENABLE_BITCOIND")

    if not enable_bitcoind:
        print("No functional tests to run.")
        print("Rerun ./configure with --with-daemon and then make")
        sys.exit(0)

    # Build list of tests
    test_list = []
    if tests:
        # Individual tests have been specified. Run specified tests that exist
        # in the ALL_SCRIPTS list. Accept names with or without a .py extension.
        # Specified tests can contain wildcards, but in that case the supplied
        # paths should be coherent, e.g. the same path as that provided to call
        # test_runner.py. Examples:
        #   `test/functional/test_runner.py test/functional/wallet*`
        #   `test/functional/test_runner.py ./test/functional/wallet*`
        #   `test_runner.py wallet*`
        #   but not:
        #   `test/functional/test_runner.py wallet*`
        # Multiple wildcards can be passed:
        #   `test_runner.py tool* mempool*`
        for test in tests:
            script = test.split("/")[-1]
            script = script + ".py" if ".py" not in script else script
            matching_scripts = [s for s in ALL_SCRIPTS if s.startswith(script)]
            if matching_scripts:
                test_list.extend(matching_scripts)
            else:
                print("{}WARNING!{} Test '{}' not found in full test list.".format(BOLD[1], BOLD[0], test))
    elif args.extended:
        # Include extended tests
        test_list += ALL_SCRIPTS
    else:
        # Run base tests only
        test_list += BASE_SCRIPTS

    # Remove the test cases that the user has explicitly asked to exclude.
    if args.exclude:
        exclude_tests = [test.split('.py')[0] for test in args.exclude.split(',')]
        for exclude_test in exclude_tests:
            # Remove <test_name>.py and <test_name>.py --arg from the test list
            exclude_list = [test for test in test_list if test.split('.py')[0] == exclude_test]
            for exclude_item in exclude_list:
                test_list.remove(exclude_item)
            if not exclude_list:
                print("{}WARNING!{} Test '{}' not found in current test list.".format(BOLD[1], BOLD[0], exclude_test))

    if args.filter:
        test_list = list(filter(re.compile(args.filter).search, test_list))

    if not test_list:
        print("No valid test scripts specified. Check that your test is in one "
              "of the test lists in test_runner.py, or run test_runner.py with no arguments to run all tests")
        sys.exit(0)

    if args.help:
        # Print help for test_runner.py, then print help of the first script (with args removed) and exit.
        parser.print_help()
        subprocess.check_call([sys.executable, os.path.join(config["environment"]["SRCDIR"], 'test', 'functional', test_list[0].split()[0]), '-h'])
        sys.exit(0)

    check_script_list(src_dir=config["environment"]["SRCDIR"], fail_on_warn=args.ci)
    check_script_prefixes()

    if not args.keepcache:
        shutil.rmtree("%s/test/cache" % config["environment"]["BUILDDIR"], ignore_errors=True)

    run_tests(
        test_list=test_list,
        src_dir=config["environment"]["SRCDIR"],
        build_dir=config["environment"]["BUILDDIR"],
        tmpdir=tmpdir,
        jobs=args.jobs,
        enable_coverage=args.coverage,
        args=passon_args,
        combined_logs_len=args.combinedlogslen,
        failfast=args.failfast,
        use_term_control=args.ansi,
    )

def run_tests(*, test_list, src_dir, build_dir, tmpdir, jobs=1, enable_coverage=False, args=None, combined_logs_len=0, failfast=False, use_term_control):
    args = args or []

    # Warn if bitcoind is already running
    try:
        # pgrep exits with code zero when one or more matching processes found
        if subprocess.run(["pgrep", "-x", "bitcoind"], stdout=subprocess.DEVNULL).returncode == 0:
            print("%sWARNING!%s There is already a bitcoind process running on this system. Tests may fail unexpectedly due to resource contention!" % (BOLD[1], BOLD[0]))
    except OSError:
        # pgrep not supported
        pass

    # Warn if there is a cache directory
    cache_dir = "%s/test/cache" % build_dir
    if os.path.isdir(cache_dir):
        print("%sWARNING!%s There is a cache directory here: %s. If tests fail unexpectedly, try deleting the cache directory." % (BOLD[1], BOLD[0], cache_dir))

    # Test Framework Tests
    print("Running Unit Tests for Test Framework Modules")
    test_framework_tests = unittest.TestSuite()
    for module in TEST_FRAMEWORK_MODULES:
        test_framework_tests.addTest(unittest.TestLoader().loadTestsFromName("test_framework.{}".format(module)))
    result = unittest.TextTestRunner(verbosity=1, failfast=True).run(test_framework_tests)
    if not result.wasSuccessful():
        logging.debug("Early exiting after failure in TestFramework unit tests")
        sys.exit(False)

    tests_dir = src_dir + '/test/functional/'

    flags = ['--cachedir={}'.format(cache_dir)] + args

    if enable_coverage:
        coverage = RPCCoverage()
        flags.append(coverage.flag)
        logging.debug("Initializing coverage directory at %s" % coverage.dir)
    else:
        coverage = None

    if len(test_list) > 1 and jobs > 1:
        # Populate cache
        try:
            subprocess.check_output([sys.executable, tests_dir + 'create_cache.py'] + flags + ["--tmpdir=%s/cache" % tmpdir])
        except subprocess.CalledProcessError as e:
            sys.stdout.buffer.write(e.output)
            raise

    #Run Tests
    job_queue = TestHandler(
        num_tests_parallel=jobs,
        tests_dir=tests_dir,
        tmpdir=tmpdir,
        test_list=test_list,
        flags=flags,
        use_term_control=use_term_control,
    )
    start_time = time.time()
    test_results = []

    max_len_name = len(max(test_list, key=len))
    test_count = len(test_list)
    all_passed = True
    i = 0
    while i < test_count:
        if failfast and not all_passed:
            break
        for test_result, testdir, stdout, stderr in job_queue.get_next():
            test_results.append(test_result)
            i += 1
            done_str = "{}/{} - {}{}{}".format(i, test_count, BOLD[1], test_result.name, BOLD[0])
            if test_result.status == "Passed":
                logging.debug("%s passed, Duration: %s s" % (done_str, test_result.time))
            elif test_result.status == "Skipped":
                logging.debug("%s skipped" % (done_str))
            else:
                all_passed = False
                print("%s failed, Duration: %s s\n" % (done_str, test_result.time))
                print(BOLD[1] + 'stdout:\n' + BOLD[0] + stdout + '\n')
                print(BOLD[1] + 'stderr:\n' + BOLD[0] + stderr + '\n')
                if combined_logs_len and os.path.isdir(testdir):
                    # Print the final `combinedlogslen` lines of the combined logs
                    print('{}Combine the logs and print the last {} lines ...{}'.format(BOLD[1], combined_logs_len, BOLD[0]))
                    print('\n============')
                    print('{}Combined log for {}:{}'.format(BOLD[1], testdir, BOLD[0]))
                    print('============\n')
                    combined_logs_args = [sys.executable, os.path.join(tests_dir, 'combine_logs.py'), testdir]
                    if BOLD[0]:
                        combined_logs_args += ['--color']
                    combined_logs, _ = subprocess.Popen(combined_logs_args, universal_newlines=True, stdout=subprocess.PIPE).communicate()
                    print("\n".join(deque(combined_logs.splitlines(), combined_logs_len)))

                if failfast:
                    logging.debug("Early exiting after test failure")
                    break

    print_results(test_results, max_len_name, (int(time.time() - start_time)))

    if coverage:
        coverage_passed = coverage.report_rpc_coverage()

        logging.debug("Cleaning up coverage data")
        coverage.cleanup()
    else:
        coverage_passed = True

    # Clear up the temp directory if all subdirectories are gone
    if not os.listdir(tmpdir):
        os.rmdir(tmpdir)

    all_passed = all_passed and coverage_passed

    # Clean up dangling processes if any. This may only happen with --failfast option.
    # Killing the process group will also terminate the current process but that is
    # not an issue
    if not os.getenv("CI_FAILFAST_TEST_LEAVE_DANGLING") and len(job_queue.jobs):
        os.killpg(os.getpgid(0), signal.SIGKILL)

    sys.exit(not all_passed)


def print_results(test_results, max_len_name, runtime):
    results = "\n" + BOLD[1] + "%s | %s | %s\n\n" % ("TEST".ljust(max_len_name), "STATUS   ", "DURATION") + BOLD[0]

    test_results.sort(key=TestResult.sort_key)
    all_passed = True
    time_sum = 0

    for test_result in test_results:
        all_passed = all_passed and test_result.was_successful
        time_sum += test_result.time
        test_result.padding = max_len_name
        results += str(test_result)

    status = TICK + "Passed" if all_passed else CROSS + "Failed"
    if not all_passed:
        results += RED[1]
    results += BOLD[1] + "\n%s | %s | %s s (accumulated) \n" % ("ALL".ljust(max_len_name), status.ljust(9), time_sum) + BOLD[0]
    if not all_passed:
        results += RED[0]
    results += "Runtime: %s s\n" % (runtime)
    print(results)

class TestHandler:
    """
    Trigger the test scripts passed in via the list.
    """

    def __init__(self, *, num_tests_parallel, tests_dir, tmpdir, test_list, flags, use_term_control):
        assert num_tests_parallel >= 1
        self.num_jobs = num_tests_parallel
        self.tests_dir = tests_dir
        self.tmpdir = tmpdir
        self.test_list = test_list
        self.flags = flags
        self.num_running = 0
        self.jobs = []
        self.use_term_control = use_term_control

    def get_next(self):
        while self.num_running < self.num_jobs and self.test_list:
            # Add tests
            self.num_running += 1
            test = self.test_list.pop(0)
            portseed = len(self.test_list)
            portseed_arg = ["--portseed={}".format(portseed)]
            log_stdout = tempfile.SpooledTemporaryFile(max_size=2**16)
            log_stderr = tempfile.SpooledTemporaryFile(max_size=2**16)
            test_argv = test.split()
            testdir = "{}/{}_{}".format(self.tmpdir, re.sub(".py$", "", test_argv[0]), portseed)
            tmpdir_arg = ["--tmpdir={}".format(testdir)]
            self.jobs.append((test,
                              time.time(),
                              subprocess.Popen([sys.executable, self.tests_dir + test_argv[0]] + test_argv[1:] + self.flags + portseed_arg + tmpdir_arg,
                                               universal_newlines=True,
                                               stdout=log_stdout,
                                               stderr=log_stderr),
                              testdir,
                              log_stdout,
                              log_stderr))
        if not self.jobs:
            raise IndexError('pop from empty list')

        # Print remaining running jobs when all jobs have been started.
        if not self.test_list:
            print("Remaining jobs: [{}]".format(", ".join(j[0] for j in self.jobs)))

        dot_count = 0
        while True:
            # Return all procs that have finished, if any. Otherwise sleep until there is one.
            time.sleep(.5)
            ret = []
            for job in self.jobs:
                (name, start_time, proc, testdir, log_out, log_err) = job
                if proc.poll() is not None:
                    log_out.seek(0), log_err.seek(0)
                    [stdout, stderr] = [log_file.read().decode('utf-8') for log_file in (log_out, log_err)]
                    log_out.close(), log_err.close()
                    if proc.returncode == TEST_EXIT_PASSED and stderr == "":
                        status = "Passed"
                    elif proc.returncode == TEST_EXIT_SKIPPED:
                        status = "Skipped"
                    else:
                        status = "Failed"
                    self.num_running -= 1
                    self.jobs.remove(job)
                    if self.use_term_control:
                        clearline = '\r' + (' ' * dot_count) + '\r'
                        print(clearline, end='', flush=True)
                    dot_count = 0
                    ret.append((TestResult(name, status, int(time.time() - start_time)), testdir, stdout, stderr))
            if ret:
                return ret
            if self.use_term_control:
                print('.', end='', flush=True)
            dot_count += 1


class TestResult():
    def __init__(self, name, status, time):
        self.name = name
        self.status = status
        self.time = time
        self.padding = 0

    def sort_key(self):
        if self.status == "Passed":
            return 0, self.name.lower()
        elif self.status == "Failed":
            return 2, self.name.lower()
        elif self.status == "Skipped":
            return 1, self.name.lower()

    def __repr__(self):
        if self.status == "Passed":
            color = GREEN
            glyph = TICK
        elif self.status == "Failed":
            color = RED
            glyph = CROSS
        elif self.status == "Skipped":
            color = DEFAULT
            glyph = CIRCLE

        return color[1] + "%s | %s%s | %s s\n" % (self.name.ljust(self.padding), glyph, self.status.ljust(7), self.time) + color[0]

    @property
    def was_successful(self):
        return self.status != "Failed"


def check_script_prefixes():
    """Check that test scripts start with one of the allowed name prefixes."""

    good_prefixes_re = re.compile("^(example|feature|interface|mempool|mining|p2p|rpc|wallet|tool)_")
    bad_script_names = [script for script in ALL_SCRIPTS if good_prefixes_re.match(script) is None]

    if bad_script_names:
        print("%sERROR:%s %d tests not meeting naming conventions:" % (BOLD[1], BOLD[0], len(bad_script_names)))
        print("  %s" % ("\n  ".join(sorted(bad_script_names))))
        raise AssertionError("Some tests are not following naming convention!")


def check_script_list(*, src_dir, fail_on_warn):
    """Check scripts directory.

    Check that there are no scripts in the functional tests directory which are
    not being run by pull-tester.py."""
    script_dir = src_dir + '/test/functional/'
    python_files = set([test_file for test_file in os.listdir(script_dir) if test_file.endswith(".py")])
    missed_tests = list(python_files - set(map(lambda x: x.split()[0], ALL_SCRIPTS + NON_SCRIPTS)))
    if len(missed_tests) != 0:
        print("%sWARNING!%s The following scripts are not being run: %s. Check the test lists in test_runner.py." % (BOLD[1], BOLD[0], str(missed_tests)))
        if fail_on_warn:
            # On CI this warning is an error to prevent merging incomplete commits into master
            # ELEMENTS: we disable some tests, so this should not fail
            pass
            #sys.exit(1)


class RPCCoverage():
    """
    Coverage reporting utilities for test_runner.

    Coverage calculation works by having each test script subprocess write
    coverage files into a particular directory. These files contain the RPC
    commands invoked during testing, as well as a complete listing of RPC
    commands per `bitcoin-cli help` (`rpc_interface.txt`).

    After all tests complete, the commands run are combined and diff'd against
    the complete list to calculate uncovered RPC commands.

    See also: test/functional/test_framework/coverage.py

    """
    def __init__(self):
        self.dir = tempfile.mkdtemp(prefix="coverage")
        self.flag = '--coveragedir=%s' % self.dir

    def report_rpc_coverage(self):
        """
        Print out RPC commands that were unexercised by tests.

        """
        uncovered = self._get_uncovered_rpc_commands()

        if uncovered:
            print("Uncovered RPC commands:")
            print("".join(("  - %s\n" % command) for command in sorted(uncovered)))
            return False
        else:
            print("All RPC commands covered.")
            return True

    def cleanup(self):
        return shutil.rmtree(self.dir)

    def _get_uncovered_rpc_commands(self):
        """
        Return a set of currently untested RPC commands.

        """
        # This is shared from `test/functional/test_framework/coverage.py`
        reference_filename = 'rpc_interface.txt'
        coverage_file_prefix = 'coverage.'

        coverage_ref_filename = os.path.join(self.dir, reference_filename)
        coverage_filenames = set()
        all_cmds = set()
        # Consider RPC generate covered, because it is overloaded in
        # test_framework/test_node.py and not seen by the coverage check.
        # ELEMENTS: also consider `getdifficulty` and `getnetworkhashps` covered, which should be removed as they are meaningless on a signed-block chain
        # ELEMENTS: also consider `pruneblockchain` covered since its test is temporarily disabled
        covered_cmds = set({'generate', 'getdifficulty', 'getnetworkhashps', 'pruneblockchain'})

        if not os.path.isfile(coverage_ref_filename):
            raise RuntimeError("No coverage reference found")

        with open(coverage_ref_filename, 'r', encoding="utf8") as coverage_ref_file:
            all_cmds.update([line.strip() for line in coverage_ref_file.readlines()])

        for root, _, files in os.walk(self.dir):
            for filename in files:
                if filename.startswith(coverage_file_prefix):
                    coverage_filenames.add(os.path.join(root, filename))

        for filename in coverage_filenames:
            with open(filename, 'r', encoding="utf8") as coverage_file:
                covered_cmds.update([line.strip() for line in coverage_file.readlines()])

        return all_cmds - covered_cmds


if __name__ == '__main__':
    main()<|MERGE_RESOLUTION|>--- conflicted
+++ resolved
@@ -187,13 +187,10 @@
     'wallet_avoidreuse.py --descriptors',
     'mempool_reorg.py',
     'mempool_persist.py',
-<<<<<<< HEAD
     # ELEMENTS: discounted Confidential Transactions
     'feature_discount_ct.py',
     'feature_discount_ct_ordering.py',
-=======
     'p2p_block_sync.py',
->>>>>>> 00ce8543
     'wallet_multiwallet.py --legacy-wallet',
     'wallet_multiwallet.py --descriptors',
     'wallet_multiwallet.py --usecli',
