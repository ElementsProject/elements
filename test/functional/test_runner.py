#!/usr/bin/env python3
# Copyright (c) 2014-2021 The Bitcoin Core developers
# Distributed under the MIT software license, see the accompanying
# file COPYING or http://www.opensource.org/licenses/mit-license.php.
"""Run regression test suite.

This module calls down into individual test cases via subprocess. It will
forward all unrecognized arguments onto the individual test scripts.

For a description of arguments recognized by test scripts, see
`test/functional/test_framework/test_framework.py:BitcoinTestFramework.main`.

"""

import argparse
from collections import deque
import configparser
import datetime
import os
import time
import shutil
import signal
import subprocess
import sys
import tempfile
import re
import logging
import unittest

os.environ["REQUIRE_WALLET_TYPE_SET"] = "1"

# Formatting. Default colors to empty strings.
DEFAULT, BOLD, GREEN, RED = ("", ""), ("", ""), ("", ""), ("", "")
try:
    # Make sure python thinks it can write unicode to its stdout
    "\u2713".encode("utf_8").decode(sys.stdout.encoding)
    TICK = "✓ "
    CROSS = "✖ "
    CIRCLE = "○ "
except UnicodeDecodeError:
    TICK = "P "
    CROSS = "x "
    CIRCLE = "o "

if os.name != 'nt' or sys.getwindowsversion() >= (10, 0, 14393): # type: ignore[attr-defined]
    if os.name == 'nt':
        import ctypes
        kernel32 = ctypes.windll.kernel32  # type: ignore
        ENABLE_VIRTUAL_TERMINAL_PROCESSING = 4
        STD_OUTPUT_HANDLE = -11
        STD_ERROR_HANDLE = -12
        # Enable ascii color control to stdout
        stdout = kernel32.GetStdHandle(STD_OUTPUT_HANDLE)
        stdout_mode = ctypes.c_int32()
        kernel32.GetConsoleMode(stdout, ctypes.byref(stdout_mode))
        kernel32.SetConsoleMode(stdout, stdout_mode.value | ENABLE_VIRTUAL_TERMINAL_PROCESSING)
        # Enable ascii color control to stderr
        stderr = kernel32.GetStdHandle(STD_ERROR_HANDLE)
        stderr_mode = ctypes.c_int32()
        kernel32.GetConsoleMode(stderr, ctypes.byref(stderr_mode))
        kernel32.SetConsoleMode(stderr, stderr_mode.value | ENABLE_VIRTUAL_TERMINAL_PROCESSING)
    # primitive formatting on supported
    # terminal via ANSI escape sequences:
    DEFAULT = ('\033[0m', '\033[0m')
    BOLD = ('\033[0m', '\033[1m')
    GREEN = ('\033[0m', '\033[0;32m')
    RED = ('\033[0m', '\033[0;31m')

TEST_EXIT_PASSED = 0
TEST_EXIT_SKIPPED = 77

TEST_FRAMEWORK_MODULES = [
    "address",
    "blocktools",
    "muhash",
    "key",
    "script",
    "segwit_addr",
    "util",
]

EXTENDED_SCRIPTS = [
    # These tests are not run by default.
    # Longest test should go first, to favor running tests in parallel
#    'feature_pruning.py', ELEMENTS: this is broken
    'feature_dbcrash.py',
    'feature_fee_estimation.py',
    'feature_index_prune.py',
<<<<<<< HEAD
    'feature_trim_headers.py',
    'wallet_elements_regression_fundrawtransaction.py --legacy-wallet', # ELEMENTS FIXME
=======
    'wallet_pruning.py --legacy-wallet',
>>>>>>> 66c08e74
]

BASE_SCRIPTS = [
    # Scripts that are run by default.
    # vv First elements tests vv
    'example_elements_code_tutorial.py',
    'feature_fedpeg.py --legacy-wallet',
    'feature_fedpeg.py --pre_transition --legacy-wallet',
    'feature_fedpeg.py --post_transition --legacy-wallet',
    'feature_mandatory_coinbase.py',
    'feature_dynafed.py --legacy-wallet',
    'feature_sighash_rangeproof.py --legacy-wallet',
    'feature_block_subsidy.py',
    'feature_connect_genesis_outputs.py --legacy-wallet',
    'feature_block_v4.py',
    'feature_pak.py --legacy-wallet',
    'feature_blocksign.py --legacy-wallet',
    'rpc_calcfastmerkleroot.py',
    'feature_txwitness.py',
    'rpc_tweakfedpeg.py --legacy-wallet',
    'feature_issuance.py --legacy-wallet',
    'feature_confidential_transactions.py --legacy-wallet',
    'feature_default_asset_name.py --legacy-wallet',
    'feature_assetsdir.py',
    'feature_initial_reissuance_token.py --legacy-wallet',
    'feature_progress.py',
    'rpc_getnewblockhex.py',
    'wallet_elements_regression_1172.py --legacy-wallet',
    'wallet_elements_regression_1259.py --legacy-wallet',
    'wallet_elements_21million.py',
    # Longest test should go first, to favor running tests in parallel
    'wallet_hd.py --legacy-wallet',
    'wallet_hd.py --descriptors',
    'wallet_backup.py --legacy-wallet',
    'wallet_backup.py --descriptors',
    # vv Tests less than 5m vv
    # ELEMENTS: no longpolling
    #'mining_getblocktemplate_longpoll.py',
    'feature_maxuploadtarget.py',
    'feature_block.py',
    'wallet_elements_regression_1263.py',
    'wallet_fundrawtransaction.py --legacy-wallet',
    'wallet_fundrawtransaction.py --descriptors',
    'p2p_compactblocks.py',
    'p2p_compactblocks_blocksonly.py',
    'feature_segwit.py --legacy-wallet',
    'feature_segwit.py --descriptors',
    # vv Tests less than 2m vv
    'wallet_basic.py --legacy-wallet',
    'wallet_basic.py --descriptors',
    'wallet_labels.py --legacy-wallet',
    'wallet_labels.py --descriptors',
    'p2p_segwit.py',
    'p2p_timeouts.py',
    'p2p_tx_download.py',
    'mempool_updatefromblock.py',
    'wallet_dump.py --legacy-wallet',
    'feature_taproot.py',
    'rpc_signer.py',
    'wallet_signer.py --descriptors',
    'feature_taphash_pegins_issuances.py',
    'feature_tapscript_opcodes.py',
    # vv Tests less than 60s vv
    'p2p_sendheaders.py',
    'wallet_importmulti.py --legacy-wallet',
    'mempool_limit.py',
    'rpc_txoutproof.py',
    'wallet_listreceivedby.py --legacy-wallet',
    'wallet_listreceivedby.py --descriptors',
    'wallet_abandonconflict.py --legacy-wallet',
    'p2p_dns_seeds.py',
    'wallet_abandonconflict.py --descriptors',
    # ELEMENTS: no transitions in Elements
    #'feature_csv_activation.py',
    'wallet_address_types.py --legacy-wallet',
    'wallet_address_types.py --descriptors',
    'feature_bip68_sequence.py',
    'p2p_feefilter.py',
    'rpc_packages.py',
    'feature_reindex.py',
    'feature_abortnode.py',
    # vv Tests less than 30s vv
    'wallet_keypool_topup.py --legacy-wallet',
    'wallet_keypool_topup.py --descriptors',
    'wallet_fast_rescan.py --descriptors',
    'interface_zmq.py',
    'rpc_invalid_address_message.py',
    'interface_bitcoin_cli.py --legacy-wallet',
    'interface_bitcoin_cli.py --descriptors',
    'feature_bind_extra.py',
    'mempool_resurrect.py',
    'wallet_txn_doublespend.py --mineblock',
    'tool_wallet.py --legacy-wallet',
    'tool_wallet.py --descriptors',
    # 'tool_signet_miner.py --legacy-wallet', # ELEMENTS FIXME: signet mining is not needed, but this test should still work
    # 'tool_signet_miner.py --descriptors', # ELEMENTS FIXME: signet mining is not needed, but this test should still work
    'wallet_txn_clone.py',
    'wallet_txn_clone.py --segwit',
    'rpc_getchaintips.py',
    'rpc_misc.py',
    'interface_rest.py',
    'mempool_spend_coinbase.py',
    'wallet_avoidreuse.py --legacy-wallet',
    'wallet_avoidreuse.py --descriptors',
    'wallet_avoid_mixing_output_types.py --descriptors',
    'mempool_reorg.py',
    # ELEMENTS: discounted Confidential Transactions
    'feature_discount_ct.py',
    'feature_discount_ct_ordering.py',
    'mempool_persist.py --descriptors',
    'p2p_block_sync.py',
    'wallet_multiwallet.py --legacy-wallet',
    'wallet_multiwallet.py --descriptors',
    'wallet_multiwallet.py --usecli',
    'wallet_createwallet.py --legacy-wallet',
    'wallet_createwallet.py --usecli',
    'wallet_createwallet.py --descriptors',
    'wallet_listtransactions.py --legacy-wallet',
    'wallet_listtransactions.py --descriptors',
    'wallet_watchonly.py --legacy-wallet',
    'wallet_watchonly.py --usecli --legacy-wallet',
    'wallet_reorgsrestore.py',
    'interface_http.py',
    'interface_rpc.py',
    'interface_usdt_coinselection.py',
    'interface_usdt_net.py',
    'interface_usdt_utxocache.py',
    'interface_usdt_validation.py',
    'rpc_psbt.py --legacy-wallet',
    'rpc_psbt.py --descriptors',
    'rpc_users.py',
    'rpc_whitelist.py',
    'feature_proxy.py',
    'feature_syscall_sandbox.py',
    'wallet_signrawtransactionwithwallet.py --legacy-wallet',
    'wallet_signrawtransactionwithwallet.py --descriptors',
    'rpc_signrawtransactionwithkey.py',
    'p2p_headers_sync_with_minchainwork.py',
    'rpc_rawtransaction.py --legacy-wallet',
    'wallet_groups.py --legacy-wallet',
    'wallet_groups.py --descriptors',
    'wallet_transactiontime_rescan.py --descriptors',
    'wallet_transactiontime_rescan.py --legacy-wallet',
    'p2p_addrv2_relay.py',
    'p2p_compactblocks_hb.py',
    'p2p_disconnect_ban.py',
    'rpc_decodescript.py',
    'rpc_blockchain.py',
    'rpc_deprecated.py',
    'wallet_disable.py',
    'p2p_addr_relay.py',
    'p2p_getaddr_caching.py',
    'p2p_getdata.py',
    'p2p_addrfetch.py',
    'rpc_net.py',
    'wallet_keypool.py --legacy-wallet',
    'wallet_keypool.py --descriptors',
    'wallet_descriptor.py --descriptors',
    'wallet_miniscript.py --descriptors',
    'feature_maxtipage.py',
    'p2p_nobloomfilter_messages.py',
    'p2p_filter.py',
    'rpc_setban.py',
    'p2p_blocksonly.py',
    'mining_prioritisetransaction.py',
    'p2p_invalid_locator.py',
    'p2p_invalid_block.py',
    'feature_elements_taproot_activation.py',
    'feature_elements_simplicity_activation.py',
    # ELEMENTS: needs to be fixed
    #'p2p_invalid_messages.py',
    'p2p_invalid_tx.py',
    'feature_assumevalid.py',
    'example_test.py',
    'wallet_txn_doublespend.py --legacy-wallet',
    'wallet_multisig_descriptor_psbt.py --descriptors',
    'wallet_txn_doublespend.py --descriptors',
    # ELEMENTS: need to point past versions at our own release server
    #'wallet_backwards_compatibility.py --legacy-wallet',
    #'wallet_backwards_compatibility.py --descriptors',
    'wallet_txn_clone.py --mineblock',
    # ELEMENTS: needs to be fixed
    #'feature_notifications.py',
    'rpc_getblockfilter.py',
    'rpc_getblockfrompeer.py',
    'rpc_invalidateblock.py',
    'feature_utxo_set_hash.py',
    'feature_rbf.py',
    'mempool_packages.py',
    'mempool_package_onemore.py',
    'rpc_createmultisig.py',
    'mempool_package_limits.py',
    # ELEMENTS: no versionbits in use
    #'feature_versionbits_warning.py',
    'rpc_preciousblock.py',
    'wallet_importprunedfunds.py --legacy-wallet',
    'wallet_importprunedfunds.py --descriptors',
    'p2p_leak_tx.py',
    'p2p_eviction.py',
    'wallet_signmessagewithaddress.py',
    'rpc_signmessagewithprivkey.py',
    'rpc_generate.py',
    'wallet_balance.py --legacy-wallet',
    'wallet_balance.py --descriptors',
    'p2p_initial_headers_sync.py',
    'feature_nulldummy.py',
    'mempool_accept.py',
    'mempool_expiry.py',
    'wallet_import_rescan.py --legacy-wallet',
    'wallet_import_with_label.py --legacy-wallet',
    'wallet_importdescriptors.py --descriptors',
    # ELEMENTS: need to point past versions at our own release server
    #'wallet_upgradewallet.py --legacy-wallet',
    'rpc_bind.py --ipv4',
    'rpc_bind.py --ipv6',
    'rpc_bind.py --nonloopback',
    'wallet_crosschain.py',
    'mining_basic.py',
    'feature_signet.py',
    'wallet_bumpfee.py --legacy-wallet',
    'wallet_bumpfee.py --descriptors',
    'wallet_implicitsegwit.py --legacy-wallet',
    'rpc_named_arguments.py',
    'feature_startupnotify.py',
    'wallet_simulaterawtx.py --legacy-wallet',
    'wallet_simulaterawtx.py --descriptors',
    'wallet_listsinceblock.py --legacy-wallet',
    'wallet_listsinceblock.py --descriptors',
    'wallet_listdescriptors.py --descriptors',
    'p2p_leak.py',
    'wallet_encryption.py --legacy-wallet',
    'wallet_encryption.py --descriptors',
    'feature_dersig.py',
    'feature_cltv.py',
    'rpc_uptime.py',
    'feature_discover.py',
    'wallet_resendwallettransactions.py --legacy-wallet',
    'wallet_resendwallettransactions.py --descriptors',
    'wallet_fallbackfee.py --legacy-wallet',
    'wallet_fallbackfee.py --descriptors',
    'rpc_dumptxoutset.py',
    #'feature_minchainwork.py', # ELEMENTS: we deleted this at some point, not applicable to signed blocks
    'rpc_estimatefee.py',
    'rpc_getblockstats.py',
    'feature_bind_port_externalip.py',
    'wallet_create_tx.py --legacy-wallet',
    'wallet_send.py --legacy-wallet',
    'wallet_send.py --descriptors',
    'wallet_sendall.py --legacy-wallet',
    'wallet_sendall.py --descriptors',
    'wallet_create_tx.py --descriptors',
    'wallet_taproot.py --descriptors',
    'wallet_inactive_hdchains.py --legacy-wallet',
    'p2p_fingerprint.py',
    'feature_uacomment.py',
    'feature_init.py',
    'wallet_coinbase_category.py --legacy-wallet',
    'wallet_coinbase_category.py --descriptors',
    'feature_filelock.py',
    #'feature_loadblock.py', # ELEMENTS: fixme figure out why this doesn't work
    #'p2p_dos_header_tree.py', # ELEMENTS: this test requires connecting to testnet3
    'p2p_add_connections.py',
    'feature_bind_port_discover.py',
    'p2p_unrequested_blocks.py',
    'p2p_blockfilters.py',
    'p2p_message_capture.py',
    'feature_includeconf.py',
    'feature_addrman.py',
    'feature_asmap.py',
    'mempool_unbroadcast.py',
    # ELEMENTS: need to point past versions at our own release server
    #'mempool_compatibility.py',
    'mempool_accept_wtxid.py',
    'rpc_deriveaddresses.py',
    'rpc_deriveaddresses.py --usecli',
    'p2p_ping.py',
    'p2p_tx_privacy.py',
    'rpc_scanblocks.py',
    'p2p_sendtxrcncl.py',
    'rpc_scantxoutset.py',
    'feature_txindex_compatibility.py',
    'feature_unsupported_utxo_db.py',
    'feature_logging.py',
    'feature_anchors.py',
    'mempool_datacarrier.py',
    'feature_coinstatsindex.py',
    'wallet_orphanedreward.py',
    'wallet_timelock.py',
    'p2p_node_network_limited.py',
    'p2p_permissions.py',
    'feature_blocksdir.py',
    'wallet_startup.py',
    'p2p_i2p_ports.py',
    'p2p_i2p_sessions.py',
    'feature_config_args.py',
    'feature_presegwit_node_upgrade.py',
    'feature_settings.py',
    'rpc_getdescriptorinfo.py',
    'rpc_mempool_info.py',
    'rpc_help.py',
    'feature_dirsymlinks.py',
    'feature_help.py',
    'feature_shutdown.py',
    'wallet_migration.py',
    'p2p_ibd_txrelay.py',
    # Don't append tests at the end to avoid merge conflicts
    # Put them in a random line within the section that fits their approximate run-time
]

# Place EXTENDED_SCRIPTS first since it has the 3 longest running tests
ALL_SCRIPTS = EXTENDED_SCRIPTS + BASE_SCRIPTS

NON_SCRIPTS = [
    # These are python files that live in the functional tests directory, but are not test scripts.
    "combine_logs.py",
    "create_cache.py",
    "test_runner.py",
]

def main():
    # Parse arguments and pass through unrecognised args
    parser = argparse.ArgumentParser(add_help=False,
                                     usage='%(prog)s [test_runner.py options] [script options] [scripts]',
                                     description=__doc__,
                                     epilog='''
    Help text and arguments for individual test script:''',
                                     formatter_class=argparse.RawTextHelpFormatter)
    parser.add_argument('--ansi', action='store_true', default=sys.stdout.isatty(), help="Use ANSI colors and dots in output (enabled by default when standard output is a TTY)")
    parser.add_argument('--combinedlogslen', '-c', type=int, default=0, metavar='n', help='On failure, print a log (of length n lines) to the console, combined from the test framework and all test nodes.')
    parser.add_argument('--coverage', action='store_true', help='generate a basic coverage report for the RPC interface')
    parser.add_argument('--ci', action='store_true', help='Run checks and code that are usually only enabled in a continuous integration environment')
    parser.add_argument('--exclude', '-x', help='specify a comma-separated-list of scripts to exclude.')
    parser.add_argument('--extended', action='store_true', help='run the extended test suite in addition to the basic tests')
    parser.add_argument('--help', '-h', '-?', action='store_true', help='print help text and exit')
    parser.add_argument('--jobs', '-j', type=int, default=4, help='how many test scripts to run in parallel. Default=4.')
    parser.add_argument('--keepcache', '-k', action='store_true', help='the default behavior is to flush the cache directory on startup. --keepcache retains the cache from the previous testrun.')
    parser.add_argument('--quiet', '-q', action='store_true', help='only print dots, results summary and failure logs')
    parser.add_argument('--tmpdirprefix', '-t', default=tempfile.gettempdir(), help="Root directory for datadirs")
    parser.add_argument('--failfast', '-F', action='store_true', help='stop execution after the first test failure')
    parser.add_argument('--filter', help='filter scripts to run by regular expression')

    args, unknown_args = parser.parse_known_args()
    if not args.ansi:
        global DEFAULT, BOLD, GREEN, RED
        DEFAULT = ("", "")
        BOLD = ("", "")
        GREEN = ("", "")
        RED = ("", "")

    # args to be passed on always start with two dashes; tests are the remaining unknown args
    tests = [arg for arg in unknown_args if arg[:2] != "--"]
    passon_args = [arg for arg in unknown_args if arg[:2] == "--"]

    # Read config generated by configure.
    config = configparser.ConfigParser()
    configfile = os.path.abspath(os.path.dirname(__file__)) + "/../config.ini"
    config.read_file(open(configfile, encoding="utf8"))

    passon_args.append("--configfile=%s" % configfile)

    # Set up logging
    logging_level = logging.INFO if args.quiet else logging.DEBUG
    logging.basicConfig(format='%(message)s', level=logging_level)

    # Create base test directory
    tmpdir = "%s/test_runner_₿_🏃_%s" % (args.tmpdirprefix, datetime.datetime.now().strftime("%Y%m%d_%H%M%S"))

    os.makedirs(tmpdir)

    logging.debug("Temporary test directory at %s" % tmpdir)

    enable_bitcoind = config["components"].getboolean("ENABLE_BITCOIND")

    if not enable_bitcoind:
        print("No functional tests to run.")
        print("Rerun ./configure with --with-daemon and then make")
        sys.exit(0)

    # Build list of tests
    test_list = []
    if tests:
        # Individual tests have been specified. Run specified tests that exist
        # in the ALL_SCRIPTS list. Accept names with or without a .py extension.
        # Specified tests can contain wildcards, but in that case the supplied
        # paths should be coherent, e.g. the same path as that provided to call
        # test_runner.py. Examples:
        #   `test/functional/test_runner.py test/functional/wallet*`
        #   `test/functional/test_runner.py ./test/functional/wallet*`
        #   `test_runner.py wallet*`
        #   but not:
        #   `test/functional/test_runner.py wallet*`
        # Multiple wildcards can be passed:
        #   `test_runner.py tool* mempool*`
        for test in tests:
            script = test.split("/")[-1]
            script = script + ".py" if ".py" not in script else script
            matching_scripts = [s for s in ALL_SCRIPTS if s.startswith(script)]
            if matching_scripts:
                test_list.extend(matching_scripts)
            else:
                print("{}WARNING!{} Test '{}' not found in full test list.".format(BOLD[1], BOLD[0], test))
    elif args.extended:
        # Include extended tests
        test_list += ALL_SCRIPTS
    else:
        # Run base tests only
        test_list += BASE_SCRIPTS

    # Remove the test cases that the user has explicitly asked to exclude.
    if args.exclude:
        exclude_tests = [test.split('.py')[0] for test in args.exclude.split(',')]
        for exclude_test in exclude_tests:
            # Remove <test_name>.py and <test_name>.py --arg from the test list
            exclude_list = [test for test in test_list if test.split('.py')[0] == exclude_test]
            for exclude_item in exclude_list:
                test_list.remove(exclude_item)
            if not exclude_list:
                print("{}WARNING!{} Test '{}' not found in current test list.".format(BOLD[1], BOLD[0], exclude_test))

    if args.filter:
        test_list = list(filter(re.compile(args.filter).search, test_list))

    if not test_list:
        print("No valid test scripts specified. Check that your test is in one "
              "of the test lists in test_runner.py, or run test_runner.py with no arguments to run all tests")
        sys.exit(0)

    if args.help:
        # Print help for test_runner.py, then print help of the first script (with args removed) and exit.
        parser.print_help()
        subprocess.check_call([sys.executable, os.path.join(config["environment"]["SRCDIR"], 'test', 'functional', test_list[0].split()[0]), '-h'])
        sys.exit(0)

    check_script_list(src_dir=config["environment"]["SRCDIR"], fail_on_warn=args.ci)
    check_script_prefixes()

    if not args.keepcache:
        shutil.rmtree("%s/test/cache" % config["environment"]["BUILDDIR"], ignore_errors=True)

    run_tests(
        test_list=test_list,
        src_dir=config["environment"]["SRCDIR"],
        build_dir=config["environment"]["BUILDDIR"],
        tmpdir=tmpdir,
        jobs=args.jobs,
        enable_coverage=args.coverage,
        args=passon_args,
        combined_logs_len=args.combinedlogslen,
        failfast=args.failfast,
        use_term_control=args.ansi,
    )

def run_tests(*, test_list, src_dir, build_dir, tmpdir, jobs=1, enable_coverage=False, args=None, combined_logs_len=0, failfast=False, use_term_control):
    args = args or []

    # Warn if bitcoind is already running
    try:
        # pgrep exits with code zero when one or more matching processes found
        if subprocess.run(["pgrep", "-x", "bitcoind"], stdout=subprocess.DEVNULL).returncode == 0:
            print("%sWARNING!%s There is already a bitcoind process running on this system. Tests may fail unexpectedly due to resource contention!" % (BOLD[1], BOLD[0]))
    except OSError:
        # pgrep not supported
        pass

    # Warn if there is a cache directory
    cache_dir = "%s/test/cache" % build_dir
    if os.path.isdir(cache_dir):
        print("%sWARNING!%s There is a cache directory here: %s. If tests fail unexpectedly, try deleting the cache directory." % (BOLD[1], BOLD[0], cache_dir))

    # Test Framework Tests
    print("Running Unit Tests for Test Framework Modules")
    test_framework_tests = unittest.TestSuite()
    for module in TEST_FRAMEWORK_MODULES:
        test_framework_tests.addTest(unittest.TestLoader().loadTestsFromName("test_framework.{}".format(module)))
    result = unittest.TextTestRunner(verbosity=1, failfast=True).run(test_framework_tests)
    if not result.wasSuccessful():
        logging.debug("Early exiting after failure in TestFramework unit tests")
        sys.exit(False)

    tests_dir = src_dir + '/test/functional/'

    flags = ['--cachedir={}'.format(cache_dir)] + args

    if enable_coverage:
        coverage = RPCCoverage()
        flags.append(coverage.flag)
        logging.debug("Initializing coverage directory at %s" % coverage.dir)
    else:
        coverage = None

    if len(test_list) > 1 and jobs > 1:
        # Populate cache
        try:
            subprocess.check_output([sys.executable, tests_dir + 'create_cache.py'] + flags + ["--tmpdir=%s/cache" % tmpdir])
        except subprocess.CalledProcessError as e:
            sys.stdout.buffer.write(e.output)
            raise

    #Run Tests
    job_queue = TestHandler(
        num_tests_parallel=jobs,
        tests_dir=tests_dir,
        tmpdir=tmpdir,
        test_list=test_list,
        flags=flags,
        use_term_control=use_term_control,
    )
    start_time = time.time()
    test_results = []

    max_len_name = len(max(test_list, key=len))
    test_count = len(test_list)
    all_passed = True
    i = 0
    while i < test_count:
        if failfast and not all_passed:
            break
        for test_result, testdir, stdout, stderr, skip_reason in job_queue.get_next():
            test_results.append(test_result)
            i += 1
            done_str = "{}/{} - {}{}{}".format(i, test_count, BOLD[1], test_result.name, BOLD[0])
            if test_result.status == "Passed":
                logging.debug("%s passed, Duration: %s s" % (done_str, test_result.time))
            elif test_result.status == "Skipped":
                logging.debug(f"{done_str} skipped ({skip_reason})")
            else:
                all_passed = False
                print("%s failed, Duration: %s s\n" % (done_str, test_result.time))
                print(BOLD[1] + 'stdout:\n' + BOLD[0] + stdout + '\n')
                print(BOLD[1] + 'stderr:\n' + BOLD[0] + stderr + '\n')
                if combined_logs_len and os.path.isdir(testdir):
                    # Print the final `combinedlogslen` lines of the combined logs
                    print('{}Combine the logs and print the last {} lines ...{}'.format(BOLD[1], combined_logs_len, BOLD[0]))
                    print('\n============')
                    print('{}Combined log for {}:{}'.format(BOLD[1], testdir, BOLD[0]))
                    print('============\n')
                    combined_logs_args = [sys.executable, os.path.join(tests_dir, 'combine_logs.py'), testdir]
                    if BOLD[0]:
                        combined_logs_args += ['--color']
                    combined_logs, _ = subprocess.Popen(combined_logs_args, universal_newlines=True, stdout=subprocess.PIPE).communicate()
                    print("\n".join(deque(combined_logs.splitlines(), combined_logs_len)))

                if failfast:
                    logging.debug("Early exiting after test failure")
                    break

    print_results(test_results, max_len_name, (int(time.time() - start_time)))

    if coverage:
        coverage_passed = coverage.report_rpc_coverage()

        logging.debug("Cleaning up coverage data")
        coverage.cleanup()
    else:
        coverage_passed = True

    # Clear up the temp directory if all subdirectories are gone
    if not os.listdir(tmpdir):
        os.rmdir(tmpdir)

    all_passed = all_passed and coverage_passed

    # Clean up dangling processes if any. This may only happen with --failfast option.
    # Killing the process group will also terminate the current process but that is
    # not an issue
    if not os.getenv("CI_FAILFAST_TEST_LEAVE_DANGLING") and len(job_queue.jobs):
        os.killpg(os.getpgid(0), signal.SIGKILL)

    sys.exit(not all_passed)


def print_results(test_results, max_len_name, runtime):
    results = "\n" + BOLD[1] + "%s | %s | %s\n\n" % ("TEST".ljust(max_len_name), "STATUS   ", "DURATION") + BOLD[0]

    test_results.sort(key=TestResult.sort_key)
    all_passed = True
    time_sum = 0

    for test_result in test_results:
        all_passed = all_passed and test_result.was_successful
        time_sum += test_result.time
        test_result.padding = max_len_name
        results += str(test_result)

    status = TICK + "Passed" if all_passed else CROSS + "Failed"
    if not all_passed:
        results += RED[1]
    results += BOLD[1] + "\n%s | %s | %s s (accumulated) \n" % ("ALL".ljust(max_len_name), status.ljust(9), time_sum) + BOLD[0]
    if not all_passed:
        results += RED[0]
    results += "Runtime: %s s\n" % (runtime)
    print(results)

class TestHandler:
    """
    Trigger the test scripts passed in via the list.
    """

    def __init__(self, *, num_tests_parallel, tests_dir, tmpdir, test_list, flags, use_term_control):
        assert num_tests_parallel >= 1
        self.num_jobs = num_tests_parallel
        self.tests_dir = tests_dir
        self.tmpdir = tmpdir
        self.test_list = test_list
        self.flags = flags
        self.num_running = 0
        self.jobs = []
        self.use_term_control = use_term_control

    def get_next(self):
        while self.num_running < self.num_jobs and self.test_list:
            # Add tests
            self.num_running += 1
            test = self.test_list.pop(0)
            portseed = len(self.test_list)
            portseed_arg = ["--portseed={}".format(portseed)]
            log_stdout = tempfile.SpooledTemporaryFile(max_size=2**16)
            log_stderr = tempfile.SpooledTemporaryFile(max_size=2**16)
            test_argv = test.split()
            testdir = "{}/{}_{}".format(self.tmpdir, re.sub(".py$", "", test_argv[0]), portseed)
            tmpdir_arg = ["--tmpdir={}".format(testdir)]
            self.jobs.append((test,
                              time.time(),
                              subprocess.Popen([sys.executable, self.tests_dir + test_argv[0]] + test_argv[1:] + self.flags + portseed_arg + tmpdir_arg,
                                               universal_newlines=True,
                                               stdout=log_stdout,
                                               stderr=log_stderr),
                              testdir,
                              log_stdout,
                              log_stderr))
        if not self.jobs:
            raise IndexError('pop from empty list')

        # Print remaining running jobs when all jobs have been started.
        if not self.test_list:
            print("Remaining jobs: [{}]".format(", ".join(j[0] for j in self.jobs)))

        dot_count = 0
        while True:
            # Return all procs that have finished, if any. Otherwise sleep until there is one.
            time.sleep(.5)
            ret = []
            for job in self.jobs:
                (name, start_time, proc, testdir, log_out, log_err) = job
                if proc.poll() is not None:
                    log_out.seek(0), log_err.seek(0)
                    [stdout, stderr] = [log_file.read().decode('utf-8') for log_file in (log_out, log_err)]
                    log_out.close(), log_err.close()
                    skip_reason = None
                    if proc.returncode == TEST_EXIT_PASSED and stderr == "":
                        status = "Passed"
                    elif proc.returncode == TEST_EXIT_SKIPPED:
                        status = "Skipped"
                        skip_reason = re.search(r"Test Skipped: (.*)", stdout).group(1)
                    else:
                        status = "Failed"
                    self.num_running -= 1
                    self.jobs.remove(job)
                    if self.use_term_control:
                        clearline = '\r' + (' ' * dot_count) + '\r'
                        print(clearline, end='', flush=True)
                    dot_count = 0
                    ret.append((TestResult(name, status, int(time.time() - start_time)), testdir, stdout, stderr, skip_reason))
            if ret:
                return ret
            if self.use_term_control:
                print('.', end='', flush=True)
            dot_count += 1


class TestResult():
    def __init__(self, name, status, time):
        self.name = name
        self.status = status
        self.time = time
        self.padding = 0

    def sort_key(self):
        if self.status == "Passed":
            return 0, self.name.lower()
        elif self.status == "Failed":
            return 2, self.name.lower()
        elif self.status == "Skipped":
            return 1, self.name.lower()

    def __repr__(self):
        if self.status == "Passed":
            color = GREEN
            glyph = TICK
        elif self.status == "Failed":
            color = RED
            glyph = CROSS
        elif self.status == "Skipped":
            color = DEFAULT
            glyph = CIRCLE

        return color[1] + "%s | %s%s | %s s\n" % (self.name.ljust(self.padding), glyph, self.status.ljust(7), self.time) + color[0]

    @property
    def was_successful(self):
        return self.status != "Failed"


def check_script_prefixes():
    """Check that test scripts start with one of the allowed name prefixes."""

    good_prefixes_re = re.compile("^(example|feature|interface|mempool|mining|p2p|rpc|wallet|tool)_")
    bad_script_names = [script for script in ALL_SCRIPTS if good_prefixes_re.match(script) is None]

    if bad_script_names:
        print("%sERROR:%s %d tests not meeting naming conventions:" % (BOLD[1], BOLD[0], len(bad_script_names)))
        print("  %s" % ("\n  ".join(sorted(bad_script_names))))
        raise AssertionError("Some tests are not following naming convention!")


def check_script_list(*, src_dir, fail_on_warn):
    """Check scripts directory.

    Check that there are no scripts in the functional tests directory which are
    not being run by pull-tester.py."""
    script_dir = src_dir + '/test/functional/'
    python_files = set([test_file for test_file in os.listdir(script_dir) if test_file.endswith(".py")])
    missed_tests = list(python_files - set(map(lambda x: x.split()[0], ALL_SCRIPTS + NON_SCRIPTS)))
    if len(missed_tests) != 0:
        print("%sWARNING!%s The following scripts are not being run: %s. Check the test lists in test_runner.py." % (BOLD[1], BOLD[0], str(missed_tests)))
        if fail_on_warn:
            # On CI this warning is an error to prevent merging incomplete commits into master
            # ELEMENTS: we disable some tests, so this should not fail
            pass
            #sys.exit(1)


class RPCCoverage():
    """
    Coverage reporting utilities for test_runner.

    Coverage calculation works by having each test script subprocess write
    coverage files into a particular directory. These files contain the RPC
    commands invoked during testing, as well as a complete listing of RPC
    commands per `bitcoin-cli help` (`rpc_interface.txt`).

    After all tests complete, the commands run are combined and diff'd against
    the complete list to calculate uncovered RPC commands.

    See also: test/functional/test_framework/coverage.py

    """
    def __init__(self):
        self.dir = tempfile.mkdtemp(prefix="coverage")
        self.flag = '--coveragedir=%s' % self.dir

    def report_rpc_coverage(self):
        """
        Print out RPC commands that were unexercised by tests.

        """
        uncovered = self._get_uncovered_rpc_commands()

        if uncovered:
            print("Uncovered RPC commands:")
            print("".join(("  - %s\n" % command) for command in sorted(uncovered)))
            return False
        else:
            print("All RPC commands covered.")
            return True

    def cleanup(self):
        return shutil.rmtree(self.dir)

    def _get_uncovered_rpc_commands(self):
        """
        Return a set of currently untested RPC commands.

        """
        # This is shared from `test/functional/test_framework/coverage.py`
        reference_filename = 'rpc_interface.txt'
        coverage_file_prefix = 'coverage.'

        coverage_ref_filename = os.path.join(self.dir, reference_filename)
        coverage_filenames = set()
        all_cmds = set()
        # Consider RPC generate covered, because it is overloaded in
        # test_framework/test_node.py and not seen by the coverage check.
        # ELEMENTS: also consider `getdifficulty` and `getnetworkhashps` covered, which should be removed as they are meaningless on a signed-block chain
        # ELEMENTS: also consider `pruneblockchain` covered since its test is temporarily disabled
        covered_cmds = set({'generate', 'getdifficulty', 'getnetworkhashps', 'pruneblockchain'})

        if not os.path.isfile(coverage_ref_filename):
            raise RuntimeError("No coverage reference found")

        with open(coverage_ref_filename, 'r', encoding="utf8") as coverage_ref_file:
            all_cmds.update([line.strip() for line in coverage_ref_file.readlines()])

        for root, _, files in os.walk(self.dir):
            for filename in files:
                if filename.startswith(coverage_file_prefix):
                    coverage_filenames.add(os.path.join(root, filename))

        for filename in coverage_filenames:
            with open(filename, 'r', encoding="utf8") as coverage_file:
                covered_cmds.update([line.strip() for line in coverage_file.readlines()])

        return all_cmds - covered_cmds


if __name__ == '__main__':
    main()<|MERGE_RESOLUTION|>--- conflicted
+++ resolved
@@ -86,12 +86,9 @@
     'feature_dbcrash.py',
     'feature_fee_estimation.py',
     'feature_index_prune.py',
-<<<<<<< HEAD
     'feature_trim_headers.py',
     'wallet_elements_regression_fundrawtransaction.py --legacy-wallet', # ELEMENTS FIXME
-=======
     'wallet_pruning.py --legacy-wallet',
->>>>>>> 66c08e74
 ]
 
 BASE_SCRIPTS = [
