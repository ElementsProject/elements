--- conflicted
+++ resolved
@@ -13,11 +13,8 @@
     BIP125_SEQUENCE_NUMBER,
     COIN,
     CTxInWitness,
-<<<<<<< HEAD
     CTxOutValue,
-=======
     tx_from_hex,
->>>>>>> d6a59166
 )
 from test_framework.script import (
     CScript,
@@ -122,14 +119,8 @@
         self.log.info("Check testmempoolaccept tells us when some transactions completed validation successfully")
         coin = self.coins.pop()
         tx_bad_sig_hex = node.createrawtransaction([{"txid": coin["txid"], "vout": 0}],
-<<<<<<< HEAD
                                            {self.address : coin["amount"] - Decimal("0.0001"), "fee" : Decimal("0.0001") })
-        tx_bad_sig = CTransaction()
-        tx_bad_sig.deserialize(BytesIO(hex_str_to_bytes(tx_bad_sig_hex)))
-=======
-                                           {self.address : coin["amount"] - Decimal("0.0001")})
         tx_bad_sig = tx_from_hex(tx_bad_sig_hex)
->>>>>>> d6a59166
         testres_bad_sig = node.testmempoolaccept(self.independent_txns_hex + [tx_bad_sig_hex])
         # By the time the signature for the last transaction is checked, all the other transactions
         # have been fully validated, which is why the node returns full validation results for all
@@ -215,14 +206,8 @@
         assert not node.testmempoolaccept([tx_child_a_hex])[0]["allowed"]
 
         # Child B
-<<<<<<< HEAD
         rawtx_b = node.createrawtransaction([{"txid": parent_txid, "vout": 1}], {self.address : child_value - Decimal("0.0001"), "fee": Decimal("0.0001")})
-        tx_child_b = CTransaction()
-        tx_child_b.deserialize(BytesIO(hex_str_to_bytes(rawtx_b)))
-=======
-        rawtx_b = node.createrawtransaction([{"txid": parent_txid, "vout": 1}], {self.address : child_value})
         tx_child_b = tx_from_hex(rawtx_b)
->>>>>>> d6a59166
         tx_child_b.wit.vtxinwit = [CTxInWitness()]
         tx_child_b.wit.vtxinwit[0].scriptWitness.stack = [CScript([OP_TRUE])]
         tx_child_b_hex = tx_child_b.serialize().hex()
@@ -340,15 +325,9 @@
         ])
 
         # Replacement transaction is identical except has double the fee
-<<<<<<< HEAD
-        replacement_tx = CTransaction()
-        replacement_tx.deserialize(BytesIO(hex_str_to_bytes(signed_replaceable_tx["hex"])))
+        replacement_tx = tx_from_hex(signed_replaceable_tx["hex"])
         replacement_tx.vout[0].nValue = CTxOutValue(int((50 - 2*fee) * COIN))  # Doubled fee
         replacement_tx.vout[1].nValue = CTxOutValue(int(2*fee * COIN))  # Doubled fee
-=======
-        replacement_tx = tx_from_hex(signed_replaceable_tx["hex"])
-        replacement_tx.vout[0].nValue -= int(fee * COIN)  # Doubled fee
->>>>>>> d6a59166
         signed_replacement_tx = node.signrawtransactionwithkey(replacement_tx.serialize().hex(), self.privkeys)
         replacement_tx = tx_from_hex(signed_replacement_tx["hex"])
 
