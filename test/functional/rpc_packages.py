--- conflicted
+++ resolved
@@ -87,10 +87,7 @@
         self.test_multiple_parents()
         self.test_conflicting()
         self.test_rbf()
-<<<<<<< HEAD
-=======
         self.test_submitpackage()
->>>>>>> 6adae27f
 
     def test_independent(self):
         self.log.info("Test multiple independent transactions in a package")
@@ -411,7 +408,8 @@
         # individual submission. Since this package had a 0-fee parent, package feerate must have
         # been used and returned.
         assert "package-feerate" in submitpackage_result
-        assert_fee_amount(DEFAULT_FEE, rich_parent_result["vsize"] + child_result["vsize"], submitpackage_result["package-feerate"])
+        elements_extra_fee = Decimal("0.00000682") # extra fee for elements (which has bigger transaction size)
+        assert_fee_amount(DEFAULT_FEE + elements_extra_fee, rich_parent_result["vsize"] + child_result["vsize"], submitpackage_result["package-feerate"])
 
         # The node will broadcast each transaction, still abiding by its peer's fee filter
         peer.wait_for_broadcast([tx.getwtxid() for tx in package_txns])
