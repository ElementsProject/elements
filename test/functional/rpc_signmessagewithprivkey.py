#!/usr/bin/env python3
# Copyright (c) 2016-2021 The Bitcoin Core developers
# Distributed under the MIT software license, see the accompanying
# file COPYING or http://www.opensource.org/licenses/mit-license.php.
"""Test RPC commands for signing messages with private key."""

from test_framework.descriptors import (
    descsum_create,
)
from test_framework.test_framework import BitcoinTestFramework
from test_framework.util import (
    assert_equal,
    assert_raises_rpc_error,
)


class SignMessagesWithPrivTest(BitcoinTestFramework):
    def set_test_params(self):
        self.setup_clean_chain = True
        self.num_nodes = 1

    def addresses_from_privkey(self, priv_key):
        '''Return addresses for a given WIF private key in legacy (P2PKH),
           nested segwit (P2SH-P2WPKH) and native segwit (P2WPKH) formats.'''
        descriptors = f'pkh({priv_key})', f'sh(wpkh({priv_key}))', f'wpkh({priv_key})'
        return [self.nodes[0].deriveaddresses(descsum_create(desc))[0] for desc in descriptors]

    def run_test(self):
        message = 'This is just a test message'

        self.log.info('test signing with priv_key')
<<<<<<< HEAD
        priv_key = 'cUUuHBXPzhaFnny2gCBzZZzYtFyps9B1sDJbtJMC8ssjUhNMq9xk'
        address = '2ds6jM8Z3WF6v4eqyStn2Q6n9DTGssSZ7WQ'
        expected_signature = 'H9Dk+Y13ybD+hH7okYJemWs0N9cIJ23Zn5T+lDFo+ZO3G9QSb6Qla2TATXFji29uip6vKsi8TJRZQHbCTu85/74='
=======
        priv_key = 'cUeKHd5orzT3mz8P9pxyREHfsWtVfgsfDjiZZBcjUBAaGk1BTj7N'
        expected_signature = 'INbVnW4e6PeRmsv2Qgu8NuopvrVjkcxob+sX8OcZG0SALhWybUjzMLPdAsXI46YZGb0KQTRii+wWIQzRpG/U+S0='
>>>>>>> e7ca8afe
        signature = self.nodes[0].signmessagewithprivkey(priv_key, message)
        assert_equal(expected_signature, signature)

        self.log.info('test that verifying with P2PKH address succeeds')
        addresses = self.addresses_from_privkey(priv_key)
        assert_equal(addresses[0], 'mpLQjfK79b7CCV4VMJWEWAj5Mpx8Up5zxB')
        assert self.nodes[0].verifymessage(addresses[0], signature, message)

        self.log.info('test that verifying with non-P2PKH addresses throws error')
        for non_p2pkh_address in addresses[1:]:
            assert_raises_rpc_error(-3, "Address does not refer to key", self.nodes[0].verifymessage, non_p2pkh_address, signature, message)

        self.log.info('test parameter validity and error codes')
        # signmessagewithprivkey has two required parameters
        for num_params in [0, 1, 3, 4, 5]:
            param_list = ["dummy"]*num_params
            assert_raises_rpc_error(-1, "signmessagewithprivkey", self.nodes[0].signmessagewithprivkey, *param_list)
        # verifymessage has three required parameters
        for num_params in [0, 1, 2, 4, 5]:
            param_list = ["dummy"]*num_params
            assert_raises_rpc_error(-1, "verifymessage", self.nodes[0].verifymessage, *param_list)
        # invalid key or address provided
        assert_raises_rpc_error(-5, "Invalid private key", self.nodes[0].signmessagewithprivkey, "invalid_key", message)
        assert_raises_rpc_error(-5, "Invalid address", self.nodes[0].verifymessage, "invalid_addr", signature, message)
        # malformed signature provided
        assert_raises_rpc_error(-3, "Malformed base64 encoding", self.nodes[0].verifymessage, address, "invalid_sig", message)


if __name__ == '__main__':
    SignMessagesWithPrivTest().main()<|MERGE_RESOLUTION|>--- conflicted
+++ resolved
@@ -29,20 +29,14 @@
         message = 'This is just a test message'
 
         self.log.info('test signing with priv_key')
-<<<<<<< HEAD
         priv_key = 'cUUuHBXPzhaFnny2gCBzZZzYtFyps9B1sDJbtJMC8ssjUhNMq9xk'
-        address = '2ds6jM8Z3WF6v4eqyStn2Q6n9DTGssSZ7WQ'
         expected_signature = 'H9Dk+Y13ybD+hH7okYJemWs0N9cIJ23Zn5T+lDFo+ZO3G9QSb6Qla2TATXFji29uip6vKsi8TJRZQHbCTu85/74='
-=======
-        priv_key = 'cUeKHd5orzT3mz8P9pxyREHfsWtVfgsfDjiZZBcjUBAaGk1BTj7N'
-        expected_signature = 'INbVnW4e6PeRmsv2Qgu8NuopvrVjkcxob+sX8OcZG0SALhWybUjzMLPdAsXI46YZGb0KQTRii+wWIQzRpG/U+S0='
->>>>>>> e7ca8afe
         signature = self.nodes[0].signmessagewithprivkey(priv_key, message)
         assert_equal(expected_signature, signature)
 
         self.log.info('test that verifying with P2PKH address succeeds')
         addresses = self.addresses_from_privkey(priv_key)
-        assert_equal(addresses[0], 'mpLQjfK79b7CCV4VMJWEWAj5Mpx8Up5zxB')
+        assert_equal(addresses[0], '2ds6jM8Z3WF6v4eqyStn2Q6n9DTGssSZ7WQ')
         assert self.nodes[0].verifymessage(addresses[0], signature, message)
 
         self.log.info('test that verifying with non-P2PKH addresses throws error')
@@ -62,7 +56,7 @@
         assert_raises_rpc_error(-5, "Invalid private key", self.nodes[0].signmessagewithprivkey, "invalid_key", message)
         assert_raises_rpc_error(-5, "Invalid address", self.nodes[0].verifymessage, "invalid_addr", signature, message)
         # malformed signature provided
-        assert_raises_rpc_error(-3, "Malformed base64 encoding", self.nodes[0].verifymessage, address, "invalid_sig", message)
+        assert_raises_rpc_error(-3, "Malformed base64 encoding", self.nodes[0].verifymessage, addresses[0], "invalid_sig", message)
 
 
 if __name__ == '__main__':
