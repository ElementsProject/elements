#!/usr/bin/env python3
# Copyright (c) 2014-2020 The Bitcoin Core developers
# Distributed under the MIT software license, see the accompanying
# file COPYING or http://www.opensource.org/licenses/mit-license.php.
"""Test descendant package tracking code."""

from decimal import Decimal

from test_framework.blocktools import COINBASE_MATURITY
from test_framework.messages import COIN
from test_framework.p2p import P2PTxInvStore
from test_framework.test_framework import BitcoinTestFramework
from test_framework.util import (
    assert_equal,
    assert_greater_than,
    assert_raises_rpc_error,
    chain_transaction,
    satoshi_round,
)
import time

# default limits
MAX_ANCESTORS = 25
MAX_DESCENDANTS = 25

# custom limits for node1
MAX_ANCESTORS_CUSTOM = 5
MAX_DESCENDANTS_CUSTOM = 10
assert MAX_DESCENDANTS_CUSTOM >= MAX_ANCESTORS_CUSTOM

class MempoolPackagesTest(BitcoinTestFramework):
    def set_test_params(self):
        self.num_nodes = 2
        self.extra_args = [
            [
                "-maxorphantx=1000",
                "-whitelist=noban@127.0.0.1",  # immediate tx relay
            ],
            [
                "-maxorphantx=1000",
                "-limitancestorcount={}".format(MAX_ANCESTORS_CUSTOM),
                "-limitdescendantcount={}".format(MAX_DESCENDANTS_CUSTOM),
            ],
        ]

    def skip_test_if_missing_module(self):
        self.skip_if_no_wallet()

    def run_test(self):

        # Create transaction with 3-second block delay, should fail to enter the template
        txid = self.nodes[0].sendtoaddress(self.nodes[0].getnewaddress(), 1)
        block = self.nodes[0].getnewblockhex(min_tx_age=3)
        self.nodes[0].submitblock(block)
        assert txid in self.nodes[0].getrawmempool()
        time.sleep(3)
        block = self.nodes[0].getnewblockhex(min_tx_age=3)
        self.nodes[0].submitblock(block)
        assert txid not in self.nodes[0].getrawmempool()
        # Once more with no delay (default is 0, just testing default arg)
        txid = self.nodes[0].sendtoaddress(self.nodes[0].getnewaddress(), 1)
        block = self.nodes[0].getnewblockhex(min_tx_age=0)
        self.nodes[0].submitblock(block)
        assert txid not in self.nodes[0].getrawmempool()
        assert_raises_rpc_error(-8, "min_tx_age must be non-negative.", self.nodes[0].getnewblockhex, -1)

        # Mine some blocks and have them mature.
        peer_inv_store = self.nodes[0].add_p2p_connection(P2PTxInvStore()) # keep track of invs
<<<<<<< HEAD
        self.nodes[0].generate(COINBASE_MATURITY + 1)
        utxos = []
        for utxo in self.nodes[0].listunspent(10):
            # Skip change/fees we scooped up
            if utxo['amount'] != Decimal(50):
                continue
            utxos.append(utxo)
        assert_greater_than(len(utxos), 1)

        txid = utxos[0]['txid']
        vout = utxos[0]['vout']
        value = utxos[0]['amount']
=======
        self.generate(self.nodes[0], COINBASE_MATURITY + 1)
        utxo = self.nodes[0].listunspent(10)
        txid = utxo[0]['txid']
        vout = utxo[0]['vout']
        value = utxo[0]['amount']
>>>>>>> a5d00d4b

        fee = Decimal("0.0001")
        # MAX_ANCESTORS transactions off a confirmed tx should be fine
        chain = []
        witness_chain = []
        for _ in range(MAX_ANCESTORS):
            (txid, sent_value) = chain_transaction(self.nodes[0], [txid], [0], value, fee, 1)
            value = sent_value
            chain.append(txid)
            # We need the wtxids to check P2P announcements
            fulltx = self.nodes[0].getrawtransaction(txid)
            witnesstx = self.nodes[0].decoderawtransaction(fulltx, True)
            witness_chain.append(witnesstx['hash'])

        # Wait until mempool transactions have passed initial broadcast (sent inv and received getdata)
        # Otherwise, getrawmempool may be inconsistent with getmempoolentry if unbroadcast changes in between
        peer_inv_store.wait_for_broadcast(witness_chain)

        # Check mempool has MAX_ANCESTORS transactions in it, and descendant and ancestor
        # count and fees should look correct
        mempool = self.nodes[0].getrawmempool(True)
        assert_equal(len(mempool), MAX_ANCESTORS)
        descendant_count = 1
        descendant_fees = 0
        descendant_vsize = 0

        ancestor_vsize = sum([mempool[tx]['vsize'] for tx in mempool])
        ancestor_count = MAX_ANCESTORS
        ancestor_fees = sum([mempool[tx]['fee'] for tx in mempool])

        descendants = []
        ancestors = list(chain)
        for x in reversed(chain):
            # Check that getmempoolentry is consistent with getrawmempool
            entry = self.nodes[0].getmempoolentry(x)
            assert_equal(entry, mempool[x])

            # Check that the descendant calculations are correct
            assert_equal(entry['descendantcount'], descendant_count)
            descendant_fees += entry['fee']
            assert_equal(entry['modifiedfee'], entry['fee'])
            assert_equal(entry['fees']['base'], entry['fee'])
            assert_equal(entry['fees']['modified'], entry['modifiedfee'])
            assert_equal(entry['descendantfees'], descendant_fees * COIN)
            assert_equal(entry['fees']['descendant'], descendant_fees)
            descendant_vsize += entry['vsize']
            assert_equal(entry['descendantsize'], descendant_vsize)
            descendant_count += 1

            # Check that ancestor calculations are correct
            assert_equal(entry['ancestorcount'], ancestor_count)
            assert_equal(entry['ancestorfees'], ancestor_fees * COIN)
            assert_equal(entry['ancestorsize'], ancestor_vsize)
            ancestor_vsize -= entry['vsize']
            ancestor_fees -= entry['fee']
            ancestor_count -= 1

            # Check that parent/child list is correct
            assert_equal(entry['spentby'], descendants[-1:])
            assert_equal(entry['depends'], ancestors[-2:-1])

            # Check that getmempooldescendants is correct
            assert_equal(sorted(descendants), sorted(self.nodes[0].getmempooldescendants(x)))

            # Check getmempooldescendants verbose output is correct
            for descendant, dinfo in self.nodes[0].getmempooldescendants(x, True).items():
                assert_equal(dinfo['depends'], [chain[chain.index(descendant)-1]])
                if dinfo['descendantcount'] > 1:
                    assert_equal(dinfo['spentby'], [chain[chain.index(descendant)+1]])
                else:
                    assert_equal(dinfo['spentby'], [])
            descendants.append(x)

            # Check that getmempoolancestors is correct
            ancestors.remove(x)
            assert_equal(sorted(ancestors), sorted(self.nodes[0].getmempoolancestors(x)))

            # Check that getmempoolancestors verbose output is correct
            for ancestor, ainfo in self.nodes[0].getmempoolancestors(x, True).items():
                assert_equal(ainfo['spentby'], [chain[chain.index(ancestor)+1]])
                if ainfo['ancestorcount'] > 1:
                    assert_equal(ainfo['depends'], [chain[chain.index(ancestor)-1]])
                else:
                    assert_equal(ainfo['depends'], [])


        # Check that getmempoolancestors/getmempooldescendants correctly handle verbose=true
        v_ancestors = self.nodes[0].getmempoolancestors(chain[-1], True)
        assert_equal(len(v_ancestors), len(chain)-1)
        for x in v_ancestors.keys():
            assert_equal(mempool[x], v_ancestors[x])
        assert chain[-1] not in v_ancestors.keys()

        v_descendants = self.nodes[0].getmempooldescendants(chain[0], True)
        assert_equal(len(v_descendants), len(chain)-1)
        for x in v_descendants.keys():
            assert_equal(mempool[x], v_descendants[x])
        assert chain[0] not in v_descendants.keys()

        # Check that ancestor modified fees includes fee deltas from
        # prioritisetransaction
        self.nodes[0].prioritisetransaction(txid=chain[0], fee_delta=1000)
        ancestor_fees = 0
        for x in chain:
            entry = self.nodes[0].getmempoolentry(x)
            ancestor_fees += entry['fee']
            assert_equal(entry['fees']['ancestor'], ancestor_fees + Decimal('0.00001'))
            assert_equal(entry['ancestorfees'], ancestor_fees * COIN + 1000)

        # Undo the prioritisetransaction for later tests
        self.nodes[0].prioritisetransaction(txid=chain[0], fee_delta=-1000)

        # Check that descendant modified fees includes fee deltas from
        # prioritisetransaction
        self.nodes[0].prioritisetransaction(txid=chain[-1], fee_delta=1000)

        descendant_fees = 0
        for x in reversed(chain):
            entry = self.nodes[0].getmempoolentry(x)
            descendant_fees += entry['fee']
            assert_equal(entry['fees']['descendant'], descendant_fees + Decimal('0.00001'))
            assert_equal(entry['descendantfees'], descendant_fees * COIN + 1000)

        # Adding one more transaction on to the chain should fail.
        assert_raises_rpc_error(-26, "too-long-mempool-chain", chain_transaction, self.nodes[0], [txid], [vout], value, fee, 1)

        # Check that prioritising a tx before it's added to the mempool works
        # First clear the mempool by mining a block.
        self.generate(self.nodes[0], 1)
        self.sync_blocks()
        assert_equal(len(self.nodes[0].getrawmempool()), 0)
        # Prioritise a transaction that has been mined, then add it back to the
        # mempool by using invalidateblock.
        self.nodes[0].prioritisetransaction(txid=chain[-1], fee_delta=2000)
        self.nodes[0].invalidateblock(self.nodes[0].getbestblockhash())
        # Keep node1's tip synced with node0
        self.nodes[1].invalidateblock(self.nodes[1].getbestblockhash())

        # Now check that the transaction is in the mempool, with the right modified fee
        descendant_fees = 0
        for x in reversed(chain):
            entry = self.nodes[0].getmempoolentry(x)
            descendant_fees += entry['fee']
            if (x == chain[-1]):
                assert_equal(entry['modifiedfee'], entry['fee']+satoshi_round(0.00002))
                assert_equal(entry['fees']['modified'], entry['fee']+satoshi_round(0.00002))
            assert_equal(entry['descendantfees'], descendant_fees * COIN + 2000)
            assert_equal(entry['fees']['descendant'], descendant_fees+satoshi_round(0.00002))

        # Check that node1's mempool is as expected (-> custom ancestor limit)
        mempool0 = self.nodes[0].getrawmempool(False)
        mempool1 = self.nodes[1].getrawmempool(False)
        assert_equal(len(mempool1), MAX_ANCESTORS_CUSTOM)
        assert set(mempool1).issubset(set(mempool0))
        for tx in chain[:MAX_ANCESTORS_CUSTOM]:
            assert tx in mempool1
        # TODO: more detailed check of node1's mempool (fees etc.)
        # check transaction unbroadcast info (should be false if in both mempools)
        mempool = self.nodes[0].getrawmempool(True)
        for tx in mempool:
            assert_equal(mempool[tx]['unbroadcast'], False)

        # TODO: test ancestor size limits

        # Now test descendant chain limits
        txid = utxos[1]['txid']
        value = utxos[1]['amount']
        vout = utxos[1]['vout']

        transaction_package = []
        tx_children = []
        # First create one parent tx with 10 children
        (txid, sent_value) = chain_transaction(self.nodes[0], [txid], [vout], value, fee, 10)
        parent_transaction = txid
        for i in range(10):
            transaction_package.append({'txid': txid, 'vout': i, 'amount': sent_value})

        # Sign and send up to MAX_DESCENDANT transactions chained off the parent tx
        chain = [] # save sent txs for the purpose of checking node1's mempool later (see below)
        for _ in range(MAX_DESCENDANTS - 1):
            utxo = transaction_package.pop(0)
            (txid, sent_value) = chain_transaction(self.nodes[0], [utxo['txid']], [utxo['vout']], utxo['amount'], fee, 10)
            chain.append(txid)
            if utxo['txid'] is parent_transaction:
                tx_children.append(txid)
            for j in range(10):
                transaction_package.append({'txid': txid, 'vout': j, 'amount': sent_value})

        mempool = self.nodes[0].getrawmempool(True)
        assert_equal(mempool[parent_transaction]['descendantcount'], MAX_DESCENDANTS)
        assert_equal(sorted(mempool[parent_transaction]['spentby']), sorted(tx_children))

        for child in tx_children:
            assert_equal(mempool[child]['depends'], [parent_transaction])

        # Sending one more chained transaction will fail
        utxo = transaction_package.pop(0)
        assert_raises_rpc_error(-26, "too-long-mempool-chain", chain_transaction, self.nodes[0], [utxo['txid']], [utxo['vout']], utxo['amount'], fee, 10)

        # Check that node1's mempool is as expected, containing:
        # - txs from previous ancestor test (-> custom ancestor limit)
        # - parent tx for descendant test
        # - txs chained off parent tx (-> custom descendant limit)
        self.wait_until(lambda: len(self.nodes[1].getrawmempool()) ==
                                MAX_ANCESTORS_CUSTOM + 1 + MAX_DESCENDANTS_CUSTOM, timeout=10)
        mempool0 = self.nodes[0].getrawmempool(False)
        mempool1 = self.nodes[1].getrawmempool(False)
        assert set(mempool1).issubset(set(mempool0))
        assert parent_transaction in mempool1
        for tx in chain[:MAX_DESCENDANTS_CUSTOM]:
            assert tx in mempool1
        for tx in chain[MAX_DESCENDANTS_CUSTOM:]:
            assert tx not in mempool1
        # TODO: more detailed check of node1's mempool (fees etc.)

        # TODO: test descendant size limits

        # Test reorg handling
        # First, the basics:
        self.generate(self.nodes[0], 1)
        self.sync_blocks()
        self.nodes[1].invalidateblock(self.nodes[0].getbestblockhash())
        self.nodes[1].reconsiderblock(self.nodes[0].getbestblockhash())

        # Now test the case where node1 has a transaction T in its mempool that
        # depends on transactions A and B which are in a mined block, and the
        # block containing A and B is disconnected, AND B is not accepted back
        # into node1's mempool because its ancestor count is too high.

        # Create 8 transactions, like so:
        # Tx0 -> Tx1 (vout0)
        #   \--> Tx2 (vout1) -> Tx3 -> Tx4 -> Tx5 -> Tx6 -> Tx7
        #
        # Mine them in the next block, then generate a new tx8 that spends
        # Tx1 and Tx7, and add to node1's mempool, then disconnect the
        # last block.

        # Create tx0 with 2 outputs
        utxo = self.nodes[0].listunspent()
        txid = utxo[0]['txid']
        value = utxo[0]['amount']
        vout = utxo[0]['vout']

        send_value = satoshi_round((value - fee)/2)
        inputs = [ {'txid' : txid, 'vout' : vout} ]
        outputs = []
        for _ in range(2):
            outputs.append({self.nodes[0].getnewaddress():send_value})
        outputs.append({"fee": fee})
        rawtx = self.nodes[0].createrawtransaction(inputs, outputs)
        signedtx = self.nodes[0].signrawtransactionwithwallet(rawtx)
        txid = self.nodes[0].sendrawtransaction(signedtx['hex'])
        tx0_id = txid
        value = send_value

        # Create tx1
        tx1_id, _ = chain_transaction(self.nodes[0], [tx0_id], [0], value, fee, 1)

        # Create tx2-7
        vout = 1
        txid = tx0_id
        for _ in range(6):
            (txid, sent_value) = chain_transaction(self.nodes[0], [txid], [vout], value, fee, 1)
            vout = 0
            value = sent_value

        # Mine these in a block
        self.generate(self.nodes[0], 1)
        self.sync_all()

        # Now generate tx8, with a big fee
        inputs = [ {'txid' : tx1_id, 'vout': 0}, {'txid' : txid, 'vout': 0} ]
        outputs = [{ self.nodes[0].getnewaddress() : send_value + value - 4*fee }, {"fee": 3*fee}]
        rawtx = self.nodes[0].createrawtransaction(inputs, outputs)
        signedtx = self.nodes[0].signrawtransactionwithwallet(rawtx)
        txid = self.nodes[0].sendrawtransaction(signedtx['hex'])
        self.sync_mempools()

        # Now try to disconnect the tip on each node...
        self.nodes[1].invalidateblock(self.nodes[1].getbestblockhash())
        self.nodes[0].invalidateblock(self.nodes[0].getbestblockhash())
        self.sync_blocks()

if __name__ == '__main__':
    MempoolPackagesTest().main()<|MERGE_RESOLUTION|>--- conflicted
+++ resolved
@@ -66,8 +66,7 @@
 
         # Mine some blocks and have them mature.
         peer_inv_store = self.nodes[0].add_p2p_connection(P2PTxInvStore()) # keep track of invs
-<<<<<<< HEAD
-        self.nodes[0].generate(COINBASE_MATURITY + 1)
+        self.generate(self.nodes[0], COINBASE_MATURITY + 1)
         utxos = []
         for utxo in self.nodes[0].listunspent(10):
             # Skip change/fees we scooped up
@@ -79,13 +78,6 @@
         txid = utxos[0]['txid']
         vout = utxos[0]['vout']
         value = utxos[0]['amount']
-=======
-        self.generate(self.nodes[0], COINBASE_MATURITY + 1)
-        utxo = self.nodes[0].listunspent(10)
-        txid = utxo[0]['txid']
-        vout = utxo[0]['vout']
-        value = utxo[0]['amount']
->>>>>>> a5d00d4b
 
         fee = Decimal("0.0001")
         # MAX_ANCESTORS transactions off a confirmed tx should be fine
