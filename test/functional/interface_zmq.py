#!/usr/bin/env python3
# Copyright (c) 2015-2021 The Bitcoin Core developers
# Distributed under the MIT software license, see the accompanying
# file COPYING or http://www.opensource.org/licenses/mit-license.php.
"""Test the ZMQ notification interface."""
import struct

from test_framework.address import (
    ADDRESS_BCRT1_P2WSH_OP_TRUE,
    ADDRESS_BCRT1_UNSPENDABLE,
)
from test_framework.blocktools import (
    add_witness_commitment,
    create_block,
    create_coinbase,
)
from test_framework.test_framework import BitcoinTestFramework
from test_framework.messages import (
    CTransaction,
    hash256,
)
from test_framework import util
from test_framework.util import (
    assert_equal,
    assert_raises_rpc_error,
)
from test_framework.netutil import test_ipv6_local
from io import BytesIO
from time import sleep

# Test may be skipped and not have zmq installed
try:
    import zmq
except ImportError:
    pass

def hash256_reversed(byte_str):
    return hash256(byte_str)[::-1]

class ZMQSubscriber:
    def __init__(self, socket, topic):
        self.sequence = None  # no sequence number received yet
        self.socket = socket
        self.topic = topic

        self.socket.setsockopt(zmq.SUBSCRIBE, self.topic)

    # Receive message from publisher and verify that topic and sequence match
    def _receive_from_publisher_and_check(self):
        topic, body, seq = self.socket.recv_multipart()
        # Topic should match the subscriber topic.
        assert_equal(topic, self.topic)
        # Sequence should be incremental.
        received_seq = struct.unpack('<I', seq)[-1]
        if self.sequence is None:
            self.sequence = received_seq
        else:
            assert_equal(received_seq, self.sequence)
        self.sequence += 1
        return body

    def receive(self):
        return self._receive_from_publisher_and_check()

    def receive_sequence(self):
        body = self._receive_from_publisher_and_check()
        hash = body[:32].hex()
        label = chr(body[32])
        mempool_sequence = None if len(body) != 32+1+8 else struct.unpack("<Q", body[32+1:])[0]
        if mempool_sequence is not None:
            assert label == "A" or label == "R"
        else:
            assert label == "D" or label == "C"
        return (hash, label, mempool_sequence)


class ZMQTestSetupBlock:
    """Helper class for setting up a ZMQ test via the "sync up" procedure.
    Generates a block on the specified node on instantiation and provides a
    method to check whether a ZMQ notification matches, i.e. the event was
    caused by this generated block.  Assumes that a notification either contains
    the generated block's hash, it's (coinbase) transaction id, the raw block or
    raw transaction data.
    """
    def __init__(self, test_framework, node):
        self.block_hash = test_framework.generate(node, 1, sync_fun=test_framework.no_op)[0]
        coinbase = node.getblock(self.block_hash, 2)['tx'][0]
        self.tx_hash = coinbase['txid']
        self.raw_tx = coinbase['hex']
        self.raw_block = node.getblock(self.block_hash, 0)

    def caused_notification(self, notification):
        return (
            self.block_hash in notification
            or self.tx_hash in notification
            or self.raw_block in notification
            or self.raw_tx in notification
        )


class ZMQTest (BitcoinTestFramework):
    def set_test_params(self):
        self.num_nodes = 2
        if self.is_wallet_compiled():
            self.requires_wallet = True
        # This test isn't testing txn relay/timing, so set whitelist on the
        # peers for instant txn relay. This speeds up the test run time 2-3x.
        self.extra_args = [["-whitelist=noban@127.0.0.1"]] * self.num_nodes

    def skip_test_if_missing_module(self):
        self.skip_if_no_py3_zmq()
        self.skip_if_no_bitcoind_zmq()

    def run_test(self):
        self.ctx = zmq.Context()
        try:
            self.test_basic()
            self.test_sequence()
            self.test_mempool_sync()
            self.test_reorg()
            self.test_multiple_interfaces()
            self.test_ipv6()
        finally:
            # Destroy the ZMQ context.
            self.log.debug("Destroying ZMQ context")
            self.ctx.destroy(linger=None)

    # Restart node with the specified zmq notifications enabled, subscribe to
    # all of them and return the corresponding ZMQSubscriber objects.
    def setup_zmq_test(self, services, *, recv_timeout=60, sync_blocks=True, ipv6=False):
        subscribers = []
        for topic, address in services:
            socket = self.ctx.socket(zmq.SUB)
            if ipv6:
                socket.setsockopt(zmq.IPV6, 1)
            subscribers.append(ZMQSubscriber(socket, topic.encode()))

        self.restart_node(0, [f"-zmqpub{topic}={address}" for topic, address in services] +
                             self.extra_args[0])

        for i, sub in enumerate(subscribers):
            sub.socket.connect(services[i][1])

        # Ensure that all zmq publisher notification interfaces are ready by
        # running the following "sync up" procedure:
        #   1. Generate a block on the node
        #   2. Try to receive the corresponding notification on all subscribers
        #   3. If all subscribers get the message within the timeout (1 second),
        #      we are done, otherwise repeat starting from step 1
        for sub in subscribers:
            sub.socket.set(zmq.RCVTIMEO, 1000)
        while True:
            test_block = ZMQTestSetupBlock(self, self.nodes[0])
            recv_failed = False
            for sub in subscribers:
                try:
                    while not test_block.caused_notification(sub.receive().hex()):
                        self.log.debug("Ignoring sync-up notification for previously generated block.")
                except zmq.error.Again:
                    self.log.debug("Didn't receive sync-up notification, trying again.")
                    recv_failed = True
            if not recv_failed:
                self.log.debug("ZMQ sync-up completed, all subscribers are ready.")
                break

        # set subscriber's desired timeout for the test
        for sub in subscribers:
            sub.socket.set(zmq.RCVTIMEO, recv_timeout*1000)

        self.connect_nodes(0, 1)
        if sync_blocks:
            self.sync_blocks()

        return subscribers

    def test_basic(self):

        # Invalid zmq arguments don't take down the node, see #17185.
        self.restart_node(0, ["-zmqpubrawtx=foo", "-zmqpubhashtx=bar"])

        address = 'tcp://127.0.0.1:28332'
        subs = self.setup_zmq_test([(topic, address) for topic in ["hashblock", "hashtx", "rawblock", "rawtx"]])

        hashblock = subs[0]
        hashtx = subs[1]
        rawblock = subs[2]
        rawtx = subs[3]

        num_blocks = 5
        self.log.info(f"Generate {num_blocks} blocks (and {num_blocks} coinbase txes)")
        genhashes = self.generatetoaddress(self.nodes[0], num_blocks, ADDRESS_BCRT1_UNSPENDABLE)

        for x in range(num_blocks):
            # Should receive the coinbase txid.
            txid = hashtx.receive()

            # Should receive the coinbase raw transaction.
            hex = rawtx.receive()
            tx = CTransaction()
            tx.deserialize(BytesIO(hex))
            tx.calc_sha256()
            assert_equal(tx.hash, txid.hex())

            # Should receive the generated raw block.
            # 79 bytes, last byte is saying block solution is "", ellide this for hash
            block = rawblock.receive()
            assert_equal(genhashes[x], hash256_reversed(block[:78]).hex())

            # Should receive the generated block hash.
            hash = hashblock.receive().hex()
            assert_equal(genhashes[x], hash)
            # The block should only have the coinbase txid.
            assert_equal([txid.hex()], self.nodes[1].getblock(hash)["tx"])


        if self.is_wallet_compiled():
            self.log.info("Wait for tx from second node")
            payment_txid = self.nodes[1].sendtoaddress(self.nodes[0].getnewaddress(), 1.0)
            self.sync_all()

            # Should receive the broadcasted txid.
            txid = hashtx.receive()
            assert_equal(payment_txid, txid.hex())

            # Should receive the broadcasted raw transaction.
            hex = rawtx.receive()
            assert_equal(payment_txid, hash256_reversed(hex).hex())

            # Mining the block with this tx should result in second notification
            # after coinbase tx notification
            self.generatetoaddress(self.nodes[0], 1, ADDRESS_BCRT1_UNSPENDABLE)
            hashtx.receive()
            txid = hashtx.receive()
            assert_equal(payment_txid, txid.hex())


        self.log.info("Test the getzmqnotifications RPC")
        assert_equal(self.nodes[0].getzmqnotifications(), [
            {"type": "pubhashblock", "address": address, "hwm": 1000},
            {"type": "pubhashtx", "address": address, "hwm": 1000},
            {"type": "pubrawblock", "address": address, "hwm": 1000},
            {"type": "pubrawtx", "address": address, "hwm": 1000},
        ])

        assert_equal(self.nodes[1].getzmqnotifications(), [])

    def test_reorg(self):
        if not self.is_wallet_compiled():
            self.log.info("Skipping reorg test because wallet is disabled")
            return

        address = 'tcp://127.0.0.1:28333'

        # Should only notify the tip if a reorg occurs
        hashblock, hashtx = self.setup_zmq_test(
            [(topic, address) for topic in ["hashblock", "hashtx"]],
            recv_timeout=2)  # 2 second timeout to check end of notifications
        self.disconnect_nodes(0, 1)

        # Generate 1 block in nodes[0] with 1 mempool tx and receive all notifications
        payment_txid = self.nodes[0].sendtoaddress(self.nodes[0].getnewaddress(), 1.0)
        disconnect_block = self.generatetoaddress(self.nodes[0], 1, ADDRESS_BCRT1_UNSPENDABLE, sync_fun=self.no_op)[0]
        disconnect_cb = self.nodes[0].getblock(disconnect_block)["tx"][0]
        assert_equal(self.nodes[0].getbestblockhash(), hashblock.receive().hex())
        assert_equal(hashtx.receive().hex(), payment_txid)
        assert_equal(hashtx.receive().hex(), disconnect_cb)

        # Generate 2 blocks in nodes[1] to a different address to ensure split
        connect_blocks = self.generatetoaddress(self.nodes[1], 2, ADDRESS_BCRT1_P2WSH_OP_TRUE, sync_fun=self.no_op)

        # nodes[0] will reorg chain after connecting back nodes[1]
        self.connect_nodes(0, 1)
        self.sync_blocks() # tx in mempool valid but not advertised

        # Should receive nodes[1] tip
        assert_equal(self.nodes[1].getbestblockhash(), hashblock.receive().hex())

        # During reorg:
        # Get old payment transaction notification from disconnect and disconnected cb
        assert_equal(hashtx.receive().hex(), payment_txid)
        assert_equal(hashtx.receive().hex(), disconnect_cb)
        # And the payment transaction again due to mempool entry
        assert_equal(hashtx.receive().hex(), payment_txid)
        assert_equal(hashtx.receive().hex(), payment_txid)
        # And the new connected coinbases
        for i in [0, 1]:
            assert_equal(hashtx.receive().hex(), self.nodes[1].getblock(connect_blocks[i])["tx"][0])

        # If we do a simple invalidate we announce the disconnected coinbase
        self.nodes[0].invalidateblock(connect_blocks[1])
        assert_equal(hashtx.receive().hex(), self.nodes[1].getblock(connect_blocks[1])["tx"][0])
        # And the current tip
        assert_equal(hashtx.receive().hex(), self.nodes[1].getblock(connect_blocks[0])["tx"][0])

    def test_sequence(self):
        """
        Sequence zmq notifications give every blockhash and txhash in order
        of processing, regardless of IBD, re-orgs, etc.
        Format of messages:
        <32-byte hash>C :                 Blockhash connected
        <32-byte hash>D :                 Blockhash disconnected
        <32-byte hash>R<8-byte LE uint> : Transactionhash removed from mempool for non-block inclusion reason
        <32-byte hash>A<8-byte LE uint> : Transactionhash added mempool
        """
        self.log.info("Testing 'sequence' publisher")
        [seq] = self.setup_zmq_test([("sequence", "tcp://127.0.0.1:28333")])
        self.disconnect_nodes(0, 1)

        # Mempool sequence number starts at 1
        seq_num = 1

        # Generate 1 block in nodes[0] and receive all notifications
        dc_block = self.generatetoaddress(self.nodes[0], 1, ADDRESS_BCRT1_UNSPENDABLE, sync_fun=self.no_op)[0]

        # Note: We are not notified of any block transactions, coinbase or mined
        assert_equal((self.nodes[0].getbestblockhash(), "C", None), seq.receive_sequence())

        # Generate 2 blocks in nodes[1] to a different address to ensure a chain split
        self.generatetoaddress(self.nodes[1], 2, ADDRESS_BCRT1_P2WSH_OP_TRUE, sync_fun=self.no_op)

        # nodes[0] will reorg chain after connecting back nodes[1]
        self.connect_nodes(0, 1)

        # Then we receive all block (dis)connect notifications for the 2 block reorg
        assert_equal((dc_block, "D", None), seq.receive_sequence())
        block_count = self.nodes[1].getblockcount()
        assert_equal((self.nodes[1].getblockhash(block_count-1), "C", None), seq.receive_sequence())
        assert_equal((self.nodes[1].getblockhash(block_count), "C", None), seq.receive_sequence())

        # Rest of test requires wallet functionality
        if self.is_wallet_compiled():
            self.log.info("Wait for tx from second node")
            payment_txid = self.nodes[1].sendtoaddress(address=self.nodes[0].getnewaddress(), amount=5.0, replaceable=True)
            self.sync_all()
            self.log.info("Testing sequence notifications with mempool sequence values")

            # Should receive the broadcasted txid.
            assert_equal((payment_txid, "A", seq_num), seq.receive_sequence())
            seq_num += 1

            self.log.info("Testing RBF notification")
            # Replace it to test eviction/addition notification
            rbf_info = self.nodes[1].bumpfee(payment_txid)
            self.sync_all()
            assert_equal((payment_txid, "R", seq_num), seq.receive_sequence())
            seq_num += 1
            assert_equal((rbf_info["txid"], "A", seq_num), seq.receive_sequence())
            seq_num += 1

            # Doesn't get published when mined, make a block and tx to "flush" the possibility
            # though the mempool sequence number does go up by the number of transactions
            # removed from the mempool by the block mining it.
            mempool_size = len(self.nodes[0].getrawmempool())
            c_block = self.generatetoaddress(self.nodes[0], 1, ADDRESS_BCRT1_UNSPENDABLE)[0]
            # Make sure the number of mined transactions matches the number of txs out of mempool
            mempool_size_delta = mempool_size - len(self.nodes[0].getrawmempool())
            assert_equal(len(self.nodes[0].getblock(c_block)["tx"])-1, mempool_size_delta)
            seq_num += mempool_size_delta
            payment_txid_2 = self.nodes[1].sendtoaddress(self.nodes[0].getnewaddress(), 1.0)
            self.sync_all()
            assert_equal((c_block, "C", None), seq.receive_sequence())
            assert_equal((payment_txid_2, "A", seq_num), seq.receive_sequence())
            seq_num += 1

            # Spot check getrawmempool results that they only show up when asked for
            assert type(self.nodes[0].getrawmempool()) is list
            assert type(self.nodes[0].getrawmempool(mempool_sequence=False)) is list
            assert "mempool_sequence" not in self.nodes[0].getrawmempool(verbose=True)
            assert_raises_rpc_error(-8, "Verbose results cannot contain mempool sequence values.", self.nodes[0].getrawmempool, True, True)
            assert_equal(self.nodes[0].getrawmempool(mempool_sequence=True)["mempool_sequence"], seq_num)

            self.log.info("Testing reorg notifications")
            # Manually invalidate the last block to test mempool re-entry
            # N.B. This part could be made more lenient in exact ordering
            # since it greatly depends on inner-workings of blocks/mempool
            # during "deep" re-orgs. Probably should "re-construct"
            # blockchain/mempool state from notifications instead.
            block_count = self.nodes[0].getblockcount()
            best_hash = self.nodes[0].getbestblockhash()
            self.nodes[0].invalidateblock(best_hash)
            sleep(2)  # Bit of room to make sure transaction things happened

            # Make sure getrawmempool mempool_sequence results aren't "queued" but immediately reflective
            # of the time they were gathered.
            assert self.nodes[0].getrawmempool(mempool_sequence=True)["mempool_sequence"] > seq_num

            assert_equal((best_hash, "D", None), seq.receive_sequence())
            assert_equal((rbf_info["txid"], "A", seq_num), seq.receive_sequence())
            seq_num += 1

            # Other things may happen but aren't wallet-deterministic so we don't test for them currently
            self.nodes[0].reconsiderblock(best_hash)
            self.generatetoaddress(self.nodes[1], 1, ADDRESS_BCRT1_UNSPENDABLE)

            self.log.info("Evict mempool transaction by block conflict")
            orig_txid = self.nodes[0].sendtoaddress(address=self.nodes[0].getnewaddress(), amount=1.0, replaceable=True)

            # More to be simply mined
            more_tx = []
            for _ in range(5):
                more_tx.append(self.nodes[0].sendtoaddress(self.nodes[0].getnewaddress(), 0.1))

            raw_tx = self.nodes[0].getrawtransaction(orig_txid)
            bump_info = self.nodes[0].bumpfee(orig_txid)
            # Mine the pre-bump tx
<<<<<<< HEAD
            util.node_fastmerkle = self.nodes[0]
            block = create_block(int(self.nodes[0].getbestblockhash(), 16), create_coinbase(self.nodes[0].getblockcount()+1))
            tx = tx_from_hex(raw_tx)
            block.vtx.append(tx)
            for txid in more_tx:
                tx = tx_from_hex(self.nodes[0].getrawtransaction(txid))
                block.vtx.append(tx)
=======
            txs_to_add = [raw_tx] + [self.nodes[0].getrawtransaction(txid) for txid in more_tx]
            block = create_block(int(self.nodes[0].getbestblockhash(), 16), create_coinbase(self.nodes[0].getblockcount()+1), txlist=txs_to_add)
>>>>>>> 3a36ec83
            add_witness_commitment(block)
            block.solve()
            assert_equal(self.nodes[0].submitblock(block.serialize().hex()), None)
            tip = self.nodes[0].getbestblockhash()
            assert_equal(int(tip, 16), block.sha256)
            orig_txid_2 = self.nodes[0].sendtoaddress(address=self.nodes[0].getnewaddress(), amount=1.0, replaceable=True)

            # Flush old notifications until evicted tx original entry
            (hash_str, label, mempool_seq) = seq.receive_sequence()
            while hash_str != orig_txid:
                (hash_str, label, mempool_seq) = seq.receive_sequence()
            mempool_seq += 1

            # Added original tx
            assert_equal(label, "A")
            # More transactions to be simply mined
            for i in range(len(more_tx)):
                assert_equal((more_tx[i], "A", mempool_seq), seq.receive_sequence())
                mempool_seq += 1
            # Bumped by rbf
            assert_equal((orig_txid, "R", mempool_seq), seq.receive_sequence())
            mempool_seq += 1
            assert_equal((bump_info["txid"], "A", mempool_seq), seq.receive_sequence())
            mempool_seq += 1
            # Conflict announced first, then block
            assert_equal((bump_info["txid"], "R", mempool_seq), seq.receive_sequence())
            mempool_seq += 1
            assert_equal((tip, "C", None), seq.receive_sequence())
            mempool_seq += len(more_tx)
            # Last tx
            assert_equal((orig_txid_2, "A", mempool_seq), seq.receive_sequence())
            mempool_seq += 1
            self.generatetoaddress(self.nodes[0], 1, ADDRESS_BCRT1_UNSPENDABLE)
            self.sync_all()  # want to make sure we didn't break "consensus" for other tests

    def test_mempool_sync(self):
        """
        Use sequence notification plus getrawmempool sequence results to "sync mempool"
        """
        if not self.is_wallet_compiled():
            self.log.info("Skipping mempool sync test")
            return

        self.log.info("Testing 'mempool sync' usage of sequence notifier")
        [seq] = self.setup_zmq_test([("sequence", "tcp://127.0.0.1:28333")])

        # In-memory counter, should always start at 1
        next_mempool_seq = self.nodes[0].getrawmempool(mempool_sequence=True)["mempool_sequence"]
        assert_equal(next_mempool_seq, 1)

        # Some transactions have been happening but we aren't consuming zmq notifications yet
        # or we lost a ZMQ message somehow and want to start over
        txids = []
        num_txs = 5
        for _ in range(num_txs):
            txids.append(self.nodes[1].sendtoaddress(address=self.nodes[0].getnewaddress(), amount=1.0, replaceable=True))
        self.sync_all()

        # 1) Consume backlog until we get a mempool sequence number
        (hash_str, label, zmq_mem_seq) = seq.receive_sequence()
        while zmq_mem_seq is None:
            (hash_str, label, zmq_mem_seq) = seq.receive_sequence()

        assert label == "A" or label == "R"
        assert hash_str is not None

        # 2) We need to "seed" our view of the mempool
        mempool_snapshot = self.nodes[0].getrawmempool(mempool_sequence=True)
        mempool_view = set(mempool_snapshot["txids"])
        get_raw_seq = mempool_snapshot["mempool_sequence"]
        assert_equal(get_raw_seq, 6)
        # Snapshot may be too old compared to zmq message we read off latest
        while zmq_mem_seq >= get_raw_seq:
            sleep(2)
            mempool_snapshot = self.nodes[0].getrawmempool(mempool_sequence=True)
            mempool_view = set(mempool_snapshot["txids"])
            get_raw_seq = mempool_snapshot["mempool_sequence"]

        # Things continue to happen in the "interim" while waiting for snapshot results
        # We have node 0 do all these to avoid p2p races with RBF announcements
        for _ in range(num_txs):
            txids.append(self.nodes[0].sendtoaddress(address=self.nodes[0].getnewaddress(), amount=0.1, replaceable=True))
        self.nodes[0].bumpfee(txids[-1])
        self.sync_all()
        self.generatetoaddress(self.nodes[0], 1, ADDRESS_BCRT1_UNSPENDABLE)
        final_txid = self.nodes[0].sendtoaddress(address=self.nodes[0].getnewaddress(), amount=0.1, replaceable=True)

        # 3) Consume ZMQ backlog until we get to "now" for the mempool snapshot
        while True:
            if zmq_mem_seq == get_raw_seq - 1:
                break
            (hash_str, label, mempool_sequence) = seq.receive_sequence()
            if mempool_sequence is not None:
                zmq_mem_seq = mempool_sequence
                if zmq_mem_seq > get_raw_seq:
                    raise Exception(f"We somehow jumped mempool sequence numbers! zmq_mem_seq: {zmq_mem_seq} > get_raw_seq: {get_raw_seq}")

        # 4) Moving forward, we apply the delta to our local view
        #    remaining txs(5) + 1 rbf(A+R) + 1 block connect + 1 final tx
        expected_sequence = get_raw_seq
        r_gap = 0
        for _ in range(num_txs + 2 + 1 + 1):
            (hash_str, label, mempool_sequence) = seq.receive_sequence()
            if mempool_sequence is not None:
                if mempool_sequence != expected_sequence:
                    # Detected "R" gap, means this a conflict eviction, and mempool tx are being evicted before its
                    # position in the incoming block message "C"
                    if label == "R":
                        assert mempool_sequence > expected_sequence
                        r_gap += mempool_sequence - expected_sequence
                    else:
                        raise Exception(f"WARNING: txhash has unexpected mempool sequence value: {mempool_sequence} vs expected {expected_sequence}")
            if label == "A":
                assert hash_str not in mempool_view
                mempool_view.add(hash_str)
                expected_sequence = mempool_sequence + 1
            elif label == "R":
                assert hash_str in mempool_view
                mempool_view.remove(hash_str)
                expected_sequence = mempool_sequence + 1
            elif label == "C":
                # (Attempt to) remove all txids from known block connects
                block_txids = self.nodes[0].getblock(hash_str)["tx"][1:]
                for txid in block_txids:
                    if txid in mempool_view:
                        expected_sequence += 1
                        mempool_view.remove(txid)
                expected_sequence -= r_gap
                r_gap = 0
            elif label == "D":
                # Not useful for mempool tracking per se
                continue
            else:
                raise Exception("Unexpected ZMQ sequence label!")

        assert_equal(self.nodes[0].getrawmempool(), [final_txid])
        assert_equal(self.nodes[0].getrawmempool(mempool_sequence=True)["mempool_sequence"], expected_sequence)

        # 5) If you miss a zmq/mempool sequence number, go back to step (2)

        self.generatetoaddress(self.nodes[0], 1, ADDRESS_BCRT1_UNSPENDABLE)

    def test_multiple_interfaces(self):
        # Set up two subscribers with different addresses
        # (note that after the reorg test, syncing would fail due to different
        # chain lengths on node0 and node1; for this test we only need node0, so
        # we can disable syncing blocks on the setup)
        subscribers = self.setup_zmq_test([
            ("hashblock", "tcp://127.0.0.1:28334"),
            ("hashblock", "tcp://127.0.0.1:28335"),
        ], sync_blocks=False)

        # Generate 1 block in nodes[0] and receive all notifications
        self.generatetoaddress(self.nodes[0], 1, ADDRESS_BCRT1_UNSPENDABLE, sync_fun=self.no_op)

        # Should receive the same block hash on both subscribers
        assert_equal(self.nodes[0].getbestblockhash(), subscribers[0].receive().hex())
        assert_equal(self.nodes[0].getbestblockhash(), subscribers[1].receive().hex())

    def test_ipv6(self):
        if not test_ipv6_local():
            self.log.info("Skipping IPv6 test, because IPv6 is not supported.")
            return
        self.log.info("Testing IPv6")
        # Set up subscriber using IPv6 loopback address
        subscribers = self.setup_zmq_test([
            ("hashblock", "tcp://[::1]:28332")
        ], ipv6=True)

        # Generate 1 block in nodes[0]
        self.generatetoaddress(self.nodes[0], 1, ADDRESS_BCRT1_UNSPENDABLE)

        # Should receive the same block hash
        assert_equal(self.nodes[0].getbestblockhash(), subscribers[0].receive().hex())


if __name__ == '__main__':
    ZMQTest().main()<|MERGE_RESOLUTION|>--- conflicted
+++ resolved
@@ -403,18 +403,8 @@
             raw_tx = self.nodes[0].getrawtransaction(orig_txid)
             bump_info = self.nodes[0].bumpfee(orig_txid)
             # Mine the pre-bump tx
-<<<<<<< HEAD
-            util.node_fastmerkle = self.nodes[0]
-            block = create_block(int(self.nodes[0].getbestblockhash(), 16), create_coinbase(self.nodes[0].getblockcount()+1))
-            tx = tx_from_hex(raw_tx)
-            block.vtx.append(tx)
-            for txid in more_tx:
-                tx = tx_from_hex(self.nodes[0].getrawtransaction(txid))
-                block.vtx.append(tx)
-=======
             txs_to_add = [raw_tx] + [self.nodes[0].getrawtransaction(txid) for txid in more_tx]
             block = create_block(int(self.nodes[0].getbestblockhash(), 16), create_coinbase(self.nodes[0].getblockcount()+1), txlist=txs_to_add)
->>>>>>> 3a36ec83
             add_witness_commitment(block)
             block.solve()
             assert_equal(self.nodes[0].submitblock(block.serialize().hex()), None)
