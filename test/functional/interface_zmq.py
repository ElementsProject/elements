--- conflicted
+++ resolved
@@ -96,14 +96,9 @@
             assert_equal([txid.hex()], self.nodes[1].getblock(hash)["tx"])
 
             # Should receive the generated raw block.
-<<<<<<< HEAD
-            block = self.rawblock.receive()
             # 79 bytes, last byte is saying block solution is "", ellide this for hash
+            block = rawblock.receive()
             assert_equal(genhashes[x], hash256_reversed(block[:78]).hex())
-=======
-            block = rawblock.receive()
-            assert_equal(genhashes[x], hash256_reversed(block[:80]).hex())
->>>>>>> af4100cd
 
         if self.is_wallet_compiled():
             self.log.info("Wait for tx from second node")
