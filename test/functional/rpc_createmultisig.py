--- conflicted
+++ resolved
@@ -194,16 +194,11 @@
             assert maddw == madd
             assert mredeemw == mredeem
 
-<<<<<<< HEAD
         # ELEMENTS: since we sent directly to node0 at the start of test, use node0 to send the funds,
         #           instead of self.wallet
         #spk = bytes.fromhex(node0.validateaddress(madd)["scriptPubKey"])
         #txid, _ = self.wallet.send_to(from_node=self.nodes[0], scriptPubKey=spk, amount=1300)
         txid = node0.sendtoaddress(madd, 40)
-=======
-        spk = address_to_scriptpubkey(madd)
-        txid, _ = self.wallet.send_to(from_node=self.nodes[0], scriptPubKey=spk, amount=1300)
->>>>>>> c0311b1d
         tx = node0.getrawtransaction(txid, True)
         vout = [v["n"] for v in tx["vout"] if madd == v["scriptPubKey"].get("address")]
         assert len(vout) == 1
