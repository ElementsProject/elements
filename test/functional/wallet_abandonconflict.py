#!/usr/bin/env python3
# Copyright (c) 2014-2020 The Bitcoin Core developers
# Distributed under the MIT software license, see the accompanying
# file COPYING or http://www.opensource.org/licenses/mit-license.php.
"""Test the abandontransaction RPC.

 The abandontransaction RPC marks a transaction and all its in-wallet
 descendants as abandoned which allows their inputs to be respent. It can be
 used to replace "stuck" or evicted transactions. It only works on transactions
 which are not included in a block and are not currently in the mempool. It has
 no effect on transactions which are already abandoned.
"""
from decimal import Decimal

from test_framework.blocktools import COINBASE_MATURITY
from test_framework.test_framework import BitcoinTestFramework
from test_framework.util import (
    assert_equal,
    assert_raises_rpc_error,
)


class AbandonConflictTest(BitcoinTestFramework):
    def set_test_params(self):
        self.num_nodes = 2
        self.extra_args = [["-minrelaytxfee=0.00001"], []]

    def skip_test_if_missing_module(self):
        self.skip_if_no_wallet()

    def run_test(self):
        self.generate(self.nodes[1], COINBASE_MATURITY)
        self.sync_blocks()
        balance = self.nodes[0].getbalance()['bitcoin']
        txA = self.nodes[0].sendtoaddress(self.nodes[0].getnewaddress(), Decimal("10"))
        txB = self.nodes[0].sendtoaddress(self.nodes[0].getnewaddress(), Decimal("10"))
        txC = self.nodes[0].sendtoaddress(self.nodes[0].getnewaddress(), Decimal("10"))
        self.sync_mempools()
        self.generate(self.nodes[1], 1)

        # Can not abandon non-wallet transaction
        assert_raises_rpc_error(-5, 'Invalid or non-wallet transaction id', lambda: self.nodes[0].abandontransaction(txid='ff' * 32))
        # Can not abandon confirmed transaction
        assert_raises_rpc_error(-5, 'Transaction not eligible for abandonment', lambda: self.nodes[0].abandontransaction(txid=txA))

<<<<<<< HEAD
        self.sync_blocks()
        newbalance = self.nodes[0].getbalance()['bitcoin']
=======
        newbalance = self.nodes[0].getbalance()
>>>>>>> 94db963d
        assert balance - newbalance < Decimal("0.001")  #no more than fees lost
        balance = newbalance

        # Disconnect nodes so node0's transactions don't get into node1's mempool
        self.disconnect_nodes(0, 1)

        # Identify the 10btc outputs
        nA = next(tx_out["vout"] for tx_out in self.nodes[0].gettransaction(txA)["details"] if tx_out["amount"] == Decimal("10"))
        nB = next(tx_out["vout"] for tx_out in self.nodes[0].gettransaction(txB)["details"] if tx_out["amount"] == Decimal("10"))
        nC = next(tx_out["vout"] for tx_out in self.nodes[0].gettransaction(txC)["details"] if tx_out["amount"] == Decimal("10"))

        inputs = []
        # spend 10btc outputs from txA and txB
        inputs.append({"txid": txA, "vout": nA})
        inputs.append({"txid": txB, "vout": nB})

        outputs = [
            {self.nodes[0].getnewaddress(): Decimal("14.99998")},
            {self.nodes[1].getnewaddress(): Decimal("5")},
            {"fee": 2 * Decimal('10') - Decimal('14.99998') - Decimal('5')},
        ]
        signed = self.nodes[0].signrawtransactionwithwallet(self.nodes[0].createrawtransaction(inputs, outputs))
        txAB1 = self.nodes[0].sendrawtransaction(signed["hex"])

        # Identify the 14.99998btc output
        nAB = next(tx_out["vout"] for tx_out in self.nodes[0].gettransaction(txAB1)["details"] if tx_out["amount"] == Decimal("14.99998"))

        #Create a child tx spending AB1 and C
        inputs = []
        inputs.append({"txid": txAB1, "vout": nAB})
        inputs.append({"txid": txC, "vout": nC})
        outputs = [
            {self.nodes[0].getnewaddress(): Decimal("24.9996")},
            {"fee": Decimal('14.99998') + Decimal('10') - Decimal('24.9996')},
        ]
        signed2 = self.nodes[0].signrawtransactionwithwallet(self.nodes[0].createrawtransaction(inputs, outputs))
        txABC2 = self.nodes[0].sendrawtransaction(signed2["hex"])

        # Create a child tx spending ABC2
        signed3_change = Decimal("24.999")
        inputs = [{"txid": txABC2, "vout": 0}]
        outputs = [{self.nodes[0].getnewaddress(): signed3_change}, {"fee": Decimal('24.9996') - signed3_change}]
        signed3 = self.nodes[0].signrawtransactionwithwallet(self.nodes[0].createrawtransaction(inputs, outputs))
        # note tx is never directly referenced, only abandoned as a child of the above
        self.nodes[0].sendrawtransaction(signed3["hex"])

        # In mempool txs from self should increase balance from change
        newbalance = self.nodes[0].getbalance()['bitcoin']
        assert_equal(newbalance, balance - Decimal("30") + signed3_change)
        balance = newbalance

        # Restart the node with a higher min relay fee so the parent tx is no longer in mempool
        # TODO: redo with eviction
        self.restart_node(0, extra_args=["-minrelaytxfee=0.0001"])
        assert self.nodes[0].getmempoolinfo()['loaded']

        # Verify txs no longer in either node's mempool
        assert_equal(len(self.nodes[0].getrawmempool()), 0)
        assert_equal(len(self.nodes[1].getrawmempool()), 0)

        # Not in mempool txs from self should only reduce balance
        # inputs are still spent, but change not received
        newbalance = self.nodes[0].getbalance()['bitcoin']
        assert_equal(newbalance, balance - signed3_change)
        # Unconfirmed received funds that are not in mempool, also shouldn't show
        # up in unconfirmed balance
        balances = self.nodes[0].getbalances()['mine']
        assert_equal(balances['untrusted_pending']['bitcoin'] + balances['trusted']['bitcoin'], newbalance)
        # Also shouldn't show up in listunspent
        assert not txABC2 in [utxo["txid"] for utxo in self.nodes[0].listunspent(0)]
        balance = newbalance

        # Abandon original transaction and verify inputs are available again
        # including that the child tx was also abandoned
        self.nodes[0].abandontransaction(txAB1)
        newbalance = self.nodes[0].getbalance()['bitcoin']
        assert_equal(newbalance, balance + Decimal("30"))
        balance = newbalance

        self.log.info("Check abandoned transactions in listsinceblock")
        listsinceblock = self.nodes[0].listsinceblock()
        txAB1_listsinceblock = [d for d in listsinceblock['transactions'] if d['txid'] == txAB1 and d['category'] == 'send']
        for tx in txAB1_listsinceblock:
            assert_equal(tx['abandoned'], True)
            assert_equal(tx['confirmations'], 0)
            assert_equal(tx['trusted'], False)

        # Verify that even with a low min relay fee, the tx is not reaccepted from wallet on startup once abandoned
        self.restart_node(0, extra_args=["-minrelaytxfee=0.00001"])
        assert self.nodes[0].getmempoolinfo()['loaded']

        assert_equal(len(self.nodes[0].getrawmempool()), 0)
        assert_equal(self.nodes[0].getbalance()['bitcoin'], balance)

        # But if it is received again then it is unabandoned
        # And since now in mempool, the change is available
        # But its child tx remains abandoned
        self.nodes[0].sendrawtransaction(signed["hex"])
        newbalance = self.nodes[0].getbalance()['bitcoin']
        assert_equal(newbalance, balance - Decimal("20") + Decimal("14.99998"))
        balance = newbalance

        # Send child tx again so it is unabandoned
        self.nodes[0].sendrawtransaction(signed2["hex"])
        newbalance = self.nodes[0].getbalance()['bitcoin']
        assert_equal(newbalance, balance - Decimal("10") - Decimal("14.99998") + Decimal("24.9996"))
        balance = newbalance

        # Remove using high relay fee again
        self.restart_node(0, extra_args=["-minrelaytxfee=0.0001"])
        assert self.nodes[0].getmempoolinfo()['loaded']
        assert_equal(len(self.nodes[0].getrawmempool()), 0)
        newbalance = self.nodes[0].getbalance()['bitcoin']
        assert_equal(newbalance, balance - Decimal("24.9996"))
        balance = newbalance

        self.log.info("Test transactions conflicted by a double spend")
        # Create a double spend of AB1 by spending again from only A's 10 output
        # Mine double spend from node 1
        inputs = []
        inputs.append({"txid": txA, "vout": nA})
        outputs = [
            {self.nodes[1].getnewaddress(): Decimal("9.9999")},
            {"fee": Decimal('10') - Decimal('9.9999')},
        ]
        tx = self.nodes[0].createrawtransaction(inputs, outputs)
        signed = self.nodes[0].signrawtransactionwithwallet(tx)
        self.nodes[1].sendrawtransaction(signed["hex"])
        self.generate(self.nodes[1], 1, sync_fun=self.no_op)

        self.connect_nodes(0, 1)
        self.sync_blocks()

        tx_list = self.nodes[0].listtransactions()

        conflicted = [tx for tx in tx_list if tx["confirmations"] < 0]
        assert_equal(4, len(conflicted))

        wallet_conflicts = [tx for tx in conflicted if tx["walletconflicts"]]
        assert_equal(2, len(wallet_conflicts))

        double_spends = [tx for tx in tx_list if tx["walletconflicts"] and tx["confirmations"] > 0]
        assert_equal(1, len(double_spends))
        double_spend = double_spends[0]

        # Test the properties of the conflicted transactions, i.e. with confirmations < 0.
        for tx in conflicted:
            assert_equal(tx["abandoned"], False)
            assert_equal(tx["confirmations"], -1)
            assert_equal(tx["trusted"], False)

        # Test the properties of the double-spend transaction, i.e. having wallet conflicts and confirmations > 0.
        assert_equal(double_spend["abandoned"], False)
        assert_equal(double_spend["confirmations"], 1)
        assert "trusted" not in double_spend.keys()  # "trusted" only returned if tx has 0 or negative confirmations.

        # Test the walletconflicts field of each.
        for tx in wallet_conflicts:
            assert_equal(double_spend["walletconflicts"], [tx["txid"]])
            assert_equal(tx["walletconflicts"], [double_spend["txid"]])

        # Verify that B and C's 10 BTC outputs are available for spending again because AB1 is now conflicted
        newbalance = self.nodes[0].getbalance()['bitcoin']
        assert_equal(newbalance, balance + Decimal("20"))
        balance = newbalance

        # There is currently a minor bug around this and so this test doesn't work.  See Issue #7315
        # Invalidate the block with the double spend and B's 10 BTC output should no longer be available
        # Don't think C's should either
        self.nodes[0].invalidateblock(self.nodes[0].getbestblockhash())
        newbalance = self.nodes[0].getbalance()['bitcoin']
        #assert_equal(newbalance, balance - Decimal("10"))
        self.log.info("If balance has not declined after invalidateblock then out of mempool wallet tx which is no longer")
        self.log.info("conflicted has not resumed causing its inputs to be seen as spent.  See Issue #7315")
        assert_equal(balance, newbalance)


if __name__ == '__main__':
    AbandonConflictTest().main()<|MERGE_RESOLUTION|>--- conflicted
+++ resolved
@@ -43,12 +43,8 @@
         # Can not abandon confirmed transaction
         assert_raises_rpc_error(-5, 'Transaction not eligible for abandonment', lambda: self.nodes[0].abandontransaction(txid=txA))
 
-<<<<<<< HEAD
         self.sync_blocks()
         newbalance = self.nodes[0].getbalance()['bitcoin']
-=======
-        newbalance = self.nodes[0].getbalance()
->>>>>>> 94db963d
         assert balance - newbalance < Decimal("0.001")  #no more than fees lost
         balance = newbalance
 
