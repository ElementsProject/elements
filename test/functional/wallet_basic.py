#!/usr/bin/env python3
# Copyright (c) 2014-2021 The Bitcoin Core developers
# Distributed under the MIT software license, see the accompanying
# file COPYING or http://www.opensource.org/licenses/mit-license.php.
"""Test the wallet."""
from decimal import Decimal
from itertools import product

from test_framework.blocktools import COINBASE_MATURITY
from test_framework.descriptors import descsum_create
from test_framework.test_framework import BitcoinTestFramework
from test_framework.util import (
    assert_array_result,
    assert_equal,
    assert_fee_amount,
    assert_raises_rpc_error,
    find_vout_for_address,
)
from test_framework.wallet_util import test_address

NOT_A_NUMBER_OR_STRING = "Amount is not a number or string"
OUT_OF_RANGE = "Amount out of range"


class WalletTest(BitcoinTestFramework):
    def set_test_params(self):
        self.num_nodes = 4
        self.extra_args = [[
<<<<<<< HEAD
            "-dustrelayfee=0", "-walletrejectlongchains=0"
            "-bech32_hrp=bcrt",
=======
            "-dustrelayfee=0", "-walletrejectlongchains=0", "-whitelist=noban@127.0.0.1"
>>>>>>> 3c1e75ef
        ]] * self.num_nodes
        self.setup_clean_chain = True
        self.supports_cli = False

    def skip_test_if_missing_module(self):
        self.skip_if_no_wallet()

    def setup_network(self):
        self.setup_nodes()
        # Only need nodes 0-2 running at start of test
        self.stop_node(3)
        self.connect_nodes(0, 1)
        self.connect_nodes(1, 2)
        self.connect_nodes(0, 2)
        self.sync_all(self.nodes[0:3])

    def check_fee_amount(self, curr_balance, balance_with_fee, fee_per_byte, tx_size):
        """Return curr_balance after asserting the fee was in range"""
        fee = balance_with_fee - curr_balance
        assert_fee_amount(fee, tx_size, fee_per_byte * 1000)
        return curr_balance

    def get_vsize(self, txn):
        return self.nodes[0].decoderawtransaction(txn)['vsize']

    def run_test(self):

        # Check that there's no UTXO on none of the nodes
        assert_equal(len(self.nodes[0].listunspent()), 0)
        assert_equal(len(self.nodes[1].listunspent()), 0)
        assert_equal(len(self.nodes[2].listunspent()), 0)

        self.log.info("Mining blocks...")

        self.generate(self.nodes[0], 1, sync_fun=self.no_op)

        walletinfo = self.nodes[0].getwalletinfo()
        assert_equal(walletinfo['immature_balance']['bitcoin'], 50)
        assert_equal(walletinfo['balance']['bitcoin'], 0)

        self.sync_all(self.nodes[0:3])
        self.generate(self.nodes[1], COINBASE_MATURITY + 1, sync_fun=lambda: self.sync_all(self.nodes[0:3]))

        assert_equal(self.nodes[0].getbalance()['bitcoin'], 50)
        assert_equal(self.nodes[1].getbalance()['bitcoin'], 50)
        assert_equal(self.nodes[2].getbalance()['bitcoin'], 0)

        # Check that only first and second nodes have UTXOs
        utxos = self.nodes[0].listunspent()
        assert_equal(len(utxos), 1)
        assert_equal(len(self.nodes[1].listunspent()), 1)
        assert_equal(len(self.nodes[2].listunspent()), 0)

        self.log.info("Test gettxout")
        confirmed_txid, confirmed_index = utxos[0]["txid"], utxos[0]["vout"]
        # First, outputs that are unspent both in the chain and in the
        # mempool should appear with or without include_mempool
        txout = self.nodes[0].gettxout(txid=confirmed_txid, n=confirmed_index, include_mempool=False)
        assert_equal(txout['value'], 50)
        txout = self.nodes[0].gettxout(txid=confirmed_txid, n=confirmed_index, include_mempool=True)
        assert_equal(txout['value'], 50)

        # Send 21 BTC from 0 to 2 using sendtoaddress call.
        self.nodes[0].sendtoaddress(self.nodes[2].getnewaddress(), 11)
        mempool_txid = self.nodes[0].sendtoaddress(self.nodes[2].getnewaddress(), 10)

        self.log.info("Test gettxout (second part)")
        # utxo spent in mempool should be visible if you exclude mempool
        # but invisible if you include mempool
        txout = self.nodes[0].gettxout(confirmed_txid, confirmed_index, False)
        assert_equal(txout['value'], 50)
        txout = self.nodes[0].gettxout(confirmed_txid, confirmed_index)  # by default include_mempool=True
        assert txout is None
        txout = self.nodes[0].gettxout(confirmed_txid, confirmed_index, True)
        assert txout is None
        # new utxo from mempool should be invisible if you exclude mempool
        # but visible if you include mempool
        txout = self.nodes[0].gettxout(mempool_txid, 0, False)
        assert txout is None
        txout1 = self.nodes[0].gettxout(mempool_txid, 0, True)
        txout2 = self.nodes[0].gettxout(mempool_txid, 1, True)
        # note the mempool tx will have randomly assigned indices
        # but 10 will go to node2 and the rest will go to node0
        balance = self.nodes[0].getbalance()['bitcoin']
        assert_equal(set([txout1['value'], txout2['value']]), set([10, balance]))
        walletinfo = self.nodes[0].getwalletinfo()
        assert_equal(walletinfo['immature_balance']['bitcoin'], 0)

        # Have node0 mine a block, thus it will collect its own fee.
        self.generate(self.nodes[0], 1, sync_fun=lambda: self.sync_all(self.nodes[0:3]))

        # Exercise locking of unspent outputs
        unspent_0 = self.nodes[2].listunspent()[0]
        unspent_0 = {"txid": unspent_0["txid"], "vout": unspent_0["vout"]}
        # Trying to unlock an output which isn't locked should error
        assert_raises_rpc_error(-8, "Invalid parameter, expected locked output", self.nodes[2].lockunspent, True, [unspent_0])

        # Locking an already-locked output should error
        self.nodes[2].lockunspent(False, [unspent_0])
        assert_raises_rpc_error(-8, "Invalid parameter, output already locked", self.nodes[2].lockunspent, False, [unspent_0])

        # Restarting the node should clear the lock
        self.restart_node(2)
        self.nodes[2].lockunspent(False, [unspent_0])

        # Unloading and reloating the wallet should clear the lock
        assert_equal(self.nodes[0].listwallets(), [self.default_wallet_name])
        self.nodes[2].unloadwallet(self.default_wallet_name)
        self.nodes[2].loadwallet(self.default_wallet_name)
        assert_equal(len(self.nodes[2].listlockunspent()), 0)

        # Locking non-persistently, then re-locking persistently, is allowed
        self.nodes[2].lockunspent(False, [unspent_0])
        self.nodes[2].lockunspent(False, [unspent_0], True)

        # Restarting the node with the lock written to the wallet should keep the lock
        self.restart_node(2, ["-walletrejectlongchains=0"])
        assert_raises_rpc_error(-8, "Invalid parameter, output already locked", self.nodes[2].lockunspent, False, [unspent_0])

        # Unloading and reloading the wallet with a persistent lock should keep the lock
        self.nodes[2].unloadwallet(self.default_wallet_name)
        self.nodes[2].loadwallet(self.default_wallet_name)
        assert_raises_rpc_error(-8, "Invalid parameter, output already locked", self.nodes[2].lockunspent, False, [unspent_0])

        # Locked outputs should not be used, even if they are the only available funds
        assert_raises_rpc_error(-6, "Insufficient funds", self.nodes[2].sendtoaddress, self.nodes[2].getnewaddress(), 20)
        assert_equal([unspent_0], self.nodes[2].listlockunspent())

        # Unlocking should remove the persistent lock
        self.nodes[2].lockunspent(True, [unspent_0])
        self.restart_node(2)
        assert_equal(len(self.nodes[2].listlockunspent()), 0)

        # Reconnect node 2 after restarts
        self.connect_nodes(1, 2)
        self.connect_nodes(0, 2)

        assert_raises_rpc_error(-8, "txid must be of length 64 (not 34, for '0000000000000000000000000000000000')",
                                self.nodes[2].lockunspent, False,
                                [{"txid": "0000000000000000000000000000000000", "vout": 0}])
        assert_raises_rpc_error(-8, "txid must be hexadecimal string (not 'ZZZ0000000000000000000000000000000000000000000000000000000000000')",
                                self.nodes[2].lockunspent, False,
                                [{"txid": "ZZZ0000000000000000000000000000000000000000000000000000000000000", "vout": 0}])
        assert_raises_rpc_error(-8, "Invalid parameter, unknown transaction",
                                self.nodes[2].lockunspent, False,
                                [{"txid": "0000000000000000000000000000000000000000000000000000000000000000", "vout": 0}])
        assert_raises_rpc_error(-8, "Invalid parameter, vout index out of bounds",
                                self.nodes[2].lockunspent, False,
                                [{"txid": unspent_0["txid"], "vout": 999}])

        # The lock on a manually selected output is ignored
        unspent_0 = self.nodes[1].listunspent()[0]
        self.nodes[1].lockunspent(False, [unspent_0])
        tx = self.nodes[1].createrawtransaction([unspent_0], [{ self.nodes[1].getnewaddress() : 1 }])
        self.nodes[1].fundrawtransaction(tx,{"lockUnspents": True})

        # fundrawtransaction can lock an input
        self.nodes[1].lockunspent(True, [unspent_0])
        assert_equal(len(self.nodes[1].listlockunspent()), 0)
        tx = self.nodes[1].fundrawtransaction(tx,{"lockUnspents": True})['hex']
        assert_equal(len(self.nodes[1].listlockunspent()), 1)

        # Send transaction
        tx = self.nodes[1].signrawtransactionwithwallet(tx)["hex"]
        self.nodes[1].sendrawtransaction(tx)
        assert_equal(len(self.nodes[1].listlockunspent()), 0)

        # Have node1 generate 100 blocks (so node0 can recover the fee)
        self.generate(self.nodes[1], COINBASE_MATURITY, sync_fun=lambda: self.sync_all(self.nodes[0:3]))

        # node0 should end up with 100 btc in block rewards plus fees, but
        # minus the 21 plus fees sent to node2
        assert_equal(self.nodes[0].getbalance()['bitcoin'], 100 - 21)
        assert_equal(self.nodes[2].getbalance()['bitcoin'], 21)

        # Node0 should have two unspent outputs.
        # Create a couple of transactions to send them to node2, submit them through
        # node1, and make sure both node0 and node2 pick them up properly:
        node0utxos = self.nodes[0].listunspent(1)
        assert_equal(len(node0utxos), 2)

        # create both transactions
        txns_to_send = []
        for utxo in node0utxos:
            inputs = []
            inputs.append({"txid": utxo["txid"], "vout": utxo["vout"]})
            outputs = [{self.nodes[2].getnewaddress(): utxo["amount"] - 3}, {"fee": 3}]
            raw_tx = self.nodes[0].createrawtransaction(inputs, outputs)
            txns_to_send.append(self.nodes[0].signrawtransactionwithwallet(raw_tx))

        # Have node 1 (miner) send the transactions
        self.nodes[1].sendrawtransaction(hexstring=txns_to_send[0]["hex"], maxfeerate=0)
        self.nodes[1].sendrawtransaction(hexstring=txns_to_send[1]["hex"], maxfeerate=0)

        # Have node1 mine a block to confirm transactions:
        self.generate(self.nodes[1], 1, sync_fun=lambda: self.sync_all(self.nodes[0:3]))

        assert_equal(self.nodes[0].getbalance()['bitcoin'], 0)
        assert_equal(self.nodes[2].getbalance()['bitcoin'], 94)

        # Verify that a spent output cannot be locked anymore
        spent_0 = {"txid": node0utxos[0]["txid"], "vout": node0utxos[0]["vout"]}
        assert_raises_rpc_error(-8, "Invalid parameter, expected unspent output", self.nodes[0].lockunspent, False, [spent_0])

        # Send 10 BTC normal
        address = self.nodes[0].getnewaddress("test")
        fee_per_byte = Decimal('0.001') / 1000
        self.nodes[2].settxfee(fee_per_byte * 1000)
        txid = self.nodes[2].sendtoaddress(address, 10, "", "", False)
        self.generate(self.nodes[2], 1, sync_fun=lambda: self.sync_all(self.nodes[0:3]))
        node_2_bal = self.check_fee_amount(self.nodes[2].getbalance()['bitcoin'], Decimal('84'), fee_per_byte, self.get_vsize(self.nodes[2].gettransaction(txid)['hex']))
        assert_equal(self.nodes[0].getbalance()['bitcoin'], Decimal('10'))

        # Send 10 BTC with subtract fee from amount
        txid = self.nodes[2].sendtoaddress(address, 10, "", "", True)
        self.generate(self.nodes[2], 1, sync_fun=lambda: self.sync_all(self.nodes[0:3]))
        node_2_bal -= Decimal('10')
        assert_equal(self.nodes[2].getbalance()['bitcoin'], node_2_bal)
        node_0_bal = self.check_fee_amount(self.nodes[0].getbalance()['bitcoin'], Decimal('20'), fee_per_byte, self.get_vsize(self.nodes[2].gettransaction(txid)['hex']))

        self.log.info("Test sendmany")

        # Sendmany 10 BTC
        txid = self.nodes[2].sendmany('', {address: 10}, 0, "", [])
        self.generate(self.nodes[2], 1, sync_fun=lambda: self.sync_all(self.nodes[0:3]))
        node_0_bal += Decimal('10')
        node_2_bal = self.check_fee_amount(self.nodes[2].getbalance()['bitcoin'], node_2_bal - Decimal('10'), fee_per_byte, self.get_vsize(self.nodes[2].gettransaction(txid)['hex']))
        assert_equal(self.nodes[0].getbalance()['bitcoin'], node_0_bal)

        # Sendmany 10 BTC with subtract fee from amount
        txid = self.nodes[2].sendmany('', {address: 10}, 0, "", [address])
        self.generate(self.nodes[2], 1, sync_fun=lambda: self.sync_all(self.nodes[0:3]))
        node_2_bal -= Decimal('10')
        assert_equal(self.nodes[2].getbalance()['bitcoin'], node_2_bal)
        node_0_bal = self.check_fee_amount(self.nodes[0].getbalance()['bitcoin'], node_0_bal + Decimal('10'), fee_per_byte, self.get_vsize(self.nodes[2].gettransaction(txid)['hex']))

        self.log.info("Test sendmany with fee_rate param (explicit fee rate in sat/vB)")
        fee_rate_sat_vb = 2
        fee_rate_btc_kvb = fee_rate_sat_vb * 1e3 / 1e8
        explicit_fee_rate_btc_kvb = Decimal(fee_rate_btc_kvb) / 1000

        # Test passing fee_rate as a string
        txid = self.nodes[2].sendmany(amounts={address: 10}, fee_rate=str(fee_rate_sat_vb))
        self.generate(self.nodes[2], 1, sync_fun=lambda: self.sync_all(self.nodes[0:3]))
        balance = self.nodes[2].getbalance()['bitcoin']
        node_2_bal = self.check_fee_amount(balance, node_2_bal - Decimal('10'), explicit_fee_rate_btc_kvb, self.get_vsize(self.nodes[2].gettransaction(txid)['hex']))
        assert_equal(balance, node_2_bal)
        node_0_bal += Decimal('10')
        assert_equal(self.nodes[0].getbalance()['bitcoin'], node_0_bal)

        # Test passing fee_rate as an integer
        amount = Decimal("0.0001")
        txid = self.nodes[2].sendmany(amounts={address: amount}, fee_rate=fee_rate_sat_vb)
        self.generate(self.nodes[2], 1, sync_fun=lambda: self.sync_all(self.nodes[0:3]))
        balance = self.nodes[2].getbalance()['bitcoin']
        node_2_bal = self.check_fee_amount(balance, node_2_bal - amount, explicit_fee_rate_btc_kvb, self.get_vsize(self.nodes[2].gettransaction(txid)['hex']))
        assert_equal(balance, node_2_bal)
        node_0_bal += amount
        assert_equal(self.nodes[0].getbalance()['bitcoin'], node_0_bal)

        for key in ["totalFee", "feeRate"]:
            assert_raises_rpc_error(-8, "Unknown named parameter key", self.nodes[2].sendtoaddress, address=address, amount=1, fee_rate=1, key=1)

        # Test setting explicit fee rate just below the minimum.
        self.log.info("Test sendmany raises 'fee rate too low' if fee_rate of 0.99999999 is passed")
        assert_raises_rpc_error(-6, "Fee rate (0.999 sat/vB) is lower than the minimum fee rate setting (1.000 sat/vB)",
            self.nodes[2].sendmany, amounts={address: 10}, fee_rate=0.999)

        self.log.info("Test sendmany raises if an invalid fee_rate is passed")
        # Test fee_rate with zero values.
        msg = "Fee rate (0.000 sat/vB) is lower than the minimum fee rate setting (1.000 sat/vB)"
        for zero_value in [0, 0.000, 0.00000000, "0", "0.000", "0.00000000"]:
            assert_raises_rpc_error(-6, msg, self.nodes[2].sendmany, amounts={address: 1}, fee_rate=zero_value)
        msg = "Invalid amount"
        # Test fee_rate values that don't pass fixed-point parsing checks.
        for invalid_value in ["", 0.000000001, 1e-09, 1.111111111, 1111111111111111, "31.999999999999999999999"]:
            assert_raises_rpc_error(-3, msg, self.nodes[2].sendmany, amounts={address: 1.0}, fee_rate=invalid_value)
        # Test fee_rate values that cannot be represented in sat/vB.
        for invalid_value in [0.0001, 0.00000001, 0.00099999, 31.99999999, "0.0001", "0.00000001", "0.00099999", "31.99999999"]:
            assert_raises_rpc_error(-3, msg, self.nodes[2].sendmany, amounts={address: 10}, fee_rate=invalid_value)
        # Test fee_rate out of range (negative number).
        assert_raises_rpc_error(-3, OUT_OF_RANGE, self.nodes[2].sendmany, amounts={address: 10}, fee_rate=-1)
        # Test type error.
        for invalid_value in [True, {"foo": "bar"}]:
            assert_raises_rpc_error(-3, NOT_A_NUMBER_OR_STRING, self.nodes[2].sendmany, amounts={address: 10}, fee_rate=invalid_value)

        self.log.info("Test sendmany raises if an invalid conf_target or estimate_mode is passed")
        for target, mode in product([-1, 0, 1009], ["economical", "conservative"]):
            assert_raises_rpc_error(-8, "Invalid conf_target, must be between 1 and 1008",  # max value of 1008 per src/policy/fees.h
                self.nodes[2].sendmany, amounts={address: 1}, conf_target=target, estimate_mode=mode)
        for target, mode in product([-1, 0], ["btc/kb", "sat/b"]):
            assert_raises_rpc_error(-8, 'Invalid estimate_mode parameter, must be one of: "unset", "economical", "conservative"',
                self.nodes[2].sendmany, amounts={address: 1}, conf_target=target, estimate_mode=mode)

        self.start_node(3, self.nodes[3].extra_args)
        self.connect_nodes(0, 3)
        self.sync_all()

        # check if we can list zero value tx as available coins
        # 1. create raw_tx
        # 2. hex-changed one output to 0.0
        # 3. sign and send
        # 4. check if recipient (node0) can list the zero value tx
        usp = self.nodes[1].listunspent(query_options={'minimumAmount': '49.998'})[0]
        inputs = [{"txid": usp['txid'], "vout": usp['vout']}]
        outputs = [{self.nodes[1].getnewaddress(): 49.998}, {self.nodes[0].getnewaddress(): 11.11}]

        raw_tx = self.nodes[1].createrawtransaction(inputs, outputs).replace("c0833842", "00000000")  # replace 11.11 with 0.0 (int32)
        signed_raw_tx = self.nodes[1].signrawtransactionwithwallet(raw_tx)
        decoded_raw_tx = self.nodes[1].decoderawtransaction(signed_raw_tx['hex'])
        zero_value_txid = decoded_raw_tx['txid']
        # ELEMENTS: this test doesn't make sense
        #self.nodes[1].sendrawtransaction(signed_raw_tx['hex'])

        self.sync_all()
        self.generate(self.nodes[1], 1)  # mine a block

        unspent_txs = self.nodes[0].listunspent()  # zero value tx must be in listunspents output
        #found = False
        for uTx in unspent_txs:
            if uTx['txid'] == zero_value_txid:
                #found = True
                assert_equal(uTx['amount'], Decimal('0'))
        # ELEMENTS: this test doesn't make sense
        #assert found

        self.log.info("Test -walletbroadcast")
        self.stop_nodes()
        self.start_node(0, ["-walletbroadcast=0"])
        self.start_node(1, ["-walletbroadcast=0"])
        self.start_node(2, ["-walletbroadcast=0"])
        self.connect_nodes(0, 1)
        self.connect_nodes(1, 2)
        self.connect_nodes(0, 2)
        self.sync_all(self.nodes[0:3])

        txid_not_broadcast = self.nodes[0].sendtoaddress(self.nodes[2].getnewaddress(), 2)
        tx_obj_not_broadcast = self.nodes[0].gettransaction(txid_not_broadcast)
        self.generate(self.nodes[1], 1, sync_fun=lambda: self.sync_all(self.nodes[0:3]))  # mine a block, tx should not be in there
        assert_equal(self.nodes[2].getbalance()['bitcoin'], node_2_bal)  # should not be changed because tx was not broadcasted

        # now broadcast from another node, mine a block, sync, and check the balance
        self.nodes[1].sendrawtransaction(tx_obj_not_broadcast['hex'])
        self.generate(self.nodes[1], 1, sync_fun=lambda: self.sync_all(self.nodes[0:3]))
        node_2_bal += 2
        tx_obj_not_broadcast = self.nodes[0].gettransaction(txid_not_broadcast)
        assert_equal(self.nodes[2].getbalance()['bitcoin'], node_2_bal)

        # create another tx
        self.nodes[0].sendtoaddress(self.nodes[2].getnewaddress(), 2)

        # restart the nodes with -walletbroadcast=1
        self.stop_nodes()
        self.start_node(0)
        self.start_node(1)
        self.start_node(2)
        self.connect_nodes(0, 1)
        self.connect_nodes(1, 2)
        self.connect_nodes(0, 2)
        self.sync_blocks(self.nodes[0:3])

        self.generate(self.nodes[0], 1, sync_fun=lambda: self.sync_blocks(self.nodes[0:3]))
        node_2_bal += 2

        # tx should be added to balance because after restarting the nodes tx should be broadcast
        assert_equal(self.nodes[2].getbalance()['bitcoin'], node_2_bal)

        # send a tx with value in a string (PR#6380 +)
        txid = self.nodes[0].sendtoaddress(self.nodes[2].getnewaddress(), "2")
        tx_obj = self.nodes[0].gettransaction(txid)
        assert_equal(tx_obj['amount']['bitcoin'], Decimal('-2'))

        txid = self.nodes[0].sendtoaddress(self.nodes[2].getnewaddress(), "0.0001")
        tx_obj = self.nodes[0].gettransaction(txid)
        assert_equal(tx_obj['amount']['bitcoin'], Decimal('-0.0001'))

        # check if JSON parser can handle scientific notation in strings
        txid = self.nodes[0].sendtoaddress(self.nodes[2].getnewaddress(), "1e-4")
        tx_obj = self.nodes[0].gettransaction(txid)
        assert_equal(tx_obj['amount']['bitcoin'], Decimal('-0.0001'))

        # General checks for errors from incorrect inputs
        # This will raise an exception because the amount is negative
        assert_raises_rpc_error(-3, OUT_OF_RANGE, self.nodes[0].sendtoaddress, self.nodes[2].getnewaddress(), "-1")

        # This will raise an exception because the amount type is wrong
        assert_raises_rpc_error(-3, "Invalid amount", self.nodes[0].sendtoaddress, self.nodes[2].getnewaddress(), "1f-4")

        # This will raise an exception since generate does not accept a string
        assert_raises_rpc_error(-1, "not of expected type number", self.generate, self.nodes[0], "2")

        if not self.options.descriptors:

            # This will raise an exception for the invalid private key format
            assert_raises_rpc_error(-5, "Invalid private key encoding", self.nodes[0].importprivkey, "invalid")

            # This will raise an exception for importing an address with the PS2H flag
            temp_address = self.nodes[1].getnewaddress("", "p2sh-segwit")
            assert_raises_rpc_error(-5, "Cannot use the p2sh flag with an address - use a script instead", self.nodes[0].importaddress, temp_address, "label", False, True)

            # This will raise an exception for attempting to dump the private key of an address you do not own
            assert_raises_rpc_error(-3, "Address does not refer to a key", self.nodes[0].dumpprivkey, temp_address)

            # This will raise an exception for attempting to get the private key of an invalid Bitcoin address
            assert_raises_rpc_error(-5, "Invalid Bitcoin address", self.nodes[0].dumpprivkey, "invalid")

            # This will raise an exception for attempting to set a label for an invalid Bitcoin address
            assert_raises_rpc_error(-5, "Invalid Bitcoin address", self.nodes[0].setlabel, "invalid address", "label")

            # This will raise an exception for importing an invalid address
            assert_raises_rpc_error(-5, "Invalid Bitcoin address or script", self.nodes[0].importaddress, "invalid")

            # This will raise an exception for attempting to import a pubkey that isn't in hex
            assert_raises_rpc_error(-5, "Pubkey must be a hex string", self.nodes[0].importpubkey, "not hex")

            # This will raise an exception for importing an invalid pubkey
            assert_raises_rpc_error(-5, "Pubkey is not a valid public key", self.nodes[0].importpubkey, "5361746f736869204e616b616d6f746f")

            # Blech32m addresses cannot be imported into a legacy wallet
            assert_raises_rpc_error(-5, "Blech32m addresses cannot be imported into legacy wallets", self.nodes[0].importaddress, "el1pqwp9ze75659cn5ad0hw25nt2kv7j882gudn636hnh4qvjcmjh6jq5ca0d4cgl009m5rn5w0n3k2cqa3ths2qf7s8q6x2xplwgvlfhg0atxwjah9089tf")

            # Import address and private key to check correct behavior of spendable unspents
            # 1. Send some coins to generate new UTXO
            address_to_import = self.nodes[2].getaddressinfo(self.nodes[2].getnewaddress())["confidential"]
            txid = self.nodes[0].sendtoaddress(address_to_import, 1)
            self.sync_mempools(self.nodes[0:3])
            vout = find_vout_for_address(self.nodes[2], txid, address_to_import)
            self.nodes[2].lockunspent(False, [{"txid": txid, "vout": vout}])
            self.generate(self.nodes[0], 1, sync_fun=lambda: self.sync_all(self.nodes[0:3]))

            self.log.info("Test sendtoaddress with fee_rate param (explicit fee rate in sat/vB)")
            prebalance = self.nodes[2].getbalance()['bitcoin']
            assert prebalance > 2
            address = self.nodes[1].getnewaddress()
            amount = 3
            fee_rate_sat_vb = 2
            fee_rate_btc_kvb = fee_rate_sat_vb * 1e3 / 1e8
            # Test passing fee_rate as an integer
            txid = self.nodes[2].sendtoaddress(address=address, amount=amount, fee_rate=fee_rate_sat_vb)
            tx_size = self.get_vsize(self.nodes[2].gettransaction(txid)['hex'])
            self.generate(self.nodes[0], 1, sync_fun=lambda: self.sync_all(self.nodes[0:3]))
            postbalance = self.nodes[2].getbalance()['bitcoin']
            fee = prebalance - postbalance - Decimal(amount)
            assert_fee_amount(fee, tx_size, Decimal(fee_rate_btc_kvb))

            prebalance = self.nodes[2].getbalance()['bitcoin']
            amount = Decimal("0.001")
            fee_rate_sat_vb = 1.23
            fee_rate_btc_kvb = fee_rate_sat_vb * 1e3 / 1e8
            # Test passing fee_rate as a string
            txid = self.nodes[2].sendtoaddress(address=address, amount=amount, fee_rate=str(fee_rate_sat_vb))
            tx_size = self.get_vsize(self.nodes[2].gettransaction(txid)['hex'])
            self.generate(self.nodes[0], 1, sync_fun=lambda: self.sync_all(self.nodes[0:3]))
            postbalance = self.nodes[2].getbalance()['bitcoin']
            fee = prebalance - postbalance - amount
            assert_fee_amount(fee, tx_size, Decimal(fee_rate_btc_kvb))

            for key in ["totalFee", "feeRate"]:
                assert_raises_rpc_error(-8, "Unknown named parameter key", self.nodes[2].sendtoaddress, address=address, amount=1, fee_rate=1, key=1)

            # Test setting explicit fee rate just below the minimum.
            self.log.info("Test sendtoaddress raises 'fee rate too low' if fee_rate of 0.99999999 is passed")
            assert_raises_rpc_error(-6, "Fee rate (0.999 sat/vB) is lower than the minimum fee rate setting (1.000 sat/vB)",
                self.nodes[2].sendtoaddress, address=address, amount=1, fee_rate=0.999)

            self.log.info("Test sendtoaddress raises if an invalid fee_rate is passed")
            # Test fee_rate with zero values.
            msg = "Fee rate (0.000 sat/vB) is lower than the minimum fee rate setting (1.000 sat/vB)"
            for zero_value in [0, 0.000, 0.00000000, "0", "0.000", "0.00000000"]:
                assert_raises_rpc_error(-6, msg, self.nodes[2].sendtoaddress, address=address, amount=1, fee_rate=zero_value)
            msg = "Invalid amount"
            # Test fee_rate values that don't pass fixed-point parsing checks.
            for invalid_value in ["", 0.000000001, 1e-09, 1.111111111, 1111111111111111, "31.999999999999999999999"]:
                assert_raises_rpc_error(-3, msg, self.nodes[2].sendtoaddress, address=address, amount=1.0, fee_rate=invalid_value)
            # Test fee_rate values that cannot be represented in sat/vB.
            for invalid_value in [0.0001, 0.00000001, 0.00099999, 31.99999999, "0.0001", "0.00000001", "0.00099999", "31.99999999"]:
                assert_raises_rpc_error(-3, msg, self.nodes[2].sendtoaddress, address=address, amount=10, fee_rate=invalid_value)
            # Test fee_rate out of range (negative number).
            assert_raises_rpc_error(-3, OUT_OF_RANGE, self.nodes[2].sendtoaddress, address=address, amount=1.0, fee_rate=-1)
            # Test type error.
            for invalid_value in [True, {"foo": "bar"}]:
                assert_raises_rpc_error(-3, NOT_A_NUMBER_OR_STRING, self.nodes[2].sendtoaddress, address=address, amount=1.0, fee_rate=invalid_value)

            self.log.info("Test sendtoaddress raises if an invalid conf_target or estimate_mode is passed")
            for target, mode in product([-1, 0, 1009], ["economical", "conservative"]):
                assert_raises_rpc_error(-8, "Invalid conf_target, must be between 1 and 1008",  # max value of 1008 per src/policy/fees.h
                    self.nodes[2].sendtoaddress, address=address, amount=1, conf_target=target, estimate_mode=mode)
            for target, mode in product([-1, 0], ["btc/kb", "sat/b"]):
                assert_raises_rpc_error(-8, 'Invalid estimate_mode parameter, must be one of: "unset", "economical", "conservative"',
                    self.nodes[2].sendtoaddress, address=address, amount=1, conf_target=target, estimate_mode=mode)

            # 2. Import address from node2 to node1
            self.nodes[1].importaddress(address_to_import)

            # 3. Validate that the imported address is watch-only on node1
            # ELEMENTS: not watching without blinding key, watchonly with blinding key
            assert not self.nodes[1].getaddressinfo(address_to_import)["iswatchonly"]
            self.nodes[1].importblindingkey(address_to_import, self.nodes[2].dumpblindingkey(address_to_import))
            assert self.nodes[1].getaddressinfo(address_to_import)["iswatchonly"]

            # 4. Check that the unspents after import are not spendable
            assert_array_result(self.nodes[1].listunspent(),
                                {"address": self.nodes[1].getaddressinfo(address_to_import)["unconfidential"]},
                                {"spendable": False})

            # 5. Import private key of the previously imported address on node1
            priv_key = self.nodes[2].dumpprivkey(address_to_import)
            self.nodes[1].importprivkey(priv_key)

            # 6. Check that the unspents are now spendable on node1
            assert_array_result(self.nodes[1].listunspent(),
                                {"address": self.nodes[1].getaddressinfo(address_to_import)["unconfidential"]},
                                {"spendable": True})

        # Mine a block from node0 to an address from node1
        coinbase_addr = self.nodes[1].getnewaddress()
        block_hash = self.generatetoaddress(self.nodes[0], 1, coinbase_addr, sync_fun=lambda: self.sync_all(self.nodes[0:3]))[0]
        coinbase_txid = self.nodes[0].getblock(block_hash)['tx'][0]

        # Check that the txid and balance is found by node1
        self.nodes[1].gettransaction(coinbase_txid)

        # check if wallet or blockchain maintenance changes the balance
        self.sync_all(self.nodes[0:3])
        blocks = self.generate(self.nodes[0], 2, sync_fun=lambda: self.sync_all(self.nodes[0:3]))
        balance_nodes = [self.nodes[i].getbalance()['bitcoin'] for i in range(3)]
        block_count = self.nodes[0].getblockcount()

        # Check modes:
        #   - True: unicode escaped as \u....
        #   - False: unicode directly as UTF-8
        for mode in [True, False]:
            self.nodes[0].rpc.ensure_ascii = mode
            # unicode check: Basic Multilingual Plane, Supplementary Plane respectively
            for label in [u'рыба', u'𝅘𝅥𝅯']:
                addr = self.nodes[0].getnewaddress()
                self.nodes[0].setlabel(addr, label)
                test_address(self.nodes[0], addr, labels=[label])
                assert label in self.nodes[0].listlabels()
        self.nodes[0].rpc.ensure_ascii = True  # restore to default

        # -reindex tests
        chainlimit = 6
        self.log.info("Test -reindex")
        self.stop_nodes()
        # set lower ancestor limit for later
        self.start_node(0, ['-reindex', "-walletrejectlongchains=0", "-limitancestorcount=" + str(chainlimit)])
        self.start_node(1, ['-reindex', "-limitancestorcount=" + str(chainlimit)])
        self.start_node(2, ['-reindex', "-limitancestorcount=" + str(chainlimit)])
        # reindex will leave rpc warm up "early"; Wait for it to finish
        self.wait_until(lambda: [block_count] * 3 == [self.nodes[i].getblockcount() for i in range(3)])
        assert_equal(balance_nodes, [self.nodes[i].getbalance()['bitcoin'] for i in range(3)])

        # Exercise listsinceblock with the last two blocks
        coinbase_tx_1 = self.nodes[0].listsinceblock(blocks[0])
        assert_equal(coinbase_tx_1["lastblock"], blocks[1])
        assert_equal(len(coinbase_tx_1["transactions"]), 1)
        assert_equal(coinbase_tx_1["transactions"][0]["blockhash"], blocks[1])
        assert_equal(len(self.nodes[0].listsinceblock(blocks[1])["transactions"]), 0)

        # ==Check that wallet prefers to use coins that don't exceed mempool limits =====

        # Get all non-zero utxos together
        chain_addrs = [self.nodes[0].getnewaddress(), self.nodes[0].getnewaddress()]
        singletxid = self.nodes[0].sendtoaddress(chain_addrs[0], self.nodes[0].getbalance()['bitcoin'], "", "", True)
        self.generate(self.nodes[0], 1, sync_fun=self.no_op)
        node0_balance = self.nodes[0].getbalance()['bitcoin']
        # Split into two chains
        rawtx = self.nodes[0].createrawtransaction([{"txid": singletxid, "vout": 0}], [{chain_addrs[0]: node0_balance / 2 - Decimal('0.01')}, {chain_addrs[1]: node0_balance / 2 - Decimal('0.01')}, {"fee": Decimal('0.02')}])
        signedtx = self.nodes[0].signrawtransactionwithwallet(rawtx)
        singletxid = self.nodes[0].sendrawtransaction(hexstring=signedtx["hex"], maxfeerate=0)
        self.generate(self.nodes[0], 1, sync_fun=self.no_op)

        # Make a long chain of unconfirmed payments without hitting mempool limit
        # Each tx we make leaves only one output of change on a chain 1 longer
        # Since the amount to send is always much less than the outputs, we only ever need one output
        # So we should be able to generate exactly chainlimit txs for each original output
        sending_addr = self.nodes[1].getnewaddress()
        txid_list = []
        for _ in range(chainlimit * 2):
            txid_list.append(self.nodes[0].sendtoaddress(sending_addr, Decimal('0.0001')))
        assert_equal(self.nodes[0].getmempoolinfo()['size'], chainlimit * 2)
        assert_equal(len(txid_list), chainlimit * 2)

        # Without walletrejectlongchains, we will still generate a txid
        # The tx will be stored in the wallet but not accepted to the mempool
        extra_txid = self.nodes[0].sendtoaddress(sending_addr, Decimal('0.0001'))
        assert extra_txid not in self.nodes[0].getrawmempool()
        assert extra_txid in [tx["txid"] for tx in self.nodes[0].listtransactions()]
        self.nodes[0].abandontransaction(extra_txid)
        total_txs = len(self.nodes[0].listtransactions("*", 99999))

        # Try with walletrejectlongchains
        # Double chain limit but require combining inputs, so we pass AttemptSelection
        self.stop_node(0)
        extra_args = ["-walletrejectlongchains", "-limitancestorcount=" + str(2 * chainlimit)]
        self.start_node(0, extra_args=extra_args)

        # wait until the wallet has submitted all transactions to the mempool
        self.wait_until(lambda: len(self.nodes[0].getrawmempool()) == chainlimit * 2)

        # Prevent potential race condition when calling wallet RPCs right after restart
        self.nodes[0].syncwithvalidationinterfacequeue()

        node0_balance = self.nodes[0].getbalance()['bitcoin']
        # With walletrejectlongchains we will not create the tx and store it in our wallet.
        assert_raises_rpc_error(-6, "Transaction has too long of a mempool chain", self.nodes[0].sendtoaddress, sending_addr, node0_balance - Decimal('0.01'))

        # Verify nothing new in wallet
        assert_equal(total_txs, len(self.nodes[0].listtransactions("*", 99999)))

        # Test getaddressinfo on external address. Note that these addresses are taken from disablewallet.py
        assert_raises_rpc_error(-5, "Invalid prefix for Base58-encoded address", self.nodes[0].getaddressinfo, "3J98t1WpEZ73CNmQviecrnyiWrnqRhWNLy")
        address_info = self.nodes[0].getaddressinfo("CTEuA2rzWUDTGt6jFwmAtGtWWqtRgP7NwY4qbGGyht8QpgLvpQmbRHtzeF1yTV1rmJ9GiHhJoqnrbUYT")
        assert_equal(address_info['address'], "CTEuA2rzWUDTGt6jFwmAtGtWWqtRgP7NwY4qbGGyht8QpgLvpQmbRHtzeF1yTV1rmJ9GiHhJoqnrbUYT")
        assert_equal(address_info["scriptPubKey"], "76a914dc389a2145ec3cd4fe37bd6a11653456168cfa2c88ac")
        assert_equal(address_info["unconfidential"], "2duWArW67wndmA6p39zcfUBGY1Sj3W1d3Y7")
        assert_equal(address_info["confidential_key"], "035dc1faefe93fc64f3cb65f7caefe3897f2cc98a6f67e8aec2763f8ae2c9299e3")
        assert not address_info["ismine"]
        assert not address_info["iswatchonly"]
        assert not address_info["isscript"]
        assert not address_info["ischange"]

        # Test getaddressinfo 'ischange' field on change address.
        self.generate(self.nodes[0], 1, sync_fun=self.no_op)
        destination = self.nodes[1].getnewaddress()
        txid = self.nodes[0].sendtoaddress(destination, 0.123)
        tx = self.nodes[0].gettransaction(txid=txid, verbose=True)['decoded']
        output_addresses = [vout['scriptPubKey']['address'] for vout in tx["vout"] if vout["scriptPubKey"]["type"] != "fee"]
        assert len(output_addresses) > 1
        for address in output_addresses:
            ischange = self.nodes[0].getaddressinfo(address)['ischange']
            assert_equal(ischange, address != destination)
            if ischange:
                change = address
        self.nodes[0].setlabel(change, 'foobar')
        assert_equal(self.nodes[0].getaddressinfo(change)['ischange'], False)

        # Test gettransaction response with different arguments.
        self.log.info("Testing gettransaction response with different arguments...")
        self.nodes[0].setlabel(change, 'baz')
        baz = self.nodes[0].listtransactions(label="baz", count=1)[0]
        expected_receive_vout = {"label":    "baz",
                                 "address":  baz["address"],
                                 "amount":   baz["amount"],
                                 "category": baz["category"],
                                 "vout":     baz["vout"]}
        expected_fields = frozenset({'amount', 'bip125-replaceable', 'confirmations', 'details', 'fee',
                                     'hex', 'time', 'timereceived', 'trusted', 'txid', 'wtxid', 'walletconflicts'})
        verbose_field = "decoded"
        expected_verbose_fields = expected_fields | {verbose_field}

        self.log.debug("Testing gettransaction response without verbose")
        tx = self.nodes[0].gettransaction(txid=txid)
        assert_equal(set([*tx]), expected_fields)
        assert_array_result(tx["details"], {"category": "receive"}, expected_receive_vout)

        self.log.debug("Testing gettransaction response with verbose set to False")
        tx = self.nodes[0].gettransaction(txid=txid, verbose=False)
        assert_equal(set([*tx]), expected_fields)
        assert_array_result(tx["details"], {"category": "receive"}, expected_receive_vout)

        self.log.debug("Testing gettransaction response with verbose set to True")
        tx = self.nodes[0].gettransaction(txid=txid, verbose=True)
        assert_equal(set([*tx]), expected_verbose_fields)
        assert_array_result(tx["details"], {"category": "receive"}, expected_receive_vout)
        assert_equal(tx[verbose_field], self.nodes[0].decoderawtransaction(tx["hex"]))

        self.log.info("Test send* RPCs with verbose=True")
        address = self.nodes[0].getnewaddress("test")
        txid_feeReason_one = self.nodes[2].sendtoaddress(address=address, amount=5, verbose=True)
        assert_equal(txid_feeReason_one["fee_reason"], "Fallback fee")
        txid_feeReason_two = self.nodes[2].sendmany(dummy='', amounts={address: 5}, verbose=True)
        assert_equal(txid_feeReason_two["fee_reason"], "Fallback fee")
        self.log.info("Test send* RPCs with verbose=False")
        txid_feeReason_three = self.nodes[2].sendtoaddress(address=address, amount=5, verbose=False)
        assert_equal(self.nodes[2].gettransaction(txid_feeReason_three)['txid'], txid_feeReason_three)
        txid_feeReason_four = self.nodes[2].sendmany(dummy='', amounts={address: 5}, verbose=False)
        assert_equal(self.nodes[2].gettransaction(txid_feeReason_four)['txid'], txid_feeReason_four)

        self.log.info("Testing 'listunspent' outputs the parent descriptor(s) of coins")
        # Create two multisig descriptors, and send a UTxO each.
        multi_a = descsum_create("wsh(multi(1,tpubD6NzVbkrYhZ4YBNjUo96Jxd1u4XKWgnoc7LsA1jz3Yc2NiDbhtfBhaBtemB73n9V5vtJHwU6FVXwggTbeoJWQ1rzdz8ysDuQkpnaHyvnvzR/*,tpubD6NzVbkrYhZ4YHdDGMAYGaWxMSC1B6tPRTHuU5t3BcfcS3nrF523iFm5waFd1pP3ZvJt4Jr8XmCmsTBNx5suhcSgtzpGjGMASR3tau1hJz4/*))")
        multi_b = descsum_create("wsh(multi(1,tpubD6NzVbkrYhZ4YHdDGMAYGaWxMSC1B6tPRTHuU5t3BcfcS3nrF523iFm5waFd1pP3ZvJt4Jr8XmCmsTBNx5suhcSgtzpGjGMASR3tau1hJz4/*,tpubD6NzVbkrYhZ4Y2RLiuEzNQkntjmsLpPYDm3LTRBYynUQtDtpzeUKAcb9sYthSFL3YR74cdFgF5mW8yKxv2W2CWuZDFR2dUpE5PF9kbrVXNZ/*))")
        addr_a = self.nodes[0].deriveaddresses(multi_a, 0)[0]
        addr_b = self.nodes[0].deriveaddresses(multi_b, 0)[0]
        txid_a = self.nodes[0].sendtoaddress(addr_a, 0.01)
        txid_b = self.nodes[0].sendtoaddress(addr_b, 0.01)
        self.generate(self.nodes[0], 1, sync_fun=self.no_op)
        # Now import the descriptors, make sure we can identify on which descriptor each coin was received.
        self.nodes[0].createwallet(wallet_name="wo", descriptors=True, disable_private_keys=True)
        wo_wallet = self.nodes[0].get_wallet_rpc("wo")
        wo_wallet.importdescriptors([
            {
                "desc": multi_a,
                "active": False,
                "timestamp": "now",
            },
            {
                "desc": multi_b,
                "active": False,
                "timestamp": "now",
            },
        ])
        coins = wo_wallet.listunspent(minconf=0)
        assert_equal(len(coins), 2)
        coin_a = next(c for c in coins if c["txid"] == txid_a)
        assert_equal(coin_a["parent_descs"][0], multi_a)
        coin_b = next(c for c in coins if c["txid"] == txid_b)
        assert_equal(coin_b["parent_descs"][0], multi_b)
        self.nodes[0].unloadwallet("wo")


if __name__ == '__main__':
    WalletTest().main()<|MERGE_RESOLUTION|>--- conflicted
+++ resolved
@@ -26,12 +26,7 @@
     def set_test_params(self):
         self.num_nodes = 4
         self.extra_args = [[
-<<<<<<< HEAD
-            "-dustrelayfee=0", "-walletrejectlongchains=0"
-            "-bech32_hrp=bcrt",
-=======
-            "-dustrelayfee=0", "-walletrejectlongchains=0", "-whitelist=noban@127.0.0.1"
->>>>>>> 3c1e75ef
+            "-dustrelayfee=0", "-walletrejectlongchains=0", "-whitelist=noban@127.0.0.1", "-bech32_hrp=bcrt"
         ]] * self.num_nodes
         self.setup_clean_chain = True
         self.supports_cli = False
