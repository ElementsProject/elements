--- conflicted
+++ resolved
@@ -644,19 +644,12 @@
         assert_equal(total_txs, len(self.nodes[0].listtransactions("*", 99999)))
 
         # Test getaddressinfo on external address. Note that these addresses are taken from disablewallet.py
-<<<<<<< HEAD
-        assert_raises_rpc_error(-5, "Invalid prefix for Base58-encoded address", self.nodes[0].getaddressinfo, "3J98t1WpEZ73CNmQviecrnyiWrnqRhWNLy")
+        assert_raises_rpc_error(-5, "Invalid or unsupported Base58-encoded address.", self.nodes[0].getaddressinfo, "3J98t1WpEZ73CNmQviecrnyiWrnqRhWNLy")
         address_info = self.nodes[0].getaddressinfo("CTEuA2rzWUDTGt6jFwmAtGtWWqtRgP7NwY4qbGGyht8QpgLvpQmbRHtzeF1yTV1rmJ9GiHhJoqnrbUYT")
         assert_equal(address_info['address'], "CTEuA2rzWUDTGt6jFwmAtGtWWqtRgP7NwY4qbGGyht8QpgLvpQmbRHtzeF1yTV1rmJ9GiHhJoqnrbUYT")
         assert_equal(address_info["scriptPubKey"], "76a914dc389a2145ec3cd4fe37bd6a11653456168cfa2c88ac")
         assert_equal(address_info["unconfidential"], "2duWArW67wndmA6p39zcfUBGY1Sj3W1d3Y7")
         assert_equal(address_info["confidential_key"], "035dc1faefe93fc64f3cb65f7caefe3897f2cc98a6f67e8aec2763f8ae2c9299e3")
-=======
-        assert_raises_rpc_error(-5, "Invalid or unsupported Base58-encoded address.", self.nodes[0].getaddressinfo, "3J98t1WpEZ73CNmQviecrnyiWrnqRhWNLy")
-        address_info = self.nodes[0].getaddressinfo("mneYUmWYsuk7kySiURxCi3AGxrAqZxLgPZ")
-        assert_equal(address_info['address'], "mneYUmWYsuk7kySiURxCi3AGxrAqZxLgPZ")
-        assert_equal(address_info["scriptPubKey"], "76a9144e3854046c7bd1594ac904e4793b6a45b36dea0988ac")
->>>>>>> 73a9892b
         assert not address_info["ismine"]
         assert not address_info["iswatchonly"]
         assert not address_info["isscript"]
