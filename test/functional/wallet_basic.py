--- conflicted
+++ resolved
@@ -343,64 +343,38 @@
             # This will raise an exception for attempting to import a pubkey that isn't in hex
             assert_raises_rpc_error(-5, "Pubkey must be a hex string", self.nodes[0].importpubkey, "not hex")
 
-<<<<<<< HEAD
-        # Import address and private key to check correct behavior of spendable unspents
-        # 1. Send some coins to generate new UTXO
-        address_to_import = self.nodes[2].getaddressinfo(self.nodes[2].getnewaddress())["confidential"]
-        txid = self.nodes[0].sendtoaddress(address_to_import, 1)
-        self.nodes[0].generate(1)
-        self.sync_all(self.nodes[0:3])
-=======
             # This will raise an exception for importing an invalid pubkey
             assert_raises_rpc_error(-5, "Pubkey is not a valid public key", self.nodes[0].importpubkey, "5361746f736869204e616b616d6f746f")
 
             # Import address and private key to check correct behavior of spendable unspents
             # 1. Send some coins to generate new UTXO
-            address_to_import = self.nodes[2].getnewaddress()
+            address_to_import = self.nodes[2].getaddressinfo(self.nodes[2].getnewaddress())["confidential"]
             txid = self.nodes[0].sendtoaddress(address_to_import, 1)
             self.nodes[0].generate(1)
             self.sync_all(self.nodes[0:3])
->>>>>>> eef90c14
 
             # 2. Import address from node2 to node1
             self.nodes[1].importaddress(address_to_import)
 
-<<<<<<< HEAD
-        # 3. Validate that the imported address is watch-only on node1
-        # ELEMENTS: not watching without blinding key, watchonly with blinding key
-        assert not self.nodes[1].getaddressinfo(address_to_import)["iswatchonly"]
-        self.nodes[1].importblindingkey(address_to_import, self.nodes[2].dumpblindingkey(address_to_import))
-        assert self.nodes[1].getaddressinfo(address_to_import)["iswatchonly"]
-
-        # 4. Check that the unspents after import are not spendable
-        assert_array_result(self.nodes[1].listunspent(),
-                            {"address": self.nodes[1].getaddressinfo(address_to_import)["unconfidential"]},
-                            {"spendable": False})
-=======
             # 3. Validate that the imported address is watch-only on node1
+            # ELEMENTS: not watching without blinding key, watchonly with blinding key
+            assert not self.nodes[1].getaddressinfo(address_to_import)["iswatchonly"]
+            self.nodes[1].importblindingkey(address_to_import, self.nodes[2].dumpblindingkey(address_to_import))
             assert self.nodes[1].getaddressinfo(address_to_import)["iswatchonly"]
 
             # 4. Check that the unspents after import are not spendable
             assert_array_result(self.nodes[1].listunspent(),
-                                {"address": address_to_import},
+                                {"address": self.nodes[1].getaddressinfo(address_to_import)["unconfidential"]},
                                 {"spendable": False})
->>>>>>> eef90c14
 
             # 5. Import private key of the previously imported address on node1
             priv_key = self.nodes[2].dumpprivkey(address_to_import)
             self.nodes[1].importprivkey(priv_key)
 
-<<<<<<< HEAD
-        # 6. Check that the unspents are now spendable on node1
-        assert_array_result(self.nodes[1].listunspent(),
-                            {"address": self.nodes[1].getaddressinfo(address_to_import)["unconfidential"]},
-                            {"spendable": True})
-=======
             # 6. Check that the unspents are now spendable on node1
             assert_array_result(self.nodes[1].listunspent(),
-                                {"address": address_to_import},
+                                {"address": self.nodes[1].getaddressinfo(address_to_import)["unconfidential"]},
                                 {"spendable": True})
->>>>>>> eef90c14
 
         # Mine a block from node0 to an address from node1
         coinbase_addr = self.nodes[1].getnewaddress()
