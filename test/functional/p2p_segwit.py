#!/usr/bin/env python3
# Copyright (c) 2016-2020 The Bitcoin Core developers
# Distributed under the MIT software license, see the accompanying
# file COPYING or http://www.opensource.org/licenses/mit-license.php.
"""Test segwit transactions and blocks on P2P network."""
from decimal import Decimal
import random
import struct
import time

from test_framework.blocktools import create_block, create_coinbase, add_witness_commitment, WITNESS_COMMITMENT_HEADER
from test_framework.key import ECKey
from test_framework.messages import (
    COIN,
    BIP125_SEQUENCE_NUMBER,
    CBlockHeader,
    CInv,
    COutPoint,
    CTransaction,
    CTxIn,
    CTxInWitness,
    CTxOut,
    CTxOutValue,
    CTxOutWitness,
    CTxWitness,
    MAX_BLOCK_WEIGHT,
    MSG_BLOCK,
    MSG_TX,
    MSG_WITNESS_FLAG,
    MSG_WITNESS_TX,
    MSG_WTX,
    NODE_NETWORK,
    NODE_WITNESS,
    msg_no_witness_block,
    msg_getdata,
    msg_headers,
    msg_inv,
    msg_tx,
    msg_block,
    msg_no_witness_tx,
    ser_uint256,
    ser_vector,
    sha256,
    tx_from_hex,
)
from test_framework.p2p import (
    P2PInterface,
    p2p_lock,
)
from test_framework.script import (
    CScript,
    CScriptNum,
    CScriptOp,
    MAX_SCRIPT_ELEMENT_SIZE,
    OP_0,
    OP_1,
    OP_2,
    OP_16,
    OP_2DROP,
    OP_CHECKMULTISIG,
    OP_CHECKSIG,
    OP_DROP,
    OP_ELSE,
    OP_ENDIF,
    OP_IF,
    OP_RETURN,
    OP_TRUE,
    SIGHASH_ALL,
    SIGHASH_ANYONECANPAY,
    SIGHASH_NONE,
    SIGHASH_SINGLE,
    SegwitV0SignatureHash,
    LegacySignatureHash,
    hash160,
)
from test_framework.script_util import (
    key_to_p2wpkh_script,
    keyhash_to_p2pkh_script,
    script_to_p2sh_script,
    script_to_p2wsh_script,
)
from test_framework.test_framework import BitcoinTestFramework
from test_framework.util import (
    assert_equal,
    softfork_active,
    assert_raises_rpc_error,
)
from test_framework import util

# The versionbit bit used to signal activation of SegWit
VB_WITNESS_BIT = 1
VB_TOP_BITS = 0x20000000

MAX_SIGOP_COST = 80000

SEGWIT_HEIGHT = 120

class UTXO():
    """Used to keep track of anyone-can-spend outputs that we can use in the tests."""
    def __init__(self, sha256, n, value):
        self.sha256 = sha256
        self.n = n
        self.nValue = value

def sign_p2pk_witness_input(script, tx_to, in_idx, hashtype, value, key):
    """Add signature for a P2PK witness program."""
    tx_hash = SegwitV0SignatureHash(script, tx_to, in_idx, hashtype, CTxOutValue(value))
    signature = key.sign_ecdsa(tx_hash) + chr(hashtype).encode('latin-1')
    tx_to.wit.vtxinwit[in_idx].scriptWitness.stack = [signature, script]
    tx_to.rehash()

def test_transaction_acceptance(node, p2p, tx, with_witness, accepted, reason=None):
    """Send a transaction to the node and check that it's accepted to the mempool

    - Submit the transaction over the p2p interface
    - use the getrawmempool rpc to check for acceptance."""
    reason = [reason] if reason else []
    with node.assert_debug_log(expected_msgs=reason):
        p2p.send_and_ping(msg_tx(tx) if with_witness else msg_no_witness_tx(tx))
        assert_equal(tx.hash in node.getrawmempool(), accepted)


def test_witness_block(node, p2p, block, accepted, with_witness=True, reason=None):
    """Send a block to the node and check that it's accepted

    - Submit the block over the p2p interface
    - use the getbestblockhash rpc to check for acceptance."""
    reason = [reason] if reason else []
    with node.assert_debug_log(expected_msgs=reason):
        p2p.send_and_ping(msg_block(block) if with_witness else msg_no_witness_block(block))
        assert_equal(node.getbestblockhash() == block.hash, accepted)


class TestP2PConn(P2PInterface):
    def __init__(self, wtxidrelay=False):
        super().__init__(wtxidrelay=wtxidrelay)
        self.getdataset = set()
        self.last_wtxidrelay = []
        self.lastgetdata = []
        self.wtxidrelay = wtxidrelay

    # Don't send getdata message replies to invs automatically.
    # We'll send the getdata messages explicitly in the test logic.
    def on_inv(self, message):
        pass

    def on_getdata(self, message):
        self.lastgetdata = message.inv
        for inv in message.inv:
            self.getdataset.add(inv.hash)

    def on_wtxidrelay(self, message):
        self.last_wtxidrelay.append(message)

    def announce_tx_and_wait_for_getdata(self, tx, success=True, use_wtxid=False):
        if success:
            # sanity check
            assert (self.wtxidrelay and use_wtxid) or (not self.wtxidrelay and not use_wtxid)
        with p2p_lock:
            self.last_message.pop("getdata", None)
        if use_wtxid:
            wtxid = tx.calc_sha256(True)
            self.send_message(msg_inv(inv=[CInv(MSG_WTX, wtxid)]))
        else:
            self.send_message(msg_inv(inv=[CInv(MSG_TX, tx.sha256)]))

        if success:
            if use_wtxid:
                self.wait_for_getdata([wtxid])
            else:
                self.wait_for_getdata([tx.sha256])
        else:
            time.sleep(5)
            assert not self.last_message.get("getdata")

    def announce_block_and_wait_for_getdata(self, block, use_header, timeout=60):
        with p2p_lock:
            self.last_message.pop("getdata", None)
            self.last_message.pop("getheaders", None)
        msg = msg_headers()
        msg.headers = [CBlockHeader(block)]
        if use_header:
            self.send_message(msg)
        else:
            self.send_message(msg_inv(inv=[CInv(MSG_BLOCK, block.sha256)]))
            self.wait_for_getheaders()
            self.send_message(msg)
        self.wait_for_getdata([block.sha256])

    def request_block(self, blockhash, inv_type, timeout=60):
        with p2p_lock:
            self.last_message.pop("block", None)
        self.send_message(msg_getdata(inv=[CInv(inv_type, blockhash)]))
        self.wait_for_block(blockhash, timeout)
        return self.last_message["block"].block

class SegWitTest(BitcoinTestFramework):
    def set_test_params(self):
        self.setup_clean_chain = True
        self.num_nodes = 2
        # This test tests SegWit both pre and post-activation, so use the normal BIP9 activation.
        self.extra_args = [
            ["-acceptnonstdtxn=1", "-segwitheight={}".format(SEGWIT_HEIGHT), "-whitelist=noban@127.0.0.1"],
            ["-acceptnonstdtxn=0", "-segwitheight={}".format(SEGWIT_HEIGHT)],
        ]
        self.supports_cli = False

    def skip_test_if_missing_module(self):
        self.skip_if_no_wallet()

    # Helper functions

    def build_next_block(self, version=4):
        """Build a block on top of node0's tip."""
        tip = self.nodes[0].getbestblockhash()
        height = self.nodes[0].getblockcount() + 1
        block_time = self.nodes[0].getblockheader(tip)["mediantime"] + 1
        block = create_block(int(tip, 16), create_coinbase(height), block_time)
        block.nVersion = version
        block.rehash()
        return block

    def update_witness_block_with_transactions(self, block, tx_list, nonce=0):
        """Add list of transactions to block, adds witness commitment, then solves."""
        block.vtx.extend(tx_list)
        add_witness_commitment(block, nonce)
        block.solve()

    def run_test(self):
        util.node_fastmerkle = self.nodes[0]
        # Setup the p2p connections
        # self.test_node sets NODE_WITNESS|NODE_NETWORK
        self.test_node = self.nodes[0].add_p2p_connection(TestP2PConn(), services=NODE_NETWORK | NODE_WITNESS)
        # self.old_node sets only NODE_NETWORK
        self.old_node = self.nodes[0].add_p2p_connection(TestP2PConn(), services=NODE_NETWORK)
        # self.std_node is for testing node1 (fRequireStandard=true)
        self.std_node = self.nodes[1].add_p2p_connection(TestP2PConn(), services=NODE_NETWORK | NODE_WITNESS)
        # self.std_wtx_node is for testing node1 with wtxid relay
        self.std_wtx_node = self.nodes[1].add_p2p_connection(TestP2PConn(wtxidrelay=True), services=NODE_NETWORK | NODE_WITNESS)

        assert self.test_node.nServices & NODE_WITNESS != 0

        # Keep a place to store utxo's that can be used in later tests
        self.utxo = []

        self.log.info("Starting tests before segwit activation")
        self.segwit_active = False

        self.test_non_witness_transaction()
        self.test_v0_outputs_arent_spendable()
        self.test_block_relay()
        self.test_unnecessary_witness_before_segwit_activation()
        self.test_witness_tx_relay_before_segwit_activation()
        self.test_standardness_v0()

        self.log.info("Advancing to segwit activation")
        self.advance_to_segwit_active()

        # Segwit status 'active'

        self.test_p2sh_witness()
        self.test_witness_commitments()
        self.test_block_malleability()
        self.test_witness_block_size()
        self.test_submit_block()
        self.test_extra_witness_data()
        self.test_max_witness_push_length()
        self.test_max_witness_script_length()
        self.test_witness_input_length()
        self.test_block_relay()
        self.test_tx_relay_after_segwit_activation()
        self.test_standardness_v0()
        self.test_segwit_versions()
        self.test_premature_coinbase_witness_spend()
        self.test_uncompressed_pubkey()
        self.test_signature_version_1()
        self.test_non_standard_witness_blinding()
        self.test_non_standard_witness()
        self.test_witness_sigops()
        self.test_superfluous_witness()
        self.test_wtxid_relay()

    # Individual tests

    def subtest(func):  # noqa: N805
        """Wraps the subtests for logging and state assertions."""
        def func_wrapper(self, *args, **kwargs):
            self.log.info("Subtest: {} (Segwit active = {})".format(func.__name__, self.segwit_active))
            # Assert segwit status is as expected
            assert_equal(softfork_active(self.nodes[0], 'segwit'), self.segwit_active)
            func(self, *args, **kwargs)
            # Each subtest should leave some utxos for the next subtest
            assert self.utxo
            self.sync_blocks()
            # Assert segwit status is as expected at end of subtest
            assert_equal(softfork_active(self.nodes[0], 'segwit'), self.segwit_active)

        return func_wrapper

    @subtest  # type: ignore
    def test_non_witness_transaction(self):
        """See if sending a regular transaction works, and create a utxo to use in later tests."""
        # Mine a block with an anyone-can-spend coinbase,
        # let it mature, then try to spend it.

        block = self.build_next_block(version=1)
        block.solve()
        self.test_node.send_and_ping(msg_no_witness_block(block))  # make sure the block was processed
        txid = block.vtx[0].sha256

        self.nodes[0].generate(99)  # let the block mature

        # Create a transaction that spends the coinbase
        tx = CTransaction()
        tx.vin.append(CTxIn(COutPoint(txid, 0), b""))
        tx.vout.append(CTxOut(49 * 100000000, CScript([OP_TRUE, OP_DROP] * 15 + [OP_TRUE])))
        tx.vout.append(CTxOut(50*COIN - 49*COIN)) # fee
        tx.calc_sha256()

        # Check that serializing it with or without witness is the same
        # This is a sanity check of our testing framework.
        assert_equal(msg_no_witness_tx(tx).serialize(), msg_tx(tx).serialize())

        self.test_node.send_and_ping(msg_tx(tx))  # make sure the block was processed
        assert tx.hash in self.nodes[0].getrawmempool()
        # Save this transaction for later
        self.utxo.append(UTXO(tx.sha256, 0, 49 * 100000000))
        self.nodes[0].generate(1)

    @subtest  # type: ignore
    def test_unnecessary_witness_before_segwit_activation(self):
        """Verify that blocks with witnesses are rejected before activation."""

        tx = CTransaction()
        tx.vin.append(CTxIn(COutPoint(self.utxo[0].sha256, self.utxo[0].n), b""))
        tx.vout.append(CTxOut(self.utxo[0].nValue - 1000, CScript([OP_TRUE])))
        tx.vout.append(CTxOut(1000)) # fee
        tx.wit.vtxinwit.append(CTxInWitness())
        tx.wit.vtxinwit[0].scriptWitness.stack = [CScript([CScriptNum(1)])]

        # Verify the hash with witness differs from the txid
        # (otherwise our testing framework must be broken!)
        tx.rehash()
        assert tx.sha256 != tx.calc_sha256(with_witness=True)

        # Construct a segwit-signaling block that includes the transaction.
        block = self.build_next_block(version=(VB_TOP_BITS | (1 << VB_WITNESS_BIT)))
        self.update_witness_block_with_transactions(block, [tx])
        # Sending witness data before activation is not allowed (anti-spam
        # rule).
        test_witness_block(self.nodes[0], self.test_node, block, accepted=False, reason='unexpected-witness')

        # But it should not be permanently marked bad...
        # Resend without witness information.
        self.test_node.send_and_ping(msg_no_witness_block(block))  # make sure the block was processed
        assert_equal(self.nodes[0].getbestblockhash(), block.hash)

        # Update our utxo list; we spent the first entry.
        self.utxo.pop(0)
        self.utxo.append(UTXO(tx.sha256, 0, tx.vout[0].nValue.getAmount()))

    @subtest  # type: ignore
    def test_block_relay(self):
        """Test that block requests to NODE_WITNESS peer are with MSG_WITNESS_FLAG.

        This is true regardless of segwit activation.
        Also test that we don't ask for blocks from unupgraded peers."""

        blocktype = 2 | MSG_WITNESS_FLAG

        # test_node has set NODE_WITNESS, so all getdata requests should be for
        # witness blocks.
        # Test announcing a block via inv results in a getdata, and that
        # announcing a version 4 or random VB block with a header results in a getdata
        block1 = self.build_next_block()
        block1.solve()

        self.test_node.announce_block_and_wait_for_getdata(block1, use_header=False)
        assert self.test_node.last_message["getdata"].inv[0].type == blocktype
        test_witness_block(self.nodes[0], self.test_node, block1, True)

        block2 = self.build_next_block(version=4)
        block2.solve()

        self.test_node.announce_block_and_wait_for_getdata(block2, use_header=True)
        assert self.test_node.last_message["getdata"].inv[0].type == blocktype
        test_witness_block(self.nodes[0], self.test_node, block2, True)

        block3 = self.build_next_block(version=(VB_TOP_BITS | (1 << 15)))
        block3.solve()
        self.test_node.announce_block_and_wait_for_getdata(block3, use_header=True)
        assert self.test_node.last_message["getdata"].inv[0].type == blocktype
        test_witness_block(self.nodes[0], self.test_node, block3, True)

        # Check that we can getdata for witness blocks or regular blocks,
        # and the right thing happens.
        if not self.segwit_active:
            # Before activation, we should be able to request old blocks with
            # or without witness, and they should be the same.
            chain_height = self.nodes[0].getblockcount()
            # Pick 10 random blocks on main chain, and verify that getdata's
            # for MSG_BLOCK, MSG_WITNESS_BLOCK, and rpc getblock() are equal.
            all_heights = list(range(chain_height + 1))
            random.shuffle(all_heights)
            all_heights = all_heights[0:10]
            for height in all_heights:
                block_hash = self.nodes[0].getblockhash(height)
                rpc_block = self.nodes[0].getblock(block_hash, False)
                block_hash = int(block_hash, 16)
                block = self.test_node.request_block(block_hash, 2)
                wit_block = self.test_node.request_block(block_hash, 2 | MSG_WITNESS_FLAG)
                assert_equal(block.serialize(), wit_block.serialize())
                assert_equal(block.serialize(), bytes.fromhex(rpc_block))
        else:
            # After activation, witness blocks and non-witness blocks should
            # be different.  Verify rpc getblock() returns witness blocks, while
            # getdata respects the requested type.
            block = self.build_next_block()
            self.update_witness_block_with_transactions(block, [])
            # This gives us a witness commitment.
            assert len(block.vtx[0].wit.vtxinwit) == 1
            assert len(block.vtx[0].wit.vtxinwit[0].scriptWitness.stack) == 1
            test_witness_block(self.nodes[0], self.test_node, block, accepted=True)
            # Now try to retrieve it...
            rpc_block = self.nodes[0].getblock(block.hash, False)
            non_wit_block = self.test_node.request_block(block.sha256, 2)
            wit_block = self.test_node.request_block(block.sha256, 2 | MSG_WITNESS_FLAG)
            assert_equal(wit_block.serialize(), bytes.fromhex(rpc_block))
            assert_equal(wit_block.serialize(False), non_wit_block.serialize())
            assert_equal(wit_block.serialize(), block.serialize())

            # Test size, vsize, weight
            rpc_details = self.nodes[0].getblock(block.hash, True)
            assert_equal(rpc_details["size"], len(block.serialize()))
            assert_equal(rpc_details["strippedsize"], len(block.serialize(False)))
            assert_equal(rpc_details["weight"], block.get_weight())

            # Upgraded node should not ask for blocks from unupgraded
            block4 = self.build_next_block(version=4)
            block4.solve()
            self.old_node.getdataset = set()

            # Blocks can be requested via direct-fetch (immediately upon processing the announcement)
            # or via parallel download (with an indeterminate delay from processing the announcement)
            # so to test that a block is NOT requested, we could guess a time period to sleep for,
            # and then check. We can avoid the sleep() by taking advantage of transaction getdata's
            # being processed after block getdata's, and announce a transaction as well,
            # and then check to see if that particular getdata has been received.
            # Since 0.14, inv's will only be responded to with a getheaders, so send a header
            # to announce this block.
            msg = msg_headers()
            msg.headers = [CBlockHeader(block4)]
            self.old_node.send_message(msg)
            self.old_node.announce_tx_and_wait_for_getdata(block4.vtx[0])
            assert block4.sha256 not in self.old_node.getdataset

    @subtest  # type: ignore
    def test_v0_outputs_arent_spendable(self):
        """Test that v0 outputs aren't spendable before segwit activation.

        ~6 months after segwit activation, the SCRIPT_VERIFY_WITNESS flag was
        backdated so that it applies to all blocks, going back to the genesis
        block.

        Consequently, version 0 witness outputs are never spendable without
        witness, and so can't be spent before segwit activation (the point at which
        blocks are permitted to contain witnesses)."""

        # Create two outputs, a p2wsh and p2sh-p2wsh
        witness_script = CScript([OP_TRUE])
        script_pubkey = script_to_p2wsh_script(witness_script)
        p2sh_script_pubkey = script_to_p2sh_script(script_pubkey)

        value = self.utxo[0].nValue // 3

        tx = CTransaction()
        tx.vin = [CTxIn(COutPoint(self.utxo[0].sha256, self.utxo[0].n), b'')]
        tx.vout = [CTxOut(value, script_pubkey), CTxOut(value, p2sh_script_pubkey)]
        tx.vout.append(CTxOut(value, CScript([OP_TRUE])))
        if self.utxo[0].nValue % 3 > 0:
            tx.vout.append(CTxOut(self.utxo[0].nValue - 3*value))
        tx.rehash()
        txid = tx.sha256

        # Add it to a block
        block = self.build_next_block()
        self.update_witness_block_with_transactions(block, [tx])
        # Verify that segwit isn't activated. A block serialized with witness
        # should be rejected prior to activation.
        test_witness_block(self.nodes[0], self.test_node, block, accepted=False, with_witness=True, reason='unexpected-witness')
        # Now send the block without witness. It should be accepted
        test_witness_block(self.nodes[0], self.test_node, block, accepted=True, with_witness=False)

        # Now try to spend the outputs. This should fail since SCRIPT_VERIFY_WITNESS is always enabled.
        p2wsh_tx = CTransaction()
        p2wsh_tx.vin = [CTxIn(COutPoint(txid, 0), b'')]
        p2wsh_tx.vout = [CTxOut(value, CScript([OP_TRUE]))]
        p2wsh_tx.wit.vtxinwit.append(CTxInWitness())
        p2wsh_tx.wit.vtxinwit[0].scriptWitness.stack = [CScript([OP_TRUE])]
        p2wsh_tx.rehash()

        p2sh_p2wsh_tx = CTransaction()
        p2sh_p2wsh_tx.vin = [CTxIn(COutPoint(txid, 1), CScript([script_pubkey]))]
        p2sh_p2wsh_tx.vout = [CTxOut(value, CScript([OP_TRUE]))]
        p2sh_p2wsh_tx.wit.vtxinwit.append(CTxInWitness())
        p2sh_p2wsh_tx.wit.vtxinwit[0].scriptWitness.stack = [CScript([OP_TRUE])]
        p2sh_p2wsh_tx.rehash()

        for tx in [p2wsh_tx, p2sh_p2wsh_tx]:

            block = self.build_next_block()
            self.update_witness_block_with_transactions(block, [tx])

            # When the block is serialized with a witness, the block will be rejected because witness
            # data isn't allowed in blocks that don't commit to witness data.
            test_witness_block(self.nodes[0], self.test_node, block, accepted=False, with_witness=True, reason='unexpected-witness')

            # When the block is serialized without witness, validation fails because the transaction is
            # invalid (transactions are always validated with SCRIPT_VERIFY_WITNESS so a segwit v0 transaction
            # without a witness is invalid).
            # Note: The reject reason for this failure could be
            # 'block-validation-failed' (if script check threads > 1) or
            # 'non-mandatory-script-verify-flag (Witness program was passed an
            # empty witness)' (otherwise).
            # TODO: support multiple acceptable reject reasons.
            test_witness_block(self.nodes[0], self.test_node, block, accepted=False, with_witness=False)

        self.utxo.pop(0)
        self.utxo.append(UTXO(txid, 2, value))

    @subtest  # type: ignore

    def test_witness_tx_relay_before_segwit_activation(self):

        # Generate a transaction that doesn't require a witness, but send it
        # with a witness.  Should be rejected for premature-witness, but should
        # not be added to recently rejected list.
        tx = CTransaction()
        tx.vin.append(CTxIn(COutPoint(self.utxo[0].sha256, self.utxo[0].n), b""))
        tx.vout.append(CTxOut(self.utxo[0].nValue - 1000, CScript([OP_TRUE, OP_DROP] * 15 + [OP_TRUE])))
        tx.vout.append(CTxOut(1000)) # fee
        tx.wit.vtxinwit.append(CTxInWitness())
        tx.wit.vtxinwit[0].scriptWitness.stack = [b'a']
        tx.rehash()

        tx_hash = tx.sha256
        tx_value = tx.vout[0].nValue.getAmount()

        # Verify that if a peer doesn't set nServices to include NODE_WITNESS,
        # the getdata is just for the non-witness portion.
        self.old_node.announce_tx_and_wait_for_getdata(tx)
        assert self.old_node.last_message["getdata"].inv[0].type == MSG_TX

        # Since we haven't delivered the tx yet, inv'ing the same tx from
        # a witness transaction ought not result in a getdata.
        self.test_node.announce_tx_and_wait_for_getdata(tx, success=False)

        # Delivering this transaction with witness should fail (no matter who
        # its from)
        assert_equal(len(self.nodes[0].getrawmempool()), 0)
        assert_equal(len(self.nodes[1].getrawmempool()), 0)
        test_transaction_acceptance(self.nodes[0], self.old_node, tx, with_witness=True, accepted=False)
        test_transaction_acceptance(self.nodes[0], self.test_node, tx, with_witness=True, accepted=False)

        # But eliminating the witness should fix it
        test_transaction_acceptance(self.nodes[0], self.test_node, tx, with_witness=False, accepted=True)

        # Cleanup: mine the first transaction and update utxo
        self.nodes[0].generate(1)
        assert_equal(len(self.nodes[0].getrawmempool()), 0)

        self.utxo.pop(0)
        self.utxo.append(UTXO(tx_hash, 0, tx_value))

    @subtest  # type: ignore
    def test_standardness_v0(self):
        """Test V0 txout standardness.

        V0 segwit outputs and inputs are always standard.
        V0 segwit inputs may only be mined after activation, but not before."""

        witness_script = CScript([OP_TRUE])
        script_pubkey = script_to_p2wsh_script(witness_script)
        p2sh_script_pubkey = script_to_p2sh_script(witness_script)

        # First prepare a p2sh output (so that spending it will pass standardness)
        p2sh_tx = CTransaction()
        p2sh_tx.vin = [CTxIn(COutPoint(self.utxo[0].sha256, self.utxo[0].n), b"")]
        p2sh_tx.vout = [CTxOut(self.utxo[0].nValue - 1000, p2sh_script_pubkey)]
        p2sh_tx.vout.append(CTxOut(1000)) # fee
        p2sh_tx.rehash()

        # Mine it on test_node to create the confirmed output.
        test_transaction_acceptance(self.nodes[0], self.test_node, p2sh_tx, with_witness=True, accepted=True)
        self.nodes[0].generate(1)
        self.sync_blocks()

        # Now test standardness of v0 P2WSH outputs.
        # Start by creating a transaction with two outputs.
        tx = CTransaction()
        tx.vin = [CTxIn(COutPoint(p2sh_tx.sha256, 0), CScript([witness_script]))]
        tx.vout = [CTxOut(p2sh_tx.vout[0].nValue.getAmount() - 10000, script_pubkey)]
        tx.vout.append(CTxOut(8000, script_pubkey))  # Might burn this later
        tx.vout.append(CTxOut(2000)) # fee
        tx.vin[0].nSequence = BIP125_SEQUENCE_NUMBER  # Just to have the option to bump this tx from the mempool
        tx.rehash()

        # This is always accepted, since the mempool policy is to consider segwit as always active
        # and thus allow segwit outputs
        test_transaction_acceptance(self.nodes[1], self.std_node, tx, with_witness=True, accepted=True)

        # Now create something that looks like a P2PKH output. This won't be spendable.
        witness_hash = sha256(witness_script)
        script_pubkey = CScript([OP_0, hash160(witness_hash)])
        tx2 = CTransaction()
        # tx was accepted, so we spend the second output.
        tx2.vin = [CTxIn(COutPoint(tx.sha256, 1), b"")]
        tx2.vout = [CTxOut(7000, script_pubkey)]
        tx2.vout.append(CTxOut(1000)) # fee
        tx2.wit.vtxinwit.append(CTxInWitness())
        tx2.wit.vtxinwit[0].scriptWitness.stack = [witness_script]
        tx2.rehash()

        test_transaction_acceptance(self.nodes[1], self.std_node, tx2, with_witness=True, accepted=True)

        # Now update self.utxo for later tests.
        tx3 = CTransaction()
        # tx and tx2 were both accepted.  Don't bother trying to reclaim the
        # P2PKH output; just send tx's first output back to an anyone-can-spend.
        self.sync_mempools([self.nodes[0], self.nodes[1]])
        tx3.vin = [CTxIn(COutPoint(tx.sha256, 0), b"")]
        tx3.vout = [CTxOut(tx.vout[0].nValue.getAmount() - 1000, CScript([OP_TRUE, OP_DROP] * 15 + [OP_TRUE]))]
        tx3.vout.append(CTxOut(1000)) # fee
        tx3.wit.vtxinwit.append(CTxInWitness())
        tx3.wit.vtxinwit[0].scriptWitness.stack = [witness_script]
        tx3.rehash()
        if not self.segwit_active:
            # Just check mempool acceptance, but don't add the transaction to the mempool, since witness is disallowed
            # in blocks and the tx is impossible to mine right now.
            assert_equal(
                self.nodes[0].testmempoolaccept([tx3.serialize_with_witness().hex()]),
                [{
                    'txid': tx3.hash,
                    'wtxid': tx3.getwtxid(),
                    'allowed': True,
                    'vsize': tx3.get_vsize(),
                    'fees': {
                        'base': Decimal('0.00001000'),
                    },
                }],
            )
            # Create the same output as tx3, but by replacing tx
            tx3_out = tx3.vout[0]
            tx3 = tx
            tx3.vout = [tx3_out]
            tx3.vout.append(CTxOut(p2sh_tx.vout[0].nValue.getAmount() - tx3.vout[0].nValue.getAmount())) # fee
            tx3.rehash()
            assert_equal(
                self.nodes[0].testmempoolaccept([tx3.serialize_with_witness().hex()]),
                [{
                    'txid': tx3.hash,
                    'wtxid': tx3.getwtxid(),
                    'allowed': True,
                    'vsize': tx3.get_vsize(),
                    'fees': {
                        'base': Decimal('0.00011000'),
                    },
                }],
            )
        test_transaction_acceptance(self.nodes[0], self.test_node, tx3, with_witness=True, accepted=True)

        self.nodes[0].generate(1)
        self.sync_blocks()
        self.utxo.pop(0)
        self.utxo.append(UTXO(tx3.sha256, 0, tx3.vout[0].nValue.getAmount()))
        assert_equal(len(self.nodes[1].getrawmempool()), 0)

    @subtest  # type: ignore
    def advance_to_segwit_active(self):
        """Mine enough blocks to activate segwit."""
        assert not softfork_active(self.nodes[0], 'segwit')
        height = self.nodes[0].getblockcount()
        self.nodes[0].generate(SEGWIT_HEIGHT - height - 2)
        assert not softfork_active(self.nodes[0], 'segwit')
        self.nodes[0].generate(1)
        assert softfork_active(self.nodes[0], 'segwit')
        self.segwit_active = True

    @subtest  # type: ignore
    def test_p2sh_witness(self):
        """Test P2SH wrapped witness programs."""

        # Prepare the p2sh-wrapped witness output
        witness_script = CScript([OP_DROP, OP_TRUE])
        p2wsh_pubkey = script_to_p2wsh_script(witness_script)
        script_pubkey = script_to_p2sh_script(p2wsh_pubkey)
        script_sig = CScript([p2wsh_pubkey])  # a push of the redeem script

        # Fund the P2SH output
        tx = CTransaction()
        tx.vin.append(CTxIn(COutPoint(self.utxo[0].sha256, self.utxo[0].n), b""))
        tx.vout.append(CTxOut(self.utxo[0].nValue - 1000, script_pubkey))
        tx.vout.append(CTxOut(1000)) # fee
        tx.rehash()

        # Verify mempool acceptance and block validity
        test_transaction_acceptance(self.nodes[0], self.test_node, tx, with_witness=False, accepted=True)
        block = self.build_next_block()
        self.update_witness_block_with_transactions(block, [tx])
        test_witness_block(self.nodes[0], self.test_node, block, accepted=True, with_witness=True)
        self.sync_blocks()

        # Now test attempts to spend the output.
        spend_tx = CTransaction()
        spend_tx.vin.append(CTxIn(COutPoint(tx.sha256, 0), script_sig))
        spend_tx.vout.append(CTxOut(tx.vout[0].nValue.getAmount() - 1000, CScript([OP_TRUE])))
        spend_tx.vout.append(CTxOut(1000)) # fee
        spend_tx.rehash()

        # This transaction should not be accepted into the mempool pre- or
        # post-segwit.  Mempool acceptance will use SCRIPT_VERIFY_WITNESS which
        # will require a witness to spend a witness program regardless of
        # segwit activation.  Note that older bitcoind's that are not
        # segwit-aware would also reject this for failing CLEANSTACK.
        with self.nodes[0].assert_debug_log(
                expected_msgs=(spend_tx.hash, 'was not accepted: non-mandatory-script-verify-flag (Witness program was passed an empty witness)')):
            test_transaction_acceptance(self.nodes[0], self.test_node, spend_tx, with_witness=False, accepted=False)

        # Try to put the witness script in the scriptSig, should also fail.
        spend_tx.vin[0].scriptSig = CScript([p2wsh_pubkey, b'a'])
        spend_tx.rehash()
        with self.nodes[0].assert_debug_log(
                expected_msgs=(spend_tx.hash, 'was not accepted: mandatory-script-verify-flag-failed (Script evaluated without error but finished with a false/empty top stack element)')):
            test_transaction_acceptance(self.nodes[0], self.test_node, spend_tx, with_witness=False, accepted=False)

        # Now put the witness script in the witness, should succeed after
        # segwit activates.
        spend_tx.vin[0].scriptSig = script_sig
        spend_tx.rehash()
        spend_tx.wit.vtxinwit.append(CTxInWitness())
        spend_tx.wit.vtxinwit[0].scriptWitness.stack = [b'a', witness_script]

        # Verify mempool acceptance
        test_transaction_acceptance(self.nodes[0], self.test_node, spend_tx, with_witness=True, accepted=True)
        block = self.build_next_block()
        self.update_witness_block_with_transactions(block, [spend_tx])

        # If we're after activation, then sending this with witnesses should be valid.
        # This no longer works before activation, because SCRIPT_VERIFY_WITNESS
        # is always set.
        # TODO: rewrite this test to make clear that it only works after activation.
        test_witness_block(self.nodes[0], self.test_node, block, accepted=True)

        # Update self.utxo
        self.utxo.pop(0)
        self.utxo.append(UTXO(spend_tx.sha256, 0, spend_tx.vout[0].nValue.getAmount()))

    @subtest  # type: ignore
    def test_witness_commitments(self):
        """Test witness commitments.

        This test can only be run after segwit has activated."""

        # First try a correct witness commitment.
        block = self.build_next_block()
        add_witness_commitment(block)
        block.solve()

        # Test the test -- witness serialization should be different
        assert msg_block(block).serialize() != msg_no_witness_block(block).serialize()

        # This empty block should be valid.
        test_witness_block(self.nodes[0], self.test_node, block, accepted=True)

        # Try to tweak the nonce
        block_2 = self.build_next_block()
        add_witness_commitment(block_2, nonce=28)
        block_2.solve()

        # The commitment should have changed!
        assert block_2.vtx[0].vout[-1] != block.vtx[0].vout[-1]

        # This should also be valid.
        test_witness_block(self.nodes[0], self.test_node, block_2, accepted=True)

        # Now test commitments with actual transactions
        tx = CTransaction()
        tx.vin.append(CTxIn(COutPoint(self.utxo[0].sha256, self.utxo[0].n), b""))

        # Let's construct a witness script
        witness_script = CScript([OP_TRUE])
        script_pubkey = script_to_p2wsh_script(witness_script)
        tx.vout.append(CTxOut(self.utxo[0].nValue - 1000, script_pubkey))
        tx.vout.append(CTxOut(1000)) # fee
        tx.rehash()

        # tx2 will spend tx1, and send back to a regular anyone-can-spend address
        tx2 = CTransaction()
        tx2.vin.append(CTxIn(COutPoint(tx.sha256, 0), b""))
        tx2.vout.append(CTxOut(tx.vout[0].nValue.getAmount() - 1000, witness_script))
        tx2.vout.append(CTxOut(1000)) # fee
        tx2.wit.vtxinwit.append(CTxInWitness())
        tx2.wit.vtxinwit[0].scriptWitness.stack = [witness_script]
        tx2.rehash()

        block_3 = self.build_next_block()
        self.update_witness_block_with_transactions(block_3, [tx, tx2], nonce=1)
        # Add an extra OP_RETURN output that matches the witness commitment template,
        # even though it has extra data after the incorrect commitment.
        # This block should fail.
        block_3.vtx[0].vout.append(CTxOut(0, CScript([OP_RETURN, WITNESS_COMMITMENT_HEADER + ser_uint256(2), 10])))
        block_3.vtx[0].rehash()
        block_3.hashMerkleRoot = block_3.calc_merkle_root()
        block_3.rehash()
        block_3.solve()

        test_witness_block(self.nodes[0], self.test_node, block_3, accepted=False)

        # Add a different commitment with different nonce, but in the
        # right location, and with some funds burned(!).
        # This should succeed (nValue shouldn't affect finding the
        # witness commitment).
        add_witness_commitment(block_3, nonce=0)
        block_3.vtx[0].vout[0].nValue.setToAmount(block_3.vtx[0].vout[0].nValue.getAmount() - 1)
        block_3.vtx[0].vout[-1].nValue.setToAmount(block_3.vtx[0].vout[-1].nValue.getAmount() + 1)
        block_3.vtx[0].rehash()
        block_3.hashMerkleRoot = block_3.calc_merkle_root()
        block_3.rehash()
        assert len(block_3.vtx[0].vout) == 4  # 3 OP_returns
        block_3.solve()
        test_witness_block(self.nodes[0], self.test_node, block_3, accepted=True)

        # Finally test that a block with no witness transactions can
        # omit the commitment.
        block_4 = self.build_next_block()
        tx3 = CTransaction()
        tx3.vin.append(CTxIn(COutPoint(tx2.sha256, 0), b""))
        tx3.vout.append(CTxOut(tx.vout[0].nValue.getAmount() - 1000, witness_script))
        tx3.rehash()
        block_4.vtx.append(tx3)
        block_4.hashMerkleRoot = block_4.calc_merkle_root()
        block_4.solve()
        test_witness_block(self.nodes[0], self.test_node, block_4, with_witness=False, accepted=True)

        # Update available utxo's for use in later test.
        self.utxo.pop(0)
        self.utxo.append(UTXO(tx3.sha256, 0, tx3.vout[0].nValue.getAmount()))

    @subtest  # type: ignore
    def test_block_malleability(self):

        # Make sure that a block that has too big a virtual size
        # because of a too-large coinbase witness is not permanently
        # marked bad.
        block = self.build_next_block()
        add_witness_commitment(block)
        block.solve()

        block.vtx[0].wit.vtxinwit[0].scriptWitness.stack.append(b'a' * 5000000)
        assert block.get_weight() > MAX_BLOCK_WEIGHT

        # We can't send over the p2p network, because this is too big to relay
        # TODO: repeat this test with a block that can be relayed
        assert_equal('bad-witness-nonce-size', self.nodes[0].submitblock(block.serialize().hex()))

        assert self.nodes[0].getbestblockhash() != block.hash

        block.vtx[0].wit.vtxinwit[0].scriptWitness.stack.pop()
        assert block.get_weight() < MAX_BLOCK_WEIGHT
        assert_equal(None, self.nodes[0].submitblock(block.serialize().hex()))

        assert self.nodes[0].getbestblockhash() == block.hash

        # Now make sure that malleating the witness reserved value doesn't
        # result in a block permanently marked bad.
        block = self.build_next_block()
        add_witness_commitment(block)
        block.solve()

        # Change the nonce -- should not cause the block to be permanently
        # failed
        block.vtx[0].wit.vtxinwit[0].scriptWitness.stack = [ser_uint256(1)]
        test_witness_block(self.nodes[0], self.test_node, block, accepted=False)

        # Changing the witness reserved value doesn't change the block hash
        block.vtx[0].wit.vtxinwit[0].scriptWitness.stack = [ser_uint256(0)]
        test_witness_block(self.nodes[0], self.test_node, block, accepted=True)

    @subtest  # type: ignore
    def test_witness_block_size(self):
        # TODO: Test that non-witness carrying blocks can't exceed 1MB
        # Skipping this test for now; this is covered in p2p-fullblocktest.py

        # Test that witness-bearing blocks are limited at ceil(base + wit/4) <= 1MB.
        block = self.build_next_block()

        assert len(self.utxo) > 0

        # Create a P2WSH transaction.
        # The witness script will be a bunch of OP_2DROP's, followed by OP_TRUE.
        # This should give us plenty of room to tweak the spending tx's
        # virtual size.
        NUM_DROPS = 200  # 201 max ops per script!
        NUM_OUTPUTS = 50

        witness_script = CScript([OP_2DROP] * NUM_DROPS + [OP_TRUE])
        script_pubkey = script_to_p2wsh_script(witness_script)

        prevout = COutPoint(self.utxo[0].sha256, self.utxo[0].n)
        value = self.utxo[0].nValue

        parent_tx = CTransaction()
        parent_tx.vin.append(CTxIn(prevout, b""))
        child_value = int(value / NUM_OUTPUTS)
        for _ in range(NUM_OUTPUTS):
            parent_tx.vout.append(CTxOut(child_value, script_pubkey))
        parent_tx.vout[0].nValue.setToAmount(parent_tx.vout[0].nValue.getAmount() - 50000)
        assert parent_tx.vout[0].nValue.getAmount() > 0
        fee = value - (NUM_OUTPUTS*child_value) + 50000
        if fee > 0:
            parent_tx.vout.append(CTxOut(fee))
        parent_tx.rehash()

        child_tx = CTransaction()
        total_in = 0
        for i in range(NUM_OUTPUTS):
            child_tx.vin.append(CTxIn(COutPoint(parent_tx.sha256, i), b""))
            total_in += parent_tx.vout[i].nValue.getAmount()
        child_tx.vout = [CTxOut(value - 100000, CScript([OP_TRUE]))]
        child_tx.vout.append(CTxOut(total_in - (value - 100000))) # fee
        for _ in range(NUM_OUTPUTS):
            child_tx.wit.vtxinwit.append(CTxInWitness())
            child_tx.wit.vtxinwit[-1].scriptWitness.stack = [b'a' * 195] * (2 * NUM_DROPS) + [witness_script]
        child_tx.rehash()
        self.update_witness_block_with_transactions(block, [parent_tx, child_tx])

        additional_bytes = MAX_BLOCK_WEIGHT - block.get_weight()
        i = 0
        while additional_bytes > 0:
<<<<<<< HEAD
            # Add some more bytes to each input until we hit MAX_BLOCK_BASE_SIZE+1
            # ELEMENTS: mysterious off by 3 difference
            extra_bytes = min(additional_bytes + 4, 55)
=======
            # Add some more bytes to each input until we hit MAX_BLOCK_WEIGHT+1
            extra_bytes = min(additional_bytes + 1, 55)
>>>>>>> b620b2d5
            block.vtx[-1].wit.vtxinwit[int(i / (2 * NUM_DROPS))].scriptWitness.stack[i % (2 * NUM_DROPS)] = b'a' * (195 + extra_bytes)
            additional_bytes -= extra_bytes
            i += 1

        block.vtx[0].vout.pop()  # Remove old commitment
        add_witness_commitment(block)
        block.solve()
        assert_equal(block.get_weight(), MAX_BLOCK_WEIGHT + 1)
        # Make sure that our test case would exceed the old max-network-message
        # limit
        assert len(block.serialize()) > 2 * 1024 * 1024

        test_witness_block(self.nodes[0], self.test_node, block, accepted=False)

        # Now resize the second transaction to make the block fit.
        cur_length = len(block.vtx[-1].wit.vtxinwit[0].scriptWitness.stack[0])
        block.vtx[-1].wit.vtxinwit[0].scriptWitness.stack[0] = b'a' * (cur_length - 1)
        block.vtx[0].vout.pop()
        add_witness_commitment(block)
        block.solve()
<<<<<<< HEAD
        assert_equal(get_virtual_size(block), MAX_BLOCK_BASE_SIZE)
=======
        assert block.get_weight() == MAX_BLOCK_WEIGHT
>>>>>>> b620b2d5

        test_witness_block(self.nodes[0], self.test_node, block, accepted=True)

        # Update available utxo's
        self.utxo.pop(0)
        self.utxo.append(UTXO(block.vtx[-1].sha256, 0, block.vtx[-1].vout[0].nValue.getAmount()))

    @subtest  # type: ignore
    def test_submit_block(self):
        """Test that submitblock adds the nonce automatically when possible."""
        block = self.build_next_block()

        # Try using a custom nonce and then don't supply it.
        # This shouldn't possibly work.
        add_witness_commitment(block, nonce=1)
        block.vtx[0].wit = CTxWitness()  # drop the nonce
        block.solve()
        assert_equal('bad-witness-merkle-match', self.nodes[0].submitblock(block.serialize().hex()))
        assert self.nodes[0].getbestblockhash() != block.hash

        # Now redo commitment with the standard nonce, but let bitcoind fill it in.
        add_witness_commitment(block, nonce=0)
        block.vtx[0].wit = CTxWitness()
        block.solve()
        assert_equal(None, self.nodes[0].submitblock(block.serialize().hex()))
        assert_equal(self.nodes[0].getbestblockhash(), block.hash)

        # This time, add a tx with non-empty witness, but don't supply
        # the commitment.
        block_2 = self.build_next_block()

        add_witness_commitment(block_2)

        block_2.solve()

        # Drop commitment and nonce -- submitblock should not fill in.
        block_2.vtx[0].vout.pop()
        block_2.vtx[0].wit = CTxWitness()

        assert_equal('bad-txnmrklroot', self.nodes[0].submitblock(block_2.serialize().hex()))
        # Tip should not advance!
        assert self.nodes[0].getbestblockhash() != block_2.hash

    @subtest  # type: ignore
    def test_extra_witness_data(self):
        """Test extra witness data in a transaction."""

        block = self.build_next_block()

        witness_script = CScript([OP_DROP, OP_TRUE])
        script_pubkey = script_to_p2wsh_script(witness_script)

        # First try extra witness data on a tx that doesn't require a witness
        tx = CTransaction()
        tx.vin.append(CTxIn(COutPoint(self.utxo[0].sha256, self.utxo[0].n), b""))
        tx.vout.append(CTxOut(self.utxo[0].nValue - 2000, script_pubkey))
        tx.vout.append(CTxOut(1000, CScript([OP_TRUE])))  # non-witness output
        tx.vout.append(CTxOut(1000)) # fee
        tx.wit.vtxinwit.append(CTxInWitness())
        tx.wit.vtxinwit[0].scriptWitness.stack = [CScript([])]
        tx.rehash()
        self.update_witness_block_with_transactions(block, [tx])

        # Extra witness data should not be allowed.
        test_witness_block(self.nodes[0], self.test_node, block, accepted=False)

        # Try extra signature data.  Ok if we're not spending a witness output.
        block.vtx[1].wit.vtxinwit = []
        block.vtx[1].vin[0].scriptSig = CScript([OP_0])
        block.vtx[1].rehash()
        add_witness_commitment(block)
        block.solve()

        test_witness_block(self.nodes[0], self.test_node, block, accepted=True)

        # Now try extra witness/signature data on an input that DOES require a
        # witness
        tx2 = CTransaction()
        tx2.vin.append(CTxIn(COutPoint(tx.sha256, 0), b""))  # witness output
        tx2.vin.append(CTxIn(COutPoint(tx.sha256, 1), b""))  # non-witness
        tx2.vout.append(CTxOut(tx.vout[0].nValue.getAmount(), CScript([OP_TRUE])))
        tx2.vout.append(CTxOut(tx.vout[1].nValue.getAmount())) # fee
        tx2.wit.vtxinwit.extend([CTxInWitness(), CTxInWitness()])
        tx2.wit.vtxinwit[0].scriptWitness.stack = [CScript([CScriptNum(1)]), CScript([CScriptNum(1)]), witness_script]
        tx2.wit.vtxinwit[1].scriptWitness.stack = [CScript([OP_TRUE])]

        block = self.build_next_block()
        self.update_witness_block_with_transactions(block, [tx2])

        # This has extra witness data, so it should fail.
        test_witness_block(self.nodes[0], self.test_node, block, accepted=False)

        # Now get rid of the extra witness, but add extra scriptSig data
        tx2.vin[0].scriptSig = CScript([OP_TRUE])
        tx2.vin[1].scriptSig = CScript([OP_TRUE])
        tx2.wit.vtxinwit[0].scriptWitness.stack.pop(0)
        tx2.wit.vtxinwit[1].scriptWitness.stack = []
        tx2.rehash()
        add_witness_commitment(block)
        block.solve()

        # This has extra signature data for a witness input, so it should fail.
        test_witness_block(self.nodes[0], self.test_node, block, accepted=False)

        # Now get rid of the extra scriptsig on the witness input, and verify
        # success (even with extra scriptsig data in the non-witness input)
        tx2.vin[0].scriptSig = b""
        tx2.rehash()
        add_witness_commitment(block)
        block.solve()

        test_witness_block(self.nodes[0], self.test_node, block, accepted=True)

        # Update utxo for later tests
        self.utxo.pop(0)
        self.utxo.append(UTXO(tx2.sha256, 0, tx2.vout[0].nValue.getAmount()))

    @subtest  # type: ignore
    def test_max_witness_push_length(self):
        """Test that witness stack can only allow up to 520 byte pushes."""

        block = self.build_next_block()

        witness_script = CScript([OP_DROP, OP_TRUE])
        script_pubkey = script_to_p2wsh_script(witness_script)

        tx = CTransaction()
        tx.vin.append(CTxIn(COutPoint(self.utxo[0].sha256, self.utxo[0].n), b""))
        tx.vout.append(CTxOut(self.utxo[0].nValue - 1000, script_pubkey))
        tx.vout.append(CTxOut(1000)) # fee
        tx.rehash()

        tx2 = CTransaction()
        tx2.vin.append(CTxIn(COutPoint(tx.sha256, 0), b""))
        tx2.vout.append(CTxOut(tx.vout[0].nValue.getAmount() - 1000, CScript([OP_TRUE])))
        tx2.vout.append(CTxOut(1000)) # fee
        tx2.wit.vtxinwit.append(CTxInWitness())
        # First try a 521-byte stack element
        tx2.wit.vtxinwit[0].scriptWitness.stack = [b'a' * (MAX_SCRIPT_ELEMENT_SIZE + 1), witness_script]
        tx2.rehash()

        self.update_witness_block_with_transactions(block, [tx, tx2])
        test_witness_block(self.nodes[0], self.test_node, block, accepted=False)

        # Now reduce the length of the stack element
        tx2.wit.vtxinwit[0].scriptWitness.stack[0] = b'a' * (MAX_SCRIPT_ELEMENT_SIZE)

        add_witness_commitment(block)
        block.solve()
        test_witness_block(self.nodes[0], self.test_node, block, accepted=True)

        # Update the utxo for later tests
        self.utxo.pop()
        self.utxo.append(UTXO(tx2.sha256, 0, tx2.vout[0].nValue.getAmount()))

    @subtest  # type: ignore
    def test_max_witness_script_length(self):
        """Test that witness outputs greater than 10kB can't be spent."""

        MAX_WITNESS_SCRIPT_LENGTH = 10000

        # This script is 19 max pushes (9937 bytes), then 64 more opcode-bytes.
        long_witness_script = CScript([b'a' * MAX_SCRIPT_ELEMENT_SIZE] * 19 + [OP_DROP] * 63 + [OP_TRUE])
        assert len(long_witness_script) == MAX_WITNESS_SCRIPT_LENGTH + 1
        long_script_pubkey = script_to_p2wsh_script(long_witness_script)

        block = self.build_next_block()

        tx = CTransaction()
        tx.vin.append(CTxIn(COutPoint(self.utxo[0].sha256, self.utxo[0].n), b""))
        tx.vout.append(CTxOut(self.utxo[0].nValue - 1000, long_script_pubkey))
        tx.vout.append(CTxOut(1000)) # fee
        tx.rehash()

        tx2 = CTransaction()
        tx2.vin.append(CTxIn(COutPoint(tx.sha256, 0), b""))
        tx2.vout.append(CTxOut(tx.vout[0].nValue.getAmount() - 1000, CScript([OP_TRUE])))
        tx2.vout.append(CTxOut(1000)) # fee
        tx2.wit.vtxinwit.append(CTxInWitness())
        tx2.wit.vtxinwit[0].scriptWitness.stack = [b'a'] * 44 + [long_witness_script]
        tx2.rehash()

        self.update_witness_block_with_transactions(block, [tx, tx2])

        test_witness_block(self.nodes[0], self.test_node, block, accepted=False)

        # Try again with one less byte in the witness script
        witness_script = CScript([b'a' * MAX_SCRIPT_ELEMENT_SIZE] * 19 + [OP_DROP] * 62 + [OP_TRUE])
        assert len(witness_script) == MAX_WITNESS_SCRIPT_LENGTH
        script_pubkey = script_to_p2wsh_script(witness_script)

        tx.vout[0] = CTxOut(tx.vout[0].nValue.getAmount(), script_pubkey)
        tx.rehash()
        tx2.vin[0].prevout.hash = tx.sha256
        tx2.wit.vtxinwit[0].scriptWitness.stack = [b'a'] * 43 + [witness_script]
        tx2.rehash()
        block.vtx = [block.vtx[0]]
        self.update_witness_block_with_transactions(block, [tx, tx2])
        test_witness_block(self.nodes[0], self.test_node, block, accepted=True)

        self.utxo.pop()
        self.utxo.append(UTXO(tx2.sha256, 0, tx2.vout[0].nValue.getAmount()))

    @subtest  # type: ignore
    def test_witness_input_length(self):
        """Test that vin length must match vtxinwit length."""

        witness_script = CScript([OP_DROP, OP_TRUE])
        script_pubkey = script_to_p2wsh_script(witness_script)

        # Create a transaction that splits our utxo into many outputs
        tx = CTransaction()
        tx.vin.append(CTxIn(COutPoint(self.utxo[0].sha256, self.utxo[0].n), b""))
        value = self.utxo[0].nValue
        for _ in range(10):
            tx.vout.append(CTxOut(int(value / 10), script_pubkey))
        tx.vout[0].nValue.setToAmount(tx.vout[0].nValue.getAmount() - 1000)
        assert tx.vout[0].nValue.getAmount() >= 0
        tx.vout.append(CTxOut(1000 + value - 10 * int(value / 10))) # fee

        block = self.build_next_block()
        self.update_witness_block_with_transactions(block, [tx])
        test_witness_block(self.nodes[0], self.test_node, block, accepted=True)

        # Try various ways to spend tx that should all break.
        # This "broken" transaction serializer will not normalize
        # the length of vtxinwit.
        class BrokenCTransaction(CTransaction):
            def serialize_with_witness(self):
                flags = 0
                if not self.wit.is_null():
                    flags |= 1
                r = b""
                r += struct.pack("<i", self.nVersion)
                r += struct.pack("<B", flags)
                r += ser_vector(self.vin)
                r += ser_vector(self.vout)
                r += struct.pack("<I", self.nLockTime)
                if flags & 1:
                    r += self.wit.serialize()
                return r

        tx2 = BrokenCTransaction()
        total_in = 0
        for i in range(10):
            tx2.vin.append(CTxIn(COutPoint(tx.sha256, i), b""))
            total_in += tx.vout[i].nValue.getAmount()
        tx2.vout.append(CTxOut(value - 3000, CScript([OP_TRUE])))
        tx2.vout.append(CTxOut(total_in - (value-3000))) # fee
        tx2.wit.vtxoutwit = [CTxOutWitness(), CTxOutWitness()]
        tx2.calc_sha256()

        # First try using a too long vtxinwit
        for i in range(11):
            tx2.wit.vtxinwit.append(CTxInWitness())
            tx2.wit.vtxinwit[i].scriptWitness.stack = [b'a', witness_script]

        block = self.build_next_block()
        self.update_witness_block_with_transactions(block, [tx2])
        test_witness_block(self.nodes[0], self.test_node, block, accepted=False)

        # Now try using a too short vtxinwit
        tx2.wit.vtxinwit.pop()
        tx2.wit.vtxinwit.pop()

        block.vtx = [block.vtx[0]]
        self.update_witness_block_with_transactions(block, [tx2])
        test_witness_block(self.nodes[0], self.test_node, block, accepted=False)

        # Now make one of the intermediate witnesses be incorrect
        tx2.wit.vtxinwit.append(CTxInWitness())
        tx2.wit.vtxinwit[-1].scriptWitness.stack = [b'a', witness_script]
        tx2.wit.vtxinwit[5].scriptWitness.stack = [witness_script]

        block.vtx = [block.vtx[0]]
        self.update_witness_block_with_transactions(block, [tx2])
        test_witness_block(self.nodes[0], self.test_node, block, accepted=False)

        # Fix the broken witness and the block should be accepted.
        tx2.wit.vtxinwit[5].scriptWitness.stack = [b'a', witness_script]
        block.vtx = [block.vtx[0]]
        self.update_witness_block_with_transactions(block, [tx2])
        test_witness_block(self.nodes[0], self.test_node, block, accepted=True)

        self.utxo.pop()
        self.utxo.append(UTXO(tx2.sha256, 0, tx2.vout[0].nValue.getAmount()))

    @subtest  # type: ignore
    def test_tx_relay_after_segwit_activation(self):
        """Test transaction relay after segwit activation.

        After segwit activates, verify that mempool:
        - rejects transactions with unnecessary/extra witnesses
        - accepts transactions with valid witnesses
        and that witness transactions are relayed to non-upgraded peers."""

        # Generate a transaction that doesn't require a witness, but send it
        # with a witness.  Should be rejected because we can't use a witness
        # when spending a non-witness output.
        tx = CTransaction()
        tx.vin.append(CTxIn(COutPoint(self.utxo[0].sha256, self.utxo[0].n), b""))
        tx.vout.append(CTxOut(self.utxo[0].nValue - 1000, CScript([OP_TRUE, OP_DROP] * 15 + [OP_TRUE])))
        tx.vout.append(CTxOut(1000)) # fee
        tx.wit.vtxinwit.append(CTxInWitness())
        tx.wit.vtxinwit[0].scriptWitness.stack = [b'a']
        tx.rehash()

        tx_hash = tx.sha256

        # Verify that unnecessary witnesses are rejected.
        self.test_node.announce_tx_and_wait_for_getdata(tx)
        assert_equal(len(self.nodes[0].getrawmempool()), 0)
        test_transaction_acceptance(self.nodes[0], self.test_node, tx, with_witness=True, accepted=False)

        # Verify that removing the witness succeeds.
        test_transaction_acceptance(self.nodes[0], self.test_node, tx, with_witness=False, accepted=True)

        # Now try to add extra witness data to a valid witness tx.
        witness_script = CScript([OP_TRUE])
        script_pubkey = script_to_p2wsh_script(witness_script)
        tx2 = CTransaction()
        tx2.vin.append(CTxIn(COutPoint(tx_hash, 0), b""))
        tx2.vout.append(CTxOut(tx.vout[0].nValue.getAmount() - 1000, script_pubkey))
        tx2.vout.append(CTxOut(1000)) # fee
        tx2.rehash()

        tx3 = CTransaction()
        tx3.vin.append(CTxIn(COutPoint(tx2.sha256, 0), b""))
        tx3.wit.vtxinwit.append(CTxInWitness())

        # Add too-large for IsStandard witness and check that it does not enter reject filter
        p2sh_script = CScript([OP_TRUE])
        witness_script2 = CScript([b'a' * 400000])
        tx3.vout.append(CTxOut(tx2.vout[0].nValue.getAmount() - 1000, script_to_p2sh_script(p2sh_script)))
        tx3.vout.append(CTxOut(1000)) # fee
        tx3.wit.vtxinwit[0].scriptWitness.stack = [witness_script2]
        tx3.rehash()

        # Node will not be blinded to the transaction, requesting it any number of times
        # if it is being announced via txid relay.
        # Node will be blinded to the transaction via wtxid, however.
        self.std_node.announce_tx_and_wait_for_getdata(tx3)
        self.std_wtx_node.announce_tx_and_wait_for_getdata(tx3, use_wtxid=True)
        test_transaction_acceptance(self.nodes[1], self.std_node, tx3, True, False, 'tx-size')
        self.std_node.announce_tx_and_wait_for_getdata(tx3)
        self.std_wtx_node.announce_tx_and_wait_for_getdata(tx3, use_wtxid=True, success=False)

        # Remove witness stuffing, instead add extra witness push on stack
        tx3.vout[0] = CTxOut(tx2.vout[0].nValue.getAmount() - 1000, CScript([OP_TRUE, OP_DROP] * 15 + [OP_TRUE]))
        tx3.wit.vtxinwit[0].scriptWitness.stack = [CScript([CScriptNum(1)]), witness_script]
        tx3.rehash()

        test_transaction_acceptance(self.nodes[0], self.test_node, tx2, with_witness=True, accepted=True)
        test_transaction_acceptance(self.nodes[0], self.test_node, tx3, with_witness=True, accepted=False)

        # Get rid of the extra witness, and verify acceptance.
        tx3.wit.vtxinwit[0].scriptWitness.stack = [witness_script]
        # Also check that old_node gets a tx announcement, even though this is
        # a witness transaction.
        self.old_node.wait_for_inv([CInv(MSG_TX, tx2.sha256)])  # wait until tx2 was inv'ed
        test_transaction_acceptance(self.nodes[0], self.test_node, tx3, with_witness=True, accepted=True)
        self.old_node.wait_for_inv([CInv(MSG_TX, tx3.sha256)])

        # Test that getrawtransaction returns correct witness information
        # hash, size, vsize
        raw_tx = self.nodes[0].getrawtransaction(tx3.hash, 1)
        assert_equal(int(raw_tx["hash"], 16), tx3.calc_sha256(True))
        assert_equal(raw_tx["size"], len(tx3.serialize_with_witness()))
        vsize = tx3.get_vsize()
        assert_equal(raw_tx["vsize"], vsize)
        assert_equal(raw_tx["weight"], tx3.get_weight())
        assert_equal(len(raw_tx["vin"][0]["txinwitness"]), 1)
        assert_equal(raw_tx["vin"][0]["txinwitness"][0], witness_script.hex())
        assert vsize != raw_tx["size"]

        # Cleanup: mine the transactions and update utxo for next test
        self.nodes[0].generate(1)
        assert_equal(len(self.nodes[0].getrawmempool()), 0)

        self.utxo.pop(0)
        self.utxo.append(UTXO(tx3.sha256, 0, tx3.vout[0].nValue.getAmount()))

    @subtest  # type: ignore
    def test_segwit_versions(self):
        """Test validity of future segwit version transactions.

        Future segwit versions are non-standard to spend, but valid in blocks.
        Sending to future segwit versions is always allowed.
        Can run this before and after segwit activation."""

        NUM_SEGWIT_VERSIONS = 17  # will test OP_0, OP1, ..., OP_16
        if len(self.utxo) < NUM_SEGWIT_VERSIONS:
            tx = CTransaction()
            tx.vin.append(CTxIn(COutPoint(self.utxo[0].sha256, self.utxo[0].n), b""))
            split_value = (self.utxo[0].nValue - 4000) // NUM_SEGWIT_VERSIONS
            for _ in range(NUM_SEGWIT_VERSIONS):
                tx.vout.append(CTxOut(split_value, CScript([OP_TRUE])))
            tx.vout.append(CTxOut(self.utxo[0].nValue - NUM_SEGWIT_VERSIONS*split_value)) # fee
            tx.rehash()
            block = self.build_next_block()
            self.update_witness_block_with_transactions(block, [tx])
            test_witness_block(self.nodes[0], self.test_node, block, accepted=True)
            self.utxo.pop(0)
            for i in range(NUM_SEGWIT_VERSIONS):
                self.utxo.append(UTXO(tx.sha256, i, split_value))

        self.sync_blocks()
        temp_utxo = []
        tx = CTransaction()
        witness_script = CScript([OP_TRUE])
        witness_hash = sha256(witness_script)
        assert_equal(len(self.nodes[1].getrawmempool()), 0)
        for version in list(range(OP_1, OP_16 + 1)) + [OP_0]:
            # First try to spend to a future version segwit script_pubkey.
            if version == OP_1:
                # Don't use 32-byte v1 witness (used by Taproot; see BIP 341)
                script_pubkey = CScript([CScriptOp(version), witness_hash + b'\x00'])
            else:
                script_pubkey = CScript([CScriptOp(version), witness_hash])
            tx.vin = [CTxIn(COutPoint(self.utxo[0].sha256, self.utxo[0].n), b"")]
            tx.vout = [CTxOut(self.utxo[0].nValue - 1000, script_pubkey)]
            tx.vout.append(CTxOut(1000)) # fee
            tx.rehash()
            test_transaction_acceptance(self.nodes[1], self.std_node, tx, with_witness=True, accepted=False)
            test_transaction_acceptance(self.nodes[0], self.test_node, tx, with_witness=True, accepted=True)
            self.utxo.pop(0)
            temp_utxo.append(UTXO(tx.sha256, 0, tx.vout[0].nValue.getAmount()))

        self.nodes[0].generate(1)  # Mine all the transactions
        self.sync_blocks()
        assert len(self.nodes[0].getrawmempool()) == 0

        # Finally, verify that version 0 -> version 2 transactions
        # are standard
        script_pubkey = CScript([CScriptOp(OP_2), witness_hash])
        tx2 = CTransaction()
        tx2.vin = [CTxIn(COutPoint(tx.sha256, 0), b"")]
        tx2.vout = [CTxOut(tx.vout[0].nValue.getAmount() - 1000, script_pubkey)]
        tx2.vout.append(CTxOut(1000)) # fee
        tx2.wit.vtxinwit.append(CTxInWitness())
        tx2.wit.vtxinwit[0].scriptWitness.stack = [witness_script]
        tx2.rehash()
        # Gets accepted to both policy-enforcing nodes and others.
        test_transaction_acceptance(self.nodes[0], self.test_node, tx2, with_witness=True, accepted=True)
        test_transaction_acceptance(self.nodes[1], self.std_node, tx2, with_witness=True, accepted=True)
        temp_utxo.pop()  # last entry in temp_utxo was the output we just spent
        temp_utxo.append(UTXO(tx2.sha256, 0, tx2.vout[0].nValue.getAmount()))

        # Spend everything in temp_utxo into an segwit v1 output.
        tx3 = CTransaction()
        total_value = 0
        for i in temp_utxo:
            tx3.vin.append(CTxIn(COutPoint(i.sha256, i.n), b""))
            tx3.wit.vtxinwit.append(CTxInWitness())
            total_value += i.nValue
        tx3.wit.vtxinwit[-1].scriptWitness.stack = [witness_script]
        tx3.vout.append(CTxOut(total_value - 1000, script_pubkey))
        tx3.vout.append(CTxOut(1000)) # fee
        tx3.rehash()

        # First we test this transaction against fRequireStandard=true node
        # making sure the txid is added to the reject filter
        self.std_node.announce_tx_and_wait_for_getdata(tx3)
        test_transaction_acceptance(self.nodes[1], self.std_node, tx3, with_witness=True, accepted=False, reason="bad-txns-nonstandard-inputs")
        # Now the node will no longer ask for getdata of this transaction when advertised by same txid
        self.std_node.announce_tx_and_wait_for_getdata(tx3, success=False)

        # Spending a higher version witness output is not allowed by policy,
        # even with fRequireStandard=false.
        test_transaction_acceptance(self.nodes[0], self.test_node, tx3, with_witness=True, accepted=False, reason="reserved for soft-fork upgrades")

        # Building a block with the transaction must be valid, however.
        block = self.build_next_block()
        self.update_witness_block_with_transactions(block, [tx2, tx3])
        test_witness_block(self.nodes[0], self.test_node, block, accepted=True)
        self.sync_blocks()

        # Add utxo to our list
        self.utxo.append(UTXO(tx3.sha256, 0, tx3.vout[0].nValue.getAmount()))

    @subtest  # type: ignore
    def test_premature_coinbase_witness_spend(self):

        block = self.build_next_block()
        # Change the output of the block to be a witness output.
        witness_script = CScript([OP_TRUE])
        script_pubkey = script_to_p2wsh_script(witness_script)
        block.vtx[0].vout[0].scriptPubKey = script_pubkey
        # This next line will rehash the coinbase and update the merkle
        # root, and solve.
        self.update_witness_block_with_transactions(block, [])
        test_witness_block(self.nodes[0], self.test_node, block, accepted=True)

        spend_tx = CTransaction()
        spend_tx.vin = [CTxIn(COutPoint(block.vtx[0].sha256, 0), b"")]
        spend_tx.vout = [CTxOut(block.vtx[0].vout[0].nValue.getAmount(), witness_script)]
        spend_tx.wit.vtxinwit.append(CTxInWitness())
        spend_tx.wit.vtxinwit[0].scriptWitness.stack = [witness_script]
        spend_tx.rehash()

        # Now test a premature spend.
        self.nodes[0].generate(98)
        self.sync_blocks()
        block2 = self.build_next_block()
        self.update_witness_block_with_transactions(block2, [spend_tx])
        test_witness_block(self.nodes[0], self.test_node, block2, accepted=False)

        # Advancing one more block should allow the spend.
        self.nodes[0].generate(1)
        block2 = self.build_next_block()
        self.update_witness_block_with_transactions(block2, [spend_tx])
        test_witness_block(self.nodes[0], self.test_node, block2, accepted=True)
        self.sync_blocks()

    @subtest  # type: ignore
    def test_uncompressed_pubkey(self):
        """Test uncompressed pubkey validity in segwit transactions.

        Uncompressed pubkeys are no longer supported in default relay policy,
        but (for now) are still valid in blocks."""

        # Segwit transactions using uncompressed pubkeys are not accepted
        # under default policy, but should still pass consensus.
        key = ECKey()
        key.generate(False)
        pubkey = key.get_pubkey().get_bytes()
        assert_equal(len(pubkey), 65)  # This should be an uncompressed pubkey

        utxo = self.utxo.pop(0)

        # Test 1: P2WPKH
        # First create a P2WPKH output that uses an uncompressed pubkey
        pubkeyhash = hash160(pubkey)
        script_pkh = key_to_p2wpkh_script(pubkey)
        tx = CTransaction()
        tx.vin.append(CTxIn(COutPoint(utxo.sha256, utxo.n), b""))
        tx.vout.append(CTxOut(utxo.nValue - 1000, script_pkh))
        tx.vout.append(CTxOut(1000)) # fee
        tx.rehash()

        # Confirm it in a block.
        block = self.build_next_block()
        self.update_witness_block_with_transactions(block, [tx])
        test_witness_block(self.nodes[0], self.test_node, block, accepted=True)

        # Now try to spend it. Send it to a P2WSH output, which we'll
        # use in the next test.
        witness_script = CScript([pubkey, CScriptOp(OP_CHECKSIG)])
        script_wsh = script_to_p2wsh_script(witness_script)

        tx2 = CTransaction()
        tx2.vin.append(CTxIn(COutPoint(tx.sha256, 0), b""))
        tx2.vout.append(CTxOut(tx.vout[0].nValue.getAmount() - 1000, script_wsh))
        tx2.vout.append(CTxOut(1000)) # fee
        script = keyhash_to_p2pkh_script(pubkeyhash)
        sig_hash = SegwitV0SignatureHash(script, tx2, 0, SIGHASH_ALL, tx.vout[0].nValue)
        signature = key.sign_ecdsa(sig_hash) + b'\x01'  # 0x1 is SIGHASH_ALL
        tx2.wit.vtxinwit.append(CTxInWitness())
        tx2.wit.vtxinwit[0].scriptWitness.stack = [signature, pubkey]
        tx2.rehash()

        # Should fail policy test.
        test_transaction_acceptance(self.nodes[0], self.test_node, tx2, True, False, 'non-mandatory-script-verify-flag (Using non-compressed keys in segwit)')
        # But passes consensus.
        block = self.build_next_block()
        self.update_witness_block_with_transactions(block, [tx2])
        test_witness_block(self.nodes[0], self.test_node, block, accepted=True)

        # Test 2: P2WSH
        # Try to spend the P2WSH output created in last test.
        # Send it to a P2SH(P2WSH) output, which we'll use in the next test.
        script_p2sh = script_to_p2sh_script(script_wsh)
        script_sig = CScript([script_wsh])

        tx3 = CTransaction()
        tx3.vin.append(CTxIn(COutPoint(tx2.sha256, 0), b""))
        tx3.vout.append(CTxOut(tx2.vout[0].nValue.getAmount() - 1000, script_p2sh))
        tx3.vout.append(CTxOut(1000)) # fee
        tx3.wit.vtxinwit.append(CTxInWitness())
        sign_p2pk_witness_input(witness_script, tx3, 0, SIGHASH_ALL, tx2.vout[0].nValue.getAmount(), key)

        # Should fail policy test.
        test_transaction_acceptance(self.nodes[0], self.test_node, tx3, True, False, 'non-mandatory-script-verify-flag (Using non-compressed keys in segwit)')
        # But passes consensus.
        block = self.build_next_block()
        self.update_witness_block_with_transactions(block, [tx3])
        test_witness_block(self.nodes[0], self.test_node, block, accepted=True)

        # Test 3: P2SH(P2WSH)
        # Try to spend the P2SH output created in the last test.
        # Send it to a P2PKH output, which we'll use in the next test.
        script_pubkey = keyhash_to_p2pkh_script(pubkeyhash)
        tx4 = CTransaction()
        tx4.vin.append(CTxIn(COutPoint(tx3.sha256, 0), script_sig))
        tx4.vout.append(CTxOut(tx3.vout[0].nValue.getAmount() - 1000, script_pubkey))
        tx4.vout.append(CTxOut(1000)) # fee
        tx4.wit.vtxinwit.append(CTxInWitness())
        sign_p2pk_witness_input(witness_script, tx4, 0, SIGHASH_ALL, tx3.vout[0].nValue.getAmount(), key)

        # Should fail policy test.
        test_transaction_acceptance(self.nodes[0], self.test_node, tx4, True, False, 'non-mandatory-script-verify-flag (Using non-compressed keys in segwit)')
        block = self.build_next_block()
        self.update_witness_block_with_transactions(block, [tx4])
        test_witness_block(self.nodes[0], self.test_node, block, accepted=True)

        # Test 4: Uncompressed pubkeys should still be valid in non-segwit
        # transactions.
        tx5 = CTransaction()
        tx5.vin.append(CTxIn(COutPoint(tx4.sha256, 0), b""))
        tx5.vout.append(CTxOut(tx4.vout[0].nValue.getAmount() - 1000, CScript([OP_TRUE])))
        tx5.vout.append(CTxOut(1000)) # fee
        (sig_hash, err) = LegacySignatureHash(script_pubkey, tx5, 0, SIGHASH_ALL)
        signature = key.sign_ecdsa(sig_hash) + b'\x01'  # 0x1 is SIGHASH_ALL
        tx5.vin[0].scriptSig = CScript([signature, pubkey])
        tx5.rehash()
        # Should pass policy and consensus.
        test_transaction_acceptance(self.nodes[0], self.test_node, tx5, True, True)
        block = self.build_next_block()
        self.update_witness_block_with_transactions(block, [tx5])
        test_witness_block(self.nodes[0], self.test_node, block, accepted=True)
        self.utxo.append(UTXO(tx5.sha256, 0, tx5.vout[0].nValue.getAmount()))

    @subtest  # type: ignore
    def test_signature_version_1(self):

        key = ECKey()
        key.generate()
        pubkey = key.get_pubkey().get_bytes()

        witness_script = CScript([pubkey, CScriptOp(OP_CHECKSIG)])
        script_pubkey = script_to_p2wsh_script(witness_script)

        # First create a witness output for use in the tests.
        tx = CTransaction()
        tx.vin.append(CTxIn(COutPoint(self.utxo[0].sha256, self.utxo[0].n), b""))
        tx.vout.append(CTxOut(self.utxo[0].nValue - 1000, script_pubkey))
        tx.vout.append(CTxOut(1000)) # fee
        tx.rehash()

        test_transaction_acceptance(self.nodes[0], self.test_node, tx, with_witness=True, accepted=True)
        # Mine this transaction in preparation for following tests.
        block = self.build_next_block()
        self.update_witness_block_with_transactions(block, [tx])
        test_witness_block(self.nodes[0], self.test_node, block, accepted=True)
        self.sync_blocks()
        self.utxo.pop(0)

        # Test each hashtype
        prev_utxo = UTXO(tx.sha256, 0, tx.vout[0].nValue.getAmount())
        for sigflag in [0, SIGHASH_ANYONECANPAY]:
            for hashtype in [SIGHASH_ALL, SIGHASH_NONE, SIGHASH_SINGLE]:
                hashtype |= sigflag
                block = self.build_next_block()
                tx = CTransaction()
                tx.vin.append(CTxIn(COutPoint(prev_utxo.sha256, prev_utxo.n), b""))
                tx.vout.append(CTxOut(prev_utxo.nValue - 1000, script_pubkey))
                tx.vout.append(CTxOut(1000)) # fee
                tx.wit.vtxinwit.append(CTxInWitness())
                # Too-large input value
                sign_p2pk_witness_input(witness_script, tx, 0, hashtype, prev_utxo.nValue + 1, key)
                self.update_witness_block_with_transactions(block, [tx])
                test_witness_block(self.nodes[0], self.test_node, block, accepted=False)

                # Too-small input value
                sign_p2pk_witness_input(witness_script, tx, 0, hashtype, prev_utxo.nValue - 1, key)
                block.vtx.pop()  # remove last tx
                self.update_witness_block_with_transactions(block, [tx])
                test_witness_block(self.nodes[0], self.test_node, block, accepted=False)

                # Now try correct value
                sign_p2pk_witness_input(witness_script, tx, 0, hashtype, prev_utxo.nValue, key)
                block.vtx.pop()
                self.update_witness_block_with_transactions(block, [tx])
                test_witness_block(self.nodes[0], self.test_node, block, accepted=True)

                prev_utxo = UTXO(tx.sha256, 0, tx.vout[0].nValue.getAmount())

        # Test combinations of signature hashes.
        # Split the utxo into a lot of outputs.
        # Randomly choose up to 10 to spend, sign with different hashtypes, and
        # output to a random number of outputs.  Repeat NUM_SIGHASH_TESTS times.
        # Ensure that we've tested a situation where we use SIGHASH_SINGLE with
        # an input index > number of outputs.
        NUM_SIGHASH_TESTS = 500
        temp_utxos = []
        tx = CTransaction()
        tx.vin.append(CTxIn(COutPoint(prev_utxo.sha256, prev_utxo.n), b""))
        split_value = prev_utxo.nValue // NUM_SIGHASH_TESTS
        for _ in range(NUM_SIGHASH_TESTS):
            tx.vout.append(CTxOut(split_value, script_pubkey))
        tx.vout.append(CTxOut(prev_utxo.nValue - NUM_SIGHASH_TESTS*split_value)) # fee
        tx.wit.vtxinwit.append(CTxInWitness())
        sign_p2pk_witness_input(witness_script, tx, 0, SIGHASH_ALL, prev_utxo.nValue, key)
        for i in range(NUM_SIGHASH_TESTS):
            temp_utxos.append(UTXO(tx.sha256, i, split_value))

        block = self.build_next_block()
        self.update_witness_block_with_transactions(block, [tx])
        test_witness_block(self.nodes[0], self.test_node, block, accepted=True)

        block = self.build_next_block()
        used_sighash_single_out_of_bounds = False
        for i in range(NUM_SIGHASH_TESTS):
            # Ping regularly to keep the connection alive
            if (not i % 100):
                self.test_node.sync_with_ping()
            # Choose random number of inputs to use.
            num_inputs = random.randint(1, 10)
            # Create a slight bias for producing more utxos
            num_outputs = random.randint(1, 11)
            random.shuffle(temp_utxos)
            assert len(temp_utxos) > num_inputs
            tx = CTransaction()
            total_value = 0
            for i in range(num_inputs):
                tx.vin.append(CTxIn(COutPoint(temp_utxos[i].sha256, temp_utxos[i].n), b""))
                tx.wit.vtxinwit.append(CTxInWitness())
                total_value += temp_utxos[i].nValue
            split_value = total_value // num_outputs
            for _ in range(num_outputs):
                tx.vout.append(CTxOut(split_value, script_pubkey))
            if total_value % num_outputs > 0:
                tx.vout.append(CTxOut(total_value - num_outputs*split_value)) # fee
            for i in range(num_inputs):
                # Now try to sign each input, using a random hashtype.
                anyonecanpay = 0
                if random.randint(0, 1):
                    anyonecanpay = SIGHASH_ANYONECANPAY
                hashtype = random.randint(1, 3) | anyonecanpay
                sign_p2pk_witness_input(witness_script, tx, i, hashtype, temp_utxos[i].nValue, key)
                if (hashtype == SIGHASH_SINGLE and i >= num_outputs):
                    used_sighash_single_out_of_bounds = True
            tx.rehash()
            for i in range(num_outputs):
                temp_utxos.append(UTXO(tx.sha256, i, split_value))
            temp_utxos = temp_utxos[num_inputs:]

            block.vtx.append(tx)

            # Test the block periodically, if we're close to maxblocksize
            if block.get_weight() > MAX_BLOCK_WEIGHT - 4000:
                self.update_witness_block_with_transactions(block, [])
                test_witness_block(self.nodes[0], self.test_node, block, accepted=True)
                block = self.build_next_block()

        if (not used_sighash_single_out_of_bounds):
            self.log.info("WARNING: this test run didn't attempt SIGHASH_SINGLE with out-of-bounds index value")
        # Test the transactions we've added to the block
        if (len(block.vtx) > 1):
            self.update_witness_block_with_transactions(block, [])
            test_witness_block(self.nodes[0], self.test_node, block, accepted=True)

        # Now test witness version 0 P2PKH transactions
        pubkeyhash = hash160(pubkey)
        script_pkh = key_to_p2wpkh_script(pubkey)
        tx = CTransaction()
        tx.vin.append(CTxIn(COutPoint(temp_utxos[0].sha256, temp_utxos[0].n), b""))
        tx.vout.append(CTxOut(temp_utxos[0].nValue, script_pkh))
        tx.wit.vtxinwit.append(CTxInWitness())
        sign_p2pk_witness_input(witness_script, tx, 0, SIGHASH_ALL, temp_utxos[0].nValue, key)
        tx2 = CTransaction()
        tx2.vin.append(CTxIn(COutPoint(tx.sha256, 0), b""))
        tx2.vout.append(CTxOut(tx.vout[0].nValue.getAmount(), CScript([OP_TRUE])))

        script = keyhash_to_p2pkh_script(pubkeyhash)
        sig_hash = SegwitV0SignatureHash(script, tx2, 0, SIGHASH_ALL, tx.vout[0].nValue)
        signature = key.sign_ecdsa(sig_hash) + b'\x01'  # 0x1 is SIGHASH_ALL

        # Check that we can't have a scriptSig
        tx2.vin[0].scriptSig = CScript([signature, pubkey])
        block = self.build_next_block()
        self.update_witness_block_with_transactions(block, [tx, tx2])
        test_witness_block(self.nodes[0], self.test_node, block, accepted=False)

        # Move the signature to the witness.
        block.vtx.pop()
        tx2.wit.vtxinwit.append(CTxInWitness())
        tx2.wit.vtxinwit[0].scriptWitness.stack = [signature, pubkey]
        tx2.vin[0].scriptSig = b""
        tx2.rehash()

        self.update_witness_block_with_transactions(block, [tx2])
        test_witness_block(self.nodes[0], self.test_node, block, accepted=True)

        temp_utxos.pop(0)

        # Update self.utxos for later tests by creating two outputs
        # that consolidate all the coins in temp_utxos.
        output_value = sum(i.nValue for i in temp_utxos) // 2

        tx = CTransaction()
        index = 0
        # Just spend to our usual anyone-can-spend output
        tx.vout = [CTxOut(output_value, CScript([OP_TRUE]))] * 2
        total_in = sum(i.nValue for i in temp_utxos)
        if total_in - 2*output_value > 0:
            tx.vout.append(CTxOut(total_in - 2*output_value)) # fee
        for i in temp_utxos:
            # Use SIGHASH_ALL|SIGHASH_ANYONECANPAY so we can build up
            # the signatures as we go.
            tx.vin.append(CTxIn(COutPoint(i.sha256, i.n), b""))
            tx.wit.vtxinwit.append(CTxInWitness())
            sign_p2pk_witness_input(witness_script, tx, index, SIGHASH_ALL | SIGHASH_ANYONECANPAY, i.nValue, key)
            index += 1
        block = self.build_next_block()
        self.update_witness_block_with_transactions(block, [tx])
        test_witness_block(self.nodes[0], self.test_node, block, accepted=True)

        for i in range(len(tx.vout)):
            if tx.vout[i].is_fee():
                continue
            self.utxo.append(UTXO(tx.sha256, i, tx.vout[i].nValue.getAmount()))

    @subtest  # type: ignore
    def test_non_standard_witness_blinding(self):
        """Test behavior of unnecessary witnesses in transactions does not blind the node for the transaction"""

        # Create a p2sh output -- this is so we can pass the standardness
        # rules (an anyone-can-spend OP_TRUE would be rejected, if not wrapped
        # in P2SH).
        p2sh_program = CScript([OP_TRUE])
        script_pubkey = script_to_p2sh_script(p2sh_program)

        # Now check that unnecessary witnesses can't be used to blind a node
        # to a transaction, eg by violating standardness checks.
        tx = CTransaction()
        tx.vin.append(CTxIn(COutPoint(self.utxo[0].sha256, self.utxo[0].n), b""))
        tx.vout.append(CTxOut(self.utxo[0].nValue - 1000, script_pubkey))
        tx.vout.append(CTxOut(1000)) # fee
        tx.rehash()
        test_transaction_acceptance(self.nodes[0], self.test_node, tx, False, True)
        self.nodes[0].generate(1)
        self.sync_blocks()

        # We'll add an unnecessary witness to this transaction that would cause
        # it to be non-standard, to test that violating policy with a witness
        # doesn't blind a node to a transaction.  Transactions
        # rejected for having a witness shouldn't be added
        # to the rejection cache.
        tx2 = CTransaction()
        tx2.vin.append(CTxIn(COutPoint(tx.sha256, 0), CScript([p2sh_program])))
        tx2.vout.append(CTxOut(tx.vout[0].nValue.getAmount() - 1000, script_pubkey))
        tx2.vout.append(CTxOut(1000)) # fee
        tx2.wit.vtxinwit.append(CTxInWitness())
        tx2.wit.vtxinwit[0].scriptWitness.stack = [b'a' * 400]
        tx2.rehash()
        # This will be rejected due to a policy check:
        # No witness is allowed, since it is not a witness program but a p2sh program
        test_transaction_acceptance(self.nodes[1], self.std_node, tx2, True, False, 'bad-witness-nonstandard')

        # If we send without witness, it should be accepted.
        test_transaction_acceptance(self.nodes[1], self.std_node, tx2, False, True)

        # Now create a new anyone-can-spend utxo for the next test.
        tx3 = CTransaction()
        tx3.vin.append(CTxIn(COutPoint(tx2.sha256, 0), CScript([p2sh_program])))
        tx3.vout.append(CTxOut(tx2.vout[0].nValue.getAmount() - 1000, CScript([OP_TRUE, OP_DROP] * 15 + [OP_TRUE])))
        tx3.vout.append(CTxOut(1000)) # fee
        tx3.rehash()
        test_transaction_acceptance(self.nodes[0], self.test_node, tx2, False, True)
        test_transaction_acceptance(self.nodes[0], self.test_node, tx3, False, True)

        self.nodes[0].generate(1)
        self.sync_blocks()

        # Update our utxo list; we spent the first entry.
        self.utxo.pop(0)
        self.utxo.append(UTXO(tx3.sha256, 0, tx3.vout[0].nValue.getAmount()))

    @subtest  # type: ignore
    def test_non_standard_witness(self):
        """Test detection of non-standard P2WSH witness"""
        pad = chr(1).encode('latin-1')

        # Create scripts for tests
        scripts = []
        scripts.append(CScript([OP_DROP] * 100))
        scripts.append(CScript([OP_DROP] * 99))
        scripts.append(CScript([pad * 59] * 59 + [OP_DROP] * 60))
        scripts.append(CScript([pad * 59] * 59 + [OP_DROP] * 61))

        p2wsh_scripts = []

        tx = CTransaction()
        tx.vin.append(CTxIn(COutPoint(self.utxo[0].sha256, self.utxo[0].n), b""))

        # For each script, generate a pair of P2WSH and P2SH-P2WSH output.
        outputvalue = (self.utxo[0].nValue - 1000) // (len(scripts) * 2)
        for i in scripts:
            p2wsh = script_to_p2wsh_script(i)
            p2wsh_scripts.append(p2wsh)
            tx.vout.append(CTxOut(outputvalue, p2wsh))
            tx.vout.append(CTxOut(outputvalue, script_to_p2sh_script(p2wsh)))
        tx.vout.append(CTxOut(self.utxo[0].nValue - 2*len(scripts)*outputvalue)) # fee
        tx.rehash()
        txid = tx.sha256
        test_transaction_acceptance(self.nodes[0], self.test_node, tx, with_witness=False, accepted=True)

        self.nodes[0].generate(1)
        self.sync_blocks()

        # Creating transactions for tests
        p2wsh_txs = []
        p2sh_txs = []
        for i in range(len(scripts)):
            p2wsh_tx = CTransaction()
            p2wsh_tx.vin.append(CTxIn(COutPoint(txid, i * 2)))
            p2wsh_tx.vout.append(CTxOut(outputvalue - 5000, CScript([OP_0, hash160(b"")])))
            p2wsh_tx.vout.append(CTxOut(5000)) # fee
            p2wsh_tx.wit.vtxinwit.append(CTxInWitness())
            p2wsh_tx.rehash()
            p2wsh_txs.append(p2wsh_tx)
            p2sh_tx = CTransaction()
            p2sh_tx.vin.append(CTxIn(COutPoint(txid, i * 2 + 1), CScript([p2wsh_scripts[i]])))
            p2sh_tx.vout.append(CTxOut(outputvalue - 5000, CScript([OP_0, hash160(b"")])))
            p2sh_tx.vout.append(CTxOut(5000)) # fee
            p2sh_tx.wit.vtxinwit.append(CTxInWitness())
            p2sh_tx.rehash()
            p2sh_txs.append(p2sh_tx)

        # Testing native P2WSH
        # Witness stack size, excluding witnessScript, over 100 is non-standard
        p2wsh_txs[0].wit.vtxinwit[0].scriptWitness.stack = [pad] * 101 + [scripts[0]]
        test_transaction_acceptance(self.nodes[1], self.std_node, p2wsh_txs[0], True, False, 'bad-witness-nonstandard')
        # Non-standard nodes should accept
        test_transaction_acceptance(self.nodes[0], self.test_node, p2wsh_txs[0], True, True)

        # Stack element size over 80 bytes is non-standard
        p2wsh_txs[1].wit.vtxinwit[0].scriptWitness.stack = [pad * 81] * 100 + [scripts[1]]
        test_transaction_acceptance(self.nodes[1], self.std_node, p2wsh_txs[1], True, False, 'bad-witness-nonstandard')
        # Non-standard nodes should accept
        test_transaction_acceptance(self.nodes[0], self.test_node, p2wsh_txs[1], True, True)
        # Standard nodes should accept if element size is not over 80 bytes
        p2wsh_txs[1].wit.vtxinwit[0].scriptWitness.stack = [pad * 80] * 100 + [scripts[1]]
        test_transaction_acceptance(self.nodes[1], self.std_node, p2wsh_txs[1], True, True)

        # witnessScript size at 3600 bytes is standard
        p2wsh_txs[2].wit.vtxinwit[0].scriptWitness.stack = [pad, pad, scripts[2]]
        test_transaction_acceptance(self.nodes[0], self.test_node, p2wsh_txs[2], True, True)
        test_transaction_acceptance(self.nodes[1], self.std_node, p2wsh_txs[2], True, True)

        # witnessScript size at 3601 bytes is non-standard
        p2wsh_txs[3].wit.vtxinwit[0].scriptWitness.stack = [pad, pad, pad, scripts[3]]
        test_transaction_acceptance(self.nodes[1], self.std_node, p2wsh_txs[3], True, False, 'bad-witness-nonstandard')
        # Non-standard nodes should accept
        test_transaction_acceptance(self.nodes[0], self.test_node, p2wsh_txs[3], True, True)

        # Repeating the same tests with P2SH-P2WSH
        p2sh_txs[0].wit.vtxinwit[0].scriptWitness.stack = [pad] * 101 + [scripts[0]]
        test_transaction_acceptance(self.nodes[1], self.std_node, p2sh_txs[0], True, False, 'bad-witness-nonstandard')
        test_transaction_acceptance(self.nodes[0], self.test_node, p2sh_txs[0], True, True)
        p2sh_txs[1].wit.vtxinwit[0].scriptWitness.stack = [pad * 81] * 100 + [scripts[1]]
        test_transaction_acceptance(self.nodes[1], self.std_node, p2sh_txs[1], True, False, 'bad-witness-nonstandard')
        test_transaction_acceptance(self.nodes[0], self.test_node, p2sh_txs[1], True, True)
        p2sh_txs[1].wit.vtxinwit[0].scriptWitness.stack = [pad * 80] * 100 + [scripts[1]]
        test_transaction_acceptance(self.nodes[1], self.std_node, p2sh_txs[1], True, True)
        p2sh_txs[2].wit.vtxinwit[0].scriptWitness.stack = [pad, pad, scripts[2]]
        test_transaction_acceptance(self.nodes[0], self.test_node, p2sh_txs[2], True, True)
        test_transaction_acceptance(self.nodes[1], self.std_node, p2sh_txs[2], True, True)
        p2sh_txs[3].wit.vtxinwit[0].scriptWitness.stack = [pad, pad, pad, scripts[3]]
        test_transaction_acceptance(self.nodes[1], self.std_node, p2sh_txs[3], True, False, 'bad-witness-nonstandard')
        test_transaction_acceptance(self.nodes[0], self.test_node, p2sh_txs[3], True, True)

        self.nodes[0].generate(1)  # Mine and clean up the mempool of non-standard node
        # Valid but non-standard transactions in a block should be accepted by standard node
        self.sync_blocks()
        assert_equal(len(self.nodes[0].getrawmempool()), 0)
        assert_equal(len(self.nodes[1].getrawmempool()), 0)

        self.utxo.pop(0)

    @subtest  # type: ignore
    def test_witness_sigops(self):
        """Test sigop counting is correct inside witnesses."""

        # Keep this under MAX_OPS_PER_SCRIPT (201)
        witness_script = CScript([OP_TRUE, OP_IF, OP_TRUE, OP_ELSE] + [OP_CHECKMULTISIG] * 5 + [OP_CHECKSIG] * 193 + [OP_ENDIF])
        script_pubkey = script_to_p2wsh_script(witness_script)

        sigops_per_script = 20 * 5 + 193 * 1
        # We'll produce 2 extra outputs, one with a program that would take us
        # over max sig ops, and one with a program that would exactly reach max
        # sig ops
        outputs = (MAX_SIGOP_COST // sigops_per_script) + 2
        extra_sigops_available = MAX_SIGOP_COST % sigops_per_script

        # We chose the number of checkmultisigs/checksigs to make this work:
        assert extra_sigops_available < 100  # steer clear of MAX_OPS_PER_SCRIPT

        # This script, when spent with the first
        # N(=MAX_SIGOP_COST//sigops_per_script) outputs of our transaction,
        # would push us just over the block sigop limit.
        witness_script_toomany = CScript([OP_TRUE, OP_IF, OP_TRUE, OP_ELSE] + [OP_CHECKSIG] * (extra_sigops_available + 1) + [OP_ENDIF])
        script_pubkey_toomany = script_to_p2wsh_script(witness_script_toomany)

        # If we spend this script instead, we would exactly reach our sigop
        # limit (for witness sigops).
        witness_script_justright = CScript([OP_TRUE, OP_IF, OP_TRUE, OP_ELSE] + [OP_CHECKSIG] * (extra_sigops_available) + [OP_ENDIF])
        script_pubkey_justright = script_to_p2wsh_script(witness_script_justright)

        # First split our available utxo into a bunch of outputs
        split_value = self.utxo[0].nValue // outputs
        tx = CTransaction()
        tx.vin.append(CTxIn(COutPoint(self.utxo[0].sha256, self.utxo[0].n), b""))
        for _ in range(outputs):
            tx.vout.append(CTxOut(split_value, script_pubkey))
        tx.vout[-2].scriptPubKey = script_pubkey_toomany
        tx.vout[-1].scriptPubKey = script_pubkey_justright
        if self.utxo[0].nValue % outputs > 0:
            tx.vout.append(CTxOut(self.utxo[0].nValue - outputs*split_value)) # fee
        tx.rehash()

        block_1 = self.build_next_block()
        self.update_witness_block_with_transactions(block_1, [tx])
        test_witness_block(self.nodes[0], self.test_node, block_1, accepted=True)

        tx2 = CTransaction()
        # If we try to spend the first n-1 outputs from tx, that should be
        # too many sigops.
        total_value = 0
        for i in range(outputs - 1):
            tx2.vin.append(CTxIn(COutPoint(tx.sha256, i), b""))
            tx2.wit.vtxinwit.append(CTxInWitness())
            tx2.wit.vtxinwit[-1].scriptWitness.stack = [witness_script]
            total_value += tx.vout[i].nValue.getAmount()
        tx2.wit.vtxinwit[-1].scriptWitness.stack = [witness_script_toomany]
        tx2.vout.append(CTxOut(total_value, CScript([OP_TRUE])))
        tx2.rehash()

        block_2 = self.build_next_block()
        self.update_witness_block_with_transactions(block_2, [tx2])
        test_witness_block(self.nodes[0], self.test_node, block_2, accepted=False)

        # Try dropping the last input in tx2, and add an output that has
        # too many sigops (contributing to legacy sigop count).
        checksig_count = (extra_sigops_available // 4) + 1
        script_pubkey_checksigs = CScript([OP_CHECKSIG] * checksig_count)
        # ELEMENTS: no 0-value transactions allowed for non-OP_RETURN outputs
        tx2.vout.append(CTxOut(1, script_pubkey_checksigs))
        tx2.vout[0].nValue.setToAmount(tx2.vout[0].nValue.getAmount() - 1)
        tx2.vin.pop()
        tx2.wit.vtxinwit.pop()
        tx2.vout[0].nValue.setToAmount(tx2.vout[0].nValue.getAmount() - tx.vout[-2].nValue.getAmount())
        tx2.rehash()
        block_3 = self.build_next_block()
        self.update_witness_block_with_transactions(block_3, [tx2])
        test_witness_block(self.nodes[0], self.test_node, block_3, accepted=False)

        # If we drop the last checksig in this output, the tx should succeed.
        block_4 = self.build_next_block()
        tx2.vout[-1].scriptPubKey = CScript([OP_CHECKSIG] * (checksig_count - 1))
        tx2.rehash()
        self.update_witness_block_with_transactions(block_4, [tx2])
        test_witness_block(self.nodes[0], self.test_node, block_4, accepted=True)

        # Reset the tip back down for the next test
        self.sync_blocks()
        for x in self.nodes:
            x.invalidateblock(block_4.hash)

        # Try replacing the last input of tx2 to be spending the last
        # output of tx
        block_5 = self.build_next_block()
        # ELEMENTS: need to replace extra value with fee
        to_replace = tx2.vout[-1].nValue.getAmount()
        tx2.vout.pop()
        tx2.vin.append(CTxIn(COutPoint(tx.sha256, outputs - 1), b""))
        to_replace +=  tx.vout[outputs-1].nValue.getAmount()
        tx2.vout.append(CTxOut(to_replace)) # fee
        tx2.wit.vtxinwit.append(CTxInWitness())
        tx2.wit.vtxinwit[-1].scriptWitness.stack = [witness_script_justright]
        tx2.rehash()
        self.update_witness_block_with_transactions(block_5, [tx2])
        test_witness_block(self.nodes[0], self.test_node, block_5, accepted=True)

        # TODO: test p2sh sigop counting

        # Cleanup and prep for next test
        self.utxo.pop(0)
        self.utxo.append(UTXO(tx2.sha256, 0, tx2.vout[0].nValue))

    @subtest  # type: ignore
    def test_superfluous_witness(self):
        # Serialization of tx that puts witness flag to 3 always
        def serialize_with_bogus_witness(tx):
            flags = 3
            r = b""
            r += struct.pack("<i", tx.nVersion)
            r += struct.pack("<B", flags)
            r += ser_vector(tx.vin)
            r += ser_vector(tx.vout)
            r += struct.pack("<I", tx.nLockTime)
            if flags & 1:
                if len(tx.wit.vtxinwit) != len(tx.vin):
                    # vtxinwit must have the same length as vin
                    tx.wit.vtxinwit = tx.wit.vtxinwit[:len(tx.vin)]
                    for _ in range(len(tx.wit.vtxinwit), len(tx.vin)):
                        tx.wit.vtxinwit.append(CTxInWitness())
                if len(tx.wit.vtxoutwit) != len(tx.vout):
                    # vtxoutwit must have the same length as vout
                    tx.wit.vtxoutwit = tx.wit.vtxoutwit[:len(tx.vout)]
                    for i in range(len(tx.wit.vtxoutwit), len(tx.vout)):
                        tx.wit.vtxoutwit.append(CTxOutWitness())
                r += tx.wit.serialize()
            return r

        class msg_bogus_tx(msg_tx):
            def serialize(self):
                return serialize_with_bogus_witness(self.tx)

        self.nodes[0].sendtoaddress(self.nodes[0].getnewaddress(address_type='bech32'), 5)
        self.nodes[0].generate(1)
        unspent = next(u for u in self.nodes[0].listunspent() if u['spendable'] and u['address'].startswith('ert'))

        raw = self.nodes[0].createrawtransaction(
            [
                {"txid": unspent['txid'], "vout": unspent['vout']}
            ],
            [
                {self.nodes[0].getnewaddress(): 1}
            ])
        tx = tx_from_hex(raw)
        assert_raises_rpc_error(-22, "TX decode failed", self.nodes[0].decoderawtransaction, hexstring=serialize_with_bogus_witness(tx).hex(), iswitness=True)
        with self.nodes[0].assert_debug_log(['Superfluous witness record']):
            self.test_node.send_and_ping(msg_bogus_tx(tx))
        raw = self.nodes[0].signrawtransactionwithwallet(raw)
        assert raw['complete']
        raw = raw['hex']
        tx = tx_from_hex(raw)
        assert_raises_rpc_error(-22, "TX decode failed", self.nodes[0].decoderawtransaction, hexstring=serialize_with_bogus_witness(tx).hex(), iswitness=True)
        with self.nodes[0].assert_debug_log(['Unknown transaction optional data']):
            self.test_node.send_and_ping(msg_bogus_tx(tx))

    @subtest  # type: ignore
    def test_wtxid_relay(self):
        # Use brand new nodes to avoid contamination from earlier tests
        self.wtx_node = self.nodes[0].add_p2p_connection(TestP2PConn(wtxidrelay=True), services=NODE_NETWORK | NODE_WITNESS)
        self.tx_node = self.nodes[0].add_p2p_connection(TestP2PConn(wtxidrelay=False), services=NODE_NETWORK | NODE_WITNESS)

        # Check wtxidrelay feature negotiation message through connecting a new peer
        def received_wtxidrelay():
            return (len(self.wtx_node.last_wtxidrelay) > 0)
        self.wtx_node.wait_until(received_wtxidrelay)

        # Create a Segwit output from the latest UTXO
        # and announce it to the network
        witness_script = CScript([OP_TRUE])
        script_pubkey = script_to_p2wsh_script(witness_script)

        tx = CTransaction()
        tx.vin.append(CTxIn(COutPoint(self.utxo[0].sha256, self.utxo[0].n), b""))
        tx.vout.append(CTxOut(self.utxo[0].nValue.getAmount() - 1000, script_pubkey))
        tx.vout.append(CTxOut(1000))
        tx.rehash()

        # Create a Segwit transaction
        tx2 = CTransaction()
        tx2.vin.append(CTxIn(COutPoint(tx.sha256, 0), b""))
        tx2.vout.append(CTxOut(tx.vout[0].nValue.getAmount() - 1000, script_pubkey))
        tx2.vout.append(CTxOut(1000))
        tx2.wit.vtxinwit.append(CTxInWitness())
        tx2.wit.vtxinwit[0].scriptWitness.stack = [witness_script]
        tx2.rehash()

        # Announce Segwit transaction with wtxid
        # and wait for getdata
        self.wtx_node.announce_tx_and_wait_for_getdata(tx2, use_wtxid=True)
        with p2p_lock:
            lgd = self.wtx_node.lastgetdata[:]
        assert_equal(lgd, [CInv(MSG_WTX, tx2.calc_sha256(True))])

        # Announce Segwit transaction from non wtxidrelay peer
        # and wait for getdata
        self.tx_node.announce_tx_and_wait_for_getdata(tx2, use_wtxid=False)
        with p2p_lock:
            lgd = self.tx_node.lastgetdata[:]
        assert_equal(lgd, [CInv(MSG_TX|MSG_WITNESS_FLAG, tx2.sha256)])

        # Send tx2 through; it's an orphan so won't be accepted
        with p2p_lock:
            self.wtx_node.last_message.pop("getdata", None)
        test_transaction_acceptance(self.nodes[0], self.wtx_node, tx2, with_witness=True, accepted=False)

        # Expect a request for parent (tx) by txid despite use of WTX peer
        self.wtx_node.wait_for_getdata([tx.sha256], 60)
        with p2p_lock:
            lgd = self.wtx_node.lastgetdata[:]
        assert_equal(lgd, [CInv(MSG_WITNESS_TX, tx.sha256)])

        # Send tx through
        test_transaction_acceptance(self.nodes[0], self.wtx_node, tx, with_witness=False, accepted=True)

        # Check tx2 is there now
        assert_equal(tx2.hash in self.nodes[0].getrawmempool(), True)


if __name__ == '__main__':
    SegWitTest().main()<|MERGE_RESOLUTION|>--- conflicted
+++ resolved
@@ -937,14 +937,8 @@
         additional_bytes = MAX_BLOCK_WEIGHT - block.get_weight()
         i = 0
         while additional_bytes > 0:
-<<<<<<< HEAD
-            # Add some more bytes to each input until we hit MAX_BLOCK_BASE_SIZE+1
-            # ELEMENTS: mysterious off by 3 difference
-            extra_bytes = min(additional_bytes + 4, 55)
-=======
             # Add some more bytes to each input until we hit MAX_BLOCK_WEIGHT+1
             extra_bytes = min(additional_bytes + 1, 55)
->>>>>>> b620b2d5
             block.vtx[-1].wit.vtxinwit[int(i / (2 * NUM_DROPS))].scriptWitness.stack[i % (2 * NUM_DROPS)] = b'a' * (195 + extra_bytes)
             additional_bytes -= extra_bytes
             i += 1
@@ -965,11 +959,8 @@
         block.vtx[0].vout.pop()
         add_witness_commitment(block)
         block.solve()
-<<<<<<< HEAD
-        assert_equal(get_virtual_size(block), MAX_BLOCK_BASE_SIZE)
-=======
+        # assert_equal(get_virtual_size(block), MAX_BLOCK_BASE_SIZE)
         assert block.get_weight() == MAX_BLOCK_WEIGHT
->>>>>>> b620b2d5
 
         test_witness_block(self.nodes[0], self.test_node, block, accepted=True)
 
