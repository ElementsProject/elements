--- conflicted
+++ resolved
@@ -1352,12 +1352,8 @@
         # Add too-large for IsStandard witness and check that it does not enter reject filter
         p2sh_program = CScript([OP_TRUE])
         witness_program2 = CScript([b'a' * 400000])
-<<<<<<< HEAD
-        tx3.vout.append(CTxOut(tx2.vout[0].nValue.getAmount() - 1000, CScript([OP_HASH160, p2sh_pubkey, OP_EQUAL])))
+        tx3.vout.append(CTxOut(tx2.vout[0].nValue.getAmount() - 1000, script_to_p2sh_script(p2sh_program)))
         tx3.vout.append(CTxOut(1000)) # fee
-=======
-        tx3.vout.append(CTxOut(tx2.vout[0].nValue - 1000, script_to_p2sh_script(p2sh_program)))
->>>>>>> d1e4c563
         tx3.wit.vtxinwit[0].scriptWitness.stack = [witness_program2]
         tx3.rehash()
 
@@ -1576,14 +1572,9 @@
 
         tx2 = CTransaction()
         tx2.vin.append(CTxIn(COutPoint(tx.sha256, 0), b""))
-<<<<<<< HEAD
         tx2.vout.append(CTxOut(tx.vout[0].nValue.getAmount() - 1000, script_wsh))
         tx2.vout.append(CTxOut(1000)) # fee
-        script = get_p2pkh_script(pubkeyhash)
-=======
-        tx2.vout.append(CTxOut(tx.vout[0].nValue - 1000, script_wsh))
         script = keyhash_to_p2pkh_script(pubkeyhash)
->>>>>>> d1e4c563
         sig_hash = SegwitV0SignatureHash(script, tx2, 0, SIGHASH_ALL, tx.vout[0].nValue)
         signature = key.sign_ecdsa(sig_hash) + b'\x01'  # 0x1 is SIGHASH_ALL
         tx2.wit.vtxinwit.append(CTxInWitness())
@@ -1921,12 +1912,8 @@
             p2wsh = script_to_p2wsh_script(i)
             p2wsh_scripts.append(p2wsh)
             tx.vout.append(CTxOut(outputvalue, p2wsh))
-<<<<<<< HEAD
-            tx.vout.append(CTxOut(outputvalue, CScript([OP_HASH160, p2sh, OP_EQUAL])))
+            tx.vout.append(CTxOut(outputvalue, script_to_p2sh_script(p2wsh)))
         tx.vout.append(CTxOut(self.utxo[0].nValue - 2*len(scripts)*outputvalue)) # fee
-=======
-            tx.vout.append(CTxOut(outputvalue, script_to_p2sh_script(p2wsh)))
->>>>>>> d1e4c563
         tx.rehash()
         txid = tx.sha256
         test_transaction_acceptance(self.nodes[0], self.test_node, tx, with_witness=False, accepted=True)
@@ -1940,23 +1927,15 @@
         for i in range(len(scripts)):
             p2wsh_tx = CTransaction()
             p2wsh_tx.vin.append(CTxIn(COutPoint(txid, i * 2)))
-<<<<<<< HEAD
-            p2wsh_tx.vout.append(CTxOut(outputvalue - 5000, CScript([OP_0, hash160(hex_str_to_bytes(""))])))
+            p2wsh_tx.vout.append(CTxOut(outputvalue - 5000, CScript([OP_0, hash160(b"")])))
             p2wsh_tx.vout.append(CTxOut(5000)) # fee
-=======
-            p2wsh_tx.vout.append(CTxOut(outputvalue - 5000, CScript([OP_0, hash160(b"")])))
->>>>>>> d1e4c563
             p2wsh_tx.wit.vtxinwit.append(CTxInWitness())
             p2wsh_tx.rehash()
             p2wsh_txs.append(p2wsh_tx)
             p2sh_tx = CTransaction()
             p2sh_tx.vin.append(CTxIn(COutPoint(txid, i * 2 + 1), CScript([p2wsh_scripts[i]])))
-<<<<<<< HEAD
-            p2sh_tx.vout.append(CTxOut(outputvalue - 5000, CScript([OP_0, hash160(hex_str_to_bytes(""))])))
+            p2sh_tx.vout.append(CTxOut(outputvalue - 5000, CScript([OP_0, hash160(b"")])))
             p2sh_tx.vout.append(CTxOut(5000)) # fee
-=======
-            p2sh_tx.vout.append(CTxOut(outputvalue - 5000, CScript([OP_0, hash160(b"")])))
->>>>>>> d1e4c563
             p2sh_tx.wit.vtxinwit.append(CTxInWitness())
             p2sh_tx.rehash()
             p2sh_txs.append(p2sh_tx)
