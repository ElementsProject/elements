--- conflicted
+++ resolved
@@ -92,23 +92,15 @@
         SCRIPT_PUB_KEY_OP_TRUE = b'\x51\x75' * 15 + b'\x51'
         tx_withhold = CTransaction()
         tx_withhold.vin.append(CTxIn(outpoint=COutPoint(block1.vtx[0].sha256, 0)))
-<<<<<<< HEAD
-        tx_withhold.vout.append(CTxOut(nValue=50 * COIN - 12000, scriptPubKey=SCRIPT_PUB_KEY_OP_TRUE))
-        tx_withhold.vout.append(CTxOut(12000)) # fee
-=======
         tx_withhold.vout = [CTxOut(nValue=25 * COIN - 12000, scriptPubKey=SCRIPT_PUB_KEY_OP_TRUE)] * 2
->>>>>>> 195e07fe
+        tx_withhold.vout.append(CTxOut(12000 * 2)) # fee
         tx_withhold.calc_sha256()
 
         # Our first orphan tx with some outputs to create further orphan txs
         tx_orphan_1 = CTransaction()
         tx_orphan_1.vin.append(CTxIn(outpoint=COutPoint(tx_withhold.sha256, 0)))
-<<<<<<< HEAD
-        tx_orphan_1.vout = [CTxOut(nValue=10 * COIN, scriptPubKey=SCRIPT_PUB_KEY_OP_TRUE)] * 3
-        tx_orphan_1.vout.append(CTxOut(20 * COIN - 12000)) # fee
-=======
         tx_orphan_1.vout = [CTxOut(nValue=8 * COIN, scriptPubKey=SCRIPT_PUB_KEY_OP_TRUE)] * 3
->>>>>>> 195e07fe
+        tx_orphan_1.vout.append(CTxOut(COIN - 12000)) # fee
         tx_orphan_1.calc_sha256()
 
         # A valid transaction with low fee
@@ -119,12 +111,8 @@
         # A valid transaction with sufficient fee
         tx_orphan_2_valid = CTransaction()
         tx_orphan_2_valid.vin.append(CTxIn(outpoint=COutPoint(tx_orphan_1.sha256, 1)))
-<<<<<<< HEAD
-        tx_orphan_2_valid.vout.append(CTxOut(nValue=10 * COIN - 12000, scriptPubKey=SCRIPT_PUB_KEY_OP_TRUE))
+        tx_orphan_2_valid.vout.append(CTxOut(nValue=8 * COIN - 12000, scriptPubKey=SCRIPT_PUB_KEY_OP_TRUE))
         tx_orphan_2_valid.vout.append(CTxOut(12000)) # fee
-=======
-        tx_orphan_2_valid.vout.append(CTxOut(nValue=8 * COIN - 12000, scriptPubKey=SCRIPT_PUB_KEY_OP_TRUE))
->>>>>>> 195e07fe
         tx_orphan_2_valid.calc_sha256()
 
         # An invalid transaction with negative fee
@@ -180,18 +168,20 @@
             node.p2ps[0].send_txs_and_test([rejected_parent], node, success=False)
 
         self.log.info('Test that a peer disconnection causes erase its transactions from the orphan pool')
-        with node.assert_debug_log(['Erased 100 orphan tx from peer=25']):
+        with node.assert_debug_log(['Erased 100 orphan tx from peer=15']):
             self.reconnect_p2p(num_connections=1)
 
         self.log.info('Test that a transaction in the orphan pool is included in a new tip block causes erase this transaction from the orphan pool')
         tx_withhold_until_block_A = CTransaction()
         tx_withhold_until_block_A.vin.append(CTxIn(outpoint=COutPoint(tx_withhold.sha256, 1)))
         tx_withhold_until_block_A.vout = [CTxOut(nValue=12 * COIN, scriptPubKey=SCRIPT_PUB_KEY_OP_TRUE)] * 2
+        tx_withhold_until_block_A.vout.append(CTxOut((25 * COIN - 12000) - (24 * COIN))) # ELEMENTS: explicit fee (the value of the input from tx_withhold minus the sum of all these outputs)
         tx_withhold_until_block_A.calc_sha256()
 
         tx_orphan_include_by_block_A = CTransaction()
         tx_orphan_include_by_block_A.vin.append(CTxIn(outpoint=COutPoint(tx_withhold_until_block_A.sha256, 0)))
         tx_orphan_include_by_block_A.vout.append(CTxOut(nValue=12 * COIN - 12000, scriptPubKey=SCRIPT_PUB_KEY_OP_TRUE))
+        tx_orphan_include_by_block_A.vout.append(CTxOut(12000)) # fee
         tx_orphan_include_by_block_A.calc_sha256()
 
         self.log.info('Send the orphan ... ')
@@ -212,16 +202,19 @@
         tx_withhold_until_block_B = CTransaction()
         tx_withhold_until_block_B.vin.append(CTxIn(outpoint=COutPoint(tx_withhold_until_block_A.sha256, 1)))
         tx_withhold_until_block_B.vout.append(CTxOut(nValue=11 * COIN, scriptPubKey=SCRIPT_PUB_KEY_OP_TRUE))
+        tx_withhold_until_block_B.vout.append(CTxOut(COIN)) # fee
         tx_withhold_until_block_B.calc_sha256()
 
         tx_orphan_include_by_block_B = CTransaction()
         tx_orphan_include_by_block_B.vin.append(CTxIn(outpoint=COutPoint(tx_withhold_until_block_B.sha256, 0)))
         tx_orphan_include_by_block_B.vout.append(CTxOut(nValue=10 * COIN, scriptPubKey=SCRIPT_PUB_KEY_OP_TRUE))
+        tx_orphan_include_by_block_B.vout.append(CTxOut(COIN)) # fee
         tx_orphan_include_by_block_B.calc_sha256()
 
         tx_orphan_conflict_by_block_B = CTransaction()
         tx_orphan_conflict_by_block_B.vin.append(CTxIn(outpoint=COutPoint(tx_withhold_until_block_B.sha256, 0)))
         tx_orphan_conflict_by_block_B.vout.append(CTxOut(nValue=9 * COIN, scriptPubKey=SCRIPT_PUB_KEY_OP_TRUE))
+        tx_orphan_conflict_by_block_B.vout.append(CTxOut(2 * COIN)) # fee
         tx_orphan_conflict_by_block_B.calc_sha256()
         self.log.info('Send the orphan ... ')
         node.p2ps[0].send_txs_and_test([tx_orphan_conflict_by_block_B], node, success=False)
