#!/usr/bin/env python3
# Copyright (c) 2014-2022 The Bitcoin Core developers
# Distributed under the MIT software license, see the accompanying
# file COPYING or http://www.opensource.org/licenses/mit-license.php.
"""Test the rawtransaction RPCs.

Test the following RPCs:
   - getrawtransaction
   - createrawtransaction
   - signrawtransactionwithwallet
   - sendrawtransaction
   - decoderawtransaction
"""

from decimal import Decimal
from itertools import product
from typing import Dict

from test_framework.blocktools import COINBASE_MATURITY
from test_framework.messages import (
    MAX_BIP125_RBF_SEQUENCE,
    CTransaction,
    tx_from_hex,
)
from test_framework.test_framework import BitcoinTestFramework
from test_framework.util import (
    assert_equal,
    assert_raises_rpc_error,
)
from test_framework.wallet import (
    getnewdestination,
    MiniWallet,
)


TXID = "1d1d4e24ed99057e84c3f80fd8fbec79ed9e1acee37da269356ecea000000000"


class multidict(dict):
    """Dictionary that allows duplicate keys.

    Constructed with a list of (key, value) tuples. When dumped by the json module,
    will output invalid json with repeated keys, eg:
    >>> json.dumps(multidict([(1,2),(1,2)])
    '{"1": 2, "1": 2}'

    Used to test calls to rpc methods with repeated keys in the json object."""

    def __init__(self, x):
        dict.__init__(self, x)
        self.x = x

    def items(self):
        return self.x


class RawTransactionsTest(BitcoinTestFramework):
    def add_options(self, parser):
        self.add_wallet_options(parser, descriptors=False)

    def set_test_params(self):
        self.setup_clean_chain = True
        self.num_nodes = 3
        self.extra_args = [
            ["-txindex"],
            ["-txindex"],
            [],
        ]
        # whitelist all peers to speed up tx relay / mempool sync
        for args in self.extra_args:
            args.append("-whitelist=noban@127.0.0.1")
        self.supports_cli = False

    def setup_network(self):
        super().setup_network()
        self.connect_nodes(0, 2)

    def run_test(self):
        self.wallet = MiniWallet(self.nodes[0])
        self.log.info("Prepare some coins for multiple *rawtransaction commands")
        self.generate(self.wallet, 10)
        self.generate(self.nodes[0], COINBASE_MATURITY + 1)

        self.getrawtransaction_tests()
        self.getrawtransaction_verbosity_tests()
        self.createrawtransaction_tests()
        self.sendrawtransaction_tests()
        self.sendrawtransaction_testmempoolaccept_tests()
        self.decoderawtransaction_tests()
        self.transaction_version_number_tests()
        if self.is_specified_wallet_compiled() and not self.options.descriptors:
            self.import_deterministic_coinbase_privkeys()
            self.raw_multisig_transaction_legacy_tests()

    def getrawtransaction_tests(self):
        tx = self.wallet.send_self_transfer(from_node=self.nodes[0])
        self.generate(self.nodes[0], 1)
        txId = tx['txid']
        err_msg = (
            "No such mempool transaction. Use -txindex or provide a block hash to enable"
            " blockchain transaction queries. Use gettransaction for wallet transactions."
        )

        for n in [0, 2]:
            self.log.info(f"Test getrawtransaction {'with' if n == 0 else 'without'} -txindex")

            if n == 0:
                # With -txindex.
                # 1. valid parameters - only supply txid
                assert_equal(self.nodes[n].getrawtransaction(txId), tx['hex'])

                # 2. valid parameters - supply txid and 0 for non-verbose
                assert_equal(self.nodes[n].getrawtransaction(txId, 0), tx['hex'])

                # 3. valid parameters - supply txid and False for non-verbose
                assert_equal(self.nodes[n].getrawtransaction(txId, False), tx['hex'])

                # 4. valid parameters - supply txid and 1 for verbose.
                # We only check the "hex" field of the output so we don't need to update this test every time the output format changes.
                assert_equal(self.nodes[n].getrawtransaction(txId, 1)["hex"], tx['hex'])
                assert_equal(self.nodes[n].getrawtransaction(txId, 2)["hex"], tx['hex'])

                # 5. valid parameters - supply txid and True for non-verbose
                assert_equal(self.nodes[n].getrawtransaction(txId, True)["hex"], tx['hex'])
            else:
                # Without -txindex, expect to raise.
                for verbose in [None, 0, False, 1, True]:
                    assert_raises_rpc_error(-5, err_msg, self.nodes[n].getrawtransaction, txId, verbose)

            # 6. invalid parameters - supply txid and invalid boolean values (strings) for verbose
            for value in ["True", "False"]:
                assert_raises_rpc_error(-3, "not of expected type number", self.nodes[n].getrawtransaction, txid=txId, verbose=value)
                assert_raises_rpc_error(-3, "not of expected type number", self.nodes[n].getrawtransaction, txid=txId, verbosity=value)

            # 7. invalid parameters - supply txid and empty array
            assert_raises_rpc_error(-3, "not of expected type number", self.nodes[n].getrawtransaction, txId, [])

            # 8. invalid parameters - supply txid and empty dict
            assert_raises_rpc_error(-3, "not of expected type number", self.nodes[n].getrawtransaction, txId, {})

        # Make a tx by sending, then generate 2 blocks; block1 has the tx in it
        tx = self.wallet.send_self_transfer(from_node=self.nodes[2])['txid']
        block1, block2 = self.generate(self.nodes[2], 2)
        for n in [0, 2]:
            self.log.info(f"Test getrawtransaction {'with' if n == 0 else 'without'} -txindex, with blockhash")
            # We should be able to get the raw transaction by providing the correct block
            gottx = self.nodes[n].getrawtransaction(txid=tx, verbose=True, blockhash=block1)
            assert_equal(gottx['txid'], tx)
            assert_equal(gottx['in_active_chain'], True)
            if n == 0:
                self.log.info("Test getrawtransaction with -txindex, without blockhash: 'in_active_chain' should be absent")
                for v in [1,2]:
                    gottx = self.nodes[n].getrawtransaction(txid=tx, verbosity=v)
                    assert_equal(gottx['txid'], tx)
                    assert 'in_active_chain' not in gottx
            else:
                self.log.info("Test getrawtransaction without -txindex, without blockhash: expect the call to raise")
                assert_raises_rpc_error(-5, err_msg, self.nodes[n].getrawtransaction, txid=tx, verbose=True)
            # We should not get the tx if we provide an unrelated block
            assert_raises_rpc_error(-5, "No such transaction found", self.nodes[n].getrawtransaction, txid=tx, blockhash=block2)
            # An invalid block hash should raise the correct errors
            assert_raises_rpc_error(-3, "JSON value of type bool is not of expected type string", self.nodes[n].getrawtransaction, txid=tx, blockhash=True)
            assert_raises_rpc_error(-8, "parameter 3 must be of length 64 (not 6, for 'foobar')", self.nodes[n].getrawtransaction, txid=tx, blockhash="foobar")
            assert_raises_rpc_error(-8, "parameter 3 must be of length 64 (not 8, for 'abcd1234')", self.nodes[n].getrawtransaction, txid=tx, blockhash="abcd1234")
            foo = "ZZZ0000000000000000000000000000000000000000000000000000000000000"
            assert_raises_rpc_error(-8, f"parameter 3 must be hexadecimal string (not '{foo}')", self.nodes[n].getrawtransaction, txid=tx, blockhash=foo)
            bar = "0000000000000000000000000000000000000000000000000000000000000000"
            assert_raises_rpc_error(-5, "Block hash not found", self.nodes[n].getrawtransaction, txid=tx, blockhash=bar)
            # Undo the blocks and verify that "in_active_chain" is false.
            self.nodes[n].invalidateblock(block1)
            gottx = self.nodes[n].getrawtransaction(txid=tx, verbose=True, blockhash=block1)
            assert_equal(gottx['in_active_chain'], False)
            self.nodes[n].reconsiderblock(block1)
            assert_equal(self.nodes[n].getbestblockhash(), block2)

        self.log.info("Test getrawtransaction on genesis block coinbase returns an error")
        block = self.nodes[0].getblock(self.nodes[0].getblockhash(0))
        assert_raises_rpc_error(-5, "The genesis block coinbase is not considered an ordinary transaction", self.nodes[0].getrawtransaction, block['merkleroot'])

    def getrawtransaction_verbosity_tests(self):
        tx = self.wallet.send_self_transfer(from_node=self.nodes[1])['txid']
        [block1] = self.generate(self.nodes[1], 1)
        fields = [
            'blockhash',
            'blocktime',
            'confirmations',
            'hash',
            'hex',
            'in_active_chain',
            'locktime',
            'size',
            'time',
            'txid',
            'vin',
            'vout',
            'vsize',
            'weight',
        ]
        prevout_fields = [
            'generated',
            'height',
            'value',
            'scriptPubKey',
        ]
        script_pub_key_fields = [
            'address',
            'asm',
            'hex',
            'type',
        ]
        # node 0 & 2 with verbosity 1 & 2
        for n, v in product([0, 2], [1, 2]):
            self.log.info(f"Test getrawtransaction_verbosity {v} {'with' if n == 0 else 'without'} -txindex, with blockhash")
            gottx = self.nodes[n].getrawtransaction(txid=tx, verbosity=v, blockhash=block1)
            missing_fields = set(fields).difference(gottx.keys())
            if missing_fields:
                raise AssertionError(f"fields {', '.join(missing_fields)} are not in transaction")

            assert len(gottx['vin']) > 0
            if v == 1:
<<<<<<< HEAD
                # assert('fee' not in gottx) # ELEMENTS: our verbose=1 does include fee
                assert('prevout' not in gottx['vin'][0])
            if v == 2:
                assert(isinstance(gottx['fee'], Dict)) # ELEMENTS: our fee instance is a map
                assert('prevout' in gottx['vin'][0])
=======
                assert 'fee' not in gottx
                assert 'prevout' not in gottx['vin'][0]
            if v == 2:
                assert isinstance(gottx['fee'], Decimal)
                assert 'prevout' in gottx['vin'][0]
>>>>>>> f301bf52
                prevout = gottx['vin'][0]['prevout']
                script_pub_key = prevout['scriptPubKey']

                missing_fields = set(prevout_fields).difference(prevout.keys())
                if missing_fields:
                    raise AssertionError(f"fields {', '.join(missing_fields)} are not in transaction")

                missing_fields = set(script_pub_key_fields).difference(script_pub_key.keys())
                if missing_fields:
                    raise AssertionError(f"fields {', '.join(missing_fields)} are not in transaction")

        # check verbosity 2 without blockhash but with txindex
        assert 'fee' in self.nodes[0].getrawtransaction(txid=tx, verbosity=2)
        # check that coinbase has no fee or does not throw any errors for verbosity 2
        coin_base = self.nodes[1].getblock(block1)['tx'][0]
        gottx = self.nodes[1].getrawtransaction(txid=coin_base, verbosity=2, blockhash=block1)
<<<<<<< HEAD
        assert_equal(gottx['fee'], {}) # ELEMENTS: we always have a fee object
=======
        assert 'fee' not in gottx
>>>>>>> f301bf52

    def createrawtransaction_tests(self):
        self.log.info("Test createrawtransaction")
        # Test `createrawtransaction` required parameters
        assert_raises_rpc_error(-1, "createrawtransaction", self.nodes[0].createrawtransaction)
        assert_raises_rpc_error(-1, "createrawtransaction", self.nodes[0].createrawtransaction, [])

        # Test `createrawtransaction` invalid extra parameters
        # ELEMENTS: we have extra elements arguments
        assert_raises_rpc_error(-1, "createrawtransaction", self.nodes[0].createrawtransaction, [], [], 0, False, 'foo')

        # Test `createrawtransaction` invalid `inputs`
        assert_raises_rpc_error(-3, "JSON value of type string is not of expected type array", self.nodes[0].createrawtransaction, 'foo', [])
        assert_raises_rpc_error(-3, "JSON value of type string is not of expected type object", self.nodes[0].createrawtransaction, ['foo'], [])
        assert_raises_rpc_error(-3, "JSON value of type null is not of expected type string", self.nodes[0].createrawtransaction, [{}], [])
        assert_raises_rpc_error(-8, "txid must be of length 64 (not 3, for 'foo')", self.nodes[0].createrawtransaction, [{'txid': 'foo'}], [])
        txid = "ZZZ7bb8b1697ea987f3b223ba7819250cae33efacb068d23dc24859824a77844"
        assert_raises_rpc_error(-8, f"txid must be hexadecimal string (not '{txid}')", self.nodes[0].createrawtransaction, [{'txid': txid, 'vout': 0}], [{}])
        # ELEMENTS: these are rejected because txid is not hex
        # assert_raises_rpc_error(-8, "Invalid parameter, missing vout key", self.nodes[0].createrawtransaction, [{'txid': txid}], [])
        # assert_raises_rpc_error(-8, "Invalid parameter, missing vout key", self.nodes[0].createrawtransaction, [{'txid': txid, 'vout': 'foo'}], [])
        # assert_raises_rpc_error(-8, "Invalid parameter, vout cannot be negative", self.nodes[0].createrawtransaction, [{'txid': txid, 'vout': -1}], [])
        # sequence number out of range
        for invalid_seq in [-1, 4294967296]:
            inputs = [{'txid': TXID, 'vout': 1, 'sequence': invalid_seq}]
            address = getnewdestination()[2]
            outputs = [{address: 1}]
            assert_raises_rpc_error(-8, 'Invalid parameter, sequence number is out of range',
                                    self.nodes[0].createrawtransaction, inputs, outputs)
        # with valid sequence number
        for valid_seq in [1000, 4294967294]:
            inputs = [{'txid': TXID, 'vout': 1, 'sequence': valid_seq}]
            address = getnewdestination()[2]
            outputs = [{address: 1}]
            rawtx = self.nodes[0].createrawtransaction(inputs, outputs)
            decrawtx = self.nodes[0].decoderawtransaction(rawtx)
            assert_equal(decrawtx['vin'][0]['sequence'], valid_seq)

        # Test `createrawtransaction` invalid `outputs`
        address = getnewdestination()[2]
        # assert_raises_rpc_error(-3, "JSON value of type string is not of expected type array", self.nodes[0].createrawtransaction, [], 'foo') # ELEMENTS: expects array
        # self.nodes[0].createrawtransaction(inputs=[], outputs={})  # Should not throw for backwards compatibility # ELEMENTS: n/a
        self.nodes[0].createrawtransaction(inputs=[], outputs=[])
        assert_raises_rpc_error(-8, "Data must be hexadecimal string", self.nodes[0].createrawtransaction, [], [{'data': 'foo'}])
        assert_raises_rpc_error(-5, "Invalid Bitcoin address", self.nodes[0].createrawtransaction, [], [{'foo': 0}])
        assert_raises_rpc_error(-3, "Invalid amount", self.nodes[0].createrawtransaction, [], [{address: 'foo'}])
        assert_raises_rpc_error(-3, "Amount out of range", self.nodes[0].createrawtransaction, [], [{address: -1}])
        # assert_raises_rpc_error(-8, "Invalid parameter, duplicated address: %s" % address, self.nodes[0].createrawtransaction, [], multidict([(address, 1), (address, 1)])) # ELEMENTS: n/a
        assert_raises_rpc_error(-8, "Invalid parameter, duplicated address: %s" % address, self.nodes[0].createrawtransaction, [], [{address: 1}, {address: 1}])
        assert_raises_rpc_error(-8, "Invalid parameter, duplicate key: data", self.nodes[0].createrawtransaction, [], [{"data": 'aa'}, {"data": "bb"}])
        assert_raises_rpc_error(-3, "JSON value of type array is not of expected type object", self.nodes[0].createrawtransaction, [], [['key-value pair1'], ['2']])

        # Test `createrawtransaction` mismatch between sequence number(s) and `replaceable` option
        assert_raises_rpc_error(-8, "Invalid parameter combination: Sequence number(s) contradict replaceable option",
                                self.nodes[0].createrawtransaction, [{'txid': TXID, 'vout': 0, 'sequence': MAX_BIP125_RBF_SEQUENCE+1}], [{}], 0, True)

        # Test `createrawtransaction` invalid `locktime`
        assert_raises_rpc_error(-3, "JSON value of type string is not of expected type number", self.nodes[0].createrawtransaction, [], [], 'foo')
        assert_raises_rpc_error(-8, "Invalid parameter, locktime out of range", self.nodes[0].createrawtransaction, [], [], -1)
        assert_raises_rpc_error(-8, "Invalid parameter, locktime out of range", self.nodes[0].createrawtransaction, [], [], 4294967296)

        # Test `createrawtransaction` invalid `replaceable`
        assert_raises_rpc_error(-3, "JSON value of type string is not of expected type bool", self.nodes[0].createrawtransaction, [], [], 0, 'foo')

        # Test that createrawtransaction accepts an array and object as outputs
        # One output
        tx = tx_from_hex(self.nodes[2].createrawtransaction(inputs=[{'txid': TXID, 'vout': 9}], outputs=[{address: 99}]))
        assert_equal(len(tx.vout), 1)
        assert_equal(
            tx.serialize().hex(),
            self.nodes[2].createrawtransaction(inputs=[{'txid': TXID, 'vout': 9}], outputs=[{address: 99}]),
        )
        # Two outputs
        address2 = getnewdestination()[2]
        tx = tx_from_hex(self.nodes[2].createrawtransaction(inputs=[{'txid': TXID, 'vout': 9}], outputs=[{address: 99}, {address2: 99}]))
        assert_equal(len(tx.vout), 2)
        assert_equal(
            tx.serialize().hex(),
            self.nodes[2].createrawtransaction(inputs=[{'txid': TXID, 'vout': 9}], outputs=[{address: 99}, {address2: 99}]),
        )
        # Multiple mixed outputs
        tx = tx_from_hex(self.nodes[2].createrawtransaction(inputs=[{'txid': TXID, 'vout': 9}], outputs=[{address: 99}, {address2: 99}, {'data': '99'}]))
        assert_equal(len(tx.vout), 3)
        assert_equal(
            tx.serialize().hex(),
            self.nodes[2].createrawtransaction(inputs=[{'txid': TXID, 'vout': 9}], outputs=[{address: 99}, {address2: 99}, {'data': '99'}]),
        )

    def sendrawtransaction_tests(self):
        self.log.info('Test sendrawtransaction with missing input')
        inputs  = [ {'txid' : "1d1d4e24ed99057e84c3f80fd8fbec79ed9e1acee37da269356ecea000000000", 'vout' : 1}] #won't exists
        address = getnewdestination()[2]
        outputs = [{address: 4.998}]
        rawtx = self.nodes[2].createrawtransaction(inputs, outputs)
        assert_raises_rpc_error(-25, "bad-txns-inputs-missingorspent", self.nodes[2].sendrawtransaction, rawtx)

    def sendrawtransaction_testmempoolaccept_tests(self):
        self.log.info("Test sendrawtransaction/testmempoolaccept with maxfeerate")
        fee_exceeds_max = "Fee exceeds maximum configured by user (e.g. -maxtxfee, maxfeerate)"

        # Test a transaction with a small fee.
        # Fee rate is 0.00100000 BTC/kvB
        tx = self.wallet.create_self_transfer(fee_rate=Decimal('0.00100000'))
        # Thus, testmempoolaccept should reject
        testres = self.nodes[2].testmempoolaccept([tx['hex']], 0.00001000)[0]
        assert_equal(testres['allowed'], False)
        assert_equal(testres['reject-reason'], 'max-fee-exceeded')
        # and sendrawtransaction should throw
        assert_raises_rpc_error(-25, fee_exceeds_max, self.nodes[2].sendrawtransaction, tx['hex'], 0.00001000)
        # and the following calls should both succeed
        testres = self.nodes[2].testmempoolaccept(rawtxs=[tx['hex']])[0]
        assert_equal(testres['allowed'], True)
        self.nodes[2].sendrawtransaction(hexstring=tx['hex'])

        # Test a transaction with a large fee.
        # Fee rate is 0.20000000 BTC/kvB
        tx = self.wallet.create_self_transfer(fee_rate=Decimal("0.20000000"))
        # Thus, testmempoolaccept should reject
        testres = self.nodes[2].testmempoolaccept([tx['hex']])[0]
        assert_equal(testres['allowed'], False)
        assert_equal(testres['reject-reason'], 'max-fee-exceeded')
        # and sendrawtransaction should throw
        assert_raises_rpc_error(-25, fee_exceeds_max, self.nodes[2].sendrawtransaction, tx['hex'])
        # and the following calls should both succeed
        testres = self.nodes[2].testmempoolaccept(rawtxs=[tx['hex']], maxfeerate='0.20000000')[0]
        assert_equal(testres['allowed'], True)
        self.nodes[2].sendrawtransaction(hexstring=tx['hex'], maxfeerate='0.20000000')

        self.log.info("Test sendrawtransaction/testmempoolaccept with tx already in the chain")
        self.generate(self.nodes[2], 1)
        for node in self.nodes:
            testres = node.testmempoolaccept([tx['hex']])[0]
            assert_equal(testres['allowed'], False)
            assert_equal(testres['reject-reason'], 'txn-already-known')
            assert_raises_rpc_error(-27, 'Transaction already in block chain', node.sendrawtransaction, tx['hex'])

    def decoderawtransaction_tests(self):
        self.log.info("Test decoderawtransaction")
        # witness transaction
        # new in core:
        #encrawtx = "010000000001010000000000000072c1a6a246ae63f74f931e8365e15a089c68d61900000000000000000000ffffffff0100e1f50500000000000102616100000000"
        encrawtx = "0100000001010000000000000072c1a6a246ae63f74f931e8365e15a089c68d61900000000000000000000ffffffff0101ac2e6a47e85fdc2a5a27334544440f2f5135553a7476f4f5e3b9792da6a58fe0010000000005f5e100000000000000000001026161000000"
        decrawtx = self.nodes[0].decoderawtransaction(encrawtx, True)  # decode as witness transaction
        assert_equal(decrawtx['vout'][0]['value'], Decimal('1.00000000'))

    def transaction_version_number_tests(self):
        self.log.info("Test transaction version numbers")

        # Test the minimum transaction version number that fits in a signed 32-bit integer.
        # As transaction version is unsigned, this should convert to its unsigned equivalent.
        tx = CTransaction()
        tx.nVersion = -0x80000000
        rawtx = tx.serialize().hex()
        decrawtx = self.nodes[0].decoderawtransaction(rawtx)
        assert_equal(decrawtx['version'], 0x80000000)

        # Test the maximum transaction version number that fits in a signed 32-bit integer.
        tx = CTransaction()
        tx.nVersion = 0x7fffffff
        rawtx = tx.serialize().hex()
        decrawtx = self.nodes[0].decoderawtransaction(rawtx)
        assert_equal(decrawtx['version'], 0x7fffffff)

    def raw_multisig_transaction_legacy_tests(self):
        self.log.info("Test raw multisig transactions (legacy)")
        # The traditional multisig workflow does not work with descriptor wallets so these are legacy only.
        # The multisig workflow with descriptor wallets uses PSBTs and is tested elsewhere, no need to do them here.

        # 2of2 test
        addr1 = self.nodes[2].getnewaddress()
        addr2 = self.nodes[2].getnewaddress()

        addr1Obj = self.nodes[2].getaddressinfo(addr1)
        addr2Obj = self.nodes[2].getaddressinfo(addr2)

        # Tests for createmultisig and addmultisigaddress
        assert_raises_rpc_error(-5, "Invalid public key", self.nodes[0].createmultisig, 1, ["01020304"])
        # createmultisig can only take public keys
        self.nodes[0].createmultisig(2, [addr1Obj['pubkey'], addr2Obj['pubkey']])
        # addmultisigaddress can take both pubkeys and addresses so long as they are in the wallet, which is tested here
        assert_raises_rpc_error(-5, "Invalid public key", self.nodes[0].createmultisig, 2, [addr1Obj['pubkey'], addr1])

        mSigObj = self.nodes[2].addmultisigaddress(2, [addr1Obj['pubkey'], addr1])['address']

        # use balance deltas instead of absolute values
        bal = self.nodes[2].getbalance()

        # send 1.2 BTC to msig adr
        txId = self.nodes[0].sendtoaddress(mSigObj, 1.2)
        self.sync_all()
        self.generate(self.nodes[0], 1)
        # node2 has both keys of the 2of2 ms addr, tx should affect the balance
        assert_equal(self.nodes[2].getbalance()['bitcoin'], bal['bitcoin'] + Decimal('1.20000000'))


        # 2of3 test from different nodes
        bal = self.nodes[2].getbalance()
        addr1 = self.nodes[1].getnewaddress()
        addr2 = self.nodes[2].getnewaddress()
        addr3 = self.nodes[2].getnewaddress()

        addr1Obj = self.nodes[1].getaddressinfo(addr1)
        addr2Obj = self.nodes[2].getaddressinfo(addr2)
        addr3Obj = self.nodes[2].getaddressinfo(addr3)

        mSigObj = self.nodes[2].addmultisigaddress(2, [addr1Obj['pubkey'], addr2Obj['pubkey'], addr3Obj['pubkey']])['address']

        txId = self.nodes[0].sendtoaddress(mSigObj, 2.2)
        decTx = self.nodes[0].gettransaction(txId)
        rawTx = self.nodes[0].decoderawtransaction(decTx['hex'])
        self.sync_all()
        self.generate(self.nodes[0], 1)

        # THIS IS AN INCOMPLETE FEATURE
        # NODE2 HAS TWO OF THREE KEYS AND THE FUNDS SHOULD BE SPENDABLE AND COUNT AT BALANCE CALCULATION
        assert_equal(self.nodes[2].getbalance(), bal)  # for now, assume the funds of a 2of3 multisig tx are not marked as spendable

        txDetails = self.nodes[0].gettransaction(txId, True)
        rawTx = self.nodes[0].decoderawtransaction(txDetails['hex'])
        vout = next(o for o in rawTx['vout'] if o['value'] == Decimal('2.20000000'))

        bal = self.nodes[0].getbalance()
        inputs = [{"txid": txId, "vout": vout['n'], "scriptPubKey": vout['scriptPubKey']['hex'], "amount": vout['value']}]
        outputs = [{self.nodes[0].getnewaddress(): 2.19}, {"fee": 0.01}]
        rawTx = self.nodes[2].createrawtransaction(inputs, outputs)
        rawTxPartialSigned = self.nodes[1].signrawtransactionwithwallet(rawTx, inputs)
        assert_equal(rawTxPartialSigned['complete'], False)  # node1 only has one key, can't comp. sign the tx

        rawTxSigned = self.nodes[2].signrawtransactionwithwallet(rawTx, inputs)
        assert_equal(rawTxSigned['complete'], True)  # node2 can sign the tx compl., own two of three keys
        self.nodes[2].sendrawtransaction(rawTxSigned['hex'])
        rawTx = self.nodes[0].decoderawtransaction(rawTxSigned['hex'])
        self.sync_all()
        self.generate(self.nodes[0], 1)
        assert_equal(self.nodes[0].getbalance()['bitcoin'], bal['bitcoin'] + Decimal('50.00000000') + Decimal('2.19000000'))  # block reward + tx

        # 2of2 test for combining transactions
        bal = self.nodes[2].getbalance()
        addr1 = self.nodes[1].getnewaddress()
        addr2 = self.nodes[2].getnewaddress()

        addr1Obj = self.nodes[1].getaddressinfo(addr1)
        addr2Obj = self.nodes[2].getaddressinfo(addr2)

        self.nodes[1].addmultisigaddress(2, [addr1Obj['pubkey'], addr2Obj['pubkey']])['address']
        mSigObj = self.nodes[2].addmultisigaddress(2, [addr1Obj['pubkey'], addr2Obj['pubkey']])['address']
        mSigObjValid = self.nodes[2].getaddressinfo(mSigObj)

        txId = self.nodes[0].sendtoaddress(mSigObj, 2.2)
        decTx = self.nodes[0].gettransaction(txId)
        rawTx2 = self.nodes[0].decoderawtransaction(decTx['hex'])
        self.sync_all()
        self.generate(self.nodes[0], 1)

        assert_equal(self.nodes[2].getbalance(), bal)  # the funds of a 2of2 multisig tx should not be marked as spendable

        txDetails = self.nodes[0].gettransaction(txId, True)
        rawTx2 = self.nodes[0].decoderawtransaction(txDetails['hex'])
        vout = next(o for o in rawTx2['vout'] if o['value'] == Decimal('2.20000000'))

        bal = self.nodes[0].getbalance()
        inputs = [{"txid": txId, "vout": vout['n'], "scriptPubKey": vout['scriptPubKey']['hex'], "redeemScript": mSigObjValid['hex'], "amount": vout['value']}]
        outputs = [{self.nodes[0].getnewaddress(): 2.19}, {"fee": 0.01}]
        rawTx2 = self.nodes[2].createrawtransaction(inputs, outputs)
        rawTxPartialSigned1 = self.nodes[1].signrawtransactionwithwallet(rawTx2, inputs)
        self.log.debug(rawTxPartialSigned1)
        assert_equal(rawTxPartialSigned1['complete'], False)  # node1 only has one key, can't comp. sign the tx

        rawTxPartialSigned2 = self.nodes[2].signrawtransactionwithwallet(rawTx2, inputs)
        self.log.debug(rawTxPartialSigned2)
        assert_equal(rawTxPartialSigned2['complete'], False)  # node2 only has one key, can't comp. sign the tx
        rawTxComb = self.nodes[2].combinerawtransaction([rawTxPartialSigned1['hex'], rawTxPartialSigned2['hex']])
        self.log.debug(rawTxComb)
        self.nodes[2].sendrawtransaction(rawTxComb)
        rawTx2 = self.nodes[0].decoderawtransaction(rawTxComb)
        self.sync_all()
        self.generate(self.nodes[0], 1)
        assert_equal(self.nodes[0].getbalance()['bitcoin'], bal['bitcoin'] + Decimal('50.00000000') + Decimal('2.19000000'))  # block reward + tx


if __name__ == '__main__':
    RawTransactionsTest().main()<|MERGE_RESOLUTION|>--- conflicted
+++ resolved
@@ -218,19 +218,11 @@
 
             assert len(gottx['vin']) > 0
             if v == 1:
-<<<<<<< HEAD
-                # assert('fee' not in gottx) # ELEMENTS: our verbose=1 does include fee
-                assert('prevout' not in gottx['vin'][0])
-            if v == 2:
-                assert(isinstance(gottx['fee'], Dict)) # ELEMENTS: our fee instance is a map
-                assert('prevout' in gottx['vin'][0])
-=======
-                assert 'fee' not in gottx
+                # assert 'fee' not in gottx # ELEMENTS: our verbose=1 does include fee
                 assert 'prevout' not in gottx['vin'][0]
             if v == 2:
-                assert isinstance(gottx['fee'], Decimal)
+                assert isinstance(gottx['fee'], Dict) # ELEMENTS: our fee instance is a map
                 assert 'prevout' in gottx['vin'][0]
->>>>>>> f301bf52
                 prevout = gottx['vin'][0]['prevout']
                 script_pub_key = prevout['scriptPubKey']
 
@@ -247,11 +239,7 @@
         # check that coinbase has no fee or does not throw any errors for verbosity 2
         coin_base = self.nodes[1].getblock(block1)['tx'][0]
         gottx = self.nodes[1].getrawtransaction(txid=coin_base, verbosity=2, blockhash=block1)
-<<<<<<< HEAD
         assert_equal(gottx['fee'], {}) # ELEMENTS: we always have a fee object
-=======
-        assert 'fee' not in gottx
->>>>>>> f301bf52
 
     def createrawtransaction_tests(self):
         self.log.info("Test createrawtransaction")
