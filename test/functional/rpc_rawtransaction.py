--- conflicted
+++ resolved
@@ -466,12 +466,7 @@
         rawTx = self.nodes[0].decoderawtransaction(rawTxSigned['hex'])
         self.sync_all()
         self.generate(self.nodes[0], 1)
-<<<<<<< HEAD
-        self.sync_all()
         assert_equal(self.nodes[0].getbalance()['bitcoin'], bal['bitcoin'] + Decimal('50.00000000') + Decimal('2.19000000'))  # block reward + tx
-=======
-        assert_equal(self.nodes[0].getbalance(), bal + Decimal('50.00000000') + Decimal('2.19000000'))  # block reward + tx
->>>>>>> ffdab41f
 
         # 2of2 test for combining transactions
         bal = self.nodes[2].getbalance()
@@ -514,12 +509,7 @@
         rawTx2 = self.nodes[0].decoderawtransaction(rawTxComb)
         self.sync_all()
         self.generate(self.nodes[0], 1)
-<<<<<<< HEAD
-        self.sync_all()
         assert_equal(self.nodes[0].getbalance()['bitcoin'], bal['bitcoin'] + Decimal('50.00000000') + Decimal('2.19000000'))  # block reward + tx
-=======
-        assert_equal(self.nodes[0].getbalance(), bal + Decimal('50.00000000') + Decimal('2.19000000'))  # block reward + tx
->>>>>>> ffdab41f
 
 
 if __name__ == '__main__':
