[
    [
        "5120eeeeeeeeeeeeeeeeeeeeeeeeeeeeeeeeeeeeeeeeeeeeeeeeeeeeeeeeeeeeeeee",
        {
            "asm": "1 eeeeeeeeeeeeeeeeeeeeeeeeeeeeeeeeeeeeeeeeeeeeeeeeeeeeeeeeeeeeeeee",
<<<<<<< HEAD
            "address": "ert1pamhwamhwamhwamhwamhwamhwamhwamhwamhwamhwamhwamhwamhqnfmjkn",
            "type": "witness_v1_taproot",
            "p2sh": "XCBh3ecAZfG315BmWeRDm1xWg6WNQKWLj5"
=======
            "address": "bcrt1pamhwamhwamhwamhwamhwamhwamhwamhwamhwamhwamhwamhwamhqz6nvlh",
            "type": "witness_v1_taproot"
>>>>>>> 695ba2fe
        }
    ],
    [
        "5102eeee",
        {
            "asm": "1 -28398",
<<<<<<< HEAD
            "address": "ert1pamhq3gyqm0",
            "type": "witness_unknown",
            "p2sh": "XXEARhtr6Kpp9irr7mkM6xj2MPmgvn5qgb"
=======
            "address": "bcrt1pamhqk96edn",
            "type": "witness_unknown"
>>>>>>> 695ba2fe
        }
    ],
    [
        "0020eeeeeeeeeeeeeeeeeeeeeeeeeeeeeeeeeeeeeeeeeeeeeeeeeeeeeeeeeeeeeeee",
        {
            "asm": "0 eeeeeeeeeeeeeeeeeeeeeeeeeeeeeeeeeeeeeeeeeeeeeeeeeeeeeeeeeeeeeeee",
            "address": "ert1qamhwamhwamhwamhwamhwamhwamhwamhwamhwamhwamhwamhwamhqe7mmw0",
            "type": "witness_v0_scripthash",
            "p2sh": "XFNkzds9MMK5WhLbZNNuFWzLfsaer7rUkB"
        }
    ],
    [
        "a914eeeeeeeeeeeeeeeeeeeeeeeeeeeeeeeeeeeeeeee87",
        {
            "asm": "OP_HASH160 eeeeeeeeeeeeeeeeeeeeeeeeeeeeeeeeeeeeeeee OP_EQUAL",
            "address": "XZ8buBNH3hX8Zr47TbE4tXCfvdxtpvrY6u",
            "type": "scripthash"
        }
    ],
    [
        "6a00",
        {
            "asm": "OP_RETURN 0",
<<<<<<< HEAD
            "type": "nulldata",
            "p2sh": "XaEDh8uZ6Gfjc2Co9Xqwfv2d3Qv7pSofGW"
=======
            "type": "nulldata"
>>>>>>> 695ba2fe
        }
    ],
    [
        "6aee",
        {
            "asm": "OP_RETURN OP_UNKNOWN",
<<<<<<< HEAD
            "type": "nonstandard",
            "p2sh": "Xaa2Td8Kncjnec4GRnL5trrV4amZP3NMVQ",
            "segwit": {
                "asm": "0 44358a3abb4cc9f635f459edffb2a1210f849857aaf12106a1af645e034faa95",
                "hex": "002044358a3abb4cc9f635f459edffb2a1210f849857aaf12106a1af645e034faa95",
                "address": "ert1qgs6c5w4mfnylvd05t8kllv4pyy8cfxzh4tcjzp4p4aj9uq60422slknkjd",
                "type": "witness_v0_scripthash",
                "p2sh-segwit": "XU4GW8EL9ixATAcksMdQyCYNZTd2H8cU8C"
            }
=======
            "type": "nonstandard"
>>>>>>> 695ba2fe
        }
    ],
    [
        "6a02ee",
        {
            "asm": "OP_RETURN [error]",
<<<<<<< HEAD
            "type": "nonstandard",
            "p2sh": "XTQGLw2zwvPXYLypVawt99Sgg4YwKXYHiZ",
            "segwit": {
                "asm": "0 6f3d493995bda1f72a8f4de96663be22b583623a05f5ae98f38c45b8e03ca5da",
                "hex": "00206f3d493995bda1f72a8f4de96663be22b583623a05f5ae98f38c45b8e03ca5da",
                "address": "ert1qdu75jwv4hkslw250fh5kvca7y26cxc36qh66ax8n33zm3cpu5hdqucntp9",
                "type": "witness_v0_scripthash",
                "p2sh-segwit": "XMZrMzs3b257A7Df7STmhbQ9NmR3LHfwS1"
            }
=======
            "type": "nonstandard"
>>>>>>> 695ba2fe
        }
    ],
    [
        "02eeee",
        {
            "asm": "-28398",
            "type": "nonstandard",
            "p2sh": "XMAja8jcZvRRSGi6VVWk4154G7HPUZggEs",
            "segwit": {
                "asm": "0 96c2368fc30514a438a8bd909f93c49a1549d77198ccbdb792043b666cb24f42",
                "hex": "002096c2368fc30514a438a8bd909f93c49a1549d77198ccbdb792043b666cb24f42",
                "address": "ert1qjmprdr7rq522gw9ghkgfly7yng25n4m3nrxtmdujqsakvm9jfapq8dd2ks",
                "type": "witness_v0_scripthash",
                "p2sh-segwit": "XCufb6ekydL5aStobEVzDiwqvCRxm9JsSN"
            }
        }
    ],
    [
        "ba",
        {
            "asm": "OP_CHECKSIGADD",
<<<<<<< HEAD
            "type": "nonstandard",
            "p2sh": "XHd1sm34CE3yesQyLbRxaWpXrtNRfmE815",
            "segwit": {
                "asm": "0 281c93990bac2c69cf372c9a3b66c406c86cca826d6407b68e644da22eef8186",
                "hex": "0020281c93990bac2c69cf372c9a3b66c406c86cca826d6407b68e644da22eef8186",
                "address": "ert1q9qwf8xgt4skxnneh9jdrkekyqmyxej5zd4jq0d5wv3x6yth0sxrqgexph8",
                "type": "witness_v0_scripthash",
                "p2sh-segwit": "XVufNMBVrjZDju7u7zXN4cMwSy6mameKxs"
            }
=======
            "type": "nonstandard"
>>>>>>> 695ba2fe
        }
    ],
    [
        "50",
        {
            "asm": "OP_RESERVED",
<<<<<<< HEAD
            "type": "nonstandard",
            "p2sh": "XYwod5iabnbSTjPYvL3WNV2uchRzhoedBF",
            "segwit": {
                "asm": "0 5c62e091b8c0565f1bafad0dad5934276143ae2ccef7a5381e8ada5b1a8d26d2",
                "hex": "00205c62e091b8c0565f1bafad0dad5934276143ae2ccef7a5381e8ada5b1a8d26d2",
                "address": "ert1qt33wpydccpt97xa045x66kf5yas58t3vemm62wq73td9kx5dymfq8qfp8n",
                "type": "witness_v0_scripthash",
                "p2sh-segwit": "XYzkJuh37VfYqdB7qB1xMkCpyKpp3Zw21J"
            }
=======
            "type": "nonstandard"
>>>>>>> 695ba2fe
        }
    ]
]<|MERGE_RESOLUTION|>--- conflicted
+++ resolved
@@ -3,28 +3,16 @@
         "5120eeeeeeeeeeeeeeeeeeeeeeeeeeeeeeeeeeeeeeeeeeeeeeeeeeeeeeeeeeeeeeee",
         {
             "asm": "1 eeeeeeeeeeeeeeeeeeeeeeeeeeeeeeeeeeeeeeeeeeeeeeeeeeeeeeeeeeeeeeee",
-<<<<<<< HEAD
             "address": "ert1pamhwamhwamhwamhwamhwamhwamhwamhwamhwamhwamhwamhwamhqnfmjkn",
-            "type": "witness_v1_taproot",
-            "p2sh": "XCBh3ecAZfG315BmWeRDm1xWg6WNQKWLj5"
-=======
-            "address": "bcrt1pamhwamhwamhwamhwamhwamhwamhwamhwamhwamhwamhwamhwamhqz6nvlh",
             "type": "witness_v1_taproot"
->>>>>>> 695ba2fe
         }
     ],
     [
         "5102eeee",
         {
             "asm": "1 -28398",
-<<<<<<< HEAD
             "address": "ert1pamhq3gyqm0",
-            "type": "witness_unknown",
-            "p2sh": "XXEARhtr6Kpp9irr7mkM6xj2MPmgvn5qgb"
-=======
-            "address": "bcrt1pamhqk96edn",
             "type": "witness_unknown"
->>>>>>> 695ba2fe
         }
     ],
     [
@@ -48,50 +36,21 @@
         "6a00",
         {
             "asm": "OP_RETURN 0",
-<<<<<<< HEAD
-            "type": "nulldata",
-            "p2sh": "XaEDh8uZ6Gfjc2Co9Xqwfv2d3Qv7pSofGW"
-=======
             "type": "nulldata"
->>>>>>> 695ba2fe
         }
     ],
     [
         "6aee",
         {
             "asm": "OP_RETURN OP_UNKNOWN",
-<<<<<<< HEAD
-            "type": "nonstandard",
-            "p2sh": "Xaa2Td8Kncjnec4GRnL5trrV4amZP3NMVQ",
-            "segwit": {
-                "asm": "0 44358a3abb4cc9f635f459edffb2a1210f849857aaf12106a1af645e034faa95",
-                "hex": "002044358a3abb4cc9f635f459edffb2a1210f849857aaf12106a1af645e034faa95",
-                "address": "ert1qgs6c5w4mfnylvd05t8kllv4pyy8cfxzh4tcjzp4p4aj9uq60422slknkjd",
-                "type": "witness_v0_scripthash",
-                "p2sh-segwit": "XU4GW8EL9ixATAcksMdQyCYNZTd2H8cU8C"
-            }
-=======
             "type": "nonstandard"
->>>>>>> 695ba2fe
         }
     ],
     [
         "6a02ee",
         {
             "asm": "OP_RETURN [error]",
-<<<<<<< HEAD
-            "type": "nonstandard",
-            "p2sh": "XTQGLw2zwvPXYLypVawt99Sgg4YwKXYHiZ",
-            "segwit": {
-                "asm": "0 6f3d493995bda1f72a8f4de96663be22b583623a05f5ae98f38c45b8e03ca5da",
-                "hex": "00206f3d493995bda1f72a8f4de96663be22b583623a05f5ae98f38c45b8e03ca5da",
-                "address": "ert1qdu75jwv4hkslw250fh5kvca7y26cxc36qh66ax8n33zm3cpu5hdqucntp9",
-                "type": "witness_v0_scripthash",
-                "p2sh-segwit": "XMZrMzs3b257A7Df7STmhbQ9NmR3LHfwS1"
-            }
-=======
             "type": "nonstandard"
->>>>>>> 695ba2fe
         }
     ],
     [
@@ -113,38 +72,14 @@
         "ba",
         {
             "asm": "OP_CHECKSIGADD",
-<<<<<<< HEAD
-            "type": "nonstandard",
-            "p2sh": "XHd1sm34CE3yesQyLbRxaWpXrtNRfmE815",
-            "segwit": {
-                "asm": "0 281c93990bac2c69cf372c9a3b66c406c86cca826d6407b68e644da22eef8186",
-                "hex": "0020281c93990bac2c69cf372c9a3b66c406c86cca826d6407b68e644da22eef8186",
-                "address": "ert1q9qwf8xgt4skxnneh9jdrkekyqmyxej5zd4jq0d5wv3x6yth0sxrqgexph8",
-                "type": "witness_v0_scripthash",
-                "p2sh-segwit": "XVufNMBVrjZDju7u7zXN4cMwSy6mameKxs"
-            }
-=======
             "type": "nonstandard"
->>>>>>> 695ba2fe
         }
     ],
     [
         "50",
         {
             "asm": "OP_RESERVED",
-<<<<<<< HEAD
-            "type": "nonstandard",
-            "p2sh": "XYwod5iabnbSTjPYvL3WNV2uchRzhoedBF",
-            "segwit": {
-                "asm": "0 5c62e091b8c0565f1bafad0dad5934276143ae2ccef7a5381e8ada5b1a8d26d2",
-                "hex": "00205c62e091b8c0565f1bafad0dad5934276143ae2ccef7a5381e8ada5b1a8d26d2",
-                "address": "ert1qt33wpydccpt97xa045x66kf5yas58t3vemm62wq73td9kx5dymfq8qfp8n",
-                "type": "witness_v0_scripthash",
-                "p2sh-segwit": "XYzkJuh37VfYqdB7qB1xMkCpyKpp3Zw21J"
-            }
-=======
             "type": "nonstandard"
->>>>>>> 695ba2fe
         }
     ]
 ]