--- conflicted
+++ resolved
@@ -78,13 +78,8 @@
 
     def __init__(self, *, spend_tx=None, spend_block=None):
         self.spend_tx = spend_block.vtx[0] if spend_block else spend_tx
-<<<<<<< HEAD
         self.spend_avail = sum(o.nValue.getAmount() for o in self.spend_tx.vout)
-        self.valid_txin = CTxIn(COutPoint(self.spend_tx.sha256, 0), b"", 0xffffffff)
-=======
-        self.spend_avail = sum(o.nValue for o in self.spend_tx.vout)
         self.valid_txin = CTxIn(COutPoint(self.spend_tx.sha256, 0), b"", SEQUENCE_FINAL)
->>>>>>> 807169e1
 
     @abc.abstractmethod
     def get_tx(self, *args, **kwargs):
