--- conflicted
+++ resolved
@@ -155,16 +155,11 @@
         assert_equal(res[0]['success'], True)
         w1.walletpassphrase('test', 100)
 
-<<<<<<< HEAD
         # ELEMENTS: the cost of change at a 10sat/b feerate is ~15000 sat,
         #  so we need to start with a bigger utxo to trigger change creation.
         #  all the below numbers are increased by 15000.
         res = w1.sendtoaddress(address=address, amount=0.00025000)
-        nodes[0].generate(1)
-=======
-        res = w1.sendtoaddress(address=address, amount=0.00010000)
         self.generate(nodes[0], 1)
->>>>>>> a5d00d4b
         destination = addr.pop()
 
         # Using a fee rate (10 sat / byte) well above the minimum relay rate
