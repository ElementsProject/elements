--- conflicted
+++ resolved
@@ -109,7 +109,7 @@
 
         self.generate(self.nodes[2], 1)
         self.generate(self.nodes[0], 121)
-        
+
         self.test_add_inputs_default_value()
         self.test_preset_inputs_selection()
         self.test_weight_calculation()
@@ -1054,47 +1054,27 @@
 
     def test_transaction_too_large(self):
         self.log.info("Test fundrawtx where BnB solution would result in a too large transaction, but Knapsack would not")
-<<<<<<< HEAD
 # ELEMENTS: FIXME we need to disable this test currently as we cannot have more than 256 inputs
 #  in a transaction. See https://github.com/ElementsProject/elements/issues/880
-#        self.nodes[0].createwallet("large")
-#        wallet = self.nodes[0].get_wallet_rpc(self.default_wallet_name)
-#        recipient = self.nodes[0].get_wallet_rpc("large")
-#        outputs = {}
-#        rawtx = recipient.createrawtransaction([], {wallet.getnewaddress(): 147.99899260})
-#
-#        # Make 1500 0.1 BTC outputs. The amount that we target for funding is in
-#        # the BnB range when these outputs are used.  However if these outputs
-#        # are selected, the transaction will end up being too large, so it
-#        # shouldn't use BnB and instead fall back to Knapsack but that behavior
-#        # is not implemented yet. For now we just check that we get an error.
-#        for _ in range(1500):
-#            outputs[recipient.getnewaddress()] = 0.1
-#        wallet.sendmany("", outputs)
-#        self.generate(self.nodes[0], 10)
-#        assert_raises_rpc_error(-4, "Insufficient funds", recipient.fundrawtransaction, rawtx)
-#        self.nodes[0].unloadwallet("large")
-=======
-        self.nodes[0].createwallet("large")
-        wallet = self.nodes[0].get_wallet_rpc(self.default_wallet_name)
-        recipient = self.nodes[0].get_wallet_rpc("large")
-        outputs = {}
-        rawtx = recipient.createrawtransaction([], {wallet.getnewaddress(): 147.99899260})
-
-        # Make 1500 0.1 BTC outputs. The amount that we target for funding is in
-        # the BnB range when these outputs are used.  However if these outputs
-        # are selected, the transaction will end up being too large, so it
-        # shouldn't use BnB and instead fall back to Knapsack but that behavior
-        # is not implemented yet. For now we just check that we get an error.
-        # First, force the wallet to bulk-generate the addresses we'll need.
-        recipient.keypoolrefill(1500)
-        for _ in range(1500):
-            outputs[recipient.getnewaddress()] = 0.1
-        wallet.sendmany("", outputs)
-        self.generate(self.nodes[0], 10)
-        assert_raises_rpc_error(-4, "Insufficient funds", recipient.fundrawtransaction, rawtx)
-        self.nodes[0].unloadwallet("large")
->>>>>>> 0139a0d5
+        # self.nodes[0].createwallet("large")
+        # wallet = self.nodes[0].get_wallet_rpc(self.default_wallet_name)
+        # recipient = self.nodes[0].get_wallet_rpc("large")
+        # outputs = {}
+        # rawtx = recipient.createrawtransaction([], {wallet.getnewaddress(): 147.99899260})
+
+        # # Make 1500 0.1 BTC outputs. The amount that we target for funding is in
+        # # the BnB range when these outputs are used.  However if these outputs
+        # # are selected, the transaction will end up being too large, so it
+        # # shouldn't use BnB and instead fall back to Knapsack but that behavior
+        # # is not implemented yet. For now we just check that we get an error.
+        # # First, force the wallet to bulk-generate the addresses we'll need.
+        # recipient.keypoolrefill(1500)
+        # for _ in range(1500):
+        #     outputs[recipient.getnewaddress()] = 0.1
+        # wallet.sendmany("", outputs)
+        # self.generate(self.nodes[0], 10)
+        # assert_raises_rpc_error(-4, "Insufficient funds", recipient.fundrawtransaction, rawtx)
+        # self.nodes[0].unloadwallet("large")
 
     def test_external_inputs(self):
         self.log.info("Test funding with external inputs")
