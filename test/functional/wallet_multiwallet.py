#!/usr/bin/env python3
# Copyright (c) 2017-2020 The Bitcoin Core developers
# Distributed under the MIT software license, see the accompanying
# file COPYING or http://www.opensource.org/licenses/mit-license.php.
"""Test multiwallet.

Verify that a bitcoind node can load multiple wallet files
"""
from decimal import Decimal
from threading import Thread
import os
import shutil
import stat
import time

from test_framework.authproxy import JSONRPCException
from test_framework.blocktools import COINBASE_MATURITY
from test_framework.test_framework import BitcoinTestFramework
from test_framework.test_node import ErrorMatch
from test_framework.util import (
    assert_equal,
    assert_raises_rpc_error,
    get_rpc_proxy,
)

got_loading_error = False


def test_load_unload(node, name):
    global got_loading_error
    while True:
        if got_loading_error:
            return
        try:
            node.loadwallet(name)
            node.unloadwallet(name)
        except JSONRPCException as e:
            if e.error['code'] == -4 and 'Wallet already loading' in e.error['message']:
                got_loading_error = True
                return


class MultiWalletTest(BitcoinTestFramework):
    def set_test_params(self):
        self.setup_clean_chain = True
        self.num_nodes = 2
        self.rpc_timeout = 120
        self.extra_args = [["-nowallet"], []]

    def skip_test_if_missing_module(self):
        self.skip_if_no_wallet()

    def add_options(self, parser):
        parser.add_argument(
            '--data_wallets_dir',
            default=os.path.join(os.path.dirname(os.path.realpath(__file__)), 'data/wallets/'),
            help='Test data with wallet directories (default: %(default)s)',
        )

    def run_test(self):
        node = self.nodes[0]

        data_dir = lambda *p: os.path.join(node.datadir, self.chain, *p)
        wallet_dir = lambda *p: data_dir('wallets', *p)
        wallet = lambda name: node.get_wallet_rpc(name)

        def wallet_file(name):
            if name == self.default_wallet_name:
                return wallet_dir(self.default_wallet_name, self.wallet_data_filename)
            if os.path.isdir(wallet_dir(name)):
                return wallet_dir(name, "wallet.dat")
            return wallet_dir(name)

        assert_equal(self.nodes[0].listwalletdir(), {'wallets': [{'name': self.default_wallet_name}]})

        # check wallet.dat is created
        self.stop_nodes()
        assert_equal(os.path.isfile(wallet_dir(self.default_wallet_name, self.wallet_data_filename)), True)

        # create symlink to verify wallet directory path can be referenced
        # through symlink
        os.mkdir(wallet_dir('w7'))
        os.symlink('w7', wallet_dir('w7_symlink'))

        os.symlink('..', wallet_dir('recursive_dir_symlink'))

        os.mkdir(wallet_dir('self_walletdat_symlink'))
        os.symlink('wallet.dat', wallet_dir('self_walletdat_symlink/wallet.dat'))

        # rename wallet.dat to make sure plain wallet file paths (as opposed to
        # directory paths) can be loaded
        # create another dummy wallet for use in testing backups later
        self.start_node(0)
        node.createwallet("empty")
        node.createwallet("plain")
        node.createwallet("created")
        self.stop_nodes()
        empty_wallet = os.path.join(self.options.tmpdir, 'empty.dat')
        os.rename(wallet_file("empty"), empty_wallet)
        shutil.rmtree(wallet_dir("empty"))
        empty_created_wallet = os.path.join(self.options.tmpdir, 'empty.created.dat')
        os.rename(wallet_dir("created", self.wallet_data_filename), empty_created_wallet)
        shutil.rmtree(wallet_dir("created"))
        os.rename(wallet_file("plain"), wallet_dir("w8"))
        shutil.rmtree(wallet_dir("plain"))

        # restart node with a mix of wallet names:
        #   w1, w2, w3 - to verify new wallets created when non-existing paths specified
        #   w          - to verify wallet name matching works when one wallet path is prefix of another
        #   sub/w5     - to verify relative wallet path is created correctly
        #   extern/w6  - to verify absolute wallet path is created correctly
        #   w7_symlink - to verify symlinked wallet path is initialized correctly
        #   w8         - to verify existing wallet file is loaded correctly. Not tested for SQLite wallets as this is a deprecated BDB behavior.
        #   ''         - to verify default wallet file is created correctly
        to_create = ['w1', 'w2', 'w3', 'w', 'sub/w5', 'w7_symlink']
        in_wallet_dir = [w.replace('/', os.path.sep) for w in to_create]  # Wallets in the wallet dir
        in_wallet_dir.append('w7')  # w7 is not loaded or created, but will be listed by listwalletdir because w7_symlink
        to_create.append(os.path.join(self.options.tmpdir, 'extern/w6'))  # External, not in the wallet dir, so we need to avoid adding it to in_wallet_dir
        to_load = [self.default_wallet_name]
        if not self.options.descriptors:
            to_load.append('w8')
        wallet_names = to_create + to_load  # Wallet names loaded in the wallet
        in_wallet_dir += to_load  # The loaded wallets are also in the wallet dir
        self.start_node(0)
        for wallet_name in to_create:
            self.nodes[0].createwallet(wallet_name)
        for wallet_name in to_load:
            self.nodes[0].loadwallet(wallet_name)

        os.mkdir(wallet_dir('no_access'))
        os.chmod(wallet_dir('no_access'), 0)
        try:
            with self.nodes[0].assert_debug_log(expected_msgs=['Error scanning']):
                walletlist = self.nodes[0].listwalletdir()['wallets']
        finally:
            # Need to ensure access is restored for cleanup
            os.chmod(wallet_dir('no_access'), stat.S_IRUSR | stat.S_IWUSR | stat.S_IXUSR)
        assert_equal(sorted(map(lambda w: w['name'], walletlist)), sorted(in_wallet_dir))

        assert_equal(set(node.listwallets()), set(wallet_names))

        # should raise rpc error if wallet path can't be created
        err_code = -4 if self.options.descriptors else -1
        assert_raises_rpc_error(err_code, "boost::filesystem::create_directory:", self.nodes[0].createwallet, "w8/bad")

        # check that all requested wallets were created
        self.stop_node(0)
        for wallet_name in wallet_names:
            assert_equal(os.path.isfile(wallet_file(wallet_name)), True)

        self.nodes[0].assert_start_raises_init_error(['-walletdir=wallets'], 'Error: Specified -walletdir "wallets" does not exist')
        self.nodes[0].assert_start_raises_init_error(['-walletdir=wallets'], 'Error: Specified -walletdir "wallets" is a relative path', cwd=data_dir())
        self.nodes[0].assert_start_raises_init_error(['-walletdir=debug.log'], 'Error: Specified -walletdir "debug.log" is not a directory', cwd=data_dir())

        self.start_node(0, ['-wallet=w1', '-wallet=w1'])
        self.stop_node(0, 'Warning: Ignoring duplicate -wallet w1.')

        if not self.options.descriptors:
            # Only BDB doesn't open duplicate wallet files. SQLite does not have this limitation. While this may be desired in the future, it is not necessary
            # should not initialize if one wallet is a copy of another
            shutil.copyfile(wallet_dir('w8'), wallet_dir('w8_copy'))
            in_wallet_dir.append('w8_copy')
            exp_stderr = r"BerkeleyDatabase: Can't open database w8_copy \(duplicates fileid \w+ from w8\)"
            self.nodes[0].assert_start_raises_init_error(['-wallet=w8', '-wallet=w8_copy'], exp_stderr, match=ErrorMatch.PARTIAL_REGEX)

        # should not initialize if wallet file is a symlink
        os.symlink('w8', wallet_dir('w8_symlink'))
        self.nodes[0].assert_start_raises_init_error(['-wallet=w8_symlink'], r'Error: Invalid -wallet path \'w8_symlink\'\. .*', match=ErrorMatch.FULL_REGEX)

        # should not initialize if the specified walletdir does not exist
        self.nodes[0].assert_start_raises_init_error(['-walletdir=bad'], 'Error: Specified -walletdir "bad" does not exist')
        # should not initialize if the specified walletdir is not a directory
        not_a_dir = wallet_dir('notadir')
        open(not_a_dir, 'a', encoding="utf8").close()
        self.nodes[0].assert_start_raises_init_error(['-walletdir=' + not_a_dir], 'Error: Specified -walletdir "' + not_a_dir + '" is not a directory')

        self.log.info("Do not allow -upgradewallet with multiwallet")
        self.nodes[0].assert_start_raises_init_error(['-upgradewallet'], "Error: Error parsing command line arguments: Invalid parameter -upgradewallet")

        # if wallets/ doesn't exist, datadir should be the default wallet dir
        wallet_dir2 = data_dir('walletdir')
        os.rename(wallet_dir(), wallet_dir2)
        self.start_node(0)
        self.nodes[0].createwallet("w4")
        self.nodes[0].createwallet("w5")
        assert_equal(set(node.listwallets()), {"w4", "w5"})
        w5 = wallet("w5")
        node.generatetoaddress(nblocks=1, address=w5.getnewaddress())

        # now if wallets/ exists again, but the rootdir is specified as the walletdir, w4 and w5 should still be loaded
        os.rename(wallet_dir2, wallet_dir())
        self.restart_node(0, ['-nowallet', '-walletdir=' + data_dir()])
        self.nodes[0].loadwallet("w4")
        self.nodes[0].loadwallet("w5")
        assert_equal(set(node.listwallets()), {"w4", "w5"})
        w5 = wallet("w5")
        w5_info = w5.getwalletinfo()
        assert_equal(w5_info['immature_balance'], {"bitcoin": 50})

        competing_wallet_dir = os.path.join(self.options.tmpdir, 'competing_walletdir')
        os.mkdir(competing_wallet_dir)
        self.restart_node(0, ['-nowallet', '-walletdir=' + competing_wallet_dir])
        self.nodes[0].createwallet(self.default_wallet_name)
        if self.options.descriptors:
            exp_stderr = r"Error: SQLiteDatabase: Unable to obtain an exclusive lock on the database, is it being used by another bitcoind?"
        else:
            exp_stderr = r"Error: Error initializing wallet database environment \"\S+competing_walletdir\S*\"!"
        self.nodes[1].assert_start_raises_init_error(['-walletdir=' + competing_wallet_dir], exp_stderr, match=ErrorMatch.PARTIAL_REGEX)

        self.restart_node(0)
        for wallet_name in wallet_names:
            self.nodes[0].loadwallet(wallet_name)

        assert_equal(sorted(map(lambda w: w['name'], self.nodes[0].listwalletdir()['wallets'])), sorted(in_wallet_dir))

        wallets = [wallet(w) for w in wallet_names]
        wallet_bad = wallet("bad")

        # check wallet names and balances
        node.generatetoaddress(nblocks=1, address=wallets[0].getnewaddress())
        for wallet_name, wallet in zip(wallet_names, wallets):
            info = wallet.getwalletinfo()
            assert_equal(info['immature_balance']['bitcoin'], 50 if wallet is wallets[0] else 0)
            assert_equal(info['walletname'], wallet_name)

        # accessing invalid wallet fails
        assert_raises_rpc_error(-18, "Requested wallet does not exist or is not loaded", wallet_bad.getwalletinfo)

        # accessing wallet RPC without using wallet endpoint fails
        assert_raises_rpc_error(-19, "Wallet file not specified", node.getwalletinfo)

        w1, w2, w3, w4, *_ = wallets
<<<<<<< HEAD
        node.generatetoaddress(nblocks=101, address=w1.getnewaddress())
        assert_equal(w1.getbalance()['bitcoin'], 100)
        assert_equal(w2.getbalance()['bitcoin'], 0)
        assert_equal(w3.getbalance()['bitcoin'], 0)
        assert_equal(w4.getbalance()['bitcoin'], 0)
=======
        node.generatetoaddress(nblocks=COINBASE_MATURITY + 1, address=w1.getnewaddress())
        assert_equal(w1.getbalance(), 100)
        assert_equal(w2.getbalance(), 0)
        assert_equal(w3.getbalance(), 0)
        assert_equal(w4.getbalance(), 0)
>>>>>>> c5ee0cc1

        w1.sendtoaddress(w2.getnewaddress(), 1)
        w1.sendtoaddress(w3.getnewaddress(), 2)
        w1.sendtoaddress(w4.getnewaddress(), 3)
        node.generatetoaddress(nblocks=1, address=w1.getnewaddress())
        assert_equal(w2.getbalance()['bitcoin'], 1)
        assert_equal(w3.getbalance()['bitcoin'], 2)
        assert_equal(w4.getbalance()['bitcoin'], 3)

        batch = w1.batch([w1.getblockchaininfo.get_request(), w1.getwalletinfo.get_request()])
        assert_equal(batch[0]["result"]["chain"], self.chain)
        assert_equal(batch[1]["result"]["walletname"], "w1")

        self.log.info('Check for per-wallet settxfee call')
        assert_equal(w1.getwalletinfo()['paytxfee'], 0)
        assert_equal(w2.getwalletinfo()['paytxfee'], 0)
        w2.settxfee(0.001)
        assert_equal(w1.getwalletinfo()['paytxfee'], 0)
        assert_equal(w2.getwalletinfo()['paytxfee'], Decimal('0.00100000'))

        self.log.info("Test dynamic wallet loading")

        self.restart_node(0, ['-nowallet'])
        assert_equal(node.listwallets(), [])
        assert_raises_rpc_error(-18, "No wallet is loaded. Load a wallet using loadwallet or create a new one with createwallet. (Note: A default wallet is no longer automatically created)", node.getwalletinfo)

        self.log.info("Load first wallet")
        loadwallet_name = node.loadwallet(wallet_names[0])
        assert_equal(loadwallet_name['name'], wallet_names[0])
        assert_equal(node.listwallets(), wallet_names[0:1])
        node.getwalletinfo()
        w1 = node.get_wallet_rpc(wallet_names[0])
        w1.getwalletinfo()

        self.log.info("Load second wallet")
        loadwallet_name = node.loadwallet(wallet_names[1])
        assert_equal(loadwallet_name['name'], wallet_names[1])
        assert_equal(node.listwallets(), wallet_names[0:2])
        assert_raises_rpc_error(-19, "Wallet file not specified", node.getwalletinfo)
        w2 = node.get_wallet_rpc(wallet_names[1])
        w2.getwalletinfo()

        self.log.info("Concurrent wallet loading")
        threads = []
        for _ in range(3):
            n = node.cli if self.options.usecli else get_rpc_proxy(node.url, 1, timeout=600, coveragedir=node.coverage_dir)
            t = Thread(target=test_load_unload, args=(n, wallet_names[2]))
            t.start()
            threads.append(t)
        for t in threads:
            t.join()
        global got_loading_error
        assert_equal(got_loading_error, True)

        self.log.info("Load remaining wallets")
        for wallet_name in wallet_names[2:]:
            loadwallet_name = self.nodes[0].loadwallet(wallet_name)
            assert_equal(loadwallet_name['name'], wallet_name)

        assert_equal(set(self.nodes[0].listwallets()), set(wallet_names))

        # Fail to load if wallet doesn't exist
        path = os.path.join(self.options.tmpdir, "node0", "elementsregtest", "wallets", "wallets")
        assert_raises_rpc_error(-18, "Wallet file verification failed. Failed to load database path '{}'. Path does not exist.".format(path), self.nodes[0].loadwallet, 'wallets')

        # Fail to load duplicate wallets
        path = os.path.join(self.options.tmpdir, "node0", "elementsregtest", "wallets", "w1", "wallet.dat")
        if self.options.descriptors:
            assert_raises_rpc_error(-4, "Wallet file verification failed. SQLiteDatabase: Unable to obtain an exclusive lock on the database, is it being used by another bitcoind?", self.nodes[0].loadwallet, wallet_names[0])
        else:
            assert_raises_rpc_error(-35, "Wallet file verification failed. Refusing to load database. Data file '{}' is already loaded.".format(path), self.nodes[0].loadwallet, wallet_names[0])

            # This tests the default wallet that BDB makes, so SQLite wallet doesn't need to test this
            # Fail to load duplicate wallets by different ways (directory and filepath)
            path = os.path.join(self.options.tmpdir, "node0", "elementsregtest", "wallets", "wallet.dat")
            assert_raises_rpc_error(-35, "Wallet file verification failed. Refusing to load database. Data file '{}' is already loaded.".format(path), self.nodes[0].loadwallet, 'wallet.dat')

            # Only BDB doesn't open duplicate wallet files. SQLite does not have this limitation. While this may be desired in the future, it is not necessary
            # Fail to load if one wallet is a copy of another
            assert_raises_rpc_error(-4, "BerkeleyDatabase: Can't open database w8_copy (duplicates fileid", self.nodes[0].loadwallet, 'w8_copy')

            # Fail to load if one wallet is a copy of another, test this twice to make sure that we don't re-introduce #14304
            assert_raises_rpc_error(-4, "BerkeleyDatabase: Can't open database w8_copy (duplicates fileid", self.nodes[0].loadwallet, 'w8_copy')

        # Fail to load if wallet file is a symlink
        assert_raises_rpc_error(-4, "Wallet file verification failed. Invalid -wallet path 'w8_symlink'", self.nodes[0].loadwallet, 'w8_symlink')

        # Fail to load if a directory is specified that doesn't contain a wallet
        os.mkdir(wallet_dir('empty_wallet_dir'))
        path = os.path.join(self.options.tmpdir, "node0", "elementsregtest", "wallets", "empty_wallet_dir")
        assert_raises_rpc_error(-18, "Wallet file verification failed. Failed to load database path '{}'. Data is not in recognized format.".format(path), self.nodes[0].loadwallet, 'empty_wallet_dir')

        self.log.info("Test dynamic wallet creation.")

        # Fail to create a wallet if it already exists.
        path = os.path.join(self.options.tmpdir, "node0", "elementsregtest", "wallets", "w2")
        assert_raises_rpc_error(-4, "Failed to create database path '{}'. Database already exists.".format(path), self.nodes[0].createwallet, 'w2')

        # Successfully create a wallet with a new name
        loadwallet_name = self.nodes[0].createwallet('w9')
        in_wallet_dir.append('w9')
        assert_equal(loadwallet_name['name'], 'w9')
        w9 = node.get_wallet_rpc('w9')
        assert_equal(w9.getwalletinfo()['walletname'], 'w9')

        assert 'w9' in self.nodes[0].listwallets()

        # Successfully create a wallet using a full path
        new_wallet_dir = os.path.join(self.options.tmpdir, 'new_walletdir')
        new_wallet_name = os.path.join(new_wallet_dir, 'w10')
        loadwallet_name = self.nodes[0].createwallet(new_wallet_name)
        assert_equal(loadwallet_name['name'], new_wallet_name)
        w10 = node.get_wallet_rpc(new_wallet_name)
        assert_equal(w10.getwalletinfo()['walletname'], new_wallet_name)

        assert new_wallet_name in self.nodes[0].listwallets()

        self.log.info("Test dynamic wallet unloading")

        # Test `unloadwallet` errors
        assert_raises_rpc_error(-1, "JSON value is not a string as expected", self.nodes[0].unloadwallet)
        assert_raises_rpc_error(-18, "Requested wallet does not exist or is not loaded", self.nodes[0].unloadwallet, "dummy")
        assert_raises_rpc_error(-18, "Requested wallet does not exist or is not loaded", node.get_wallet_rpc("dummy").unloadwallet)
        assert_raises_rpc_error(-8, "RPC endpoint wallet and wallet_name parameter specify different wallets", w1.unloadwallet, "w2"),

        # Successfully unload the specified wallet name
        self.nodes[0].unloadwallet("w1")
        assert 'w1' not in self.nodes[0].listwallets()

        # Unload w1 again, this time providing the wallet name twice
        self.nodes[0].loadwallet("w1")
        assert 'w1' in self.nodes[0].listwallets()
        w1.unloadwallet("w1")
        assert 'w1' not in self.nodes[0].listwallets()

        # Successfully unload the wallet referenced by the request endpoint
        # Also ensure unload works during walletpassphrase timeout
        w2.encryptwallet('test')
        w2.walletpassphrase('test', 1)
        w2.unloadwallet()
        time.sleep(1.1)
        assert 'w2' not in self.nodes[0].listwallets()

        # Successfully unload all wallets
        for wallet_name in self.nodes[0].listwallets():
            self.nodes[0].unloadwallet(wallet_name)
        assert_equal(self.nodes[0].listwallets(), [])
        assert_raises_rpc_error(-18, "No wallet is loaded. Load a wallet using loadwallet or create a new one with createwallet. (Note: A default wallet is no longer automatically created)", self.nodes[0].getwalletinfo)

        # Successfully load a previously unloaded wallet
        self.nodes[0].loadwallet('w1')
        assert_equal(self.nodes[0].listwallets(), ['w1'])
        assert_equal(w1.getwalletinfo()['walletname'], 'w1')

        assert_equal(sorted(map(lambda w: w['name'], self.nodes[0].listwalletdir()['wallets'])), sorted(in_wallet_dir))

        # Test backing up and restoring wallets
        self.log.info("Test wallet backup")
        self.restart_node(0, ['-nowallet'])
        for wallet_name in wallet_names:
            self.nodes[0].loadwallet(wallet_name)
        for wallet_name in wallet_names:
            rpc = self.nodes[0].get_wallet_rpc(wallet_name)
            addr = rpc.getnewaddress()
            backup = os.path.join(self.options.tmpdir, 'backup.dat')
            if os.path.exists(backup):
                os.unlink(backup)
            rpc.backupwallet(backup)
            self.nodes[0].unloadwallet(wallet_name)
            shutil.copyfile(empty_created_wallet if wallet_name == self.default_wallet_name else empty_wallet, wallet_file(wallet_name))
            self.nodes[0].loadwallet(wallet_name)
            assert_equal(rpc.getaddressinfo(addr)['ismine'], False)
            self.nodes[0].unloadwallet(wallet_name)
            shutil.copyfile(backup, wallet_file(wallet_name))
            self.nodes[0].loadwallet(wallet_name)
            assert_equal(rpc.getaddressinfo(addr)['ismine'], True)

        # Test .walletlock file is closed
        self.start_node(1)
        wallet = os.path.join(self.options.tmpdir, 'my_wallet')
        self.nodes[0].createwallet(wallet)
        if self.options.descriptors:
            assert_raises_rpc_error(-4, "Unable to obtain an exclusive lock", self.nodes[1].loadwallet, wallet)
        else:
            assert_raises_rpc_error(-4, "Error initializing wallet database environment", self.nodes[1].loadwallet, wallet)
        self.nodes[0].unloadwallet(wallet)
        self.nodes[1].loadwallet(wallet)


if __name__ == '__main__':
    MultiWalletTest().main()<|MERGE_RESOLUTION|>--- conflicted
+++ resolved
@@ -230,19 +230,11 @@
         assert_raises_rpc_error(-19, "Wallet file not specified", node.getwalletinfo)
 
         w1, w2, w3, w4, *_ = wallets
-<<<<<<< HEAD
-        node.generatetoaddress(nblocks=101, address=w1.getnewaddress())
+        node.generatetoaddress(nblocks=COINBASE_MATURITY + 1, address=w1.getnewaddress())
         assert_equal(w1.getbalance()['bitcoin'], 100)
         assert_equal(w2.getbalance()['bitcoin'], 0)
         assert_equal(w3.getbalance()['bitcoin'], 0)
         assert_equal(w4.getbalance()['bitcoin'], 0)
-=======
-        node.generatetoaddress(nblocks=COINBASE_MATURITY + 1, address=w1.getnewaddress())
-        assert_equal(w1.getbalance(), 100)
-        assert_equal(w2.getbalance(), 0)
-        assert_equal(w3.getbalance(), 0)
-        assert_equal(w4.getbalance(), 0)
->>>>>>> c5ee0cc1
 
         w1.sendtoaddress(w2.getnewaddress(), 1)
         w1.sendtoaddress(w3.getnewaddress(), 2)
