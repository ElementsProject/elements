--- conflicted
+++ resolved
@@ -303,17 +303,8 @@
         assert_raises_rpc_error(-18, "Wallet file verification failed. Failed to load database path '{}'. Path does not exist.".format(path), self.nodes[0].loadwallet, 'wallets')
 
         # Fail to load duplicate wallets
-<<<<<<< HEAD
-        path = os.path.join(self.options.tmpdir, "node0", "elementsregtest", "wallets", "w1", "wallet.dat")
-        if self.options.descriptors:
-            assert_raises_rpc_error(-4, f"Wallet file verification failed. SQLiteDatabase: Unable to obtain an exclusive lock on the database, is it being used by another instance of {self.config['environment']['PACKAGE_NAME']}?", self.nodes[0].loadwallet, wallet_names[0])
-        else:
-            assert_raises_rpc_error(-35, "Wallet file verification failed. Refusing to load database. Data file '{}' is already loaded.".format(path), self.nodes[0].loadwallet, wallet_names[0])
-
-=======
         assert_raises_rpc_error(-35, "Wallet \"w1\" is already loaded.", self.nodes[0].loadwallet, wallet_names[0])
         if not self.options.descriptors:
->>>>>>> cb552c5f
             # This tests the default wallet that BDB makes, so SQLite wallet doesn't need to test this
             # Fail to load duplicate wallets by different ways (directory and filepath)
             path = os.path.join(self.options.tmpdir, "node0", "elementsregtest", "wallets", "wallet.dat")
