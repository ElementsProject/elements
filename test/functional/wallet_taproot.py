#!/usr/bin/env python3
# Copyright (c) 2021 The Bitcoin Core developers
# Distributed under the MIT software license, see the accompanying
# file COPYING or http://www.opensource.org/licenses/mit-license.php.
"""Test generation and spending of P2TR addresses."""

import random

from decimal import Decimal
from test_framework.address import output_key_to_p2tr
from test_framework.key import H_POINT
from test_framework.test_framework import BitcoinTestFramework
from test_framework.util import assert_equal
from test_framework.descriptors import descsum_create
from test_framework.script import (
    CScript,
    MAX_PUBKEYS_PER_MULTI_A,
    OP_CHECKSIG,
    OP_CHECKSIGADD,
    OP_NUMEQUAL,
    taproot_construct,
)

# xprvs/xpubs, and m/* derived x-only pubkeys (created using independent implementation)
KEYS = [
    {
        "xprv": "tprv8ZgxMBicQKsPeNLUGrbv3b7qhUk1LQJZAGMuk9gVuKh9sd4BWGp1eMsehUni6qGb8bjkdwBxCbgNGdh2bYGACK5C5dRTaif9KBKGVnSezxV",
        "xpub": "tpubD6NzVbkrYhZ4XqNGAWGWSzmxGWFwVjVTjZxh2fioKbVYi7Jx8fdbprVWsdW7mHwqjchBVas8TLZG4Xwuz4RKU4iaCqiCvoSkFCzQptqk5Y1",
        "pubs": [
            "83d8ee77a0f3a32a5cea96fd1624d623b836c1e5d1ac2dcde46814b619320c18",
            "a30253b018ea6fca966135bf7dd8026915427f24ccf10d4e03f7870f4128569b",
            "a61e5749f2f3db9dc871d7b187e30bfd3297eea2557e9be99897ea8ff7a29a21",
            "8110cf482f66dc37125e619d73075af932521724ffc7108309e88f361efe8c8a",
        ]
    },
    {
        "xprv": "tprv8ZgxMBicQKsPe98QUPieXy5KFPVjuZNpcC9JY7K7buJEm8nWvJogK4kTda7eLjK9U4PnMNbSjEkpjDJazeBZ4rhYNYD7N6GEdaysj1AYSb5",
        "xpub": "tpubD6NzVbkrYhZ4XcACN3PEwNjRpR1g4tZjBVk5pdMR2B6dbd3HYhdGVZNKofAiFZd9okBserZvv58A6tBX4pE64UpXGNTSesfUW7PpW36HuKz",
        "pubs": [
            "f95886b02a84928c5c15bdca32784993105f73de27fa6ad8c1a60389b999267c",
            "71522134160685eb779857033bfc84c7626f13556154653a51dd42619064e679",
            "48957b4158b2c5c3f4c000f51fd2cf0fd5ff8868ebfb194256f5e9131fc74bd8",
            "086dda8139b3a84944010648d2b674b70447be3ae59322c09a4907bc80be62c1",
        ]
    },
    {
        "xprv": "tprv8ZgxMBicQKsPe3ZJmcj9aJ2EPZJYYCh6Lp3v82p75wspgaXmtDZ2RBtkAtWcGnW2VQDzMHQPBkCKMoYTqh1RfJKjv4PcmWVR7KqTpjsdboN",
        "xpub": "tpubD6NzVbkrYhZ4XWb6fGPjyhgLxapUhXszv7ehQYrQWDgDX4nYWcNcbgWcM2RhYo9s2mbZcfZJ8t5LzYcr24FK79zVybsw5Qj3Rtqug8jpJMy",
        "pubs": [
            "9fa5ffb68821cf559001caa0577eeea4978b29416def328a707b15e91701a2f7",
            "8a104c54cd34acba60c97dd8f1f7abc89ba9587afd88dc928e91aca7b1c50d20",
            "13ba6b252a4eb5ef31d39cb521724cdab19a698323f5c17093f28fb1821d052f",
            "f6c2b4863fd5ba1ba09e3a890caed8b75ffbe013ebab31a06ab87cd6f72506af",
        ]
    },
    {
        "xprv": "tprv8ZgxMBicQKsPdKziibn63Rm6aNzp7dSjDnufZMStXr71Huz7iihCRpbZZZ6Voy5HyuHCWx6foHMipzMzUq4tZrtkZ24DJwz5EeNWdsuwX5h",
        "xpub": "tpubD6NzVbkrYhZ4Wo2WcFSgSqRD9QWkGxddo6WSqsVBx7uQ8QEtM7WncKDRjhFEexK119NigyCsFygA4b7sAPQxqebyFGAZ9XVV1BtcgNzbCRR",
        "pubs": [
            "03a669ea926f381582ec4a000b9472ba8a17347f5fb159eddd4a07036a6718eb",
            "bbf56b14b119bccafb686adec2e3d2a6b51b1626213590c3afa815d1fd36f85d",
            "2994519e31bbc238a07d82f85c9832b831705d2ee4a2dbb477ecec8a3f570fe5",
            "68991b5c139a4c479f8c89d6254d288c533aefc0c5b91fac6c89019c4de64988",
        ]
    },
    {
        "xprv": "tprv8ZgxMBicQKsPen4PGtDwURYnCtVMDejyE8vVwMGhQWfVqB2FBPdekhTacDW4vmsKTsgC1wsncVqXiZdX2YFGAnKoLXYf42M78fQJFzuDYFN",
        "xpub": "tpubD6NzVbkrYhZ4YF6BAXtXsqCtmv1HNyvsoSXHDsJzpnTtffH1onTEwC5SnLzCHPKPebh2i7Gxvi9kJNADcpuSmH8oM3rCYcHVtdXHjpYoKnX",
        "pubs": [
            "aba457d16a8d59151c387f24d1eb887efbe24644c1ee64b261282e7baebdb247",
            "c8558b7caf198e892032d91f1a48ee9bdc25462b83b4d0ac62bb7fb2a0df630e",
            "8a4bcaba0e970685858d133a4d0079c8b55bbc755599e212285691eb779ce3dc",
            "b0d68ada13e0d954b3921b88160d4453e9c151131c2b7c724e08f538a666ceb3",
        ]
    },
    {
        "xprv": "tprv8ZgxMBicQKsPd91vCgRmbzA13wyip2RimYeVEkAyZvsEN5pUSB3T43SEBxPsytkxb42d64W2EiRE9CewpJQkzR8HKHLV8Uhk4dMF5yRPaTv",
        "xpub": "tpubD6NzVbkrYhZ4Wc3i6L6N1Pp7cyVeyMcdLrFGXGDGzCfdCa5F4Zs3EY46N72Ws8QDEUYBVwXfDfda2UKSseSdU1fsBegJBhGCZyxkf28bkQ6",
        "pubs": [
            "9b4d495b74887815a1ff623c055c6eac6b6b2e07d2a016d6526ebac71dd99744",
            "8e971b781b7ce7ab742d80278f2dfe7dd330f3efd6d00047f4a2071f2e7553cb",
            "b811d66739b9f07435ccda907ec5cd225355321c35e0a7c7791232f24cf10632",
            "4cd27a5552c272bc80ba544e9cc6340bb906969f5e7a1510b6cef9592683fbc9",
        ]
    },
    {
        "xprv": "tprv8ZgxMBicQKsPdEhLRxxwzTv2t18j7ruoffPeqAwVA2qXJ2P66RaMZLUWQ85SjoA7xPxdSgCB9UZ72m65qbnaLPtFTfHVP3MEmkpZk1Bv8RT",
        "xpub": "tpubD6NzVbkrYhZ4Whj8KcdYPsa9T2efHC6iExzS7gynaJdv8WdripPwjq6NaH5gQJGrLmvUwHY1smhiakUosXNDTEa6qfKUQdLKV6DJBre6XvQ",
        "pubs": [
            "d0c19def28bb1b39451c1a814737615983967780d223b79969ba692182c6006b",
            "cb1d1b1dc62fec1894d4c3d9a1b6738e5ff9c273a64f74e9ab363095f45e9c47",
            "245be588f41acfaeb9481aa132717db56ee1e23eb289729fe2b8bde8f9a00830",
            "5bc4ad6d6187fa82728c85a073b428483295288f8aef5722e47305b5872f7169",
        ]
    },
    {
        "xprv": "tprv8ZgxMBicQKsPcxbqxzcMAwQpiCD8x6qaZEJTxdKxw4w9GuMzDACTD9yhEsHGfqQcfYX4LivosLDDngTykYEp9JnTdcqY7cHqU8PpeFFKyV3",
        "xpub": "tpubD6NzVbkrYhZ4WRddreGwaM4wHDj57S2V8XuFF9NGMLjY7PckqZ23PebZR1wGA4w84uX2vZphdZVsnREjij1ibYjEBTaTVQCEZCLs4xUDapx",
        "pubs": [
            "065cc1b92bd99e5a3e626e8296a366b2d132688eb43aea19bc14fd8f43bf07fb",
            "5b95633a7dda34578b6985e6bfd85d83ec38b7ded892a9b74a3d899c85890562",
            "dc86d434b9a34495c8e845b969d51f80d19a8df03b400353ffe8036a0c22eb60",
            "06c8ffde238745b29ae8a97ae533e1f3edf214bba6ec58b5e7b9451d1d61ec19",
        ]
    },
    {
        "xprv": "tprv8ZgxMBicQKsPe6zLoU8MTTXgsdJVNBErrYGpoGwHf5VGvwUzdNc7NHeCSzkJkniCxBhZWujXjmD4HZmBBrnr3URgJjM6GxRgMmEhLdqNTWG",
        "xpub": "tpubD6NzVbkrYhZ4Xa28h7nwrsBoSepRXWRmRqsc5nyb5MHfmRjmFmRhYnG4d9dC7uxixN5AfsEv1Lz3mCAuWvERyvPgKozHUVjfo8EG6foJGy7",
        "pubs": [
            "d826a0a53abb6ffc60df25b9c152870578faef4b2eb5a09bdd672bbe32cdd79b",
            "939365e0359ff6bc6f6404ee220714c5d4a0d1e36838b9e2081ede217674e2ba",
            "4e8767edcf7d3d90258cfbbea01b784f4d2de813c4277b51279cf808bac410a2",
            "d42a2c280940bfc6ede971ae72cde2e1df96c6da7dab06a132900c6751ade208",
        ]
    },
    {
        "xprv": "tprv8ZgxMBicQKsPeB5o5oCsN2dVxM2mtJiYERQEBRc4JNwC1DFGYaEdNkmh8jJYVPU76YhkFoRoWTdh1p3yQGykG8TfDW34dKgrgSx28gswUyL",
        "xpub": "tpubD6NzVbkrYhZ4Xe7aySsTmSHcXNYi3duSoj11TweMiejaqhW3Ay4DZFPZJses4sfpk4b9VHRhn8v4cKTMjugMM3hqXcqSSmRdiW8QvASXjfY",
        "pubs": [
            "e360564b2e0e8d06681b6336a29d0750210e8f34afd9afb5e6fd5fe6dba26c81",
            "76b4900f00a1dcce463b6d8e02b768518fce4f9ecd6679a13ad78ea1e4815ad3",
            "5575556e263c8ed52e99ab02147cc05a738869afe0039911b5a60a780f4e43d2",
            "593b00e2c8d4bd6dda0fd9e238888acf427bb4e128887fd5a40e0e9da78cbc01",
        ]
    },
    {
        "xprv": "tprv8ZgxMBicQKsPfEH6jHemkGDjZRnAaKFJVGH8pQU638E6SdbX9hxit1tK2sfFPfL6KS7v8FfUKxstbfEpzSymbdfBM9Y5UkrxErF9fJaKLK3",
        "xpub": "tpubD6NzVbkrYhZ4YhJtcwKN9fsr8TJ6jeSD4Zsv6vWPTQ2VH7rHn6nK4WWBCzKK7FkdVVwm3iztCU1UmStY4hX6gRbBmp9UzK9C59dQEzeXS12",
        "pubs": [
            "7631cacec3343052d87ef4d0065f61dde82d7d2db0c1cc02ef61ef3c982ea763",
            "c05e44a9e735d1b1bef62e2c0d886e6fb4923b2649b67828290f5cacc51c71b7",
            "b33198b20701afe933226c92fd0e3d51d3f266f1113d864dbd026ae3166ef7f2",
            "f99643ac3f4072ee4a949301e86963a9ca0ad57f2ef29f6b84fda037d7cac85b",
        ]
    },
    {
        "xprv": "tprv8ZgxMBicQKsPdNWU38dT6aGxtqJR4oYS5kPpLVBcuKiiu7gqTYqMMqhUG6DP7pPahzPQu36sWSmeLCP1C4AwqcR5FX2RyRoZfd4B8pAnSdX",
        "xpub": "tpubD6NzVbkrYhZ4WqYFvnJ3Vyw5TrpME8jLf3zbd1DvKbX7jbwc5wewYLKLSFRzZWV6hZj7XhsXAy7fhE5jB25DiWyNM3ztXbsXHRVCrp5BiPY",
        "pubs": [
            "2258b1c3160be0864a541854eec9164a572f094f7562628281a8073bb89173a7",
            "83df59d0a5c951cdd62b7ab225a62079f48d2a333a86e66c35420d101446e92e",
            "2a654bf234d819055312f9ca03fad5836f9163b09cdd24d29678f694842b874a",
            "aa0334ab910047387c912a21ec0dab806a47ffa38365060dbc5d47c18c6e66e7",
        ]
    },
    {
        "xprv": "tprv8mGPkMVz5mZuJDnC2NjjAv7E9Zqa5LCgX4zawbZu5nzTtLb5kGhPwycX4H1gtW1f5ZdTKTNtQJ61hk71F2TdcQ93EFDTpUcPBr98QRji615",
        "xpub": "tpubDHxRtmYEE9FaBgoyv2QKaKmLibMWEfPb6NbNE7cCW4nripqrNfWz8UEPEPbHCrakwLvwFfsqoaf4pjX4gWStp4nECRf1QwBKPkLqnY8pHbj",
        "pubs": [
            "00a9da96087a72258f83b338ef7f0ea8cbbe05da5f18f091eb397d1ecbf7c3d3",
            "b2749b74d51a78f5fe3ebb3a7c0ff266a468cade143dfa265c57e325177edf00",
            "6b8747a6bbe4440d7386658476da51f6e49a220508a7ec77fe7bccc3e7baa916",
            "4674bf4d9ebbe01bf0aceaca2472f63198655ecf2df810f8d69b38421972318e",
        ]
    }
]

CHANGE_XPRV = "tprv8ZgxMBicQKsPcyDrWwiecVnTtFmfRwbfFqEfR4ZGWvq5aTTwLBWmAm5zrbMcYtb9gQNFfhRfqhhrBG37U3nhmXxEgeEPBJGHAPrHCrAd1WX"
CHANGE_XPUB = "tpubD6NzVbkrYhZ4WSFeQbPF1uSaTHHbbGnZq8qShabZwCdUQwihxaLMMFhs2kidGF2qrRKiQVqw8VoyuTHj1bZqmMXMeciaU1gBjWA1sim2zUB"


def key(hex_key):
    """Construct an x-only pubkey from its hex representation."""
    return bytes.fromhex(hex_key)

def pk(hex_key):
    """Construct a script expression for taproot_construct for pk(hex_key)."""
    return (None, CScript([bytes.fromhex(hex_key), OP_CHECKSIG]))

def multi_a(k, hex_keys, sort=False):
    """Construct a script expression for taproot_construct for a multi_a script."""
    xkeys = [bytes.fromhex(hex_key) for hex_key in hex_keys]
    if sort:
        xkeys.sort()
    ops = [xkeys[0], OP_CHECKSIG]
    for i in range(1, len(hex_keys)):
        ops += [xkeys[i], OP_CHECKSIGADD]
    ops += [k, OP_NUMEQUAL]
    return (None, CScript(ops))

def compute_taproot_address(pubkey, scripts):
    """Compute the address for a taproot output with given inner key and scripts."""
    return output_key_to_p2tr("ert", taproot_construct(pubkey, scripts).output_pubkey)

class WalletTaprootTest(BitcoinTestFramework):
    """Test generation and spending of P2TR address outputs."""

    def set_test_params(self):
        self.num_nodes = 2
        self.setup_clean_chain = True
        self.extra_args = [['-keypool=100'], ['-keypool=100']]
        self.supports_cli = False

    def skip_test_if_missing_module(self):
        self.skip_if_no_wallet()
        self.skip_if_no_sqlite()

    def setup_network(self):
        self.setup_nodes()

    def init_wallet(self, *, node):
        pass

    @staticmethod
    def make_desc(pattern, privmap, keys, pub_only = False):
        pat = pattern.replace("$H", H_POINT)
        for i in range(len(privmap)):
            if privmap[i] and not pub_only:
                pat = pat.replace("$%i" % (i + 1), keys[i]['xprv'])
            else:
                pat = pat.replace("$%i" % (i + 1), keys[i]['xpub'])
        return descsum_create(pat)

    @staticmethod
    def make_addr(treefn, keys, i):
        args = []
        for j in range(len(keys)):
            args.append(keys[j]['pubs'][i])
        return compute_taproot_address(*treefn(*args))

    def do_test_addr(self, comment, pattern, privmap, treefn, keys):
        self.log.info("Testing %s address derivation" % comment)
        desc = self.make_desc(pattern, privmap, keys, False)
        desc_pub = self.make_desc(pattern, privmap, keys, True)
        assert_equal(self.nodes[0].getdescriptorinfo(desc)['descriptor'], desc_pub)
        result = self.addr_gen.importdescriptors([{"desc": desc_pub, "active": True, "timestamp": "now"}])
        assert(result[0]['success'])
        for i in range(4):
            addr_g = self.addr_gen.getnewaddress(address_type='bech32m')
            if treefn is not None:
                addr_r = self.make_addr(treefn, keys, i)
                assert_equal(addr_g, addr_r)
            desc_a = self.addr_gen.getaddressinfo(addr_g)['desc']
            if desc.startswith("tr("):
                assert desc_a.startswith("tr(")
            rederive = self.nodes[1].deriveaddresses(desc_a)
            assert_equal(len(rederive), 1)
            assert_equal(rederive[0], addr_g)

        # tr descriptors can be imported
        result = self.privs_tr_enabled.importdescriptors([{"desc": desc, "timestamp": "now"}])
        assert(result[0]["success"])
        result = self.pubs_tr_enabled.importdescriptors([{"desc": desc_pub, "timestamp": "now"}])
        assert(result[0]["success"])

    def do_test_sendtoaddress(self, comment, pattern, privmap, treefn, keys_pay, keys_change):
        self.log.info("Testing %s through sendtoaddress" % comment)
        desc_pay = self.make_desc(pattern, privmap, keys_pay)
        desc_change = self.make_desc(pattern, privmap, keys_change)
        desc_pay_pub = self.make_desc(pattern, privmap, keys_pay, True)
        desc_change_pub = self.make_desc(pattern, privmap, keys_change, True)
        assert_equal(self.nodes[0].getdescriptorinfo(desc_pay)['descriptor'], desc_pay_pub)
        assert_equal(self.nodes[0].getdescriptorinfo(desc_change)['descriptor'], desc_change_pub)
        result = self.rpc_online.importdescriptors([{"desc": desc_pay, "active": True, "timestamp": "now"}])
        assert(result[0]['success'])
        result = self.rpc_online.importdescriptors([{"desc": desc_change, "active": True, "timestamp": "now", "internal": True}])
        assert(result[0]['success'])
        for i in range(4):
            addr_g = self.rpc_online.getnewaddress(address_type='bech32m')
            if treefn is not None:
                addr_r = self.make_addr(treefn, keys_pay, i)
                assert_equal(addr_g, addr_r)
            boring_balance = int(self.boring.getbalance()['bitcoin'] * 100000000)
            to_amnt = random.randrange(1000000, boring_balance)
            self.boring.sendtoaddress(address=addr_g, amount=Decimal(to_amnt) / 100000000, subtractfeefromamount=True)
            self.generatetoaddress(self.nodes[0], 1, self.boring.getnewaddress(), sync_fun=self.no_op)
            test_balance = int(self.rpc_online.getbalance()['bitcoin'] * 100000000)
            ret_amnt = random.randrange(100000, test_balance)
            # Increase fee_rate to compensate for the wallet's inability to estimate fees for script path spends.
            res = self.rpc_online.sendtoaddress(address=self.boring.getnewaddress(), amount=Decimal(ret_amnt) / 100000000, subtractfeefromamount=True, fee_rate=200)
            self.generatetoaddress(self.nodes[0], 1, self.boring.getnewaddress(), sync_fun=self.no_op)
            assert(self.rpc_online.gettransaction(res)["confirmations"] > 0)

    def do_test_psbt(self, comment, pattern, privmap, treefn, keys_pay, keys_change):
        self.log.info("Testing %s through PSBT" % comment)
        desc_pay = self.make_desc(pattern, privmap, keys_pay, False)
        desc_change = self.make_desc(pattern, privmap, keys_change, False)
        desc_pay_pub = self.make_desc(pattern, privmap, keys_pay, True)
        desc_change_pub = self.make_desc(pattern, privmap, keys_change, True)
        assert_equal(self.nodes[0].getdescriptorinfo(desc_pay)['descriptor'], desc_pay_pub)
        assert_equal(self.nodes[0].getdescriptorinfo(desc_change)['descriptor'], desc_change_pub)
        result = self.psbt_online.importdescriptors([{"desc": desc_pay_pub, "active": True, "timestamp": "now"}])
        assert(result[0]['success'])
        result = self.psbt_online.importdescriptors([{"desc": desc_change_pub, "active": True, "timestamp": "now", "internal": True}])
        assert(result[0]['success'])
        result = self.psbt_offline.importdescriptors([{"desc": desc_pay, "active": True, "timestamp": "now"}])
        assert(result[0]['success'])
        result = self.psbt_offline.importdescriptors([{"desc": desc_change, "active": True, "timestamp": "now", "internal": True}])
        assert(result[0]['success'])
        for i in range(4):
            addr_g = self.psbt_online.getnewaddress(address_type='bech32m')
            if treefn is not None:
                addr_r = self.make_addr(treefn, keys_pay, i)
                assert_equal(addr_g, addr_r)
            boring_balance = int(self.boring.getbalance()['bitcoin'] * 100000000)
            to_amnt = random.randrange(1000000, boring_balance)
            self.boring.sendtoaddress(address=addr_g, amount=Decimal(to_amnt) / 100000000, subtractfeefromamount=True)
            self.generatetoaddress(self.nodes[0], 1, self.boring.getnewaddress(), sync_fun=self.no_op)
            test_balance = int(self.psbt_online.getbalance()['bitcoin'] * 100000000)
            ret_amnt = random.randrange(100000, test_balance)
            # Increase fee_rate to compensate for the wallet's inability to estimate fees for script path spends.
            psbt = self.psbt_online.walletcreatefundedpsbt([], [{self.boring.getnewaddress(): Decimal(ret_amnt) / 100000000}], None, {"subtractFeeFromOutputs":[0], "fee_rate": 200, "change_type": "bech32m"})['psbt']
            res = self.psbt_offline.walletprocesspsbt(psbt=psbt, finalize=False)

            decoded = self.psbt_offline.decodepsbt(res["psbt"])
            if pattern.startswith("tr("):
                for psbtin in decoded["inputs"]:
                    assert "non_witness_utxo" not in psbtin
                    assert "witness_utxo" in psbtin
                    assert "taproot_internal_key" in psbtin
                    assert "taproot_bip32_derivs" in psbtin
                    assert "taproot_key_path_sig" in psbtin or "taproot_script_path_sigs" in psbtin
                    if "taproot_script_path_sigs" in psbtin:
                        assert "taproot_merkle_root" in psbtin
                        assert "taproot_scripts" in psbtin

            rawtx = self.nodes[0].finalizepsbt(res['psbt'])['hex']
            txid = self.nodes[0].sendrawtransaction(rawtx)
            self.generatetoaddress(self.nodes[0], 1, self.boring.getnewaddress(), sync_fun=self.no_op)
            assert(self.psbt_online.gettransaction(txid)['confirmations'] > 0)

    def do_test(self, comment, pattern, privmap, treefn):
        nkeys = len(privmap)
        keys = random.sample(KEYS, nkeys * 4)
        self.do_test_addr(comment, pattern, privmap, treefn, keys[0:nkeys])
        self.do_test_sendtoaddress(comment, pattern, privmap, treefn, keys[0:nkeys], keys[nkeys:2*nkeys])
        self.do_test_psbt(comment, pattern, privmap, treefn, keys[2*nkeys:3*nkeys], keys[3*nkeys:4*nkeys])

    def run_test(self):
        self.log.info("Creating wallets...")
        self.nodes[0].createwallet(wallet_name="privs_tr_enabled", descriptors=True, blank=True)
        self.privs_tr_enabled = self.nodes[0].get_wallet_rpc("privs_tr_enabled")
        self.nodes[0].createwallet(wallet_name="pubs_tr_enabled", descriptors=True, blank=True, disable_private_keys=True)
        self.pubs_tr_enabled = self.nodes[0].get_wallet_rpc("pubs_tr_enabled")
        self.nodes[0].createwallet(wallet_name="boring")
        self.nodes[0].createwallet(wallet_name="addr_gen", descriptors=True, disable_private_keys=True, blank=True)
        self.nodes[0].createwallet(wallet_name="rpc_online", descriptors=True, blank=True)
        self.nodes[0].createwallet(wallet_name="psbt_online", descriptors=True, disable_private_keys=True, blank=True)
        self.nodes[1].createwallet(wallet_name="psbt_offline", descriptors=True, blank=True)
        self.boring = self.nodes[0].get_wallet_rpc("boring")
        self.addr_gen = self.nodes[0].get_wallet_rpc("addr_gen")
        self.rpc_online = self.nodes[0].get_wallet_rpc("rpc_online")
        self.psbt_online = self.nodes[0].get_wallet_rpc("psbt_online")
        self.psbt_offline = self.nodes[1].get_wallet_rpc("psbt_offline")

        self.log.info("Mining blocks...")
        gen_addr = self.boring.getnewaddress()
        self.generatetoaddress(self.nodes[0], 101, gen_addr, sync_fun=self.no_op)

        self.do_test(
            "tr(XPRV)",
            "tr($1/*)",
            [True],
            lambda k1: (key(k1), [])
        )
        self.do_test(
            "tr(H,XPRV)",
            "tr($H,pk($1/*))",
            [True],
            lambda k1: (key(H_POINT), [pk(k1)])
        )
        self.do_test(
            "wpkh(XPRV)",
            "wpkh($1/*)",
            [True],
            None
        )
        self.do_test(
            "tr(XPRV,{H,{H,XPUB}})",
            "tr($1/*,{pk($H),{pk($H),pk($2/*)}})",
            [True, False],
            lambda k1, k2: (key(k1), [pk(H_POINT), [pk(H_POINT), pk(k2)]])
        )
        self.do_test(
            "wsh(multi(1,XPRV,XPUB))",
            "wsh(multi(1,$1/*,$2/*))",
            [True, False],
            None
        )
        self.do_test(
            "tr(XPRV,{XPUB,XPUB})",
            "tr($1/*,{pk($2/*),pk($2/*)})",
            [True, False],
            lambda k1, k2: (key(k1), [pk(k2), pk(k2)])
        )
        self.do_test(
            "tr(XPRV,{{XPUB,H},{H,XPUB}})",
            "tr($1/*,{{pk($2/*),pk($H)},{pk($H),pk($2/*)}})",
            [True, False],
            lambda k1, k2: (key(k1), [[pk(k2), pk(H_POINT)], [pk(H_POINT), pk(k2)]])
        )
        self.do_test(
            "tr(XPUB,{{H,{H,XPUB}},{H,{H,{H,XPRV}}}})",
            "tr($1/*,{{pk($H),{pk($H),pk($2/*)}},{pk($H),{pk($H),{pk($H),pk($3/*)}}}})",
            [False, False, True],
            lambda k1, k2, k3: (key(k1), [[pk(H_POINT), [pk(H_POINT), pk(k2)]], [pk(H_POINT), [pk(H_POINT), [pk(H_POINT), pk(k3)]]]])
        )
        self.do_test(
            "tr(XPRV,{XPUB,{{XPUB,{H,H}},{{H,H},XPUB}}})",
            "tr($1/*,{pk($2/*),{{pk($2/*),{pk($H),pk($H)}},{{pk($H),pk($H)},pk($2/*)}}})",
            [True, False],
            lambda k1, k2: (key(k1), [pk(k2), [[pk(k2), [pk(H_POINT), pk(H_POINT)]], [[pk(H_POINT), pk(H_POINT)], pk(k2)]]])
        )
        self.do_test(
            "tr(H,multi_a(1,XPRV))",
            "tr($H,multi_a(1,$1/*))",
            [True],
            lambda k1: (key(H_POINT), [multi_a(1, [k1])])
        )
        self.do_test(
            "tr(H,sortedmulti_a(1,XPRV,XPUB))",
            "tr($H,sortedmulti_a(1,$1/*,$2/*))",
            [True, False],
            lambda k1, k2: (key(H_POINT), [multi_a(1, [k1, k2], True)])
        )
        self.do_test(
            "tr(H,{H,multi_a(1,XPUB,XPRV)})",
            "tr($H,{pk($H),multi_a(1,$1/*,$2/*)})",
            [False, True],
            lambda k1, k2: (key(H_POINT), [pk(H_POINT), [multi_a(1, [k1, k2])]])
        )
        self.do_test(
            "tr(H,sortedmulti_a(1,XPUB,XPRV,XPRV))",
            "tr($H,sortedmulti_a(1,$1/*,$2/*,$3/*))",
            [False, True, True],
            lambda k1, k2, k3: (key(H_POINT), [multi_a(1, [k1, k2, k3], True)])
        )
        self.do_test(
            "tr(H,multi_a(2,XPRV,XPUB,XPRV))",
            "tr($H,multi_a(2,$1/*,$2/*,$3/*))",
            [True, False, True],
            lambda k1, k2, k3: (key(H_POINT), [multi_a(2, [k1, k2, k3])])
        )
        self.do_test(
            "tr(XPUB,{{XPUB,{XPUB,sortedmulti_a(2,XPRV,XPUB,XPRV)}})",
            "tr($2/*,{pk($2/*),{pk($2/*),sortedmulti_a(2,$1/*,$2/*,$3/*)}})",
            [True, False, True],
            lambda k1, k2, k3: (key(k2), [pk(k2), [pk(k2), multi_a(2, [k1, k2, k3], True)]])
        )
        rnd_pos = random.randrange(MAX_PUBKEYS_PER_MULTI_A)
        self.do_test(
            "tr(XPUB,multi_a(1,H...,XPRV,H...))",
            "tr($2/*,multi_a(1" + (",$H" * rnd_pos) + ",$1/*" + (",$H" * (MAX_PUBKEYS_PER_MULTI_A - 1 - rnd_pos)) + "))",
            [True, False],
            lambda k1, k2: (key(k2), [multi_a(1, ([H_POINT] * rnd_pos) + [k1] + ([H_POINT] * (MAX_PUBKEYS_PER_MULTI_A - 1 - rnd_pos)))])
        )

        self.log.info("Sending everything back...")

        txid = self.rpc_online.sendtoaddress(address=self.boring.getnewaddress(), amount=self.rpc_online.getbalance()['bitcoin'], subtractfeefromamount=True)
        self.generatetoaddress(self.nodes[0], 1, self.boring.getnewaddress(), sync_fun=self.no_op)
        assert(self.rpc_online.gettransaction(txid)["confirmations"] > 0)

<<<<<<< HEAD
        psbt = self.psbt_online.walletcreatefundedpsbt([], [{self.boring.getnewaddress(): self.psbt_online.getbalance()['bitcoin']}], None, {"subtractFeeFromOutputs": [0]})['psbt']
        res = self.psbt_offline.walletprocesspsbt(psbt)
        assert(res['complete'])
=======
        psbt = self.psbt_online.sendall(recipients=[self.boring.getnewaddress()], options={"psbt": True})["psbt"]
        res = self.psbt_offline.walletprocesspsbt(psbt=psbt, finalize=False)
>>>>>>> 5bf65ec6
        rawtx = self.nodes[0].finalizepsbt(res['psbt'])['hex']
        txid = self.nodes[0].sendrawtransaction(rawtx)
        self.generatetoaddress(self.nodes[0], 1, self.boring.getnewaddress(), sync_fun=self.no_op)
        assert(self.psbt_online.gettransaction(txid)['confirmations'] > 0)

if __name__ == '__main__':
    WalletTaprootTest().main()<|MERGE_RESOLUTION|>--- conflicted
+++ resolved
@@ -451,14 +451,8 @@
         self.generatetoaddress(self.nodes[0], 1, self.boring.getnewaddress(), sync_fun=self.no_op)
         assert(self.rpc_online.gettransaction(txid)["confirmations"] > 0)
 
-<<<<<<< HEAD
         psbt = self.psbt_online.walletcreatefundedpsbt([], [{self.boring.getnewaddress(): self.psbt_online.getbalance()['bitcoin']}], None, {"subtractFeeFromOutputs": [0]})['psbt']
-        res = self.psbt_offline.walletprocesspsbt(psbt)
-        assert(res['complete'])
-=======
-        psbt = self.psbt_online.sendall(recipients=[self.boring.getnewaddress()], options={"psbt": True})["psbt"]
         res = self.psbt_offline.walletprocesspsbt(psbt=psbt, finalize=False)
->>>>>>> 5bf65ec6
         rawtx = self.nodes[0].finalizepsbt(res['psbt'])['hex']
         txid = self.nodes[0].sendrawtransaction(rawtx)
         self.generatetoaddress(self.nodes[0], 1, self.boring.getnewaddress(), sync_fun=self.no_op)
