#!/usr/bin/env python3
# Copyright (c) 2021 The Bitcoin Core developers
# Distributed under the MIT software license, see the accompanying
# file COPYING or http://www.opensource.org/licenses/mit-license.php.
"""Test generation and spending of P2TR addresses."""

import random

from decimal import Decimal
from test_framework.test_framework import BitcoinTestFramework
from test_framework.util import assert_equal
from test_framework.descriptors import descsum_create
from test_framework.script import (CScript, OP_CHECKSIG, taproot_construct)
from test_framework.segwit_addr import encode_segwit_address

# xprvs/xpubs, and m/* derived x-only pubkeys (created using independent implementation)
KEYS = [
    {
        "xprv": "tprv8ZgxMBicQKsPeNLUGrbv3b7qhUk1LQJZAGMuk9gVuKh9sd4BWGp1eMsehUni6qGb8bjkdwBxCbgNGdh2bYGACK5C5dRTaif9KBKGVnSezxV",
        "xpub": "tpubD6NzVbkrYhZ4XqNGAWGWSzmxGWFwVjVTjZxh2fioKbVYi7Jx8fdbprVWsdW7mHwqjchBVas8TLZG4Xwuz4RKU4iaCqiCvoSkFCzQptqk5Y1",
        "pubs": [
            "83d8ee77a0f3a32a5cea96fd1624d623b836c1e5d1ac2dcde46814b619320c18",
            "a30253b018ea6fca966135bf7dd8026915427f24ccf10d4e03f7870f4128569b",
            "a61e5749f2f3db9dc871d7b187e30bfd3297eea2557e9be99897ea8ff7a29a21",
            "8110cf482f66dc37125e619d73075af932521724ffc7108309e88f361efe8c8a",
        ]
    },
    {
        "xprv": "tprv8ZgxMBicQKsPe98QUPieXy5KFPVjuZNpcC9JY7K7buJEm8nWvJogK4kTda7eLjK9U4PnMNbSjEkpjDJazeBZ4rhYNYD7N6GEdaysj1AYSb5",
        "xpub": "tpubD6NzVbkrYhZ4XcACN3PEwNjRpR1g4tZjBVk5pdMR2B6dbd3HYhdGVZNKofAiFZd9okBserZvv58A6tBX4pE64UpXGNTSesfUW7PpW36HuKz",
        "pubs": [
            "f95886b02a84928c5c15bdca32784993105f73de27fa6ad8c1a60389b999267c",
            "71522134160685eb779857033bfc84c7626f13556154653a51dd42619064e679",
            "48957b4158b2c5c3f4c000f51fd2cf0fd5ff8868ebfb194256f5e9131fc74bd8",
            "086dda8139b3a84944010648d2b674b70447be3ae59322c09a4907bc80be62c1",
        ]
    },
    {
        "xprv": "tprv8ZgxMBicQKsPe3ZJmcj9aJ2EPZJYYCh6Lp3v82p75wspgaXmtDZ2RBtkAtWcGnW2VQDzMHQPBkCKMoYTqh1RfJKjv4PcmWVR7KqTpjsdboN",
        "xpub": "tpubD6NzVbkrYhZ4XWb6fGPjyhgLxapUhXszv7ehQYrQWDgDX4nYWcNcbgWcM2RhYo9s2mbZcfZJ8t5LzYcr24FK79zVybsw5Qj3Rtqug8jpJMy",
        "pubs": [
            "9fa5ffb68821cf559001caa0577eeea4978b29416def328a707b15e91701a2f7",
            "8a104c54cd34acba60c97dd8f1f7abc89ba9587afd88dc928e91aca7b1c50d20",
            "13ba6b252a4eb5ef31d39cb521724cdab19a698323f5c17093f28fb1821d052f",
            "f6c2b4863fd5ba1ba09e3a890caed8b75ffbe013ebab31a06ab87cd6f72506af",
        ]
    },
    {
        "xprv": "tprv8ZgxMBicQKsPdKziibn63Rm6aNzp7dSjDnufZMStXr71Huz7iihCRpbZZZ6Voy5HyuHCWx6foHMipzMzUq4tZrtkZ24DJwz5EeNWdsuwX5h",
        "xpub": "tpubD6NzVbkrYhZ4Wo2WcFSgSqRD9QWkGxddo6WSqsVBx7uQ8QEtM7WncKDRjhFEexK119NigyCsFygA4b7sAPQxqebyFGAZ9XVV1BtcgNzbCRR",
        "pubs": [
            "03a669ea926f381582ec4a000b9472ba8a17347f5fb159eddd4a07036a6718eb",
            "bbf56b14b119bccafb686adec2e3d2a6b51b1626213590c3afa815d1fd36f85d",
            "2994519e31bbc238a07d82f85c9832b831705d2ee4a2dbb477ecec8a3f570fe5",
            "68991b5c139a4c479f8c89d6254d288c533aefc0c5b91fac6c89019c4de64988",
        ]
    },
    {
        "xprv": "tprv8ZgxMBicQKsPen4PGtDwURYnCtVMDejyE8vVwMGhQWfVqB2FBPdekhTacDW4vmsKTsgC1wsncVqXiZdX2YFGAnKoLXYf42M78fQJFzuDYFN",
        "xpub": "tpubD6NzVbkrYhZ4YF6BAXtXsqCtmv1HNyvsoSXHDsJzpnTtffH1onTEwC5SnLzCHPKPebh2i7Gxvi9kJNADcpuSmH8oM3rCYcHVtdXHjpYoKnX",
        "pubs": [
            "aba457d16a8d59151c387f24d1eb887efbe24644c1ee64b261282e7baebdb247",
            "c8558b7caf198e892032d91f1a48ee9bdc25462b83b4d0ac62bb7fb2a0df630e",
            "8a4bcaba0e970685858d133a4d0079c8b55bbc755599e212285691eb779ce3dc",
            "b0d68ada13e0d954b3921b88160d4453e9c151131c2b7c724e08f538a666ceb3",
        ]
    },
    {
        "xprv": "tprv8ZgxMBicQKsPd91vCgRmbzA13wyip2RimYeVEkAyZvsEN5pUSB3T43SEBxPsytkxb42d64W2EiRE9CewpJQkzR8HKHLV8Uhk4dMF5yRPaTv",
        "xpub": "tpubD6NzVbkrYhZ4Wc3i6L6N1Pp7cyVeyMcdLrFGXGDGzCfdCa5F4Zs3EY46N72Ws8QDEUYBVwXfDfda2UKSseSdU1fsBegJBhGCZyxkf28bkQ6",
        "pubs": [
            "9b4d495b74887815a1ff623c055c6eac6b6b2e07d2a016d6526ebac71dd99744",
            "8e971b781b7ce7ab742d80278f2dfe7dd330f3efd6d00047f4a2071f2e7553cb",
            "b811d66739b9f07435ccda907ec5cd225355321c35e0a7c7791232f24cf10632",
            "4cd27a5552c272bc80ba544e9cc6340bb906969f5e7a1510b6cef9592683fbc9",
        ]
    },
    {
        "xprv": "tprv8ZgxMBicQKsPdEhLRxxwzTv2t18j7ruoffPeqAwVA2qXJ2P66RaMZLUWQ85SjoA7xPxdSgCB9UZ72m65qbnaLPtFTfHVP3MEmkpZk1Bv8RT",
        "xpub": "tpubD6NzVbkrYhZ4Whj8KcdYPsa9T2efHC6iExzS7gynaJdv8WdripPwjq6NaH5gQJGrLmvUwHY1smhiakUosXNDTEa6qfKUQdLKV6DJBre6XvQ",
        "pubs": [
            "d0c19def28bb1b39451c1a814737615983967780d223b79969ba692182c6006b",
            "cb1d1b1dc62fec1894d4c3d9a1b6738e5ff9c273a64f74e9ab363095f45e9c47",
            "245be588f41acfaeb9481aa132717db56ee1e23eb289729fe2b8bde8f9a00830",
            "5bc4ad6d6187fa82728c85a073b428483295288f8aef5722e47305b5872f7169",
        ]
    },
    {
        "xprv": "tprv8ZgxMBicQKsPcxbqxzcMAwQpiCD8x6qaZEJTxdKxw4w9GuMzDACTD9yhEsHGfqQcfYX4LivosLDDngTykYEp9JnTdcqY7cHqU8PpeFFKyV3",
        "xpub": "tpubD6NzVbkrYhZ4WRddreGwaM4wHDj57S2V8XuFF9NGMLjY7PckqZ23PebZR1wGA4w84uX2vZphdZVsnREjij1ibYjEBTaTVQCEZCLs4xUDapx",
        "pubs": [
            "065cc1b92bd99e5a3e626e8296a366b2d132688eb43aea19bc14fd8f43bf07fb",
            "5b95633a7dda34578b6985e6bfd85d83ec38b7ded892a9b74a3d899c85890562",
            "dc86d434b9a34495c8e845b969d51f80d19a8df03b400353ffe8036a0c22eb60",
            "06c8ffde238745b29ae8a97ae533e1f3edf214bba6ec58b5e7b9451d1d61ec19",
        ]
    },
    {
        "xprv": "tprv8ZgxMBicQKsPe6zLoU8MTTXgsdJVNBErrYGpoGwHf5VGvwUzdNc7NHeCSzkJkniCxBhZWujXjmD4HZmBBrnr3URgJjM6GxRgMmEhLdqNTWG",
        "xpub": "tpubD6NzVbkrYhZ4Xa28h7nwrsBoSepRXWRmRqsc5nyb5MHfmRjmFmRhYnG4d9dC7uxixN5AfsEv1Lz3mCAuWvERyvPgKozHUVjfo8EG6foJGy7",
        "pubs": [
            "d826a0a53abb6ffc60df25b9c152870578faef4b2eb5a09bdd672bbe32cdd79b",
            "939365e0359ff6bc6f6404ee220714c5d4a0d1e36838b9e2081ede217674e2ba",
            "4e8767edcf7d3d90258cfbbea01b784f4d2de813c4277b51279cf808bac410a2",
            "d42a2c280940bfc6ede971ae72cde2e1df96c6da7dab06a132900c6751ade208",
        ]
    },
    {
        "xprv": "tprv8ZgxMBicQKsPeB5o5oCsN2dVxM2mtJiYERQEBRc4JNwC1DFGYaEdNkmh8jJYVPU76YhkFoRoWTdh1p3yQGykG8TfDW34dKgrgSx28gswUyL",
        "xpub": "tpubD6NzVbkrYhZ4Xe7aySsTmSHcXNYi3duSoj11TweMiejaqhW3Ay4DZFPZJses4sfpk4b9VHRhn8v4cKTMjugMM3hqXcqSSmRdiW8QvASXjfY",
        "pubs": [
            "e360564b2e0e8d06681b6336a29d0750210e8f34afd9afb5e6fd5fe6dba26c81",
            "76b4900f00a1dcce463b6d8e02b768518fce4f9ecd6679a13ad78ea1e4815ad3",
            "5575556e263c8ed52e99ab02147cc05a738869afe0039911b5a60a780f4e43d2",
            "593b00e2c8d4bd6dda0fd9e238888acf427bb4e128887fd5a40e0e9da78cbc01",
        ]
    },
    {
        "xprv": "tprv8ZgxMBicQKsPfEH6jHemkGDjZRnAaKFJVGH8pQU638E6SdbX9hxit1tK2sfFPfL6KS7v8FfUKxstbfEpzSymbdfBM9Y5UkrxErF9fJaKLK3",
        "xpub": "tpubD6NzVbkrYhZ4YhJtcwKN9fsr8TJ6jeSD4Zsv6vWPTQ2VH7rHn6nK4WWBCzKK7FkdVVwm3iztCU1UmStY4hX6gRbBmp9UzK9C59dQEzeXS12",
        "pubs": [
            "7631cacec3343052d87ef4d0065f61dde82d7d2db0c1cc02ef61ef3c982ea763",
            "c05e44a9e735d1b1bef62e2c0d886e6fb4923b2649b67828290f5cacc51c71b7",
            "b33198b20701afe933226c92fd0e3d51d3f266f1113d864dbd026ae3166ef7f2",
            "f99643ac3f4072ee4a949301e86963a9ca0ad57f2ef29f6b84fda037d7cac85b",
        ]
    },
    {
        "xprv": "tprv8ZgxMBicQKsPdNWU38dT6aGxtqJR4oYS5kPpLVBcuKiiu7gqTYqMMqhUG6DP7pPahzPQu36sWSmeLCP1C4AwqcR5FX2RyRoZfd4B8pAnSdX",
        "xpub": "tpubD6NzVbkrYhZ4WqYFvnJ3Vyw5TrpME8jLf3zbd1DvKbX7jbwc5wewYLKLSFRzZWV6hZj7XhsXAy7fhE5jB25DiWyNM3ztXbsXHRVCrp5BiPY",
        "pubs": [
            "2258b1c3160be0864a541854eec9164a572f094f7562628281a8073bb89173a7",
            "83df59d0a5c951cdd62b7ab225a62079f48d2a333a86e66c35420d101446e92e",
            "2a654bf234d819055312f9ca03fad5836f9163b09cdd24d29678f694842b874a",
            "aa0334ab910047387c912a21ec0dab806a47ffa38365060dbc5d47c18c6e66e7",
        ]
    },
    {
        "xprv": "tprv8mGPkMVz5mZuJDnC2NjjAv7E9Zqa5LCgX4zawbZu5nzTtLb5kGhPwycX4H1gtW1f5ZdTKTNtQJ61hk71F2TdcQ93EFDTpUcPBr98QRji615",
        "xpub": "tpubDHxRtmYEE9FaBgoyv2QKaKmLibMWEfPb6NbNE7cCW4nripqrNfWz8UEPEPbHCrakwLvwFfsqoaf4pjX4gWStp4nECRf1QwBKPkLqnY8pHbj",
        "pubs": [
            "00a9da96087a72258f83b338ef7f0ea8cbbe05da5f18f091eb397d1ecbf7c3d3",
            "b2749b74d51a78f5fe3ebb3a7c0ff266a468cade143dfa265c57e325177edf00",
            "6b8747a6bbe4440d7386658476da51f6e49a220508a7ec77fe7bccc3e7baa916",
            "4674bf4d9ebbe01bf0aceaca2472f63198655ecf2df810f8d69b38421972318e",
        ]
    }
]

CHANGE_XPRV = "tprv8ZgxMBicQKsPcyDrWwiecVnTtFmfRwbfFqEfR4ZGWvq5aTTwLBWmAm5zrbMcYtb9gQNFfhRfqhhrBG37U3nhmXxEgeEPBJGHAPrHCrAd1WX"
CHANGE_XPUB = "tpubD6NzVbkrYhZ4WSFeQbPF1uSaTHHbbGnZq8qShabZwCdUQwihxaLMMFhs2kidGF2qrRKiQVqw8VoyuTHj1bZqmMXMeciaU1gBjWA1sim2zUB"

# Point with no known discrete log.
H_POINT = "50929b74c1a04954b78b4b6035e97a5e078a5a0f28ec96d547bfee9ace803ac0"


def key(hex_key):
    """Construct an x-only pubkey from its hex representation."""
    return bytes.fromhex(hex_key)

def pk(hex_key):
    """Construct a script expression for taproot_construct for pk(hex_key)."""
    return (None, CScript([bytes.fromhex(hex_key), OP_CHECKSIG]))

def compute_taproot_address(pubkey, scripts):
    """Compute the address for a taproot output with given inner key and scripts."""
    tap = taproot_construct(pubkey, scripts)
    assert tap.scriptPubKey[0] == 0x51
    assert tap.scriptPubKey[1] == 0x20
    return encode_segwit_address("ert", 1, tap.scriptPubKey[2:])

class WalletTaprootTest(BitcoinTestFramework):
    """Test generation and spending of P2TR address outputs."""

    def set_test_params(self):
        self.num_nodes = 3
        self.setup_clean_chain = True
        self.extra_args = [['-keypool=100'], ['-keypool=100'], ["-vbparams=taproot:1:1"]]
        self.supports_cli = False

    def skip_test_if_missing_module(self):
        self.skip_if_no_wallet()
        self.skip_if_no_sqlite()

    def setup_network(self):
        self.setup_nodes()

    def init_wallet(self, *, node):
        pass

    @staticmethod
    def rand_keys(n):
        ret = []
        idxes = set()
        for _ in range(n):
            while True:
                i = random.randrange(len(KEYS))
                if not i in idxes:
                    break
            idxes.add(i)
            ret.append(KEYS[i])
        return ret

    @staticmethod
    def make_desc(pattern, privmap, keys, pub_only = False):
        pat = pattern.replace("$H", H_POINT)
        for i in range(len(privmap)):
            if privmap[i] and not pub_only:
                pat = pat.replace("$%i" % (i + 1), keys[i]['xprv'])
            else:
                pat = pat.replace("$%i" % (i + 1), keys[i]['xpub'])
        return descsum_create(pat)

    @staticmethod
    def make_addr(treefn, keys, i):
        args = []
        for j in range(len(keys)):
            args.append(keys[j]['pubs'][i])
        return compute_taproot_address(*treefn(*args))

    def do_test_addr(self, comment, pattern, privmap, treefn, keys):
        self.log.info("Testing %s address derivation" % comment)
        desc = self.make_desc(pattern, privmap, keys, False)
        desc_pub = self.make_desc(pattern, privmap, keys, True)
        assert_equal(self.nodes[0].getdescriptorinfo(desc)['descriptor'], desc_pub)
        result = self.addr_gen.importdescriptors([{"desc": desc_pub, "active": True, "timestamp": "now"}])
        assert(result[0]['success'])
        for i in range(4):
            addr_g = self.addr_gen.getnewaddress(address_type='bech32m')
            if treefn is not None:
                addr_r = self.make_addr(treefn, keys, i)
                assert_equal(addr_g, addr_r)
            desc_a = self.addr_gen.getaddressinfo(addr_g)['desc']
            if desc.startswith("tr("):
                assert desc_a.startswith("tr(")
            rederive = self.nodes[1].deriveaddresses(desc_a)
            assert_equal(len(rederive), 1)
            assert_equal(rederive[0], addr_g)

        # tr descriptors cannot be imported when Taproot is not active
        result = self.privs_tr_enabled.importdescriptors([{"desc": desc, "timestamp": "now"}])
        assert(result[0]["success"])
        result = self.pubs_tr_enabled.importdescriptors([{"desc": desc_pub, "timestamp": "now"}])
        assert(result[0]["success"])
        if desc.startswith("tr"):
            result = self.privs_tr_disabled.importdescriptors([{"desc": desc, "timestamp": "now"}])
            assert(not result[0]["success"])
            assert_equal(result[0]["error"]["code"], -4)
            assert_equal(result[0]["error"]["message"], "Cannot import tr() descriptor when Taproot is not active")
            result = self.pubs_tr_disabled.importdescriptors([{"desc": desc_pub, "timestamp": "now"}])
            assert(not result[0]["success"])
            assert_equal(result[0]["error"]["code"], -4)
            assert_equal(result[0]["error"]["message"], "Cannot import tr() descriptor when Taproot is not active")

    def do_test_sendtoaddress(self, comment, pattern, privmap, treefn, keys_pay, keys_change):
        self.log.info("Testing %s through sendtoaddress" % comment)
        desc_pay = self.make_desc(pattern, privmap, keys_pay)
        desc_change = self.make_desc(pattern, privmap, keys_change)
        desc_pay_pub = self.make_desc(pattern, privmap, keys_pay, True)
        desc_change_pub = self.make_desc(pattern, privmap, keys_change, True)
        assert_equal(self.nodes[0].getdescriptorinfo(desc_pay)['descriptor'], desc_pay_pub)
        assert_equal(self.nodes[0].getdescriptorinfo(desc_change)['descriptor'], desc_change_pub)
        result = self.rpc_online.importdescriptors([{"desc": desc_pay, "active": True, "timestamp": "now"}])
        assert(result[0]['success'])
        result = self.rpc_online.importdescriptors([{"desc": desc_change, "active": True, "timestamp": "now", "internal": True}])
        assert(result[0]['success'])
        for i in range(4):
            addr_g = self.rpc_online.getnewaddress(address_type='bech32m')
            if treefn is not None:
                addr_r = self.make_addr(treefn, keys_pay, i)
                assert_equal(addr_g, addr_r)
            boring_balance = int(self.boring.getbalance()['bitcoin'] * 100000000)
            to_amnt = random.randrange(1000000, boring_balance)
            self.boring.sendtoaddress(address=addr_g, amount=Decimal(to_amnt) / 100000000, subtractfeefromamount=True)
<<<<<<< HEAD
            self.generatetoaddress(self.nodes[0], 1, self.boring.getnewaddress())
            test_balance = int(self.rpc_online.getbalance()['bitcoin'] * 100000000)
=======
            self.generatetoaddress(self.nodes[0], 1, self.boring.getnewaddress(), sync_fun=self.no_op)
            test_balance = int(self.rpc_online.getbalance() * 100000000)
>>>>>>> 94db963d
            ret_amnt = random.randrange(100000, test_balance)
            res = self.rpc_online.sendtoaddress(address=self.boring.getnewaddress(), amount=Decimal(ret_amnt) / 100000000, subtractfeefromamount=True)
            self.generatetoaddress(self.nodes[0], 1, self.boring.getnewaddress(), sync_fun=self.no_op)
            assert(self.rpc_online.gettransaction(res)["confirmations"] > 0)

    def do_test_psbt(self, comment, pattern, privmap, treefn, keys_pay, keys_change):
        self.log.info("Testing %s through PSBT" % comment)
        desc_pay = self.make_desc(pattern, privmap, keys_pay, False)
        desc_change = self.make_desc(pattern, privmap, keys_change, False)
        desc_pay_pub = self.make_desc(pattern, privmap, keys_pay, True)
        desc_change_pub = self.make_desc(pattern, privmap, keys_change, True)
        assert_equal(self.nodes[0].getdescriptorinfo(desc_pay)['descriptor'], desc_pay_pub)
        assert_equal(self.nodes[0].getdescriptorinfo(desc_change)['descriptor'], desc_change_pub)
        result = self.psbt_online.importdescriptors([{"desc": desc_pay_pub, "active": True, "timestamp": "now"}])
        assert(result[0]['success'])
        result = self.psbt_online.importdescriptors([{"desc": desc_change_pub, "active": True, "timestamp": "now", "internal": True}])
        assert(result[0]['success'])
        result = self.psbt_offline.importdescriptors([{"desc": desc_pay, "active": True, "timestamp": "now"}])
        assert(result[0]['success'])
        result = self.psbt_offline.importdescriptors([{"desc": desc_change, "active": True, "timestamp": "now", "internal": True}])
        assert(result[0]['success'])
        for i in range(4):
            addr_g = self.psbt_online.getnewaddress(address_type='bech32m')
            if treefn is not None:
                addr_r = self.make_addr(treefn, keys_pay, i)
                assert_equal(addr_g, addr_r)
            boring_balance = int(self.boring.getbalance()['bitcoin'] * 100000000)
            to_amnt = random.randrange(1000000, boring_balance)
            self.boring.sendtoaddress(address=addr_g, amount=Decimal(to_amnt) / 100000000, subtractfeefromamount=True)
<<<<<<< HEAD
            self.generatetoaddress(self.nodes[0], 1, self.boring.getnewaddress())
            test_balance = int(self.psbt_online.getbalance()['bitcoin'] * 100000000)
=======
            self.generatetoaddress(self.nodes[0], 1, self.boring.getnewaddress(), sync_fun=self.no_op)
            test_balance = int(self.psbt_online.getbalance() * 100000000)
>>>>>>> 94db963d
            ret_amnt = random.randrange(100000, test_balance)
            psbt = self.psbt_online.walletcreatefundedpsbt([], [{self.boring.getnewaddress(): Decimal(ret_amnt) / 100000000}], None, {"subtractFeeFromOutputs":[0]})['psbt']
            res = self.psbt_offline.walletprocesspsbt(psbt)
            assert(res['complete'])
            rawtx = self.nodes[0].finalizepsbt(res['psbt'])['hex']
            txid = self.nodes[0].sendrawtransaction(rawtx)
            self.generatetoaddress(self.nodes[0], 1, self.boring.getnewaddress(), sync_fun=self.no_op)
            assert(self.psbt_online.gettransaction(txid)['confirmations'] > 0)

    def do_test(self, comment, pattern, privmap, treefn, nkeys):
        keys = self.rand_keys(nkeys * 4)
        self.do_test_addr(comment, pattern, privmap, treefn, keys[0:nkeys])
        self.do_test_sendtoaddress(comment, pattern, privmap, treefn, keys[0:nkeys], keys[nkeys:2*nkeys])
        self.do_test_psbt(comment, pattern, privmap, treefn, keys[2*nkeys:3*nkeys], keys[3*nkeys:4*nkeys])

    def run_test(self):
        self.log.info("Creating wallets...")
        self.nodes[0].createwallet(wallet_name="privs_tr_enabled", descriptors=True, blank=True)
        self.privs_tr_enabled = self.nodes[0].get_wallet_rpc("privs_tr_enabled")
        self.nodes[2].createwallet(wallet_name="privs_tr_disabled", descriptors=True, blank=True)
        self.privs_tr_disabled=self.nodes[2].get_wallet_rpc("privs_tr_disabled")
        self.nodes[0].createwallet(wallet_name="pubs_tr_enabled", descriptors=True, blank=True, disable_private_keys=True)
        self.pubs_tr_enabled = self.nodes[0].get_wallet_rpc("pubs_tr_enabled")
        self.nodes[2].createwallet(wallet_name="pubs_tr_disabled", descriptors=True, blank=True, disable_private_keys=True)
        self.pubs_tr_disabled=self.nodes[2].get_wallet_rpc("pubs_tr_disabled")
        self.nodes[0].createwallet(wallet_name="boring")
        self.nodes[0].createwallet(wallet_name="addr_gen", descriptors=True, disable_private_keys=True, blank=True)
        self.nodes[0].createwallet(wallet_name="rpc_online", descriptors=True, blank=True)
        self.nodes[0].createwallet(wallet_name="psbt_online", descriptors=True, disable_private_keys=True, blank=True)
        self.nodes[1].createwallet(wallet_name="psbt_offline", descriptors=True, blank=True)
        self.boring = self.nodes[0].get_wallet_rpc("boring")
        self.addr_gen = self.nodes[0].get_wallet_rpc("addr_gen")
        self.rpc_online = self.nodes[0].get_wallet_rpc("rpc_online")
        self.psbt_online = self.nodes[0].get_wallet_rpc("psbt_online")
        self.psbt_offline = self.nodes[1].get_wallet_rpc("psbt_offline")

        self.log.info("Mining blocks...")
        gen_addr = self.boring.getnewaddress()
        self.generatetoaddress(self.nodes[0], 101, gen_addr, sync_fun=self.no_op)

        self.do_test(
            "tr(XPRV)",
            "tr($1/*)",
            [True],
            lambda k1: (key(k1), []),
            1
        )
        self.do_test(
            "tr(H,XPRV)",
            "tr($H,pk($1/*))",
            [True],
            lambda k1: (key(H_POINT), [pk(k1)]),
            1
        )
        self.do_test(
            "wpkh(XPRV)",
            "wpkh($1/*)",
            [True],
            None,
            1
        )
        self.do_test(
            "tr(XPRV,{H,{H,XPUB}})",
            "tr($1/*,{pk($H),{pk($H),pk($2/*)}})",
            [True, False],
            lambda k1, k2: (key(k1), [pk(H_POINT), [pk(H_POINT), pk(k2)]]),
            2
        )
        self.do_test(
            "wsh(multi(1,XPRV,XPUB))",
            "wsh(multi(1,$1/*,$2/*))",
            [True, False],
            None,
            2
        )
        self.do_test(
            "tr(XPRV,{XPUB,XPUB})",
            "tr($1/*,{pk($2/*),pk($2/*)})",
            [True, False],
            lambda k1, k2: (key(k1), [pk(k2), pk(k2)]),
            2
        )
        self.do_test(
            "tr(XPRV,{{XPUB,H},{H,XPUB}})",
            "tr($1/*,{{pk($2/*),pk($H)},{pk($H),pk($2/*)}})",
            [True, False],
            lambda k1, k2: (key(k1), [[pk(k2), pk(H_POINT)], [pk(H_POINT), pk(k2)]]),
            2
        )
        self.do_test(
            "tr(XPUB,{{H,{H,XPUB}},{H,{H,{H,XPRV}}}})",
            "tr($1/*,{{pk($H),{pk($H),pk($2/*)}},{pk($H),{pk($H),{pk($H),pk($3/*)}}}})",
            [False, False, True],
            lambda k1, k2, k3: (key(k1), [[pk(H_POINT), [pk(H_POINT), pk(k2)]], [pk(H_POINT), [pk(H_POINT), [pk(H_POINT), pk(k3)]]]]),
            3
        )
        self.do_test(
            "tr(XPRV,{XPUB,{{XPUB,{H,H}},{{H,H},XPUB}}})",
            "tr($1/*,{pk($2/*),{{pk($2/*),{pk($H),pk($H)}},{{pk($H),pk($H)},pk($2/*)}}})",
            [True, False],
            lambda k1, k2: (key(k1), [pk(k2), [[pk(k2), [pk(H_POINT), pk(H_POINT)]], [[pk(H_POINT), pk(H_POINT)], pk(k2)]]]),
            2
        )

        self.log.info("Sending everything back...")

<<<<<<< HEAD
        txid = self.rpc_online.sendtoaddress(address=self.boring.getnewaddress(), amount=self.rpc_online.getbalance()['bitcoin'], subtractfeefromamount=True)
        self.generatetoaddress(self.nodes[0], 1, self.boring.getnewaddress())
=======
        txid = self.rpc_online.sendtoaddress(address=self.boring.getnewaddress(), amount=self.rpc_online.getbalance(), subtractfeefromamount=True)
        self.generatetoaddress(self.nodes[0], 1, self.boring.getnewaddress(), sync_fun=self.no_op)
>>>>>>> 94db963d
        assert(self.rpc_online.gettransaction(txid)["confirmations"] > 0)

        psbt = self.psbt_online.walletcreatefundedpsbt([], [{self.boring.getnewaddress(): self.psbt_online.getbalance()['bitcoin']}], None, {"subtractFeeFromOutputs": [0]})['psbt']
        res = self.psbt_offline.walletprocesspsbt(psbt)
        assert(res['complete'])
        rawtx = self.nodes[0].finalizepsbt(res['psbt'])['hex']
        txid = self.nodes[0].sendrawtransaction(rawtx)
        self.generatetoaddress(self.nodes[0], 1, self.boring.getnewaddress(), sync_fun=self.no_op)
        assert(self.psbt_online.gettransaction(txid)['confirmations'] > 0)

if __name__ == '__main__':
    WalletTaprootTest().main()<|MERGE_RESOLUTION|>--- conflicted
+++ resolved
@@ -272,13 +272,8 @@
             boring_balance = int(self.boring.getbalance()['bitcoin'] * 100000000)
             to_amnt = random.randrange(1000000, boring_balance)
             self.boring.sendtoaddress(address=addr_g, amount=Decimal(to_amnt) / 100000000, subtractfeefromamount=True)
-<<<<<<< HEAD
-            self.generatetoaddress(self.nodes[0], 1, self.boring.getnewaddress())
+            self.generatetoaddress(self.nodes[0], 1, self.boring.getnewaddress(), sync_fun=self.no_op)
             test_balance = int(self.rpc_online.getbalance()['bitcoin'] * 100000000)
-=======
-            self.generatetoaddress(self.nodes[0], 1, self.boring.getnewaddress(), sync_fun=self.no_op)
-            test_balance = int(self.rpc_online.getbalance() * 100000000)
->>>>>>> 94db963d
             ret_amnt = random.randrange(100000, test_balance)
             res = self.rpc_online.sendtoaddress(address=self.boring.getnewaddress(), amount=Decimal(ret_amnt) / 100000000, subtractfeefromamount=True)
             self.generatetoaddress(self.nodes[0], 1, self.boring.getnewaddress(), sync_fun=self.no_op)
@@ -308,13 +303,8 @@
             boring_balance = int(self.boring.getbalance()['bitcoin'] * 100000000)
             to_amnt = random.randrange(1000000, boring_balance)
             self.boring.sendtoaddress(address=addr_g, amount=Decimal(to_amnt) / 100000000, subtractfeefromamount=True)
-<<<<<<< HEAD
-            self.generatetoaddress(self.nodes[0], 1, self.boring.getnewaddress())
+            self.generatetoaddress(self.nodes[0], 1, self.boring.getnewaddress(), sync_fun=self.no_op)
             test_balance = int(self.psbt_online.getbalance()['bitcoin'] * 100000000)
-=======
-            self.generatetoaddress(self.nodes[0], 1, self.boring.getnewaddress(), sync_fun=self.no_op)
-            test_balance = int(self.psbt_online.getbalance() * 100000000)
->>>>>>> 94db963d
             ret_amnt = random.randrange(100000, test_balance)
             psbt = self.psbt_online.walletcreatefundedpsbt([], [{self.boring.getnewaddress(): Decimal(ret_amnt) / 100000000}], None, {"subtractFeeFromOutputs":[0]})['psbt']
             res = self.psbt_offline.walletprocesspsbt(psbt)
@@ -421,13 +411,8 @@
 
         self.log.info("Sending everything back...")
 
-<<<<<<< HEAD
         txid = self.rpc_online.sendtoaddress(address=self.boring.getnewaddress(), amount=self.rpc_online.getbalance()['bitcoin'], subtractfeefromamount=True)
-        self.generatetoaddress(self.nodes[0], 1, self.boring.getnewaddress())
-=======
-        txid = self.rpc_online.sendtoaddress(address=self.boring.getnewaddress(), amount=self.rpc_online.getbalance(), subtractfeefromamount=True)
         self.generatetoaddress(self.nodes[0], 1, self.boring.getnewaddress(), sync_fun=self.no_op)
->>>>>>> 94db963d
         assert(self.rpc_online.gettransaction(txid)["confirmations"] > 0)
 
         psbt = self.psbt_online.walletcreatefundedpsbt([], [{self.boring.getnewaddress(): self.psbt_online.getbalance()['bitcoin']}], None, {"subtractFeeFromOutputs": [0]})['psbt']
