--- conflicted
+++ resolved
@@ -8,14 +8,11 @@
     <ConfigurationType>StaticLibrary</ConfigurationType>
   </PropertyGroup>
   <ItemGroup>
-<<<<<<< HEAD
     <ClCompile Include="..\..\src\pegins.cpp" />
     <ClCompile Include="..\..\src\psbt.cpp" />
     <ClCompile Include="..\..\src\primitives\bitcoin\transaction.cpp" />
     <ClCompile Include="..\..\src\primitives\transaction.cpp" />
-=======
     <ClCompile Include="..\..\src\common\url.cpp" />
->>>>>>> e42ba134
 @SOURCE_FILES@
   </ItemGroup>
   <ItemGroup>
